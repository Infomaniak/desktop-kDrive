--- conflicted
+++ resolved
@@ -56,15 +56,9 @@
         std::unique_ptr<SocketApi> _socketApi;
 
 #if defined(__APPLE__)
-<<<<<<< HEAD
         static std::shared_ptr<VfsMac> _vfsPtr;
 #elif defined(_WIN32)
         static std::shared_ptr<VfsWin> _vfsPtr;
-=======
-        static std::unique_ptr<VfsMac> _vfsPtr;
-#elif defined(_WIN32)
-        static std::unique_ptr<VfsWin> _vfsPtr;
->>>>>>> 17d8d57e
 #else
         static std::shared_ptr<VfsOff> _vfsPtr;
 #endif
