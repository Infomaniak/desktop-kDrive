--- conflicted
+++ resolved
@@ -254,14 +254,9 @@
 #if defined(__APPLE__) || defined(_WIN32)
         // Folder access denied
         IoError ioError{IoError::Unknown};
-<<<<<<< HEAD
-        CPPUNIT_ASSERT_MESSAGE(toString(ioError), IoHelper::setRights(_syncPal->localPath() / relativeFolderPath, false, false, false, ioError) &&
-                       ioError == IoError::Success);
-=======
         CPPUNIT_ASSERT_MESSAGE(toString(ioError),
                                IoHelper::setRights(_syncPal->localPath() / relativeFolderPath, false, false, false, ioError) &&
                                        ioError == IoError::Success);
->>>>>>> 3d2bafe4
 
         exitInfo = _syncPal->_executorWorker->createPlaceholder(relativeFilePath);
 #ifdef __APPLE__
@@ -283,14 +278,9 @@
 #endif
 
         ioError = IoError::Unknown;
-<<<<<<< HEAD
-        CPPUNIT_ASSERT_MESSAGE(toString(ioError), IoHelper::setRights(_syncPal->localPath() / relativeFolderPath, true, true, true, ioError) &&
-                       ioError == IoError::Success);
-=======
         CPPUNIT_ASSERT_MESSAGE(toString(ioError),
                                IoHelper::setRights(_syncPal->localPath() / relativeFolderPath, true, true, true, ioError) &&
                                        ioError == IoError::Success);
->>>>>>> 3d2bafe4
 #endif
 
         // File doesn't exist (normal case)
@@ -354,14 +344,9 @@
 #if defined(__APPLE__) || defined(_WIN32)
         // Folder access denied
         IoError ioError{IoError::Unknown};
-<<<<<<< HEAD
-        CPPUNIT_ASSERT_MESSAGE(toString(ioError), IoHelper::setRights(_syncPal->localPath() / relativeFolderPath, false, false, false, ioError) &&
-                       ioError == IoError::Success);
-=======
         CPPUNIT_ASSERT_MESSAGE(toString(ioError),
                                IoHelper::setRights(_syncPal->localPath() / relativeFolderPath, false, false, false, ioError) &&
                                        ioError == IoError::Success);
->>>>>>> 3d2bafe4
 
         exitInfo = _syncPal->_executorWorker->createPlaceholder(relativeFilePath);
 #if defined(__APPLE__)
@@ -375,14 +360,9 @@
 #endif
 
         ioError = IoError::Unknown;
-<<<<<<< HEAD
-        CPPUNIT_ASSERT_MESSAGE(toString(ioError), IoHelper::setRights(_syncPal->localPath() / relativeFolderPath, true, true, true, ioError) &&
-                       ioError == IoError::Success);
-=======
         CPPUNIT_ASSERT_MESSAGE(toString(ioError),
                                IoHelper::setRights(_syncPal->localPath() / relativeFolderPath, true, true, true, ioError) &&
                                        ioError == IoError::Success);
->>>>>>> 3d2bafe4
 
         // File doesn't exist
         exitInfo = _syncPal->_executorWorker->convertToPlaceholder(relativeFilePath, true);
