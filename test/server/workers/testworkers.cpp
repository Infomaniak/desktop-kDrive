--- conflicted
+++ resolved
@@ -51,11 +51,7 @@
 void TestWorkers::setUp() {
     TestBase::start();
 #ifdef _WIN32
-<<<<<<< HEAD
-    if (!testhelpers::isNightlyTest(false)) return;
-=======
     if (!testhelpers::isExtendedTest(false)) return;
->>>>>>> 05bb1137
 #endif
 
     _logger = Log::instance()->getLogger();
@@ -164,11 +160,7 @@
 
 void TestWorkers::tearDown() {
 #ifdef _WIN32
-<<<<<<< HEAD
-    if (!testhelpers::isNightlyTest()) return;
-=======
     if (!testhelpers::isExtendedTest(false)) return;
->>>>>>> 05bb1137
 #endif
     ParmsDb::instance()->close();
     ParmsDb::reset();
@@ -185,11 +177,7 @@
 
 void TestWorkers::testStartVfs() {
 #ifdef _WIN32
-<<<<<<< HEAD
-    if (!testhelpers::isNightlyTest()) return;
-=======
     if (!testhelpers::isExtendedTest()) return;
->>>>>>> 05bb1137
 #endif
 #if defined(__APPLE__)
     if (connectorsAreAlreadyInstalled) {
@@ -213,11 +201,7 @@
 
 void TestWorkers::testCreatePlaceholder() {
 #ifdef _WIN32
-<<<<<<< HEAD
-    if (!testhelpers::isNightlyTest()) return;
-=======
     if (!testhelpers::isExtendedTest()) return;
->>>>>>> 05bb1137
 #endif
     _syncPal->resetEstimateUpdates();
     ExitInfo exitInfo;
@@ -310,11 +294,7 @@
 
 void TestWorkers::testConvertToPlaceholder() {
 #ifdef _WIN32
-<<<<<<< HEAD
-    if (!testhelpers::isNightlyTest()) return;
-=======
     if (!testhelpers::isExtendedTest()) return;
->>>>>>> 05bb1137
 #endif
     _syncPal->resetEstimateUpdates();
     ExitInfo exitInfo;
