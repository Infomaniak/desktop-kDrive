--- conflicted
+++ resolved
@@ -198,14 +198,11 @@
         syncItem.setPath(relativeFolderPath);
         syncItem.setType(NodeType::Directory);
         syncItem.setDirection(SyncDirection::Down);
-<<<<<<< HEAD
 #ifdef _WIN32
         syncItem.setRemoteNodeId("1");
 #endif
-        _syncPal->initProgress(syncItem);
-=======
+
         CPPUNIT_ASSERT(_syncPal->initProgress(syncItem));
->>>>>>> 382eefe4
 
         // Folder doesn't exist (normal case)
         exitCause = ExitCause::Unknown;
@@ -229,14 +226,11 @@
         syncItem.setPath(relativeFilePath);
         syncItem.setType(NodeType::File);
         syncItem.setDirection(SyncDirection::Down);
-<<<<<<< HEAD
 #ifdef _WIN32
         syncItem.setRemoteNodeId("2");
 #endif
-        _syncPal->initProgress(syncItem);
-=======
+
         CPPUNIT_ASSERT(_syncPal->initProgress(syncItem));
->>>>>>> 382eefe4
 
 #if defined(__APPLE__) || defined(_WIN32)
         // Folder access denied
