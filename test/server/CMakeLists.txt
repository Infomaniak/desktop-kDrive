--- conflicted
+++ resolved
@@ -4,53 +4,22 @@
 find_package(Poco 1.13.3 REQUIRED XML Net)
 
 set(CMAKE_AUTOMOC ON)
-<<<<<<< HEAD
+
 set(testserver_NAME ${APPLICATION_NAME}_test_server)
 
-set(server_SRCS
-    ../../src/libcommon/updater.h ../../src/libcommon/updater.cpp
-    ../../src/libcommonserver/vfs.h ../../src/libcommonserver/vfs.cpp
-    ../../src/libcommonserver/plugin.h ../../src/libcommonserver/plugin.cpp
-    ../../src/server/logarchiver.h ../../src/server/logarchiver.cpp
-    ../../src/server/socketapi.h ../../src/server/socketapi.cpp
-    ../../src/server/socketlistener.h ../../src/server/socketlistener.cpp
-    ../../src/server/updater/kdcupdater.h ../../src/server/updater/kdcupdater.cpp
-    ../../src/server/updater/updateinfo.h ../../src/server/updater/updateinfo.cpp
-    ../../src/server/updater/updaterserver.h ../../src/server/updater/updaterserver.cpp
-    ../../src/server/updater_v2/abstractupdater.h ../../src/server/updater_v2/abstractupdater.cpp
-)
-
-if(APPLE)
-    list(APPEND server_SRCS ../../src/server/socketapisocket_mac.mm)
-    set_property(SOURCE ../../src/server/socketapisocket_mac.mm APPEND_STRING PROPERTY COMPILE_FLAGS "-fobjc-arc")
-=======
 set(server_srcs_path ${CMAKE_SOURCE_DIR}/src/server)
-set(testserver_NAME ${APPLICATION_NAME}_test_server)
 
 set(server_SRCS
+    ${CMAKE_SOURCE_DIR}/src/libcommonserver/vfs.h ${CMAKE_SOURCE_DIR}/src/libcommonserver/vfs.cpp
     ${CMAKE_SOURCE_DIR}/src/libcommonserver/plugin.h ${CMAKE_SOURCE_DIR}/src/libcommonserver/plugin.cpp
-    ${CMAKE_SOURCE_DIR}/src/libcommonserver/vfs.h ${CMAKE_SOURCE_DIR}/src/libcommonserver/vfs.cpp
     ${server_srcs_path}/logarchiver/logarchiver.h ${server_srcs_path}/logarchiver/logarchiver.cpp
+    ${server_srcs_path}/socketapi.h ${server_srcs_path}/socketapi.cpp
+    ${server_srcs_path}/socketlistener.h ${server_srcs_path}/socketlistener.cpp
     ${server_srcs_path}/updater/abstractupdater.h ${server_srcs_path}/updater/abstractupdater.cpp
     ${server_srcs_path}/updater/updatechecker.h ${server_srcs_path}/updater/updatechecker.cpp
 )
 
-set(testserver_SRCS
-    ../test.cpp
-    ../test_utility/testhelpers.h ../test_utility/testhelpers.cpp
-    ../test_utility/localtemporarydirectory.h ../test_utility/localtemporarydirectory.cpp
-    test.cpp
-
-    logarchiver/testlogarchiver.h logarchiver/testlogarchiver.cpp
-    updater/testupdatechecker.h updater/testupdatechecker.cpp
-    updater/testabstractupdater.h updater/testabstractupdater.cpp
-    workers/testworkers.h workers/testworkers.cpp
-)
-
 if(APPLE)
-    list(APPEND testserver_SRCS vfs/mac/testlitesyncextconnector.h vfs/mac/testlitesyncextconnector.cpp)
->>>>>>> 382eefe4
-
     list(APPEND server_SRCS ${server_srcs_path}/socketapisocket_mac.mm)
     set_property(SOURCE ${server_srcs_path}/socketapisocket_mac.mm APPEND_STRING PROPERTY COMPILE_FLAGS "-fobjc-arc")
 
@@ -61,10 +30,7 @@
     if(SPARKLE_FOUND)
         # Define this, we need to check in updater.cpp
         add_definitions(-DHAVE_SPARKLE)
-<<<<<<< HEAD
-=======
         list(APPEND server_SRCS ${server_srcs_path}/updater/sparkleupdater.h ${server_srcs_path}/updater/sparkleupdater.mm)
->>>>>>> 382eefe4
         list(APPEND updater_DEPS ${SPARKLE_LIBRARY})
 
         # Sparkle.framework is installed from here because macdeployqt's CopyFramework breaks on this bundle
@@ -85,7 +51,7 @@
 
     test.cpp
     logarchiver/testlogarchiver.h logarchiver/testlogarchiver.cpp
-    updater/testupdater.h updater/testupdater.cpp
+    updater/testupdatechecker.h updater/testupdatechecker.cpp
     updater/testabstractupdater.h updater/testabstractupdater.cpp
     workers/testworkers.h workers/testworkers.cpp
 )
@@ -117,17 +83,25 @@
 )
 
 if (APPLE)
-<<<<<<< HEAD
-=======
     find_library(SERVICE_MANAGEMENT_LIBRARY NAMES ServiceManagement)
     target_link_libraries(${testserver_NAME} ${SERVICE_MANAGEMENT_LIBRARY})
 endif()
 
 if (WIN32)
     target_link_libraries(${testserver_NAME}
-            log4cplus::log4cplusU)
+            debug
+            "C:/Program Files (x86)/cppunit/lib/cppunitd.lib"
+            optimized
+            "C:/Program Files (x86)/cppunit/lib/cppunit.lib")
 elseif (APPLE)
->>>>>>> 382eefe4
+    target_link_libraries(${testserver_NAME}
+            "/usr/local/lib/libcppunit.dylib")
+else ()
+    target_link_libraries(${testserver_NAME}
+            "/usr/local/lib/libcppunit.so")
+endif()
+
+if (APPLE)
     target_link_libraries(${testserver_NAME}
         "${libsyncengine_NAME}_vfs_mac"
         "${updater_DEPS}")
@@ -140,25 +114,6 @@
         NO_CACHE)
     target_link_libraries(${testserver_NAME}
         "${LIBSYNCENGINE_VFS_STATIC_LIBRARY}")
-endif()
-
-if (WIN32)
-    target_link_libraries(${testserver_NAME}
-        debug
-        "C:/Program Files (x86)/cppunit/lib/cppunitd.lib"
-        optimized
-        "C:/Program Files (x86)/cppunit/lib/cppunit.lib")
-elseif (APPLE)
-    target_link_libraries(${testserver_NAME}
-        "/usr/local/lib/libcppunit.dylib")
-else ()
-    target_link_libraries(${testserver_NAME}
-        "/usr/local/lib/libcppunit.so")
-endif()
-
-if (APPLE)
-    find_library(SERVICE_MANAGEMENT_LIBRARY NAMES ServiceManagement)
-    target_link_libraries(${testserver_NAME} ${SERVICE_MANAGEMENT_LIBRARY})
 endif()
 
 # Install
