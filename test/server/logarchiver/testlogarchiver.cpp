/*
 * Infomaniak kDrive - Desktop
 * Copyright (C) 2023-2024 Infomaniak Network SA
 *
 * This program is free software: you can redistribute it and/or modify
 * it under the terms of the GNU General Public License as published by
 * the Free Software Foundation, either version 3 of the License, or
 * (at your option) any later version.
 *
 * This program is distributed in the hope that it will be useful,
 * but WITHOUT ANY WARRANTY; without even the implied warranty of
 * MERCHANTABILITY or FITNESS FOR A PARTICULAR PURPOSE.  See the
 * GNU General Public License for more details.
 *
 * You should have received a copy of the GNU General Public License
 * along with this program.  If not, see <http://www.gnu.org/licenses/>.
 */

#include "testlogarchiver.h"
#include "server/logarchiver.h"
#include "libcommonserver/log/log.h"
#include "test_utility/localtemporarydirectory.h"
#include "libcommonserver/io/iohelper.h"
#include "libcommon/utility/utility.h"
#include "libcommonserver/db/db.h"

#include <log4cplus/loggingmacros.h>

#include <iostream>

using namespace CppUnit;

namespace KDC {

void TestLogArchiver::setUp() {
    _logger = Log::instance()->getLogger();
    bool alreadyExist = false;
    Db::makeDbName(alreadyExist);
}

void TestLogArchiver::testGetLogEstimatedSize(void) {
    IoError err = IoErrorSuccess;
    uint64_t size = 0;
    LOG_DEBUG(_logger, "Ensure that the log file is created (test)");
    const bool res = LogArchiver::getLogDirEstimatedSize(size, err);

    CPPUNIT_ASSERT(res);
    CPPUNIT_ASSERT_EQUAL(IoErrorSuccess, err);
    CPPUNIT_ASSERT(size >= 0);
    for (int i = 0; i < 100; i++) {
        LOG_DEBUG(_logger, "Test debug log");
    }
    uint64_t newSize = 0;
    LogArchiver::getLogDirEstimatedSize(newSize, err);
    CPPUNIT_ASSERT_EQUAL(IoErrorSuccess, err);
    CPPUNIT_ASSERT(newSize > size);
}

void TestLogArchiver::testCopyLogsTo(void) {
    {  // Test with archivedLogs
<<<<<<< HEAD
        TemporaryDirectory tempDir("logArchiver");
=======
        LocalTemporaryDirectory tempDir;
>>>>>>> a14f7284
        LOG_DEBUG(_logger, "Ensure that the log file is created (test)");

        IoError err = IoErrorSuccess;
        uint64_t logDirsize = 0;

        LogArchiver::getLogDirEstimatedSize(logDirsize, err);
        CPPUNIT_ASSERT_EQUAL(IoErrorSuccess, err);
        CPPUNIT_ASSERT(logDirsize >= 0);

        ExitCause cause = ExitCauseUnknown;
        ExitCode exitCode = LogArchiver::copyLogsTo(tempDir.path, true, cause);
        CPPUNIT_ASSERT_EQUAL(ExitCauseUnknown, cause);
        CPPUNIT_ASSERT_EQUAL(ExitCodeOk, exitCode);

        uint64_t tempDirSize = 0;
        bool tooDeep = false;
        IoHelper::getDirectorySize(tempDir.path, tempDirSize, err, 0);
        CPPUNIT_ASSERT(err == IoErrorSuccess || err == IoErrorMaxDepthExceeded);
        CPPUNIT_ASSERT_GREATER(logDirsize, tempDirSize);
    }

    {  // Test without archivedLogs
<<<<<<< HEAD
        TemporaryDirectory tempDir("logArchiver");
=======
        LocalTemporaryDirectory tempDir;
>>>>>>> a14f7284
        SyncPath logDir = Log::instance()->getLogFilePath().parent_path();

        // create a fake log file
        std::ofstream logFile(tempDir.path / "test.log");
        CPPUNIT_ASSERT(logFile.is_open());
        logFile << "Test log line." << std::endl;
        logFile.close();

        // compress the log file
        ExitCause cause = ExitCauseUnknown;
        ExitCode exitCode = LogArchiver::compressLogFiles(tempDir.path, nullptr, cause);
        CPPUNIT_ASSERT_EQUAL(ExitCauseUnknown, cause);
        CPPUNIT_ASSERT_EQUAL(ExitCodeOk, exitCode);

        // copy the compressed log file to the log directory
        IoError err = IoErrorSuccess;
        CPPUNIT_ASSERT_EQUAL(true, IoHelper::copyFileOrDirectory(tempDir.path / "test.log.gz", logDir / "test.log.gz", err));
        CPPUNIT_ASSERT_EQUAL(IoErrorSuccess, err);

        IoHelper::deleteDirectory(tempDir.path / "test.log.gz", err);

        exitCode = LogArchiver::copyLogsTo(tempDir.path, false, cause);
        IoHelper::deleteDirectory(logDir / "test.log.gz", err);

        CPPUNIT_ASSERT_EQUAL(ExitCauseUnknown, cause);
        CPPUNIT_ASSERT_EQUAL(ExitCodeOk, exitCode);

        // Check that `test.log.gz` does not exist anymore.
        bool exists = false;
        CPPUNIT_ASSERT_EQUAL(true, IoHelper::checkIfPathExists(tempDir.path / "test.log.gz", exists, err));
        CPPUNIT_ASSERT_EQUAL(IoErrorNoSuchFileOrDirectory, err);
        CPPUNIT_ASSERT_EQUAL(false, exists);
    }
}

void TestLogArchiver::testCopyParmsDbTo(void) {
    {
        if (!parmsDbFileExist()) {
            std::cout << std::endl << "No .parms.db file, this test will not be relevant (skipped)." << std::endl;
            LOG_WARN(_logger, "No .parms.db file, this test will not be relevant (skipped).");
            return;
        }

        LocalTemporaryDirectory tempDir;
        const SyncPath parmsDbName = ".parms.db";
        const SyncPath parmsDbPath = CommonUtility::getAppSupportDir() / parmsDbName;

        uint64_t parmsDbSize = 0;
        IoError err = IoErrorSuccess;
        IoHelper::getFileSize(parmsDbPath, parmsDbSize, err);


        CPPUNIT_ASSERT_EQUAL(IoErrorSuccess, err);
        CPPUNIT_ASSERT(parmsDbSize >= 0);

        ExitCause cause = ExitCauseUnknown;
        ExitCode exitCode = LogArchiver::copyParmsDbTo(tempDir.path, cause);
        CPPUNIT_ASSERT_EQUAL(ExitCauseUnknown, cause);
        CPPUNIT_ASSERT_EQUAL(ExitCodeOk, exitCode);

        uint64_t tempDirSize = 0;
        bool tooDeep = false;
        IoHelper::getDirectorySize(tempDir.path, tempDirSize, err, 0);
        CPPUNIT_ASSERT(err == IoErrorSuccess || err == IoErrorMaxDepthExceeded);
        CPPUNIT_ASSERT_EQUAL(parmsDbSize, tempDirSize);
    }
}

void TestLogArchiver::testCompressLogs(void) {
    {
<<<<<<< HEAD
        LOG_DEBUG(_logger, "Test log compression");
        TemporaryDirectory tempDir("logArchiver");
=======
        LocalTemporaryDirectory tempDir;

>>>>>>> a14f7284
        std::ofstream logFile(tempDir.path / "test.log");
        for (int i = 0; i < 5; i++) {
            logFile << "Test log line " << i << std::endl;
        }
        logFile.close();

        const SyncPath logDir = tempDir.path / "log";
        IoError err = IoErrorSuccess;
        CPPUNIT_ASSERT_EQUAL(true, IoHelper::createDirectory(logDir, err));
        CPPUNIT_ASSERT_EQUAL(IoErrorSuccess, err);

        const SyncPath logFilePath = logDir / "test.log";
        CPPUNIT_ASSERT_EQUAL(true, IoHelper::copyFileOrDirectory(tempDir.path / "test.log", logFilePath, err));
        CPPUNIT_ASSERT_EQUAL(IoErrorSuccess, err);

        uint64_t logDirSize = 0;

        CPPUNIT_ASSERT_EQUAL(true, IoHelper::getDirectorySize(logDir, logDirSize, err, 0));
        CPPUNIT_ASSERT(err == IoErrorSuccess || err == IoErrorMaxDepthExceeded);
        CPPUNIT_ASSERT(logDirSize >= 0);

        ExitCause cause = ExitCauseUnknown;
        const ExitCode exitCode = LogArchiver::compressLogFiles(tempDir.path, std::function<bool(int)>(), cause);

        CPPUNIT_ASSERT_EQUAL(ExitCauseUnknown, cause);
        CPPUNIT_ASSERT_EQUAL(ExitCodeOk, exitCode);

        uint64_t tempDirSize = 0;
        IoHelper::getDirectorySize(tempDir.path, tempDirSize, err, 0);
        CPPUNIT_ASSERT(err == IoErrorSuccess || err == IoErrorMaxDepthExceeded);
        CPPUNIT_ASSERT(tempDirSize < logDirSize);

        bool exists = false;
        CPPUNIT_ASSERT_EQUAL(true, IoHelper::checkIfPathExists(tempDir.path / "test.log.gz", exists, err));
        CPPUNIT_ASSERT_EQUAL(IoErrorSuccess, err);
        CPPUNIT_ASSERT(exists);

        CPPUNIT_ASSERT_EQUAL(true, IoHelper::checkIfPathExists(logDir / "test.log.gz", exists, err));
        CPPUNIT_ASSERT_EQUAL(IoErrorSuccess, err);
        CPPUNIT_ASSERT(exists);
    }

    {  // test the progress callback
<<<<<<< HEAD
        LOG_DEBUG(_logger, "Test log compression with progress callback");
        TemporaryDirectory tempDir("logArchiver");
        std::ofstream logFile(tempDir.path / "test.log");
        for (int i = 0; i < 10000; i++) {
            logFile << "Test log line " << i << std::endl;
        }
        logFile.close();

        const SyncPath logDir = tempDir.path / "log";
        IoError err = IoErrorSuccess;
        CPPUNIT_ASSERT_EQUAL(true, IoHelper::createDirectory(logDir, err));
        CPPUNIT_ASSERT_EQUAL(IoErrorSuccess, err);

        const SyncPath logFilePath = logDir / "test.log";
        CPPUNIT_ASSERT_EQUAL(true, IoHelper::copyFileOrDirectory(tempDir.path / "test.log", logFilePath, err));
        CPPUNIT_ASSERT_EQUAL(IoErrorSuccess, err);
=======
        LocalTemporaryDirectory tempDir;
>>>>>>> a14f7284
        for (int i = 0; i < 30; i++) {
            std::ofstream logFile(tempDir.path / ("test" + std::to_string(i) + ".log"));
            for (int j = 0; j < 10; j++) {
                logFile << "Test log line " << j << std::endl;
            }
            logFile.close();
        }

        int percent = 0;
        int oldPercent = 0;
        const std::function<bool(int)> progress = [&percent, &oldPercent](int p) {
            percent = p;
            CPPUNIT_ASSERT(percent >= oldPercent);
            oldPercent = percent;
            return true;
        };

        ExitCause cause = ExitCauseUnknown;
        ExitCode exitCode = LogArchiver::compressLogFiles(tempDir.path, progress, cause);

        CPPUNIT_ASSERT_EQUAL(ExitCauseUnknown, cause);
        CPPUNIT_ASSERT_EQUAL(ExitCodeOk, exitCode);
        CPPUNIT_ASSERT_GREATER(90, percent);
    }

    {  // Test the progress callback with a cancel
        LOG_DEBUG(_logger, "Test log compression with progress callback and cancel");
        TemporaryDirectory tempDir("logArchiver");
        std::ofstream logFile(tempDir.path / "test.log");
        for (int i = 0; i < 10000; i++) {
            logFile << "Test log line " << i << std::endl;
        }
        logFile.close();

        const SyncPath logDir = tempDir.path / "log";
        IoError err = IoErrorSuccess;
        CPPUNIT_ASSERT_EQUAL(true, IoHelper::createDirectory(logDir, err));
        CPPUNIT_ASSERT_EQUAL(IoErrorSuccess, err);

        const SyncPath logFilePath = logDir / "test.log";
        CPPUNIT_ASSERT_EQUAL(true, IoHelper::copyFileOrDirectory(tempDir.path / "test.log", logFilePath, err));
        CPPUNIT_ASSERT_EQUAL(IoErrorSuccess, err);
        for (int i = 0; i < 30; i++) {
            std::ofstream logFile(tempDir.path / ("test" + std::to_string(i) + ".log"));
            for (int j = 0; j < 10; j++) {
                logFile << "Test log line " << j << std::endl;
            }
            logFile.close();
        }

        int percent = 0;
        int oldPercent = 0;
        const std::function<bool(int)> progress = [&percent, &oldPercent](int p) {
            percent = p;
            CPPUNIT_ASSERT(percent >= oldPercent);
            oldPercent = percent;
            return false;
        };

        ExitCause cause = ExitCauseUnknown;
        const ExitCode exitCode = LogArchiver::compressLogFiles(tempDir.path, progress, cause);

        CPPUNIT_ASSERT_EQUAL(ExitCauseOperationCanceled, cause);
        CPPUNIT_ASSERT_EQUAL(ExitCodeOk, exitCode);
    }
}

void TestLogArchiver::testGenerateUserDescriptionFile(void) {
    {
<<<<<<< HEAD
        TemporaryDirectory tempDir("logArchiver");
=======
        LocalTemporaryDirectory tempDir;
>>>>>>> a14f7284
        const SyncPath userDescriptionFile = tempDir.path / "user_description.txt";
        ExitCause cause = ExitCauseUnknown;
        const ExitCode code = LogArchiver::generateUserDescriptionFile(userDescriptionFile, cause);
        CPPUNIT_ASSERT_EQUAL(ExitCauseUnknown, cause);
        CPPUNIT_ASSERT_EQUAL(ExitCodeOk, code);

        bool exists = false;
        IoError err = IoErrorSuccess;
        CPPUNIT_ASSERT_EQUAL(true, IoHelper::checkIfPathExists(userDescriptionFile, exists, err));
        CPPUNIT_ASSERT_EQUAL(IoErrorSuccess, err);
        CPPUNIT_ASSERT(exists);

        // Check if there is at least 5 lines in the file
        std::ifstream file(userDescriptionFile);
        std::string line;
        int count = 0;
        while (std::getline(file, line)) {
            count++;
        }
        CPPUNIT_ASSERT(count >= 5);
        file.close();
    }
}

void TestLogArchiver::testGenerateLogsSupportArchive(void) {
    if (!parmsDbFileExist()) {
        std::cout << std::endl << "No .parms.db file, this test will not be relevant (skipped)." << std::endl;
        LOG_WARN(_logger, "No .parms.db file, this test will not be relevant (skipped).");
        return;
    }

    {  // Test the generation of the archive
<<<<<<< HEAD
        TemporaryDirectory tempDir("logArchiver");
=======
        LocalTemporaryDirectory tempDir;
>>>>>>> a14f7284
        SyncPath archivePath;
        ExitCause cause = ExitCauseUnknown;
        int previousPercent = 0;
        std::function<bool(int)> progress = [&previousPercent](int percent) {
            CPPUNIT_ASSERT(percent >= 0);
            CPPUNIT_ASSERT(percent <= 100);
            CPPUNIT_ASSERT(percent >= previousPercent);
            previousPercent = percent;
            return true;
        };

        const ExitCode code = LogArchiver::generateLogsSupportArchive(true, tempDir.path, progress, archivePath, cause, true);
        CPPUNIT_ASSERT_EQUAL(ExitCauseUnknown, cause);
        CPPUNIT_ASSERT_EQUAL(ExitCodeOk, code);
        CPPUNIT_ASSERT_EQUAL(tempDir.path / archivePath.filename(), archivePath);

        bool exists = false;
        IoError err = IoErrorSuccess;
        CPPUNIT_ASSERT_EQUAL(true, IoHelper::checkIfPathExists(archivePath, exists, err));
        CPPUNIT_ASSERT_EQUAL(IoErrorSuccess, err);
        CPPUNIT_ASSERT(exists);
    }

    {  // Test with a cancel
<<<<<<< HEAD
        TemporaryDirectory tempDir("logArchiver");
=======
        LocalTemporaryDirectory tempDir;
>>>>>>> a14f7284
        SyncPath archiveFile;
        ExitCause cause = ExitCauseUnknown;
        std::function<bool(int)> progress = [](int) { return false; };

        const ExitCode code = LogArchiver::generateLogsSupportArchive(true, tempDir.path, progress, archiveFile, cause, true);
        CPPUNIT_ASSERT_EQUAL(ExitCauseOperationCanceled, cause);
        CPPUNIT_ASSERT_EQUAL(ExitCodeOk, code);
    }
}

bool TestLogArchiver::parmsDbFileExist() {
    const SyncPath parmsDbName = ".parms.db";
    const SyncPath parmsDbPath = CommonUtility::getAppSupportDir() / parmsDbName;

    IoError err = IoErrorSuccess;
    bool exists = false;

    if (!IoHelper::checkIfPathExists(parmsDbPath, exists, err)) {
        return false;
    }

    return exists;
}

}  // namespace KDC<|MERGE_RESOLUTION|>--- conflicted
+++ resolved
@@ -58,11 +58,7 @@
 
 void TestLogArchiver::testCopyLogsTo(void) {
     {  // Test with archivedLogs
-<<<<<<< HEAD
-        TemporaryDirectory tempDir("logArchiver");
-=======
-        LocalTemporaryDirectory tempDir;
->>>>>>> a14f7284
+        LocalTemporaryDirectory tempDir;
         LOG_DEBUG(_logger, "Ensure that the log file is created (test)");
 
         IoError err = IoErrorSuccess;
@@ -85,11 +81,7 @@
     }
 
     {  // Test without archivedLogs
-<<<<<<< HEAD
-        TemporaryDirectory tempDir("logArchiver");
-=======
-        LocalTemporaryDirectory tempDir;
->>>>>>> a14f7284
+        LocalTemporaryDirectory tempDir;
         SyncPath logDir = Log::instance()->getLogFilePath().parent_path();
 
         // create a fake log file
@@ -160,13 +152,8 @@
 
 void TestLogArchiver::testCompressLogs(void) {
     {
-<<<<<<< HEAD
-        LOG_DEBUG(_logger, "Test log compression");
-        TemporaryDirectory tempDir("logArchiver");
-=======
-        LocalTemporaryDirectory tempDir;
-
->>>>>>> a14f7284
+        LocalTemporaryDirectory tempDir;
+
         std::ofstream logFile(tempDir.path / "test.log");
         for (int i = 0; i < 5; i++) {
             logFile << "Test log line " << i << std::endl;
@@ -210,9 +197,8 @@
     }
 
     {  // test the progress callback
-<<<<<<< HEAD
         LOG_DEBUG(_logger, "Test log compression with progress callback");
-        TemporaryDirectory tempDir("logArchiver");
+        LocalTemporaryDirectory tempDir("logArchiver");
         std::ofstream logFile(tempDir.path / "test.log");
         for (int i = 0; i < 10000; i++) {
             logFile << "Test log line " << i << std::endl;
@@ -227,9 +213,6 @@
         const SyncPath logFilePath = logDir / "test.log";
         CPPUNIT_ASSERT_EQUAL(true, IoHelper::copyFileOrDirectory(tempDir.path / "test.log", logFilePath, err));
         CPPUNIT_ASSERT_EQUAL(IoErrorSuccess, err);
-=======
-        LocalTemporaryDirectory tempDir;
->>>>>>> a14f7284
         for (int i = 0; i < 30; i++) {
             std::ofstream logFile(tempDir.path / ("test" + std::to_string(i) + ".log"));
             for (int j = 0; j < 10; j++) {
@@ -299,11 +282,7 @@
 
 void TestLogArchiver::testGenerateUserDescriptionFile(void) {
     {
-<<<<<<< HEAD
-        TemporaryDirectory tempDir("logArchiver");
-=======
-        LocalTemporaryDirectory tempDir;
->>>>>>> a14f7284
+        LocalTemporaryDirectory tempDir;
         const SyncPath userDescriptionFile = tempDir.path / "user_description.txt";
         ExitCause cause = ExitCauseUnknown;
         const ExitCode code = LogArchiver::generateUserDescriptionFile(userDescriptionFile, cause);
@@ -336,11 +315,7 @@
     }
 
     {  // Test the generation of the archive
-<<<<<<< HEAD
-        TemporaryDirectory tempDir("logArchiver");
-=======
-        LocalTemporaryDirectory tempDir;
->>>>>>> a14f7284
+        LocalTemporaryDirectory tempDir("GenerateLogsSupportArchive")
         SyncPath archivePath;
         ExitCause cause = ExitCauseUnknown;
         int previousPercent = 0;
@@ -365,11 +340,7 @@
     }
 
     {  // Test with a cancel
-<<<<<<< HEAD
-        TemporaryDirectory tempDir("logArchiver");
-=======
-        LocalTemporaryDirectory tempDir;
->>>>>>> a14f7284
+        LocalTemporaryDirectory tempDir("GenerateLogsSupportArchiveCancel")
         SyncPath archiveFile;
         ExitCause cause = ExitCauseUnknown;
         std::function<bool(int)> progress = [](int) { return false; };
