--- conflicted
+++ resolved
@@ -38,41 +38,21 @@
     Db::makeDbName(alreadyExist);
 }
 
-<<<<<<< HEAD
-void TestLogArchiver::tearDown() {}
-
-void TestLogArchiver::testLog() {
-    LOG4CPLUS_TRACE(_logger, "Test trace log");
-    LOG4CPLUS_DEBUG(_logger, "Test debug log");
-    LOG4CPLUS_INFO(_logger, "Test info log");
-    LOG4CPLUS_WARN(_logger, "Test warn log");
-    LOG4CPLUS_ERROR(_logger, "Test error log");
-    LOG4CPLUS_FATAL(_logger, "Test fatal log");
-
-    LOG4CPLUS_DEBUG(_logger, L"家屋香袈睷晦");
-
-    CPPUNIT_ASSERT(true);
-}
-
-void TestLogArchiver::testGetLogEstimatedSize(void) {
-    IoError err = IoError::Success;
-=======
 void TestLogArchiver::testGetLogEstimatedSize() {
     IoError err = IoErrorSuccess;
->>>>>>> 5fea1566
     uint64_t size = 0;
     LOG_DEBUG(_logger, "Ensure that the log file is created (test)");
     const bool res = LogArchiver::getLogDirEstimatedSize(size, err);
 
     CPPUNIT_ASSERT(res);
-    CPPUNIT_ASSERT_EQUAL(IoError::Success, err);
+    CPPUNIT_ASSERT_EQUAL(IoErrorSuccess, err);
     CPPUNIT_ASSERT(size >= 0);
     for (int i = 0; i < 100; i++) {
         LOG_DEBUG(_logger, "Test debug log");
     }
     uint64_t newSize = 0;
     LogArchiver::getLogDirEstimatedSize(newSize, err);
-    CPPUNIT_ASSERT_EQUAL(IoError::Success, err);
+    CPPUNIT_ASSERT_EQUAL(IoErrorSuccess, err);
     CPPUNIT_ASSERT(newSize > size);
 }
 
@@ -81,25 +61,13 @@
         LocalTemporaryDirectory tempDir;
         LOG_DEBUG(_logger, "Ensure that the log file is created (test)");
 
-        IoError err = IoError::Success;
+        IoError err = IoErrorSuccess;
         uint64_t logDirsize = 0;
 
         LogArchiver::getLogDirEstimatedSize(logDirsize, err);
-        CPPUNIT_ASSERT_EQUAL(IoError::Success, err);
+        CPPUNIT_ASSERT_EQUAL(IoErrorSuccess, err);
         CPPUNIT_ASSERT(logDirsize >= 0);
 
-<<<<<<< HEAD
-        ExitCause cause = ExitCause::Unknown;
-        ExitCode exitCode = LogArchiver::copyLogsTo(tempDir.path, true, cause);
-        CPPUNIT_ASSERT_EQUAL(ExitCause::Unknown, cause);
-        CPPUNIT_ASSERT_EQUAL(ExitCode::Ok, exitCode);
-
-        uint64_t tempDirSize = 0;
-        bool tooDeep = false;
-        IoHelper::getDirectorySize(tempDir.path, tempDirSize, err, 0);
-        CPPUNIT_ASSERT(err == IoError::Success || err == IoError::MaxDepthExceeded);
-        CPPUNIT_ASSERT_EQUAL(logDirsize, tempDirSize);
-=======
         ExitCause cause = ExitCauseUnknown;
         ExitCode exitCode = LogArchiver::copyLogsTo(tempDir.path(), true, cause);
         CPPUNIT_ASSERT_EQUAL(ExitCauseUnknown, cause);
@@ -110,7 +78,6 @@
         IoHelper::getDirectorySize(tempDir.path(), tempDirSize, err, 0);
         CPPUNIT_ASSERT(err == IoErrorSuccess || err == IoErrorMaxDepthExceeded);
         CPPUNIT_ASSERT_GREATER(logDirsize, tempDirSize);
->>>>>>> 5fea1566
     }
 
     {  // Test without archivedLogs
@@ -125,45 +92,28 @@
         logFile.close();
 
         // compress the log file
-<<<<<<< HEAD
-        ExitCause cause = ExitCause::Unknown;
-        ExitCode exitCode = LogArchiver::compressLogFiles(tempDir.path, nullptr, cause);
-        CPPUNIT_ASSERT_EQUAL(ExitCause::Unknown, cause);
-        CPPUNIT_ASSERT_EQUAL(ExitCode::Ok, exitCode);
+        ExitCause cause = ExitCauseUnknown;
+        ExitCode exitCode = LogArchiver::compressLogFiles(tempDir.path(), nullptr, cause);
+        CPPUNIT_ASSERT_EQUAL(ExitCauseUnknown, cause);
+        CPPUNIT_ASSERT_EQUAL(ExitCodeOk, exitCode);
 
         // copy the compressed log file to the log directory
-        IoError err = IoError::Success;
-        CPPUNIT_ASSERT_EQUAL(true, IoHelper::copyFileOrDirectory(tempDir.path / "test.log.gz", logDir / "test.log.gz", err));
-        CPPUNIT_ASSERT_EQUAL(IoError::Success, err);
-=======
-        ExitCause cause = ExitCauseUnknown;
-        ExitCode exitCode = LogArchiver::compressLogFiles(tempDir.path(), nullptr, cause);
-        CPPUNIT_ASSERT_EQUAL(ExitCauseUnknown, cause);
-        CPPUNIT_ASSERT_EQUAL(ExitCodeOk, exitCode);
-
-        // copy the compressed log file to the log directory
         IoError err = IoErrorSuccess;
         CPPUNIT_ASSERT_EQUAL(true, IoHelper::copyFileOrDirectory(tempDir.path() / "test.log.gz", logDir / "test.log.gz", err));
         CPPUNIT_ASSERT_EQUAL(IoErrorSuccess, err);
->>>>>>> 5fea1566
 
         IoHelper::deleteDirectory(tempDir.path() / "test.log.gz", err);
 
         exitCode = LogArchiver::copyLogsTo(tempDir.path(), false, cause);
         IoHelper::deleteDirectory(logDir / "test.log.gz", err);
 
-        CPPUNIT_ASSERT_EQUAL(ExitCause::Unknown, cause);
-        CPPUNIT_ASSERT_EQUAL(ExitCode::Ok, exitCode);
+        CPPUNIT_ASSERT_EQUAL(ExitCauseUnknown, cause);
+        CPPUNIT_ASSERT_EQUAL(ExitCodeOk, exitCode);
 
         // Check that `test.log.gz` does not exist anymore.
         bool exists = false;
-<<<<<<< HEAD
-        CPPUNIT_ASSERT_EQUAL(true, IoHelper::checkIfPathExists(tempDir.path / "test.log.gz", exists, err));
-        CPPUNIT_ASSERT_EQUAL(IoError::NoSuchFileOrDirectory, err);
-=======
         CPPUNIT_ASSERT_EQUAL(true, IoHelper::checkIfPathExists(tempDir.path() / "test.log.gz", exists, err));
         CPPUNIT_ASSERT_EQUAL(IoErrorSuccess, err);
->>>>>>> 5fea1566
         CPPUNIT_ASSERT_EQUAL(false, exists);
     }
 }
@@ -181,24 +131,6 @@
         const SyncPath parmsDbPath = CommonUtility::getAppSupportDir() / parmsDbName;
 
         uint64_t parmsDbSize = 0;
-<<<<<<< HEAD
-        IoError err = IoError::Success;
-        IoHelper::getFileSize(parmsDbPath, parmsDbSize, err);
-
-
-        CPPUNIT_ASSERT_EQUAL(IoError::Success, err);
-        CPPUNIT_ASSERT(parmsDbSize >= 0);
-
-        ExitCause cause = ExitCause::Unknown;
-        ExitCode exitCode = LogArchiver::copyParmsDbTo(tempDir.path, cause);
-        CPPUNIT_ASSERT_EQUAL(ExitCause::Unknown, cause);
-        CPPUNIT_ASSERT_EQUAL(ExitCode::Ok, exitCode);
-
-        uint64_t tempDirSize = 0;
-        bool tooDeep = false;
-        IoHelper::getDirectorySize(tempDir.path, tempDirSize, err, 0);
-        CPPUNIT_ASSERT(err == IoError::Success || err == IoError::MaxDepthExceeded);
-=======
         IoError err = IoErrorSuccess;
         bool ret = IoHelper::getFileSize(parmsDbPath, parmsDbSize, err);
         CPPUNIT_ASSERT(ret);
@@ -213,7 +145,6 @@
         uint64_t tempDirSize = 0;
         IoHelper::getDirectorySize(tempDir.path(), tempDirSize, err, 0);
         CPPUNIT_ASSERT(err == IoErrorSuccess || err == IoErrorMaxDepthExceeded);
->>>>>>> 5fea1566
         CPPUNIT_ASSERT_EQUAL(parmsDbSize, tempDirSize);
     }
 }
@@ -228,52 +159,28 @@
         }
         logFile.close();
 
-<<<<<<< HEAD
-        const SyncPath logDir = tempDir.path / "log";
-        IoError err = IoError::Success;
-=======
         const SyncPath logDir = tempDir.path() / "log";
         IoError err = IoErrorSuccess;
->>>>>>> 5fea1566
         CPPUNIT_ASSERT_EQUAL(true, IoHelper::createDirectory(logDir, err));
-        CPPUNIT_ASSERT_EQUAL(IoError::Success, err);
+        CPPUNIT_ASSERT_EQUAL(IoErrorSuccess, err);
 
         const SyncPath logFilePath = logDir / "test.log";
-<<<<<<< HEAD
-        CPPUNIT_ASSERT_EQUAL(true, IoHelper::copyFileOrDirectory(tempDir.path / "test.log", logFilePath, err));
-        CPPUNIT_ASSERT_EQUAL(IoError::Success, err);
-=======
         CPPUNIT_ASSERT_EQUAL(true, IoHelper::copyFileOrDirectory(tempDir.path() / "test.log", logFilePath, err));
         CPPUNIT_ASSERT_EQUAL(IoErrorSuccess, err);
->>>>>>> 5fea1566
 
         uint64_t logDirSize = 0;
 
         CPPUNIT_ASSERT_EQUAL(true, IoHelper::getDirectorySize(logDir, logDirSize, err, 0));
-        CPPUNIT_ASSERT(err == IoError::Success || err == IoError::MaxDepthExceeded);
+        CPPUNIT_ASSERT(err == IoErrorSuccess || err == IoErrorMaxDepthExceeded);
         CPPUNIT_ASSERT(logDirSize >= 0);
 
-<<<<<<< HEAD
-        ExitCause cause = ExitCause::Unknown;
-        const ExitCode exitCode = LogArchiver::compressLogFiles(tempDir.path, nullptr, cause);
-=======
         ExitCause cause = ExitCauseUnknown;
         const ExitCode exitCode = LogArchiver::compressLogFiles(tempDir.path(), nullptr, cause);
->>>>>>> 5fea1566
-
-        CPPUNIT_ASSERT_EQUAL(ExitCause::Unknown, cause);
-        CPPUNIT_ASSERT_EQUAL(ExitCode::Ok, exitCode);
+
+        CPPUNIT_ASSERT_EQUAL(ExitCauseUnknown, cause);
+        CPPUNIT_ASSERT_EQUAL(ExitCodeOk, exitCode);
 
         uint64_t tempDirSize = 0;
-<<<<<<< HEAD
-        IoHelper::getDirectorySize(tempDir.path, tempDirSize, err, 0);
-        CPPUNIT_ASSERT(err == IoError::Success || err == IoError::MaxDepthExceeded);
-        CPPUNIT_ASSERT(tempDirSize < logDirSize);
-
-        bool exists = false;
-        CPPUNIT_ASSERT_EQUAL(true, IoHelper::checkIfPathExists(tempDir.path / "test.log.gz", exists, err));
-        CPPUNIT_ASSERT_EQUAL(IoError::Success, err);
-=======
         IoHelper::getDirectorySize(tempDir.path(), tempDirSize, err, 0);
         CPPUNIT_ASSERT(err == IoErrorSuccess || err == IoErrorMaxDepthExceeded);
         CPPUNIT_ASSERT(tempDirSize < logDirSize);
@@ -281,11 +188,10 @@
         bool exists = false;
         CPPUNIT_ASSERT_EQUAL(true, IoHelper::checkIfPathExists(tempDir.path() / "test.log.gz", exists, err));
         CPPUNIT_ASSERT_EQUAL(IoErrorSuccess, err);
->>>>>>> 5fea1566
         CPPUNIT_ASSERT(exists);
 
         CPPUNIT_ASSERT_EQUAL(true, IoHelper::checkIfPathExists(logDir / "test.log.gz", exists, err));
-        CPPUNIT_ASSERT_EQUAL(IoError::Success, err);
+        CPPUNIT_ASSERT_EQUAL(IoErrorSuccess, err);
         CPPUNIT_ASSERT(exists);
     }
 
@@ -323,14 +229,6 @@
             return true;
         };
 
-<<<<<<< HEAD
-        ExitCause cause = ExitCause::Unknown;
-        ExitCode exitCode = LogArchiver::compressLogFiles(tempDir.path, progress, cause);
-
-        CPPUNIT_ASSERT_EQUAL(ExitCause::Unknown, cause);
-        CPPUNIT_ASSERT_EQUAL(ExitCode::Ok, exitCode);
-        CPPUNIT_ASSERT_EQUAL(100, percent);
-=======
         ExitCause cause = ExitCauseUnknown;
         ExitCode exitCode = LogArchiver::compressLogFiles(tempDir.path(), progress, cause);
 
@@ -338,7 +236,6 @@
         CPPUNIT_ASSERT_EQUAL(ExitCodeOk, exitCode);
         CPPUNIT_ASSERT_GREATER(90, percent);
     }
->>>>>>> 5fea1566
 
     {  // Test the progress callback with a cancel
         LOG_DEBUG(_logger, "Test log compression with progress callback and cancel");
@@ -377,42 +274,27 @@
             return true;
         };
 
-<<<<<<< HEAD
-        exitCode = LogArchiver::compressLogFiles(tempDir.path, progress, cause);
-        CPPUNIT_ASSERT_EQUAL(ExitCause::Unknown, cause);
-        CPPUNIT_ASSERT_EQUAL(ExitCode::OperationCanceled, exitCode);
-=======
         ExitCause cause = ExitCauseUnknown;
         const ExitCode exitCode = LogArchiver::compressLogFiles(tempDir.path(), progress, cause);
 
         CPPUNIT_ASSERT_EQUAL(ExitCauseOperationCanceled, cause);
         CPPUNIT_ASSERT_EQUAL(ExitCodeOk, exitCode);
->>>>>>> 5fea1566
     }
 }
 
 void TestLogArchiver::testGenerateUserDescriptionFile() {
     {
-<<<<<<< HEAD
-        TemporaryDirectory tempDir;
-        const SyncPath userDescriptionFile = tempDir.path / "user_description.txt";
-        ExitCause cause = ExitCause::Unknown;
-        ExitCode code = LogArchiver::generateUserDescriptionFile(userDescriptionFile, cause);
-        CPPUNIT_ASSERT_EQUAL(ExitCause::Unknown, cause);
-        CPPUNIT_ASSERT_EQUAL(ExitCode::Ok, code);
-=======
         LocalTemporaryDirectory tempDir;
         const SyncPath userDescriptionFile = tempDir.path() / "user_description.txt";
         ExitCause cause = ExitCauseUnknown;
         const ExitCode code = LogArchiver::generateUserDescriptionFile(userDescriptionFile, cause);
         CPPUNIT_ASSERT_EQUAL(ExitCauseUnknown, cause);
         CPPUNIT_ASSERT_EQUAL(ExitCodeOk, code);
->>>>>>> 5fea1566
 
         bool exists = false;
-        IoError err = IoError::Success;
+        IoError err = IoErrorSuccess;
         CPPUNIT_ASSERT_EQUAL(true, IoHelper::checkIfPathExists(userDescriptionFile, exists, err));
-        CPPUNIT_ASSERT_EQUAL(IoError::Success, err);
+        CPPUNIT_ASSERT_EQUAL(IoErrorSuccess, err);
         CPPUNIT_ASSERT(exists);
 
         // Check if there is at least 5 lines in the file
@@ -437,7 +319,7 @@
     {  // Test the generation of the archive
         LocalTemporaryDirectory tempDir("GenerateLogsSupportArchive");
         SyncPath archivePath;
-        ExitCause cause = ExitCause::Unknown;
+        ExitCause cause = ExitCauseUnknown;
         int previousPercent = 0;
         std::function<bool(int)> progress = [&previousPercent](int percent) {
             CPPUNIT_ASSERT(percent >= 0);
@@ -447,45 +329,27 @@
             return true;
         };
 
-<<<<<<< HEAD
-        ExitCode code = LogArchiver::generateLogsSupportArchive(true, tempDir.path, progress, archivePath, cause, true);
-        CPPUNIT_ASSERT_EQUAL(ExitCause::Unknown, cause);
-        CPPUNIT_ASSERT_EQUAL(ExitCode::Ok, code);
-        CPPUNIT_ASSERT_EQUAL(tempDir.path / archivePath.filename(), archivePath);
-=======
         const ExitCode code = LogArchiver::generateLogsSupportArchive(true, tempDir.path(), progress, archivePath, cause, true);
         CPPUNIT_ASSERT_EQUAL(ExitCauseUnknown, cause);
         CPPUNIT_ASSERT_EQUAL(ExitCodeOk, code);
         CPPUNIT_ASSERT_EQUAL(tempDir.path() / archivePath.filename(), archivePath);
->>>>>>> 5fea1566
 
         bool exists = false;
-        IoError err = IoError::Success;
+        IoError err = IoErrorSuccess;
         CPPUNIT_ASSERT_EQUAL(true, IoHelper::checkIfPathExists(archivePath, exists, err));
-        CPPUNIT_ASSERT_EQUAL(IoError::Success, err);
+        CPPUNIT_ASSERT_EQUAL(IoErrorSuccess, err);
         CPPUNIT_ASSERT(exists);
     }
 
     {  // Test with a cancel
         LocalTemporaryDirectory tempDir("GenerateLogsSupportArchiveCancel");
         SyncPath archiveFile;
-<<<<<<< HEAD
-        ExitCause cause = ExitCause::Unknown;
-        std::function<bool(int)> progress = [](int) {
-            return false;
-        };
-
-        ExitCode code = LogArchiver::generateLogsSupportArchive(true, tempDir.path, progress, archiveFile, cause, true);
-        CPPUNIT_ASSERT_EQUAL(ExitCause::Unknown, cause);
-        CPPUNIT_ASSERT_EQUAL(ExitCode::OperationCanceled, code);
-=======
         ExitCause cause = ExitCauseUnknown;
         std::function<bool(int)> progress = [](int) { return false; };
 
         const ExitCode code = LogArchiver::generateLogsSupportArchive(true, tempDir.path(), progress, archiveFile, cause, true);
         CPPUNIT_ASSERT_EQUAL(ExitCauseOperationCanceled, cause);
         CPPUNIT_ASSERT_EQUAL(ExitCodeOk, code);
->>>>>>> 5fea1566
     }
 }
 
@@ -493,7 +357,7 @@
     const SyncPath parmsDbName = ".parms.db";
     const SyncPath parmsDbPath = CommonUtility::getAppSupportDir() / parmsDbName;
 
-    IoError err = IoError::Success;
+    IoError err = IoErrorSuccess;
     bool exists = false;
 
     if (!IoHelper::checkIfPathExists(parmsDbPath, exists, err)) {
