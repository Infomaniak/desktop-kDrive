--- conflicted
+++ resolved
@@ -339,11 +339,7 @@
 }
 
 void TestUtility::testGenerateRandomStringAlphaNum() {
-<<<<<<< HEAD
-    if (!testhelpers::isNightlyTest()) return;
-=======
     if (!testhelpers::isExtendedTest()) return;
->>>>>>> 05bb1137
     {
         int err = 0;
         std::set<std::string> results;
