/*
 * Infomaniak kDrive - Desktop
 * Copyright (C) 2023-2024 Infomaniak Network SA
 *
 * This program is free software: you can redistribute it and/or modify
 * it under the terms of the GNU General Public License as published by
 * the Free Software Foundation, either version 3 of the License, or
 * (at your option) any later version.
 *
 * This program is distributed in the hope that it will be useful,
 * but WITHOUT ANY WARRANTY; without even the implied warranty of
 * MERCHANTABILITY or FITNESS FOR A PARTICULAR PURPOSE.  See the
 * GNU General Public License for more details.
 *
 * You should have received a copy of the GNU General Public License
 * along with this program.  If not, see <http://www.gnu.org/licenses/>.
 */

#pragma once

#include <cppunit/TestFixture.h>
#include <cppunit/extensions/HelperMacros.h>
#include "libcommon/log/sentry/handler.h"

namespace KDC {

<<<<<<< HEAD
class MockTestSentryHandler : public Sentry::Handler {
=======
class MockTestSentry::Handler : public Sentry::Handler {
>>>>>>> 5dc707ed
    public:
        MockTestSentry::Handler();
        int sentryUploadedEventCount() const { return _sentryUploadedEventCount; }

    private:
        void sendEventToSentry(const Sentry::Level level, const std::string &title, const std::string &message) const final;
        mutable int _sentryUploadedEventCount = 0;
};


class TestSentry::Handler : public CppUnit::TestFixture {
        CPPUNIT_TEST_SUITE(TestSentry::Handler);
        CPPUNIT_TEST(testMultipleSendEventForTheSameEvent);
        CPPUNIT_TEST(testMultipleSendEventForDifferentEvent);
        CPPUNIT_TEST(testWriteEvent);
        CPPUNIT_TEST_SUITE_END();

    protected:
        void testMultipleSendEventForTheSameEvent();
        void testMultipleSendEventForDifferentEvent();
        void testWriteEvent();
};
} // namespace KDC<|MERGE_RESOLUTION|>--- conflicted
+++ resolved
@@ -24,11 +24,7 @@
 
 namespace KDC {
 
-<<<<<<< HEAD
 class MockTestSentryHandler : public Sentry::Handler {
-=======
-class MockTestSentry::Handler : public Sentry::Handler {
->>>>>>> 5dc707ed
     public:
         MockTestSentry::Handler();
         int sentryUploadedEventCount() const { return _sentryUploadedEventCount; }
