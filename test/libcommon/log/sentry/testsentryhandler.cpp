/*
 * Infomaniak kDrive - Desktop
 * Copyright (C) 2023-2025 Infomaniak Network SA
 *
 * This program is free software: you can redistribute it and/or modify
 * it under the terms of the GNU General Public License as published by
 * the Free Software Foundation, either version 3 of the License, or
 * (at your option) any later version.
 *
 * This program is distributed in the hope that it will be useful,
 * but WITHOUT ANY WARRANTY; without even the implied warranty of
 * MERCHANTABILITY or FITNESS FOR A PARTICULAR PURPOSE.  See the
 * GNU General Public License for more details.
 *
 * You should have received a copy of the GNU General Public License
 * along with this program.  If not, see <http://www.gnu.org/licenses/>.
 */

#include "config.h"
#include "testsentryhandler.h"
#include "libcommon/log/sentry/handler.h"
#include "libcommonserver/log/log.h"
#include "test_utility/testhelpers.h"

#include <thread>

namespace KDC {
MockTestSentryHandler::MockTestSentryHandler() : sentry::Handler() {
    sentry::Handler::setIsSentryActivated(true);
    sentry::Handler::setMaxCaptureCountBeforeRateLimit(3);
    sentry::Handler::setMinUploadIntervalOnRateLimit(1);
}
void MockTestSentryHandler::sendEventToSentry(const sentry::Level level, const std::string& title,
                                              const std::string& message) const {
    (void) level;
    (void) title;
    (void) message;
    _sentryUploadedEventCount++;
}

void TestSentryHandler::testMultipleSendEventForTheSameEvent() {
<<<<<<< HEAD
    if (!testhelpers::isNightlyTest()) return;
=======
    if (!testhelpers::isExtendedTest()) return;
>>>>>>> 05bb1137

    MockTestSentryHandler mockSentryHandler;

    CPPUNIT_ASSERT_EQUAL(0, mockSentryHandler.sentryUploadedEventCount());
    mockSentryHandler.captureMessage(sentry::Level::Info, "Test", "Test message"); // Should be sent
    CPPUNIT_ASSERT_EQUAL(1, mockSentryHandler.sentryUploadedEventCount());
    mockSentryHandler.captureMessage(sentry::Level::Info, "Test", "Test message"); // Rate limit not reached, should be sent
    CPPUNIT_ASSERT_EQUAL(2, mockSentryHandler.sentryUploadedEventCount());
    mockSentryHandler.captureMessage(sentry::Level::Info, "Test",
                                     "Test message"); // Rate limit reached, should be sent (first event on rate limit is sent).
    CPPUNIT_ASSERT_EQUAL(3, mockSentryHandler.sentryUploadedEventCount());

    for (int i = 3; i <= 4; i++) { // Done twice to check that the timer is well reset.
        mockSentryHandler.captureMessage(sentry::Level::Info, "Test", "Test message"); // Rate limit reached, should not be sent
        CPPUNIT_ASSERT_EQUAL(i, mockSentryHandler.sentryUploadedEventCount());

        std::this_thread::sleep_for(std::chrono::milliseconds(500)); // Wait less than upload rate limit (1s in test)

        mockSentryHandler.captureMessage(sentry::Level::Info, "Test", "Test message"); // Rate limit reached, should not be sent
        CPPUNIT_ASSERT_EQUAL(i, mockSentryHandler.sentryUploadedEventCount());

        std::this_thread::sleep_for(std::chrono::milliseconds(600)); // Wait 600ms more, the upload rate limit should be passed

        mockSentryHandler.captureMessage(sentry::Level::Info, "Test",
                                         "Test message"); // Should be sent
        CPPUNIT_ASSERT_EQUAL(i + 1, mockSentryHandler.sentryUploadedEventCount());
    }

    std::this_thread::sleep_for(
            std::chrono::seconds(1)); // Wait 1s without capturing any event. This should reset all rate limits.

    mockSentryHandler.captureMessage(sentry::Level::Info, "Test", "Test message"); // Rate limit not reached, should be sent
    CPPUNIT_ASSERT_EQUAL(6, mockSentryHandler.sentryUploadedEventCount());
    mockSentryHandler.captureMessage(sentry::Level::Info, "Test", "Test message"); // Rate limit not reached, should be sent
    CPPUNIT_ASSERT_EQUAL(7, mockSentryHandler.sentryUploadedEventCount());
    mockSentryHandler.captureMessage(sentry::Level::Info, "Test",
                                     "Test message"); // Rate limit reached, should be sent (first event on rate limit is sent).
    CPPUNIT_ASSERT_EQUAL(8, mockSentryHandler.sentryUploadedEventCount());

    mockSentryHandler.captureMessage(sentry::Level::Info, "Test", "Test message"); // Rate limit reached, should not be sent
    CPPUNIT_ASSERT_EQUAL(8, mockSentryHandler.sentryUploadedEventCount());
}
void TestSentryHandler::testMultipleSendEventForDifferentEvent() {
    MockTestSentryHandler mockSentryHandler;

    // Test all levels
    CPPUNIT_ASSERT_EQUAL(0, mockSentryHandler.sentryUploadedEventCount());

    mockSentryHandler.captureMessage(sentry::Level::Info, "Test", "Test message"); // Should be sent
    CPPUNIT_ASSERT_EQUAL(1, mockSentryHandler.sentryUploadedEventCount());

    mockSentryHandler.captureMessage(sentry::Level::Debug, "Test", "Test message"); // Should be sent
    CPPUNIT_ASSERT_EQUAL(2, mockSentryHandler.sentryUploadedEventCount());

    mockSentryHandler.captureMessage(sentry::Level::Warning, "Test", "Test message"); // Should be sent
    CPPUNIT_ASSERT_EQUAL(3, mockSentryHandler.sentryUploadedEventCount());

    mockSentryHandler.captureMessage(sentry::Level::Fatal, "Test", "Test message"); // Should be sent
    CPPUNIT_ASSERT_EQUAL(4, mockSentryHandler.sentryUploadedEventCount());

    // Test Title change
    mockSentryHandler.captureMessage(sentry::Level::Info, "Test2", "Test message"); // Should be sent
    CPPUNIT_ASSERT_EQUAL(5, mockSentryHandler.sentryUploadedEventCount());

    mockSentryHandler.captureMessage(sentry::Level::Info, "Test3", "Test message"); // Should be sent
    CPPUNIT_ASSERT_EQUAL(6, mockSentryHandler.sentryUploadedEventCount());

    mockSentryHandler.captureMessage(sentry::Level::Info, "Test4", "Test message"); // Should be sent
    CPPUNIT_ASSERT_EQUAL(7, mockSentryHandler.sentryUploadedEventCount());

    mockSentryHandler.captureMessage(sentry::Level::Info, "Test5", "Test message"); // Should be sent
    CPPUNIT_ASSERT_EQUAL(8, mockSentryHandler.sentryUploadedEventCount());

    // Test Message change
    mockSentryHandler.captureMessage(sentry::Level::Info, "Test", "Test message2"); // Should be sent
    CPPUNIT_ASSERT_EQUAL(9, mockSentryHandler.sentryUploadedEventCount());

    mockSentryHandler.captureMessage(sentry::Level::Info, "Test", "Test message3"); // Should be sent
    CPPUNIT_ASSERT_EQUAL(10, mockSentryHandler.sentryUploadedEventCount());

    mockSentryHandler.captureMessage(sentry::Level::Info, "Test", "Test message4"); // Should be sent
    CPPUNIT_ASSERT_EQUAL(11, mockSentryHandler.sentryUploadedEventCount());

    mockSentryHandler.captureMessage(sentry::Level::Info, "Test", "Test message5"); // Should be sent
    CPPUNIT_ASSERT_EQUAL(12, mockSentryHandler.sentryUploadedEventCount());
}

void TestSentryHandler::testWriteEvent() {
    using namespace KDC::event_dump_files;

    // Test send event
    {
        auto eventFilePath = std::filesystem::temp_directory_path() / clientSendEventFileName;
        std::error_code ec;
        std::filesystem::remove(eventFilePath, ec);

        std::string eventInStr("send event line 1\nsend event line 2\nsend event line 3");
        sentry::Handler::writeEvent(eventInStr, false);

        CPPUNIT_ASSERT(std::filesystem::exists(eventFilePath, ec));

        std::ifstream is(eventFilePath);
        std::string eventOutStr((std::istreambuf_iterator<char>(is)), (std::istreambuf_iterator<char>()));
        eventOutStr.pop_back(); // Remove last LF

        CPPUNIT_ASSERT_EQUAL(eventInStr, eventOutStr);

        std::filesystem::remove(eventFilePath, ec);
    }

    // Test crash event
    {
        auto eventFilePath = std::filesystem::temp_directory_path() / clientCrashEventFileName;
        std::error_code ec;
        std::filesystem::remove(eventFilePath, ec);

        std::string eventInStr = "crash event line 1\ncrash event line 2\ncrash event line 3";
        sentry::Handler::writeEvent(eventInStr, true);

        CPPUNIT_ASSERT(std::filesystem::exists(eventFilePath, ec));

        std::ifstream is(eventFilePath);
        std::string eventOutStr((std::istreambuf_iterator<char>(is)), (std::istreambuf_iterator<char>()));
        eventOutStr.pop_back(); // Remove last LF

        CPPUNIT_ASSERT_EQUAL(eventInStr, eventOutStr);

        std::filesystem::remove(eventFilePath, ec);
    }
}
} // namespace KDC<|MERGE_RESOLUTION|>--- conflicted
+++ resolved
@@ -39,11 +39,7 @@
 }
 
 void TestSentryHandler::testMultipleSendEventForTheSameEvent() {
-<<<<<<< HEAD
-    if (!testhelpers::isNightlyTest()) return;
-=======
     if (!testhelpers::isExtendedTest()) return;
->>>>>>> 05bb1137
 
     MockTestSentryHandler mockSentryHandler;
 
