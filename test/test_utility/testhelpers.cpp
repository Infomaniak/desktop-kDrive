/*
 * Infomaniak kDrive - Desktop
 * Copyright (C) 2023-2025 Infomaniak Network SA
 *
 * This program is free software: you can redistribute it and/or modify
 * it under the terms of the GNU General Public License as published by
 * the Free Software Foundation, either version 3 of the License, or
 * (at your option) any later version.
 *
 * This program is distributed in the hope that it will be useful,
 * but WITHOUT ANY WARRANTY; without even the implied warranty of
 * MERCHANTABILITY or FITNESS FOR A PARTICULAR PURPOSE.  See the
 * GNU General Public License for more details.
 *
 * You should have received a copy of the GNU General Public License
 * along with this program.  If not, see <http://www.gnu.org/licenses/>.
 */

#include "testhelpers.h"

#include "libcommon/utility/utility.h"
#include "libsyncengine/jobs/network/networkjobsparams.h"
#include "libsyncengine/jobs/network/API_v2/getfilelistjob.h"

#include <fstream>
#include <Poco/JSON/Object.h>


#ifdef _WIN32
#include "libcommonserver/io/filestat.h"
#include "libcommonserver/io/iohelper.h"
#include <sys/utime.h>
#include <sys/types.h>
#else
#include <sys/stat.h>
#include <utime.h>
#endif

namespace KDC::testhelpers {

SyncName makeNfdSyncName() {
    SyncName nfdNormalized;
    if (!Utility::normalizedSyncName(Str("ééé"), nfdNormalized, UnicodeNormalization::NFD)) {
        assert(false);
    }
    return nfdNormalized;
}

SyncName makeNfcSyncName() {
    SyncName nfcNormalized;
    if (!Utility::normalizedSyncName(Str("ééé"), nfcNormalized)) {
        assert(false);
    }
    return nfcNormalized;
}

void generateOrEditTestFile(const SyncPath &path) {
<<<<<<< HEAD
    std::ofstream testFile(path, std::ios_base::app);
=======
    std::ofstream testFile(path, std::ios::app);
>>>>>>> b7eb587c
    testFile << "test" << std::endl;
    testFile.close();
}

void generateBigFiles(const SyncPath &dirPath, const uint16_t size, const uint16_t count) {
    // Generate 1st big file
    const SyncPath bigFilePath = generateBigFile(dirPath, size);

    // Generate others big files
    for (uint16_t i = 1; i < count; i++) {
        std::stringstream fileName;
        fileName << "big_file_" << size << "_" << i << ".txt";
        const SyncPath newBigFilePath = SyncPath(dirPath) / fileName.str();
        (void) std::filesystem::copy_file(bigFilePath, newBigFilePath, std::filesystem::copy_options::overwrite_existing);
    }
}

SyncPath generateBigFile(const SyncPath &dirPath, const uint16_t size) {
    std::stringstream fileName;
    fileName << "big_file_" << size << "_" << 0 << ".txt";
    const std::string str{"0123456789"};
    const auto bigFilePath = SyncPath(dirPath) / fileName.str();

    std::ofstream ofs(bigFilePath, std::ios_base::in | std::ios_base::trunc);
    for (uint64_t i = 0;
         i < static_cast<uint64_t>(round(static_cast<double>(size * 1000000) / static_cast<double>(str.length()))); i++) {
        ofs << str;
    }
    return bigFilePath;
}

std::string loadEnvVariable(const std::string &key, const bool mandatory) {
    const std::string val = KDC::CommonUtility::envVarValue(key);
    if (val.empty() && mandatory) {
        std::cout << "Environment variables " << key << " is missing!" << std::endl;
        throw std::runtime_error("Environment variables " + key + " is missing!");
    }
    return val;
}

RemoteFileInfo getRemoteFileInfo(const int driveDbId, const NodeId &parentId, const SyncName &name) {
    RemoteFileInfo fileInfo;

    GetFileListJob job(driveDbId, parentId);
    (void) job.runSynchronously();

    const auto resObj = job.jsonRes();
    if (!resObj) return fileInfo;

    const auto dataArray = resObj->getArray(dataKey);
    if (!dataArray) return fileInfo;

    for (auto it = dataArray->begin(); it != dataArray->end(); ++it) {
        const auto obj = it->extract<Poco::JSON::Object::Ptr>();
        if (name == obj->get(nameKey).toString()) {
            fileInfo.id = obj->get(idKey).toString();
            fileInfo.parentId = obj->get(parentIdKey).toString();
            fileInfo.modificationTime = toInt(obj->get(lastModifiedAtKey));
            fileInfo.creationTime = toInt(obj->get(addedAtKey));
            fileInfo.type = obj->get(typeKey).toString() == "file" ? NodeType::File : NodeType::Directory;
            if (fileInfo.type == NodeType::File) {
                fileInfo.size = toInt(obj->get(sizeKey));
            }
        }
    }

    return fileInfo;
}

FileStat getLocalFileInfo(const SyncPath &parentAbsolutPath, const SyncName &name) {}

} // namespace KDC::testhelpers<|MERGE_RESOLUTION|>--- conflicted
+++ resolved
@@ -55,11 +55,7 @@
 }
 
 void generateOrEditTestFile(const SyncPath &path) {
-<<<<<<< HEAD
-    std::ofstream testFile(path, std::ios_base::app);
-=======
     std::ofstream testFile(path, std::ios::app);
->>>>>>> b7eb587c
     testFile << "test" << std::endl;
     testFile.close();
 }
