--- conflicted
+++ resolved
@@ -59,28 +59,9 @@
     testFile.close();
 }
 
-<<<<<<< HEAD
-void generateBigFiles(const SyncPath& dirPath, const uint16_t size, const uint16_t count) {
+void generateBigFiles(const SyncPath &dirPath, const uint16_t size, const uint16_t count) {
     // Generate the 1st big file
     const auto bigFilePath = generateBigFile(dirPath, size);
-=======
-void generateBigFiles(const SyncPath &dirPath, const uint16_t size, const uint16_t count) {
-    // Generate 1st big file
-    SyncPath bigFilePath;
-    {
-        std::stringstream fileName;
-        fileName << "big_file_" << size << "_" << 0 << ".txt";
-        const std::string str{"0123456789"};
-        bigFilePath = SyncPath(dirPath) / fileName.str();
-        {
-            std::ofstream ofs(bigFilePath, std::ios_base::in | std::ios_base::trunc);
-            for (uint64_t i = 0;
-                 i < static_cast<uint64_t>(round(static_cast<double>(size * 1000000) / static_cast<double>(str.length()))); i++) {
-                ofs << str;
-            }
-        }
-    }
->>>>>>> 4d0dc95c
 
     // Generate others big files
     for (uint16_t i = 1; i < count; i++) {
@@ -91,8 +72,7 @@
     }
 }
 
-<<<<<<< HEAD
-SyncPath generateBigFile(const SyncPath& dirPath, const uint16_t size) {
+SyncPath generateBigFile(const SyncPath &dirPath, const uint16_t size) {
     std::stringstream fileName;
     fileName << "big_file_" << size << "_" << 0 << ".txt";
     const std::string str{"0123456789"};
@@ -107,10 +87,7 @@
     return bigFilePath;
 }
 
-std::string loadEnvVariable(const std::string& key, const bool mandatory) {
-=======
 std::string loadEnvVariable(const std::string &key, const bool mandatory) {
->>>>>>> 4d0dc95c
     const std::string val = KDC::CommonUtility::envVarValue(key);
     if (val.empty() && mandatory) {
         std::cout << "Environment variables " << key << " is missing!" << std::endl;
