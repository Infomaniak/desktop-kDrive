/*
 * Infomaniak kDrive - Desktop
 * Copyright (C) 2023-2025 Infomaniak Network SA
 *
 * This program is free software: you can redistribute it and/or modify
 * it under the terms of the GNU General Public License as published by
 * the Free Software Foundation, either version 3 of the License, or
 * (at your option) any later version.
 *
 * This program is distributed in the hope that it will be useful,
 * but WITHOUT ANY WARRANTY; without even the implied warranty of
 * MERCHANTABILITY or FITNESS FOR A PARTICULAR PURPOSE.  See the
 * GNU General Public License for more details.
 *
 * You should have received a copy of the GNU General Public License
 * along with this program.  If not, see <http://www.gnu.org/licenses/>.
 */

#include "testhelpers.h"

#include "libcommon/utility/utility.h"
#include "libsyncengine/jobs/network/networkjobsparams.h"

#include <fstream>
#include <Poco/JSON/Object.h>


#ifdef _WIN32
#include "libcommonserver/io/filestat.h"
#include "libcommonserver/io/iohelper.h"
#include <sys/utime.h>
#include <sys/types.h>
#else
#include <sys/stat.h>
#include <utime.h>
#endif

namespace KDC::testhelpers {

SyncName makeNfdSyncName() {
    SyncName nfdNormalized;
    if (!Utility::normalizedSyncName(Str("ééé"), nfdNormalized, UnicodeNormalization::NFD)) {
        assert(false);
    }
    return nfdNormalized;
}

SyncName makeNfcSyncName() {
    SyncName nfcNormalized;
    if (!Utility::normalizedSyncName(Str("ééé"), nfcNormalized)) {
        assert(false);
    }
    return nfcNormalized;
}

<<<<<<< HEAD
void generateOrEditTestFile(const SyncPath& path) {
    std::ofstream testFile(path, std::ios::app);
=======
void generateOrEditTestFile(const SyncPath &path) {
    std::ofstream testFile(path);
>>>>>>> 2d0e7653
    testFile << "test" << std::endl;
    testFile.close();
}

void generateBigFiles(const SyncPath &dirPath, const uint16_t size, const uint16_t count) {
    // Generate 1st big file
    const SyncPath bigFilePath = generateBigFile(dirPath, size);

    // Generate others big files
    for (uint16_t i = 1; i < count; i++) {
        std::stringstream fileName;
        fileName << "big_file_" << size << "_" << i << ".txt";
        const SyncPath newBigFilePath = SyncPath(dirPath) / fileName.str();
        (void) std::filesystem::copy_file(bigFilePath, newBigFilePath, std::filesystem::copy_options::overwrite_existing);
    }
}

<<<<<<< HEAD
SyncPath generateBigFile(const SyncPath& dirPath, const uint16_t size) {
    std::stringstream fileName;
    fileName << "big_file_" << size << "_" << 0 << ".txt";
    const std::string str{"0123456789"};
    const auto bigFilePath = SyncPath(dirPath) / fileName.str();

    std::ofstream ofs(bigFilePath, std::ios_base::in | std::ios_base::trunc);
    for (uint64_t i = 0;
         i < static_cast<uint64_t>(round(static_cast<double>(size * 1000000) / static_cast<double>(str.length()))); i++) {
        ofs << str;
    }
    return bigFilePath;
}

std::string loadEnvVariable(const std::string& key, const bool mandatory) {
=======
std::string loadEnvVariable(const std::string &key, const bool mandatory) {
>>>>>>> 2d0e7653
    const std::string val = KDC::CommonUtility::envVarValue(key);
    if (val.empty() && mandatory) {
        std::cout << "Environment variables " << key << " is missing!" << std::endl;
        throw std::runtime_error("Environment variables " + key + " is missing!");
    }
    return val;
}

#ifdef _WIN32
void setModificationDate(const SyncPath &path, const std::chrono::time_point<std::chrono::system_clock> &timePoint) {
    struct _utimbuf timeBuffer;
    const std::time_t timeInSeconds = std::chrono::system_clock::to_time_t(timePoint);

    IoError ioError = IoError::Success;
    FileStat fileStat;
    ::KDC::IoHelper::getFileStat(path, &fileStat, ioError);

    timeBuffer.actime = fileStat.creationTime;
    timeBuffer.modtime = timeInSeconds;
    _wutime(path.wstring().c_str(), &timeBuffer);
}

#else
void setModificationDate(const SyncPath &path, const std::chrono::time_point<std::chrono::system_clock> &timePoint) {
    struct stat fileStat;
    struct utimbuf newTime;

    const auto fileNameStr = path.string();
    const auto fileName = fileNameStr.c_str();

    stat(fileName, &fileStat);

    const std::time_t timeInSeconds = std::chrono::system_clock::to_time_t(timePoint);
    newTime.modtime = timeInSeconds;
    utime(fileName, &newTime);
}
#endif
} // namespace KDC::testhelpers<|MERGE_RESOLUTION|>--- conflicted
+++ resolved
@@ -53,13 +53,8 @@
     return nfcNormalized;
 }
 
-<<<<<<< HEAD
-void generateOrEditTestFile(const SyncPath& path) {
+void generateOrEditTestFile(const SyncPath &path) {
     std::ofstream testFile(path, std::ios::app);
-=======
-void generateOrEditTestFile(const SyncPath &path) {
-    std::ofstream testFile(path);
->>>>>>> 2d0e7653
     testFile << "test" << std::endl;
     testFile.close();
 }
@@ -77,8 +72,7 @@
     }
 }
 
-<<<<<<< HEAD
-SyncPath generateBigFile(const SyncPath& dirPath, const uint16_t size) {
+SyncPath generateBigFile(const SyncPath &dirPath, const uint16_t size) {
     std::stringstream fileName;
     fileName << "big_file_" << size << "_" << 0 << ".txt";
     const std::string str{"0123456789"};
@@ -92,10 +86,7 @@
     return bigFilePath;
 }
 
-std::string loadEnvVariable(const std::string& key, const bool mandatory) {
-=======
 std::string loadEnvVariable(const std::string &key, const bool mandatory) {
->>>>>>> 2d0e7653
     const std::string val = KDC::CommonUtility::envVarValue(key);
     if (val.empty() && mandatory) {
         std::cout << "Environment variables " << key << " is missing!" << std::endl;
