--- conflicted
+++ resolved
@@ -66,14 +66,8 @@
  * @param size The size of each file in MB.
  * @param count The number of file to generate.
  */
-<<<<<<< HEAD
 void generateBigFiles(const SyncPath &dirPath, uint16_t size, uint16_t count);
-=======
-void generateBigFiles(const SyncPath& dirPath, uint16_t size, uint16_t count);
-SyncPath generateBigFile(const SyncPath& dirPath, uint16_t size);
-
-void setModificationDate(const SyncPath& path, const std::chrono::time_point<std::chrono::system_clock>& timePoint);
->>>>>>> b7eb587c
+SyncPath generateBigFile(const SyncPath &dirPath, uint16_t size);
 
 inline bool isRunningOnCI(bool print = true) {
     static const bool isRunningOnCI = !loadEnvVariable("KDRIVE_TEST_CI_RUNNING_ON_CI", false).empty();
