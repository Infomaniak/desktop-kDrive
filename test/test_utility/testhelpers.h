--- conflicted
+++ resolved
@@ -69,15 +69,6 @@
     return isRunningOnCI;
 }
 
-<<<<<<< HEAD
-inline bool isNightlyTest(bool print = true) {
-    static const bool isNightly = !loadEnvVariable("KDRIVE_TEST_CI_EXTENDED_TEST", false).empty();
-    if (print && !isNightly) {
-        std::cout << " (Skipped, nightly test)"; // This will show up in the test output -> KDC::TestXXX::testxxx (Skipped, nightly
-                                               // test) :  OK
-    }
-    return isNightly;
-=======
 inline bool isExtendedTest(bool print = true) {
     static const bool isExtended = !loadEnvVariable("KDRIVE_TEST_CI_EXTENDED_TEST", false).empty();
     if (print && !isExtended) {
@@ -85,7 +76,6 @@
                                                // test) :  OK
     }
     return isExtended;
->>>>>>> 05bb1137
 }
 
 } // namespace KDC::testhelpers