/*
 * Infomaniak kDrive - Desktop
 * Copyright (C) 2023-2024 Infomaniak Network SA
 *
 * This program is free software: you can redistribute it and/or modify
 * it under the terms of the GNU General Public License as published by
 * the Free Software Foundation, either version 3 of the License, or
 * (at your option) any later version.
 *
 * This program is distributed in the hope that it will be useful,
 * but WITHOUT ANY WARRANTY; without even the implied warranty of
 * MERCHANTABILITY or FITNESS FOR A PARTICULAR PURPOSE.  See the
 * GNU General Public License for more details.
 *
 * You should have received a copy of the GNU General Public License
 * along with this program.  If not, see <http://www.gnu.org/licenses/>.
 */
#include "localtemporarydirectory.h"

#include "io/filestat.h"
#include "io/iohelper.h"

#include <sstream>

namespace KDC {

LocalTemporaryDirectory::LocalTemporaryDirectory(const std::string &testType) {
    const std::time_t now = std::time(nullptr);
    const std::tm tm = *std::localtime(&now);
    std::ostringstream woss;
    woss << std::put_time(&tm, "%Y%m%d_%H%M");

<<<<<<< HEAD
    path = std::filesystem::temp_directory_path() / ("kdrive_" + testType + "_unit_tests_" + woss.str());
    std::filesystem::create_directory(path);
    path = std::filesystem::canonical(path);  // Follows symlinks to work around the symlink /var -> private/var on MacOSX.
=======
    _path = std::filesystem::temp_directory_path() / ("kdrive_" + testType + "_unit_tests_" + woss.str());
    std::filesystem::create_directory(_path);

    FileStat fileStat;
    IoError ioError = IoErrorSuccess;
    IoHelper::getFileStat(_path, &fileStat, ioError);
    _id = std::to_string(fileStat.inode);
>>>>>>> 9f01f310
}

LocalTemporaryDirectory::~LocalTemporaryDirectory() {
    std::filesystem::remove_all(_path);
}


}  // namespace KDC<|MERGE_RESOLUTION|>--- conflicted
+++ resolved
@@ -30,19 +30,14 @@
     std::ostringstream woss;
     woss << std::put_time(&tm, "%Y%m%d_%H%M");
 
-<<<<<<< HEAD
-    path = std::filesystem::temp_directory_path() / ("kdrive_" + testType + "_unit_tests_" + woss.str());
-    std::filesystem::create_directory(path);
-    path = std::filesystem::canonical(path);  // Follows symlinks to work around the symlink /var -> private/var on MacOSX.
-=======
     _path = std::filesystem::temp_directory_path() / ("kdrive_" + testType + "_unit_tests_" + woss.str());
+    _path = std::filesystem::canonical(path);  // Follows symlinks to work around the symlink /var -> private/var on MacOSX.
     std::filesystem::create_directory(_path);
 
     FileStat fileStat;
     IoError ioError = IoErrorSuccess;
     IoHelper::getFileStat(_path, &fileStat, ioError);
     _id = std::to_string(fileStat.inode);
->>>>>>> 9f01f310
 }
 
 LocalTemporaryDirectory::~LocalTemporaryDirectory() {
