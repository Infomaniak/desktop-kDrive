--- conflicted
+++ resolved
@@ -36,13 +36,9 @@
         CPPUNIT_TEST(testSync);
         CPPUNIT_TEST(testExclusionTemplate);
         CPPUNIT_TEST(testUpdateExclusionTemplates);
-<<<<<<< HEAD
+		CPPUNIT_TEST(testUpgradeOfExclusionTemplates);
         CPPUNIT_TEST(testUpgrade);
 #if defined(KD_MACOS)
-=======
-        CPPUNIT_TEST(testUpgradeOfExclusionTemplates);
-#ifdef __APPLE__
->>>>>>> 17ff954c
         CPPUNIT_TEST(testExclusionApp);
 #endif
         CPPUNIT_TEST(testError);
@@ -65,13 +61,9 @@
         void testExclusionTemplate();
         void testAppState();
         void testUpdateExclusionTemplates();
-<<<<<<< HEAD
+		void testUpgradeOfExclusionTemplates();
         void testUpgrade();
 #if defined(KD_MACOS)
-=======
-        void testUpgradeOfExclusionTemplates();
-#ifdef __APPLE__
->>>>>>> 17ff954c
         void testExclusionApp();
 #endif
         void testError();
