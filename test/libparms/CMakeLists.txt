--- conflicted
+++ resolved
@@ -13,10 +13,7 @@
 
 set(testparms_SRCS
     ../test.cpp
-<<<<<<< HEAD
-=======
     ../test_utility/testhelpers.h ../test_utility/testhelpers.cpp
->>>>>>> 05bb1137
     ../test_utility/testbase.h
     test.cpp
     # Database
