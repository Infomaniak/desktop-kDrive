/*
 * Infomaniak kDrive - Desktop
 * Copyright (C) 2023-2025 Infomaniak Network SA
 *
 * This program is free software: you can redistribute it and/or modify
 * it under the terms of the GNU General Public License as published by
 * the Free Software Foundation, either version 3 of the License, or
 * (at your option) any later version.
 *
 * This program is distributed in the hope that it will be useful,
 * but WITHOUT ANY WARRANTY; without even the implied warranty of
 * MERCHANTABILITY or FITNESS FOR A PARTICULAR PURPOSE.  See the
 * GNU General Public License for more details.
 *
 * You should have received a copy of the GNU General Public License
 * along with this program.  If not, see <http://www.gnu.org/licenses/>.
 */

#include "testutility.h"
#include "test_utility/localtemporarydirectory.h"
#include "test_utility/testhelpers.h"
#include "config.h"
#include "libcommon/utility/utility.h" // CommonUtility::isSubDir
#include "libcommonserver/log/log.h"

#include <Poco/URI.h>

#include <climits>
#include <iostream>
#include <filesystem>

#if defined(KD_WINDOWS)
#include <Windows.h>
#include <ShObjIdl_core.h>
#include <ShlObj_core.h>
#endif

using namespace CppUnit;

namespace KDC {

void TestUtility::testFreeDiskSpace() {
    int64_t freeSpace;

#if defined(KD_MACOS) || defined(KD_LINUX)
    freeSpace = Utility::getFreeDiskSpace("/");
#elif defined(_WIN32)
    freeSpace = Utility::getFreeDiskSpace(R"(C:\)");
#endif

    std::cout << " freeSpace=" << freeSpace;
    CPPUNIT_ASSERT(freeSpace > 0);
}

void TestUtility::testIsCreationDateValid(void) {
    CPPUNIT_ASSERT_MESSAGE("Creation date should not be valid when it is 0.", !Utility::isCreationDateValid(0));
    // 443779200 correspond to "Tuesday 24 January 1984 08:00:00" which is a default date set by macOS
    CPPUNIT_ASSERT_MESSAGE("Creation date should not be valid when it is 443779200 (Default on MacOs).",
                           !Utility::isCreationDateValid(443779200));
    auto currentTime = std::chrono::system_clock::now();
    auto currentTimePoint = std::chrono::time_point_cast<std::chrono::seconds>(currentTime);
    auto currentTimestamp = currentTimePoint.time_since_epoch().count();

    for (int64_t i = 10; i < currentTimestamp; i += 2629743) { // step of one month
        CPPUNIT_ASSERT_MESSAGE("Creation date should be valid.", Utility::isCreationDateValid(i));
    }
    CPPUNIT_ASSERT_MESSAGE("Creation date should be valid.", Utility::isCreationDateValid(currentTimestamp));

    // This tests do not check the future date because it is not possible to create a file in the future.
    auto futureTimestamp = currentTimestamp + 3600;
    CPPUNIT_ASSERT_MESSAGE("Creation date should be valid when it is in the future. (Handle by the app).",
                           Utility::isCreationDateValid(futureTimestamp));
}

<<<<<<< HEAD
=======

void TestUtility::testS2ws() {
    CPPUNIT_ASSERT(Utility::s2ws("abcd") == L"abcd");
    CPPUNIT_ASSERT(Utility::s2ws("éèêà") == L"éèêà");
}

void TestUtility::testWs2s() {
    CPPUNIT_ASSERT(Utility::ws2s(L"abcd") == "abcd");
    CPPUNIT_ASSERT(Utility::ws2s(L"éèêà") == "éèêà");
}

void TestUtility::testLtrim() {
    CPPUNIT_ASSERT(Utility::ltrim("    ab    cd    ") == "ab    cd    ");
}

void TestUtility::testRtrim() {
    CPPUNIT_ASSERT(Utility::rtrim("    ab    cd    ") == "    ab    cd");
}

void TestUtility::testTrim() {
    CPPUNIT_ASSERT(Utility::trim("    ab    cd    ") == "ab    cd");
}

>>>>>>> bfa793bf
void TestUtility::testMsSleep() {
    auto start = std::chrono::high_resolution_clock::now();
    Utility::msleep(1000);
    auto end = std::chrono::high_resolution_clock::now();
    auto timeSpan = std::chrono::duration_cast<std::chrono::milliseconds>(end - start);
    std::cout << " timeSpan=" << timeSpan.count();
    long long timeSpanCount = static_cast<long long>(timeSpan.count());
    CPPUNIT_ASSERT_GREATER((long long) (800), timeSpanCount);
    CPPUNIT_ASSERT_LESS((long long) (2000), timeSpanCount);
}

void TestUtility::testV2ws() {
    dbtype nullValue = std::monostate();
    CPPUNIT_ASSERT(Utility::v2ws(nullValue) == L"NULL");

    dbtype intValue(1234);
    CPPUNIT_ASSERT(Utility::v2ws(intValue) == L"1234");

    dbtype int64Value((int64_t) LLONG_MAX);
    CPPUNIT_ASSERT(Utility::v2ws(int64Value) == L"9223372036854775807");

    dbtype doubleValue(123.456789);
    CPPUNIT_ASSERT(Utility::v2ws(doubleValue) == L"123.456789");

    dbtype stringValue("hello");
    CPPUNIT_ASSERT(Utility::v2ws(stringValue) == L"hello");
}

<<<<<<< HEAD
=======
void TestUtility::testFileSystemName() {
#if defined(KD_MACOS)
    CPPUNIT_ASSERT(Utility::fileSystemName("/") == "apfs");
    CPPUNIT_ASSERT(Utility::fileSystemName("/bin") == "apfs");
#elif defined(KD_WINDOWS)
    CPPUNIT_ASSERT(Utility::fileSystemName(std::filesystem::temp_directory_path()) == "NTFS");
    // CPPUNIT_ASSERT(Utility::fileSystemName(R"(C:\)") == "NTFS");
    // CPPUNIT_ASSERT(Utility::fileSystemName(R"(C:\windows)") == "NTFS");
#endif
}

void TestUtility::testStartsWith() {
    CPPUNIT_ASSERT(Utility::startsWith(SyncName(Str("abcdefg")), SyncName(Str("abcd"))));
    CPPUNIT_ASSERT(!Utility::startsWith(SyncName(Str("abcdefg")), SyncName(Str("ABCD"))));
}

void TestUtility::testStartsWithInsensitive() {
    CPPUNIT_ASSERT(Utility::startsWithInsensitive(SyncName(Str("abcdefg")), SyncName(Str("aBcD"))));
    CPPUNIT_ASSERT(Utility::startsWithInsensitive(SyncName(Str("abcdefg")), SyncName(Str("ABCD"))));
}

void TestUtility::testEndsWith() {
    CPPUNIT_ASSERT(Utility::endsWith(SyncName(Str("abcdefg")), SyncName(Str("defg"))));
    CPPUNIT_ASSERT(!Utility::endsWith(SyncName(Str("abcdefg")), SyncName(Str("abc"))));
    CPPUNIT_ASSERT(!Utility::endsWith(SyncName(Str("abcdefg")), SyncName(Str("dEfG"))));
}

void TestUtility::testEndsWithInsensitive() {
    CPPUNIT_ASSERT(Utility::endsWithInsensitive(SyncName(Str("abcdefg")), SyncName(Str("defg"))));
    CPPUNIT_ASSERT(!Utility::endsWithInsensitive(SyncName(Str("abcdefg")), SyncName(Str("abc"))));
    CPPUNIT_ASSERT(Utility::endsWithInsensitive(SyncName(Str("abcdefg")), SyncName(Str("dEfG"))));
}

>>>>>>> bfa793bf
void TestUtility::testIsEqualUpToCaseAndEnc(void) {
    bool isEqual = false;
    const SyncPath pathA{"abcdefg"};
    const SyncPath pathB{"aBcDeFg"};
    CPPUNIT_ASSERT(Utility::checkIfEqualUpToCaseAndEncoding(pathA, pathB, isEqual) && isEqual);
    CPPUNIT_ASSERT(Utility::checkIfEqualUpToCaseAndEncoding(pathA, pathA, isEqual) && isEqual);
    CPPUNIT_ASSERT(Utility::checkIfEqualUpToCaseAndEncoding(pathB, pathB, isEqual) && isEqual);
    CPPUNIT_ASSERT(Utility::checkIfEqualUpToCaseAndEncoding(pathB, pathA, isEqual) && isEqual);
    CPPUNIT_ASSERT(Utility::checkIfEqualUpToCaseAndEncoding(pathA, "abcdef", isEqual) && !isEqual);
    CPPUNIT_ASSERT(Utility::checkIfEqualUpToCaseAndEncoding("abcdef", pathA, isEqual) && !isEqual);

    CPPUNIT_ASSERT(Utility::checkIfEqualUpToCaseAndEncoding(pathA, "abcdefh", isEqual) && !isEqual);
    CPPUNIT_ASSERT(Utility::checkIfEqualUpToCaseAndEncoding("abcdefh", pathA, isEqual) && !isEqual);

    CPPUNIT_ASSERT(Utility::checkIfEqualUpToCaseAndEncoding(pathA, "abcdefgh", isEqual) && !isEqual);
    CPPUNIT_ASSERT(Utility::checkIfEqualUpToCaseAndEncoding("abcdefgh", pathA, isEqual) && !isEqual);

    // NFC vs NFD
    SyncName nfcNormalizedName;
    CPPUNIT_ASSERT(Utility::normalizedSyncName(Str("éééé"), nfcNormalizedName));
    SyncName nfdNormalizedName;
    CPPUNIT_ASSERT(Utility::normalizedSyncName(Str("éééé"), nfdNormalizedName, UnicodeNormalization::NFD));
    CPPUNIT_ASSERT(Utility::checkIfEqualUpToCaseAndEncoding(nfcNormalizedName, nfdNormalizedName, isEqual) && isEqual);
}

void TestUtility::testMoveItemToTrash(void) {
    // !!! Linux - Move to trash fails on tmpfs
    if (Utility::userName() == "docker") return;
    LocalTemporaryDirectory tempDir;
    SyncPath path = tempDir.path() / "test.txt";
    std::ofstream file(path);
    file << "test";
    file.close();

    CPPUNIT_ASSERT(Utility::moveItemToTrash(path));
    CPPUNIT_ASSERT(!std::filesystem::exists(path));

    // Test with a non existing file
    CPPUNIT_ASSERT(!Utility::moveItemToTrash(tempDir.path() / "test2.txt"));

    // Test with a directory
    SyncPath dirPath = tempDir.path() / "testDir";
    std::filesystem::create_directory(dirPath);
    CPPUNIT_ASSERT(Utility::moveItemToTrash(dirPath));
    CPPUNIT_ASSERT(!std::filesystem::exists(dirPath));
}

void TestUtility::testGetLinuxDesktopType() {
    std::string currentDesktop;

#if defined(KD_LINUX)
    CPPUNIT_ASSERT(Utility::getLinuxDesktopType(currentDesktop));
    CPPUNIT_ASSERT(!currentDesktop.empty());
    return;
#endif
    CPPUNIT_ASSERT(!Utility::getLinuxDesktopType(currentDesktop));
}

void TestUtility::testStr2HexStr() {
    std::string hexStr;
    Utility::str2hexstr("0123[]{}", hexStr);
    CPPUNIT_ASSERT(hexStr == "303132335b5d7b7d");

    Utility::str2hexstr("0123[]{}", hexStr, true);
    CPPUNIT_ASSERT(hexStr == "303132335B5D7B7D");
}

void TestUtility::testStrHex2Str() {
    std::string str;
    Utility::strhex2str("303132335b5d7b7d", str);
    CPPUNIT_ASSERT(str == "0123[]{}");

    Utility::strhex2str("303132335B5D7B7D", str);
    CPPUNIT_ASSERT(str == "0123[]{}");
}

void TestUtility::testSplitStr() {
    std::vector<std::string> strList = Utility::splitStr("01234:abcd:56789", ':');
    CPPUNIT_ASSERT(strList[0] == "01234" && strList[1] == "abcd" && strList[2] == "56789");
}

void TestUtility::testJoinStr() {
    std::vector<std::string> strList = {"C'est", " ", "un ", "test!"};
    CPPUNIT_ASSERT(Utility::joinStr(strList) == "C'est un test!");
    CPPUNIT_ASSERT(Utility::joinStr(strList, '@') == "C'est@ @un @test!");
}

void TestUtility::testPathDepth() {
    CPPUNIT_ASSERT_EQUAL(0, Utility::pathDepth({}));
    CPPUNIT_ASSERT_EQUAL(1, Utility::pathDepth(SyncPath{"/"}));
    CPPUNIT_ASSERT_EQUAL(1, Utility::pathDepth(SyncPath{"A"}));
    CPPUNIT_ASSERT_EQUAL(2, Utility::pathDepth(SyncPath{"A/"}));
    CPPUNIT_ASSERT_EQUAL(2, Utility::pathDepth(SyncPath{"/A"}));
    CPPUNIT_ASSERT_EQUAL(3, Utility::pathDepth(SyncPath{"/A/"}));
    CPPUNIT_ASSERT_EQUAL(2, Utility::pathDepth(SyncPath{"A/B"}));
    CPPUNIT_ASSERT_EQUAL(3, Utility::pathDepth(SyncPath{"A/B/C"}));
    CPPUNIT_ASSERT_EQUAL(4, Utility::pathDepth(SyncPath{"/A/B/C"}));
    CPPUNIT_ASSERT_EQUAL(5, Utility::pathDepth(SyncPath{"/A/B/C/"}));

    SyncPath path;
    for (int i = 1; i < 5; i++) {
        path /= "dir";
        CPPUNIT_ASSERT_EQUAL(i, Utility::pathDepth(path));
    }
}

void TestUtility::testComputeMd5Hash() {
    std::vector<std::pair<std::string, std::string>> testCases = {
            {"", "d41d8cd98f00b204e9800998ecf8427e"},
            {"a", "0cc175b9c0f1b6a831c399e269772661"},
            {"abc", "900150983cd24fb0d6963f7d28e17f72"},
            {"abcdefghijklmnopqrstuvwxyz", "c3fcd3d76192e4007dfb496cca67e13b"},
            {"ABCDEFGHIJKLMNOPQRSTUVWXYZabcdefghijklmnopqrstuvwxyz0123456789", "d174ab98d277d9f5a5611c2c9f419d9f"},
            {"12345678901234567890123456789012345678901234567890123456789012345678901234567890",
             "57edf4a22be3c955ac49da2e2107b67a"},
    };

    for (const auto &testCase: testCases) {
        CPPUNIT_ASSERT_EQUAL(testCase.second, Utility::computeMd5Hash(testCase.first));
        CPPUNIT_ASSERT_EQUAL(testCase.second, Utility::computeMd5Hash(testCase.first.c_str(), testCase.first.size()));
    }
}

void TestUtility::testXxHash() {
    SyncPath path = testhelpers::localTestDirPath() / "test_pictures/picture-1.jpg";
    std::ifstream file(path, std::ios::binary);
    std::ostringstream ostrm;
    ostrm << file.rdbuf();
    std::string data = ostrm.str();

    std::string contentHash = Utility::computeXxHash(data);

    CPPUNIT_ASSERT(contentHash == "5dcc477e35136516");
}

<<<<<<< HEAD
=======
void TestUtility::testToUpper() {
    CPPUNIT_ASSERT_EQUAL(std::string("ABC"), Utility::toUpper("abc"));
    CPPUNIT_ASSERT_EQUAL(std::string("ABC"), Utility::toUpper("ABC"));
    CPPUNIT_ASSERT_EQUAL(std::string("ABC"), Utility::toUpper("AbC"));
    CPPUNIT_ASSERT_EQUAL(std::string(""), Utility::toUpper(""));
    CPPUNIT_ASSERT_EQUAL(std::string("123"), Utility::toUpper("123"));

    CPPUNIT_ASSERT_EQUAL(std::string("²&é~\"#'{([-|`è_\\ç^à@)]}=+*ù%µ£¤§:;,!.?/"),
                         Utility::toUpper("²&é~\"#'{([-|`è_\\ç^à@)]}=+*ù%µ£¤§:;,!.?/"));
}

>>>>>>> bfa793bf
void TestUtility::testErrId() {
    CPPUNIT_ASSERT_EQUAL(std::string("TES:") + std::to_string(__LINE__), errId());
}

void TestUtility::testIsSubDir() {
    SyncPath path1 = "A/AA/AAA";
    SyncPath path2 = "A/AA";
    CPPUNIT_ASSERT(CommonUtility::isSubDir(path2, path1));
    CPPUNIT_ASSERT(!CommonUtility::isSubDir(path1, path2));

    path1 = path2;
    CPPUNIT_ASSERT(CommonUtility::isSubDir(path2, path1));

    path1 = "A/AB/AAA";
    CPPUNIT_ASSERT(!CommonUtility::isSubDir(path2, path1));
}

void TestUtility::testIsDiskRootFolder() {
    SyncPath suggestedPath = "A/AA/AAA";
    CPPUNIT_ASSERT_EQUAL(false, CommonUtility::isDiskRootFolder("A/AA/AAA", suggestedPath));
    CPPUNIT_ASSERT_EQUAL(false, CommonUtility::isDiskRootFolder("/Users", suggestedPath));
    CPPUNIT_ASSERT_EQUAL(false, CommonUtility::isDiskRootFolder("/home", suggestedPath));

    SyncPath dummyPath;
    CPPUNIT_ASSERT_EQUAL_MESSAGE(suggestedPath.string(), true, CommonUtility::isDiskRootFolder("/", suggestedPath));
    CPPUNIT_ASSERT(suggestedPath.empty() || !CommonUtility::isDiskRootFolder(suggestedPath, dummyPath));

#if defined(KD_WINDOWS)
    CPPUNIT_ASSERT_EQUAL(false, CommonUtility::isDiskRootFolder("C:\\Users", suggestedPath));

    CPPUNIT_ASSERT_EQUAL_MESSAGE(suggestedPath.string(), true, CommonUtility::isDiskRootFolder("C:\\", suggestedPath));
    CPPUNIT_ASSERT(suggestedPath.empty() || !CommonUtility::isDiskRootFolder(suggestedPath, dummyPath));
#elif defined(KD_MACOS)
    CPPUNIT_ASSERT_EQUAL(false, CommonUtility::isDiskRootFolder("/Volumes/drivename/kDrive", suggestedPath));

    CPPUNIT_ASSERT_EQUAL_MESSAGE(suggestedPath.string(), true,
                                 CommonUtility::isDiskRootFolder("/Volumes/drivename", suggestedPath));
    CPPUNIT_ASSERT(suggestedPath.empty() || !CommonUtility::isDiskRootFolder(suggestedPath, dummyPath));
#else
    CPPUNIT_ASSERT_EQUAL(false, CommonUtility::isDiskRootFolder("/media/username/drivename/kDrive", suggestedPath));

    CPPUNIT_ASSERT_EQUAL_MESSAGE(suggestedPath.string(), true, CommonUtility::isDiskRootFolder("/media", suggestedPath));
    CPPUNIT_ASSERT(suggestedPath.empty() || !CommonUtility::isDiskRootFolder(suggestedPath, dummyPath));
    CPPUNIT_ASSERT_EQUAL_MESSAGE(suggestedPath.string(), true, CommonUtility::isDiskRootFolder("/media/username", suggestedPath));
    CPPUNIT_ASSERT(suggestedPath.empty() || !CommonUtility::isDiskRootFolder(suggestedPath, dummyPath));
    CPPUNIT_ASSERT_EQUAL_MESSAGE(suggestedPath.string(), true,
                                 CommonUtility::isDiskRootFolder("/media/username/drivename", suggestedPath));
    CPPUNIT_ASSERT(suggestedPath.empty() || !CommonUtility::isDiskRootFolder(suggestedPath, dummyPath));
#endif
}

void TestUtility::testCheckIfDirEntryIsManaged() {
    LocalTemporaryDirectory tempDir;
    SyncPath path = tempDir.path() / "test.txt";
    std::ofstream file(path);
    file << "test";
    file.close();

    bool isManaged = false;
    IoError ioError = IoError::Success;
    std::filesystem::recursive_directory_iterator entry(tempDir.path());

    // Check with an existing file (managed)
    CPPUNIT_ASSERT(Utility::checkIfDirEntryIsManaged(*entry, isManaged, ioError));
    CPPUNIT_ASSERT(isManaged);
    CPPUNIT_ASSERT_EQUAL_MESSAGE(toString(ioError) + "!=" + toString(IoError::Success), IoError::Success, ioError);

    // Check with a simlink (managed)
    const SyncPath simLinkDir = tempDir.path() / "simLinkDir";
    std::filesystem::create_directory(simLinkDir);
    std::filesystem::create_symlink(path, simLinkDir / "testLink.txt");
    entry = std::filesystem::recursive_directory_iterator(simLinkDir);
    CPPUNIT_ASSERT(Utility::checkIfDirEntryIsManaged(*entry, isManaged, ioError));
    CPPUNIT_ASSERT(isManaged);
    CPPUNIT_ASSERT_EQUAL_MESSAGE(toString(ioError) + "!=" + toString(IoError::Success), IoError::Success, ioError);

    // Check with a directory
    entry = std::filesystem::recursive_directory_iterator(tempDir.path());
    CPPUNIT_ASSERT(Utility::checkIfDirEntryIsManaged(*entry, isManaged, ioError));
    CPPUNIT_ASSERT(isManaged);
    CPPUNIT_ASSERT_EQUAL_MESSAGE(toString(ioError) + "!=" + toString(IoError::Success), IoError::Success, ioError);
}

void TestUtility::testFormatStdError() {
    const std::error_code ec;
    std::wstring result = Utility::formatStdError(ec);
    CPPUNIT_ASSERT_MESSAGE("The error message should contain 'error: 0'",
                           result.find(L"error: 0") != std::wstring::npos || result.find(L"code: 0") != std::wstring::npos);
    CPPUNIT_ASSERT_MESSAGE("The error message should contain a description.", result.length() > 15);

    const SyncPath path = "A/AA";
    result = Utility::formatStdError(path, ec);
    CPPUNIT_ASSERT_MESSAGE("The error message should contain 'error: 0'",
                           result.find(L"error: 0") != std::wstring::npos || result.find(L"code: 0") != std::wstring::npos);
    CPPUNIT_ASSERT_MESSAGE("The error message should contain a description.", (result.length() - path.native().length()) > 20);
    CPPUNIT_ASSERT_MESSAGE("The error message should contain the path.",
                           result.find(CommonUtility::s2ws(path.string())) != std::wstring::npos);
}

void TestUtility::testFormatIoError() {
    {
        const IoError ioError = IoError::Success;
        const SyncPath path = "A/AA";
        const std::wstring result = Utility::formatIoError(path, ioError);
        CPPUNIT_ASSERT_MESSAGE("The error message should contain 'err='...''",
                               result.find(L"err='Success'") != std::wstring::npos);
        CPPUNIT_ASSERT_MESSAGE("The error message should contain a description.",
                               (result.length() - path.native().length()) > 20);
        CPPUNIT_ASSERT_MESSAGE("The error message should contain the path.",
                               result.find(CommonUtility::s2ws(path.string())) != std::wstring::npos);
    }

    {
        const IoError ioError = IoError::Success;
        const QString path = "A/AA";
        const std::wstring result = Utility::formatIoError(path, ioError);
        CPPUNIT_ASSERT_MESSAGE("The error message should contain 'err='...''",
                               result.find(L"err='Success'") != std::wstring::npos);
        CPPUNIT_ASSERT_MESSAGE("The error message should contain a description.",
                               (result.length() - path.toStdWString().length()) > 20);
        CPPUNIT_ASSERT_MESSAGE("The error message should contain the path.",
                               result.find(path.toStdWString()) != std::wstring::npos);
    }
}

void TestUtility::testFormatSyncName() {
    const SyncName name = Str("FileA.txt");
    CPPUNIT_ASSERT(Utility::formatSyncName(name).find(SyncName2WStr(name)) != std::wstring::npos);
}

void TestUtility::testFormatPath() {
    const QString path = "A/AA";
    CPPUNIT_ASSERT(Utility::formatPath(path).find(path.toStdWString()) != std::wstring::npos);
}

void TestUtility::testFormatSyncPath() {
    const SyncPath path = "A/AA";
    CPPUNIT_ASSERT(Utility::formatSyncPath(path).find(CommonUtility::s2ws(path.string())) != std::wstring::npos);
}

void TestUtility::testFormatRequest() {
    const std::string uri("http://www.example.com");
    const std::string code = "404";
    const std::string description = "Not Found";
    const std::string result = Utility::formatRequest(Poco::URI(uri), code, description);
    CPPUNIT_ASSERT(result.find(uri) != std::string::npos);
    CPPUNIT_ASSERT(result.find(code) != std::string::npos);
    CPPUNIT_ASSERT(result.find(description) != std::string::npos);
}

void TestUtility::testNormalizedSyncName() {
    SyncName normalizedName;
    CPPUNIT_ASSERT(Utility::normalizedSyncName(SyncName(), normalizedName) && normalizedName.empty());

    // The two Unicode normalizations coincide.
    bool equal = false;
    CPPUNIT_ASSERT(checkNfcAndNfdNamesEqual(Str(""), equal) && equal);
    CPPUNIT_ASSERT(checkNfcAndNfdNamesEqual(Str("a"), equal) && equal);
    CPPUNIT_ASSERT(checkNfcAndNfdNamesEqual(Str("@"), equal) && equal);
    CPPUNIT_ASSERT(checkNfcAndNfdNamesEqual(Str("$"), equal) && equal);
    CPPUNIT_ASSERT(checkNfcAndNfdNamesEqual(Str("!"), equal) && equal);

    CPPUNIT_ASSERT(checkNfcAndNfdNamesEqual(Str("abcd"), equal) && equal);
    CPPUNIT_ASSERT(checkNfcAndNfdNamesEqual(Str("(1234%)"), equal) && equal);

    // The two Unicode normalizations don't coincide.
    CPPUNIT_ASSERT(checkNfcAndNfdNamesEqual(Str("à"), equal) && !equal);
    CPPUNIT_ASSERT(checkNfcAndNfdNamesEqual(Str("é"), equal) && !equal);
    CPPUNIT_ASSERT(checkNfcAndNfdNamesEqual(Str("è"), equal) && !equal);
    CPPUNIT_ASSERT(checkNfcAndNfdNamesEqual(Str("ê"), equal) && !equal);
    CPPUNIT_ASSERT(checkNfcAndNfdNamesEqual(Str("ü"), equal) && !equal);
    CPPUNIT_ASSERT(checkNfcAndNfdNamesEqual(Str("ö"), equal) && !equal);

    CPPUNIT_ASSERT(checkNfcAndNfdNamesEqual(Str("aöe"), equal) && !equal);
}

void TestUtility::testNormalizedSyncPath() {
    SyncPath normalizedPath;
    CPPUNIT_ASSERT(Utility::normalizedSyncPath("a/b/c", normalizedPath) && normalizedPath == SyncPath("a/b/c"));
    CPPUNIT_ASSERT(Utility::normalizedSyncPath("/a/b/c", normalizedPath) && normalizedPath == SyncPath("/a/b/c"));
#if defined(KD_WINDOWS)
    CPPUNIT_ASSERT(Utility::normalizedSyncPath(R"(a\b\c)", normalizedPath) && normalizedPath == SyncPath("a/b/c"));
    CPPUNIT_ASSERT(Utility::normalizedSyncPath(R"(\a\b\c)", normalizedPath) && normalizedPath == SyncPath("/a/b/c"));
    CPPUNIT_ASSERT(Utility::normalizedSyncPath("/a\\b/c", normalizedPath) && normalizedPath == SyncPath("/a/b/c"));
#else
    CPPUNIT_ASSERT(Utility::normalizedSyncPath("/a\\b/c", normalizedPath) && normalizedPath != SyncPath("/a/b/c"));
#endif
}

bool TestUtility::checkNfcAndNfdNamesEqual(const SyncName &name, bool &equal) {
    equal = false;

    SyncName nfcNormalized;
    if (!Utility::normalizedSyncName(name, nfcNormalized)) {
        return false;
    }
    SyncName nfdNormalized;
    if (!Utility::normalizedSyncName(name, nfdNormalized, UnicodeNormalization::NFD)) {
        return false;
    }
    equal = (nfcNormalized == nfdNormalized);
    return true;
}

void TestUtility::testUserName() {
    std::string userName(Utility::userName());
    LOG_DEBUG(Log::instance()->getLogger(), "userName=" << userName);

#if defined(KD_WINDOWS)
    const char *value = std::getenv("USERPROFILE");
    CPPUNIT_ASSERT(value);
    const SyncPath homeDir(value);
    LOGW_DEBUG(Log::instance()->getLogger(), L"homeDir=" << Utility::formatSyncPath(homeDir));

    if (homeDir.filename().native() == std::wstring(L"systemprofile")) {
        // CI execution
        CPPUNIT_ASSERT_EQUAL(std::string("SYSTEM"), userName);
    } else {
        CPPUNIT_ASSERT_EQUAL(SyncName2Str(homeDir.filename().native()), userName);
    }
#else
    const char *value = std::getenv("HOME");
    CPPUNIT_ASSERT(value);
    const SyncPath homeDir(value);
    LOGW_DEBUG(Log::instance()->getLogger(), L"homeDir=" << Utility::formatSyncPath(homeDir));
    CPPUNIT_ASSERT_EQUAL(homeDir.filename().native(), userName);
#endif
}

} // namespace KDC<|MERGE_RESOLUTION|>--- conflicted
+++ resolved
@@ -72,32 +72,6 @@
                            Utility::isCreationDateValid(futureTimestamp));
 }
 
-<<<<<<< HEAD
-=======
-
-void TestUtility::testS2ws() {
-    CPPUNIT_ASSERT(Utility::s2ws("abcd") == L"abcd");
-    CPPUNIT_ASSERT(Utility::s2ws("éèêà") == L"éèêà");
-}
-
-void TestUtility::testWs2s() {
-    CPPUNIT_ASSERT(Utility::ws2s(L"abcd") == "abcd");
-    CPPUNIT_ASSERT(Utility::ws2s(L"éèêà") == "éèêà");
-}
-
-void TestUtility::testLtrim() {
-    CPPUNIT_ASSERT(Utility::ltrim("    ab    cd    ") == "ab    cd    ");
-}
-
-void TestUtility::testRtrim() {
-    CPPUNIT_ASSERT(Utility::rtrim("    ab    cd    ") == "    ab    cd");
-}
-
-void TestUtility::testTrim() {
-    CPPUNIT_ASSERT(Utility::trim("    ab    cd    ") == "ab    cd");
-}
-
->>>>>>> bfa793bf
 void TestUtility::testMsSleep() {
     auto start = std::chrono::high_resolution_clock::now();
     Utility::msleep(1000);
@@ -126,42 +100,6 @@
     CPPUNIT_ASSERT(Utility::v2ws(stringValue) == L"hello");
 }
 
-<<<<<<< HEAD
-=======
-void TestUtility::testFileSystemName() {
-#if defined(KD_MACOS)
-    CPPUNIT_ASSERT(Utility::fileSystemName("/") == "apfs");
-    CPPUNIT_ASSERT(Utility::fileSystemName("/bin") == "apfs");
-#elif defined(KD_WINDOWS)
-    CPPUNIT_ASSERT(Utility::fileSystemName(std::filesystem::temp_directory_path()) == "NTFS");
-    // CPPUNIT_ASSERT(Utility::fileSystemName(R"(C:\)") == "NTFS");
-    // CPPUNIT_ASSERT(Utility::fileSystemName(R"(C:\windows)") == "NTFS");
-#endif
-}
-
-void TestUtility::testStartsWith() {
-    CPPUNIT_ASSERT(Utility::startsWith(SyncName(Str("abcdefg")), SyncName(Str("abcd"))));
-    CPPUNIT_ASSERT(!Utility::startsWith(SyncName(Str("abcdefg")), SyncName(Str("ABCD"))));
-}
-
-void TestUtility::testStartsWithInsensitive() {
-    CPPUNIT_ASSERT(Utility::startsWithInsensitive(SyncName(Str("abcdefg")), SyncName(Str("aBcD"))));
-    CPPUNIT_ASSERT(Utility::startsWithInsensitive(SyncName(Str("abcdefg")), SyncName(Str("ABCD"))));
-}
-
-void TestUtility::testEndsWith() {
-    CPPUNIT_ASSERT(Utility::endsWith(SyncName(Str("abcdefg")), SyncName(Str("defg"))));
-    CPPUNIT_ASSERT(!Utility::endsWith(SyncName(Str("abcdefg")), SyncName(Str("abc"))));
-    CPPUNIT_ASSERT(!Utility::endsWith(SyncName(Str("abcdefg")), SyncName(Str("dEfG"))));
-}
-
-void TestUtility::testEndsWithInsensitive() {
-    CPPUNIT_ASSERT(Utility::endsWithInsensitive(SyncName(Str("abcdefg")), SyncName(Str("defg"))));
-    CPPUNIT_ASSERT(!Utility::endsWithInsensitive(SyncName(Str("abcdefg")), SyncName(Str("abc"))));
-    CPPUNIT_ASSERT(Utility::endsWithInsensitive(SyncName(Str("abcdefg")), SyncName(Str("dEfG"))));
-}
-
->>>>>>> bfa793bf
 void TestUtility::testIsEqualUpToCaseAndEnc(void) {
     bool isEqual = false;
     const SyncPath pathA{"abcdefg"};
@@ -297,20 +235,6 @@
     CPPUNIT_ASSERT(contentHash == "5dcc477e35136516");
 }
 
-<<<<<<< HEAD
-=======
-void TestUtility::testToUpper() {
-    CPPUNIT_ASSERT_EQUAL(std::string("ABC"), Utility::toUpper("abc"));
-    CPPUNIT_ASSERT_EQUAL(std::string("ABC"), Utility::toUpper("ABC"));
-    CPPUNIT_ASSERT_EQUAL(std::string("ABC"), Utility::toUpper("AbC"));
-    CPPUNIT_ASSERT_EQUAL(std::string(""), Utility::toUpper(""));
-    CPPUNIT_ASSERT_EQUAL(std::string("123"), Utility::toUpper("123"));
-
-    CPPUNIT_ASSERT_EQUAL(std::string("²&é~\"#'{([-|`è_\\ç^à@)]}=+*ù%µ£¤§:;,!.?/"),
-                         Utility::toUpper("²&é~\"#'{([-|`è_\\ç^à@)]}=+*ù%µ£¤§:;,!.?/"));
-}
-
->>>>>>> bfa793bf
 void TestUtility::testErrId() {
     CPPUNIT_ASSERT_EQUAL(std::string("TES:") + std::to_string(__LINE__), errId());
 }
