--- conflicted
+++ resolved
@@ -40,17 +40,6 @@
 
 static const SyncPath localTestDirPath(TEST_DIR "/test_ci");
 
-<<<<<<< HEAD
-void TestUtility::setUp() {
-    TestBase::start();
-}
-
-void TestUtility::tearDown() {
-    TestBase::stop();
-}
-
-=======
->>>>>>> 05bb1137
 void TestUtility::testFreeDiskSpace() {
     int64_t freeSpace;
 
