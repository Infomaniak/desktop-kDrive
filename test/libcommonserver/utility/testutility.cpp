/*
 * Infomaniak kDrive - Desktop
 * Copyright (C) 2023-2024 Infomaniak Network SA
 *
 * This program is free software: you can redistribute it and/or modify
 * it under the terms of the GNU General Public License as published by
 * the Free Software Foundation, either version 3 of the License, or
 * (at your option) any later version.
 *
 * This program is distributed in the hope that it will be useful,
 * but WITHOUT ANY WARRANTY; without even the implied warranty of
 * MERCHANTABILITY or FITNESS FOR A PARTICULAR PURPOSE.  See the
 * GNU General Public License for more details.
 *
 * You should have received a copy of the GNU General Public License
 * along with this program.  If not, see <http://www.gnu.org/licenses/>.
 */

#include "testutility.h"
#include "test_utility/localtemporarydirectory.h"
#include "config.h"

#include "libcommon/utility/utility.h"  // CommonUtility::isSubDir
#include "Poco/URI.h"

#include <climits>
#include <iostream>
#include <filesystem>

#ifdef _WIN32
#include <Windows.h>
#include <ShObjIdl_core.h>
#include <ShlObj_core.h>
#endif

using namespace CppUnit;

namespace KDC {

static const SyncPath localTestDirPath(TEST_DIR "/test_ci");

void TestUtility::setUp() {}

void TestUtility::tearDown() {}

void TestUtility::testFreeDiskSpace() {
    int64_t freeSpace;

#if defined(__APPLE__) || defined(__unix__)
    freeSpace = _testObj->freeDiskSpace("/");
#elif defined(_WIN32)
    freeSpace = _testObj->freeDiskSpace(R"(C:\)");
#endif

    std::cout << " freeSpace=" << freeSpace;
    CPPUNIT_ASSERT(freeSpace > 0);
}

void TestUtility::testIsCreationDateValid(void) {
    CPPUNIT_ASSERT_MESSAGE("Creation date should not be valid when it is 0.", !_testObj->isCreationDateValid(0));
    // 443779200 correspond to "Tuesday 24 January 1984 08:00:00" which is a default date set by macOS
    CPPUNIT_ASSERT_MESSAGE("Creation date should not be valid when it is 443779200 (Default on MacOs).",
                           !_testObj->isCreationDateValid(443779200));
    auto currentTime = std::chrono::system_clock::now();
    auto currentTimePoint = std::chrono::time_point_cast<std::chrono::seconds>(currentTime);
    auto currentTimestamp = currentTimePoint.time_since_epoch().count();

    for (int i = 10; i < currentTimestamp; i += 2629743) {  // step of one month
        CPPUNIT_ASSERT_MESSAGE("Creation date should be valid.", _testObj->isCreationDateValid(i));
    }
    CPPUNIT_ASSERT_MESSAGE("Creation date should be valid.", _testObj->isCreationDateValid(currentTimestamp));

    // This tests do not check the future date because it is not possible to create a file in the future.
    auto futureTimestamp = currentTimestamp + 3600;
    CPPUNIT_ASSERT_MESSAGE("Creation date should be valid when it is in the future. (Handle by the app).",
                           _testObj->isCreationDateValid(futureTimestamp));
}


void TestUtility::testS2ws() {
    CPPUNIT_ASSERT(_testObj->s2ws("abcd") == L"abcd");
    CPPUNIT_ASSERT(_testObj->s2ws("éèêà") == L"éèêà");
}

void TestUtility::testWs2s() {
    CPPUNIT_ASSERT(_testObj->ws2s(L"abcd") == "abcd");
    CPPUNIT_ASSERT(_testObj->ws2s(L"éèêà") == "éèêà");
}

void TestUtility::testLtrim() {
    CPPUNIT_ASSERT(_testObj->ltrim("    ab    cd    ") == "ab    cd    ");
}

void TestUtility::testRtrim() {
    CPPUNIT_ASSERT(_testObj->rtrim("    ab    cd    ") == "    ab    cd");
}

void TestUtility::testTrim() {
    CPPUNIT_ASSERT(_testObj->trim("    ab    cd    ") == "ab    cd");
}

void TestUtility::testMsSleep() {
    auto start = std::chrono::high_resolution_clock::now();
    _testObj->msleep(1000);
    auto end = std::chrono::high_resolution_clock::now();
    auto timeSpan = std::chrono::duration_cast<std::chrono::milliseconds>(end - start);
    std::cout << " timeSpan=" << timeSpan.count();
    // CPPUNIT_ASSERT(timeSpan.count() > 800 && timeSpan.count() < 1200);
    CPPUNIT_ASSERT(true);
}

void TestUtility::testV2ws() {
    dbtype nullValue = std::monostate();
    CPPUNIT_ASSERT(_testObj->v2ws(nullValue) == L"NULL");

    dbtype intValue(1234);
    CPPUNIT_ASSERT(_testObj->v2ws(intValue) == L"1234");

    dbtype int64Value((int64_t)LLONG_MAX);
    CPPUNIT_ASSERT(_testObj->v2ws(int64Value) == L"9223372036854775807");

    dbtype doubleValue(123.456789);
    CPPUNIT_ASSERT(_testObj->v2ws(doubleValue) == L"123.456789");

    dbtype stringValue("hello");
    CPPUNIT_ASSERT(_testObj->v2ws(stringValue) == L"hello");
}

void TestUtility::testFileSystemName() {
#if defined(__APPLE__)
    CPPUNIT_ASSERT(_testObj->fileSystemName("/") == "apfs");
    CPPUNIT_ASSERT(_testObj->fileSystemName("/bin") == "apfs");
#elif defined(_WIN32)
    CPPUNIT_ASSERT(_testObj->fileSystemName(std::filesystem::temp_directory_path()) == "NTFS");
    // CPPUNIT_ASSERT(_testObj->fileSystemName(R"(C:\)") == "NTFS");
    // CPPUNIT_ASSERT(_testObj->fileSystemName(R"(C:\windows)") == "NTFS");
#endif
}

void TestUtility::testStartsWith() {
    CPPUNIT_ASSERT(_testObj->startsWith(SyncName(Str("abcdefg")), SyncName(Str("abcd"))));
    CPPUNIT_ASSERT(!_testObj->startsWith(SyncName(Str("abcdefg")), SyncName(Str("ABCD"))));
}

void TestUtility::testStartsWithInsensitive() {
    CPPUNIT_ASSERT(_testObj->startsWithInsensitive(SyncName(Str("abcdefg")), SyncName(Str("aBcD"))));
    CPPUNIT_ASSERT(_testObj->startsWithInsensitive(SyncName(Str("abcdefg")), SyncName(Str("ABCD"))));
}

void TestUtility::testEndsWith() {
    CPPUNIT_ASSERT(_testObj->endsWith(SyncName(Str("abcdefg")), SyncName(Str("defg"))));
    CPPUNIT_ASSERT(!_testObj->endsWith(SyncName(Str("abcdefg")), SyncName(Str("abc"))));
    CPPUNIT_ASSERT(!_testObj->endsWith(SyncName(Str("abcdefg")), SyncName(Str("dEfG"))));
}

void TestUtility::testEndsWithInsensitive() {
    CPPUNIT_ASSERT(_testObj->endsWithInsensitive(SyncName(Str("abcdefg")), SyncName(Str("defg"))));
    CPPUNIT_ASSERT(!_testObj->endsWithInsensitive(SyncName(Str("abcdefg")), SyncName(Str("abc"))));
    CPPUNIT_ASSERT(_testObj->endsWithInsensitive(SyncName(Str("abcdefg")), SyncName(Str("dEfG"))));
}

void TestUtility::testIsEqualInsensitive(void) {
    const std::string strA = "abcdefg";
    const std::string strB = "aBcDeFg";
    CPPUNIT_ASSERT(_testObj->isEqualInsensitive(strA, strB));
    CPPUNIT_ASSERT(_testObj->isEqualInsensitive(strA, strA));
    CPPUNIT_ASSERT(_testObj->isEqualInsensitive(strB, strB));
    CPPUNIT_ASSERT(_testObj->isEqualInsensitive(strB, strA));
    CPPUNIT_ASSERT(!_testObj->isEqualInsensitive(strA, "abcdef"));
    CPPUNIT_ASSERT(!_testObj->isEqualInsensitive("abcdef", strA));

    CPPUNIT_ASSERT(!_testObj->isEqualInsensitive(strA, "abcdefh"));
    CPPUNIT_ASSERT(!_testObj->isEqualInsensitive("abcdefh", strA));

    CPPUNIT_ASSERT(!_testObj->isEqualInsensitive(strA, "abcdefgh"));
    CPPUNIT_ASSERT(!_testObj->isEqualInsensitive("abcdefgh", strA));
}

void TestUtility::testMoveItemToTrash(void) {
    LocalTemporaryDirectory tempDir;
    SyncPath path = tempDir.path() / "test.txt";
    std::ofstream file(path);
    file << "test";
    file.close();

    CPPUNIT_ASSERT(_testObj->moveItemToTrash(path));
    CPPUNIT_ASSERT(!std::filesystem::exists(path));

    // Test with a non existing file
    CPPUNIT_ASSERT(!_testObj->moveItemToTrash(tempDir.path() / "test2.txt"));

    // Test with a directory
    SyncPath dirPath = tempDir.path() / "testDir";
    std::filesystem::create_directory(dirPath);
    CPPUNIT_ASSERT(_testObj->moveItemToTrash(dirPath));
    CPPUNIT_ASSERT(!std::filesystem::exists(dirPath));
}

void TestUtility::testGetLinuxDesktopType() {
    std::string currentDesktop;

#ifdef __unix__
    CPPUNIT_ASSERT(_testObj->getLinuxDesktopType(currentDesktop));
    CPPUNIT_ASSERT(!currentDesktop.empty());
    return;
#endif
    CPPUNIT_ASSERT(!_testObj->getLinuxDesktopType(currentDesktop));
}

void TestUtility::testStr2HexStr() {
    std::string hexStr;
    _testObj->str2hexstr("0123[]{}", hexStr);
    CPPUNIT_ASSERT(hexStr == "303132335b5d7b7d");

    _testObj->str2hexstr("0123[]{}", hexStr, true);
    CPPUNIT_ASSERT(hexStr == "303132335B5D7B7D");
}

void TestUtility::testStrHex2Str() {
    std::string str;
    _testObj->strhex2str("303132335b5d7b7d", str);
    CPPUNIT_ASSERT(str == "0123[]{}");

    _testObj->strhex2str("303132335B5D7B7D", str);
    CPPUNIT_ASSERT(str == "0123[]{}");
}

void TestUtility::testSplitStr() {
    std::vector<std::string> strList = _testObj->splitStr("01234:abcd:56789", ':');
    CPPUNIT_ASSERT(strList[0] == "01234" && strList[1] == "abcd" && strList[2] == "56789");
}

void TestUtility::testJoinStr() {
    std::vector<std::string> strList = {"C'est", " ", "un ", "test!"};
    CPPUNIT_ASSERT(_testObj->joinStr(strList) == "C'est un test!");
    CPPUNIT_ASSERT(_testObj->joinStr(strList, '@') == "C'est@ @un @test!");
}

void TestUtility::testPathDepth() {
    SyncPath path = "";
    CPPUNIT_ASSERT_EQUAL(0, _testObj->pathDepth(path));

    for (int i = 1; i < 10; i++) {
        path /= "dir";
        CPPUNIT_ASSERT_EQUAL(i, _testObj->pathDepth(path));
    }
}

void TestUtility::testComputeMd5Hash() {
    std::vector<std::pair<std::string, std::string>> testCases = {
        {"", "d41d8cd98f00b204e9800998ecf8427e"},
        {"a", "0cc175b9c0f1b6a831c399e269772661"},
        {"abc", "900150983cd24fb0d6963f7d28e17f72"},
        {"abcdefghijklmnopqrstuvwxyz", "c3fcd3d76192e4007dfb496cca67e13b"},
        {"ABCDEFGHIJKLMNOPQRSTUVWXYZabcdefghijklmnopqrstuvwxyz0123456789", "d174ab98d277d9f5a5611c2c9f419d9f"},
        {"12345678901234567890123456789012345678901234567890123456789012345678901234567890", "57edf4a22be3c955ac49da2e2107b67a"},
    };

    for (const auto &testCase : testCases) {
        CPPUNIT_ASSERT_EQUAL(testCase.second, _testObj->computeMd5Hash(testCase.first));
        CPPUNIT_ASSERT_EQUAL(testCase.second, _testObj->computeMd5Hash(testCase.first.c_str(), testCase.first.size()));
    }
}

void TestUtility::testXxHash() {
    SyncPath path = localTestDirPath / "test_pictures/picture-1.jpg";
    std::ifstream file(path, std::ios::binary);
    std::ostringstream ostrm;
    ostrm << file.rdbuf();
    std::string data = ostrm.str();

    std::string contentHash = _testObj->computeXxHash(data);

    CPPUNIT_ASSERT(contentHash == "5dcc477e35136516");
}

void TestUtility::testToUpper() {
    CPPUNIT_ASSERT_EQUAL(std::string("ABC"), _testObj->toUpper("abc"));
    CPPUNIT_ASSERT_EQUAL(std::string("ABC"), _testObj->toUpper("ABC"));
    CPPUNIT_ASSERT_EQUAL(std::string("ABC"), _testObj->toUpper("AbC"));
    CPPUNIT_ASSERT_EQUAL(std::string(""), _testObj->toUpper(""));
    CPPUNIT_ASSERT_EQUAL(std::string("123"), _testObj->toUpper("123"));

    CPPUNIT_ASSERT_EQUAL(std::string("²&é~\"#'{([-|`è_\\ç^à@)]}=+*ù%µ£¤§:;,!.?/"),
                         _testObj->toUpper("²&é~\"#'{([-|`è_\\ç^à@)]}=+*ù%µ£¤§:;,!.?/"));
}

<<<<<<< HEAD
void TestUtility::testErrId(void) {
    // The macro Utility::errId() expands to Utility::errId(__FILE__, __LINE__) (see types.h)
    CPPUNIT_ASSERT_EQUAL(std::string("TES:") + std::to_string(__LINE__), Utility::errId());
=======
void TestUtility::testErrId() {
    // The macro ERRID expands to Utility::errId(__FILE__, __LINE__) (see types.h)
    CPPUNIT_ASSERT_EQUAL(std::string("TES:") + std::to_string(__LINE__), ERRID);
    CPPUNIT_ASSERT_EQUAL(std::string("TES:") + std::to_string(__LINE__), _testObj->errId(__FILE__, __LINE__));
    CPPUNIT_ASSERT_EQUAL(std::string("DEF:10"), _testObj->errId("abc/defgh", 10));
    CPPUNIT_ASSERT_EQUAL(std::string("D:10"), _testObj->errId("abc/d", 10));
    CPPUNIT_ASSERT_EQUAL(std::string("D:10"), _testObj->errId("abc/d.r", 10));
    CPPUNIT_ASSERT_EQUAL(std::string("DE:10"), _testObj->errId("abc/de.r", 10));
    CPPUNIT_ASSERT_EQUAL(std::string("DEF:10"), _testObj->errId("abc/def.r", 10));
>>>>>>> 5fea1566
}

void TestUtility::isSubDir() {
    SyncPath path1 = "A/AA/AAA";
    SyncPath path2 = "A/AA";
    CPPUNIT_ASSERT(CommonUtility::isSubDir(path2, path1));
    CPPUNIT_ASSERT(!CommonUtility::isSubDir(path1, path2));

    path1 = path2;
    CPPUNIT_ASSERT(CommonUtility::isSubDir(path2, path1));

    path1 = "A/AB/AAA";
    CPPUNIT_ASSERT(!CommonUtility::isSubDir(path2, path1));
}

void TestUtility::testcheckIfDirEntryIsManaged() {
    LocalTemporaryDirectory tempDir;
    SyncPath path = tempDir.path() / "test.txt";
    std::ofstream file(path);
    file << "test";
    file.close();

    bool isManaged = false;
    bool isLink = false;
<<<<<<< HEAD
    IoError ioError = IoError::Success;
    std::filesystem::recursive_directory_iterator entry(tempDir.path);
=======
    IoError ioError = IoErrorSuccess;
    std::filesystem::recursive_directory_iterator entry(tempDir.path());
>>>>>>> 5fea1566

    // Check with an existing file (managed)
    CPPUNIT_ASSERT(Utility::checkIfDirEntryIsManaged(entry, isManaged, isLink, ioError));
    CPPUNIT_ASSERT(isManaged);
    CPPUNIT_ASSERT(!isLink);
    CPPUNIT_ASSERT(ioError == IoError::Success);

    // Check with a simlink (managed)
    const SyncPath simLinkDir = tempDir.path() / "simLinkDir";
    std::filesystem::create_directory(simLinkDir);
    std::filesystem::create_symlink(path, simLinkDir / "testLink.txt");
    entry = std::filesystem::recursive_directory_iterator(simLinkDir);
    CPPUNIT_ASSERT(Utility::checkIfDirEntryIsManaged(entry, isManaged, isLink, ioError));
    CPPUNIT_ASSERT(isManaged);
    CPPUNIT_ASSERT(isLink);
    CPPUNIT_ASSERT(ioError == IoError::Success);

    // Check with a directory
    entry = std::filesystem::recursive_directory_iterator(tempDir.path());
    CPPUNIT_ASSERT(Utility::checkIfDirEntryIsManaged(entry, isManaged, isLink, ioError));
    CPPUNIT_ASSERT(isManaged);
    CPPUNIT_ASSERT(!isLink);
    CPPUNIT_ASSERT(ioError == IoError::Success);
}

void TestUtility::testFormatStdError() {
    const std::error_code ec;
    std::wstring result = _testObj->formatStdError(ec);
    CPPUNIT_ASSERT_MESSAGE("The error message should contain 'error: 0'",
                           result.find(L"error: 0") != std::wstring::npos || result.find(L"code: 0") != std::wstring::npos);
    CPPUNIT_ASSERT_MESSAGE("The error message should contain a description.", result.length() > 15);

    const SyncPath path = "A/AA";
    result = _testObj->formatStdError(path, ec);
    CPPUNIT_ASSERT_MESSAGE("The error message should contain 'error: 0'",
                           result.find(L"error: 0") != std::wstring::npos || result.find(L"code: 0") != std::wstring::npos);
    CPPUNIT_ASSERT_MESSAGE("The error message should contain a description.", (result.length() - path.native().length()) > 20);
    CPPUNIT_ASSERT_MESSAGE("The error message should contain the path.",
                           result.find(Utility::s2ws(path.string())) != std::wstring::npos);
}

<<<<<<< HEAD
void TestUtility::testFormatIoError(void) {
    const IoError ioError = IoError::Success;
=======
void TestUtility::testFormatIoError() {
    const IoError ioError = IoErrorSuccess;
>>>>>>> 5fea1566
    const SyncPath path = "A/AA";
    const std::wstring result = _testObj->formatIoError(path, ioError);
    CPPUNIT_ASSERT_MESSAGE("The error message should contain 'err='...''", result.find(L"err='Success'") != std::wstring::npos);
    CPPUNIT_ASSERT_MESSAGE("The error message should contain a description.", (result.length() - path.native().length()) > 20);
    CPPUNIT_ASSERT_MESSAGE("The error message should contain the path.",
                           result.find(Utility::s2ws(path.string())) != std::wstring::npos);
}

void TestUtility::testFormatSyncPath() {
    const SyncPath path = "A/AA";
    CPPUNIT_ASSERT(Utility::formatSyncPath(path).find(Utility::s2ws(path.string())) != std::wstring::npos);
}

void TestUtility::testFormatRequest() {
    const std::string uri("http://www.example.com");
    const std::string code = "404";
    const std::string description = "Not Found";
    const std::string result = _testObj->formatRequest(Poco::URI(uri), code, description);
    CPPUNIT_ASSERT(result.find(uri) != std::string::npos);
    CPPUNIT_ASSERT(result.find(code) != std::string::npos);
    CPPUNIT_ASSERT(result.find(description) != std::string::npos);
}

void TestUtility::testNormalizedSyncPath() {
    CPPUNIT_ASSERT(Utility::normalizedSyncPath("a/b/c") == SyncPath("a/b/c"));
    CPPUNIT_ASSERT(Utility::normalizedSyncPath("/a/b/c") == SyncPath("/a/b/c"));
#ifdef _WIN32
    CPPUNIT_ASSERT(Utility::normalizedSyncPath(R"(a\b\c)") == SyncPath("a/b/c"));
    CPPUNIT_ASSERT(Utility::normalizedSyncPath(R"(\a\b\c)") == SyncPath("/a/b/c"));
#endif
}

}  // namespace KDC<|MERGE_RESOLUTION|>--- conflicted
+++ resolved
@@ -285,11 +285,6 @@
                          _testObj->toUpper("²&é~\"#'{([-|`è_\\ç^à@)]}=+*ù%µ£¤§:;,!.?/"));
 }
 
-<<<<<<< HEAD
-void TestUtility::testErrId(void) {
-    // The macro Utility::errId() expands to Utility::errId(__FILE__, __LINE__) (see types.h)
-    CPPUNIT_ASSERT_EQUAL(std::string("TES:") + std::to_string(__LINE__), Utility::errId());
-=======
 void TestUtility::testErrId() {
     // The macro ERRID expands to Utility::errId(__FILE__, __LINE__) (see types.h)
     CPPUNIT_ASSERT_EQUAL(std::string("TES:") + std::to_string(__LINE__), ERRID);
@@ -299,7 +294,6 @@
     CPPUNIT_ASSERT_EQUAL(std::string("D:10"), _testObj->errId("abc/d.r", 10));
     CPPUNIT_ASSERT_EQUAL(std::string("DE:10"), _testObj->errId("abc/de.r", 10));
     CPPUNIT_ASSERT_EQUAL(std::string("DEF:10"), _testObj->errId("abc/def.r", 10));
->>>>>>> 5fea1566
 }
 
 void TestUtility::isSubDir() {
@@ -324,19 +318,14 @@
 
     bool isManaged = false;
     bool isLink = false;
-<<<<<<< HEAD
-    IoError ioError = IoError::Success;
-    std::filesystem::recursive_directory_iterator entry(tempDir.path);
-=======
     IoError ioError = IoErrorSuccess;
     std::filesystem::recursive_directory_iterator entry(tempDir.path());
->>>>>>> 5fea1566
 
     // Check with an existing file (managed)
     CPPUNIT_ASSERT(Utility::checkIfDirEntryIsManaged(entry, isManaged, isLink, ioError));
     CPPUNIT_ASSERT(isManaged);
     CPPUNIT_ASSERT(!isLink);
-    CPPUNIT_ASSERT(ioError == IoError::Success);
+    CPPUNIT_ASSERT(ioError == IoErrorSuccess);
 
     // Check with a simlink (managed)
     const SyncPath simLinkDir = tempDir.path() / "simLinkDir";
@@ -346,14 +335,14 @@
     CPPUNIT_ASSERT(Utility::checkIfDirEntryIsManaged(entry, isManaged, isLink, ioError));
     CPPUNIT_ASSERT(isManaged);
     CPPUNIT_ASSERT(isLink);
-    CPPUNIT_ASSERT(ioError == IoError::Success);
+    CPPUNIT_ASSERT(ioError == IoErrorSuccess);
 
     // Check with a directory
     entry = std::filesystem::recursive_directory_iterator(tempDir.path());
     CPPUNIT_ASSERT(Utility::checkIfDirEntryIsManaged(entry, isManaged, isLink, ioError));
     CPPUNIT_ASSERT(isManaged);
     CPPUNIT_ASSERT(!isLink);
-    CPPUNIT_ASSERT(ioError == IoError::Success);
+    CPPUNIT_ASSERT(ioError == IoErrorSuccess);
 }
 
 void TestUtility::testFormatStdError() {
@@ -372,13 +361,8 @@
                            result.find(Utility::s2ws(path.string())) != std::wstring::npos);
 }
 
-<<<<<<< HEAD
-void TestUtility::testFormatIoError(void) {
-    const IoError ioError = IoError::Success;
-=======
 void TestUtility::testFormatIoError() {
     const IoError ioError = IoErrorSuccess;
->>>>>>> 5fea1566
     const SyncPath path = "A/AA";
     const std::wstring result = _testObj->formatIoError(path, ioError);
     CPPUNIT_ASSERT_MESSAGE("The error message should contain 'err='...''", result.find(L"err='Success'") != std::wstring::npos);
