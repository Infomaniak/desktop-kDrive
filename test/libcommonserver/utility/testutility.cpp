--- conflicted
+++ resolved
@@ -387,11 +387,8 @@
 }
 
 void TestUtility::testNormalizedSyncName() {
-<<<<<<< HEAD
-=======
     CPPUNIT_ASSERT(Utility::normalizedSyncName(SyncName()).empty());
 
->>>>>>> e9ab562b
 #ifdef _WIN32
     // The two Unicode normalizations coincide.
     CPPUNIT_ASSERT(Utility::normalizedSyncName(L"a") == Utility::normalizedSyncName(L"a", Utility::UnicodeNormalization::NFD));
