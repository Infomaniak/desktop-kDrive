/*
 * Infomaniak kDrive - Desktop
 * Copyright (C) 2023-2024 Infomaniak Network SA
 *
 * This program is free software: you can redistribute it and/or modify
 * it under the terms of the GNU General Public License as published by
 * the Free Software Foundation, either version 3 of the License, or
 * (at your option) any later version.
 *
 * This program is distributed in the hope that it will be useful,
 * but WITHOUT ANY WARRANTY; without even the implied warranty of
 * MERCHANTABILITY or FITNESS FOR A PARTICULAR PURPOSE.  See the
 * GNU General Public License for more details.
 *
 * You should have received a copy of the GNU General Public License
 * along with this program.  If not, see <http://www.gnu.org/licenses/>.
 */

#include "testio.h"

#include <filesystem>
#include "libcommonserver/utility/testutility.h"

using namespace CppUnit;

namespace KDC {

void TestIo::testCheckDirectoryIterator() {
    testCheckDirectoryIteratorNonExistingPath();
    testCheckDirectoryIteratorExistingPath();
    testCheckDirectoryRecursive();
    testCheckDirectoryIteratotNextAfterEndOfDir();
    testCheckDirectoryIteratorUnexpectedDelete();
#ifndef _WIN32  // We cannot change permission on windows for now
    testCheckDirectoryIteratorPermission();
    testCheckDirectoryPermissionLost();
#endif
}

void TestIo::testCheckDirectoryIteratorNonExistingPath() {
    // Check that the directory iterator returns an error when the path does not exist
    {
        IoError error;
        const IoHelper::DirectoryIterator it("C:\\nonexistingpath", false, error);

        CPPUNIT_ASSERT_EQUAL(IoError::IoErrorNoSuchFileOrDirectory, error);
    }

    // Check that the directory iterator returns an error when the path syntax is invalid
    {
        IoError error;
        const IoHelper::DirectoryIterator it("C:\\nonexistingpath\\*\\", false, error);

        CPPUNIT_ASSERT_EQUAL(IoError::IoErrorNoSuchFileOrDirectory, error);
    }
}

void TestIo::testCheckDirectoryIteratorExistingPath() {
    TemporaryDirectory tempDir;

    // Create test empty directory
    const SyncPath emptyDir = tempDir.path / "chekDirIt/empty_dir";
    std::filesystem::create_directories(emptyDir);

    // Create test directory with one file
    SyncPath oneFileDir = tempDir.path / "chekDirIt/oneFile_dir";
    std::filesystem::create_directories(oneFileDir);
    std::ofstream file(oneFileDir / "oneFile.txt");
    file << "oneFile";
    file.close();

    // Create test directory with one directory
    std::filesystem::create_directories(tempDir.path / "chekDirIt/oneDir_dir/testDir1");

    // Check that the directory iterator is valid when the path is an empty directory and return EOF
    {
        IoError error;

        IoHelper::DirectoryIterator it(emptyDir, false, error);
        CPPUNIT_ASSERT_EQUAL(IoError::IoErrorSuccess, error);

        DirectoryEntry entry;
        CPPUNIT_ASSERT(!it.next(entry, error));
        CPPUNIT_ASSERT_EQUAL(IoError::IoErrorEndOfDirectory, error);
    }

    // Check that the directory iterator is valid when the path is a directory with one file and return the file on first call
    {
        const SyncPath directoryWithOneFile = tempDir.path / "chekDirIt/oneFile_dir";

        IoError error;
        IoHelper::DirectoryIterator it(directoryWithOneFile, false, error);
        CPPUNIT_ASSERT_EQUAL(IoError::IoErrorSuccess, error);

        DirectoryEntry entry;
        CPPUNIT_ASSERT(it.next(entry, error));


        CPPUNIT_ASSERT_EQUAL(directoryWithOneFile / "oneFile.txt", entry.path());

        CPPUNIT_ASSERT(!it.next(entry, error));
        CPPUNIT_ASSERT_EQUAL(IoError::IoErrorEndOfDirectory, error);
    }

    // Check that the directory iterator is valid when the path is a directory with one child directory
    {
        const SyncPath directoryWithOneChildDirectory = tempDir.path / "chekDirIt/oneDir_dir";

        IoError error;
        IoHelper::DirectoryIterator it(directoryWithOneChildDirectory, false, error);
        CPPUNIT_ASSERT_EQUAL(IoError::IoErrorSuccess, error);

        DirectoryEntry entry;
        CPPUNIT_ASSERT(it.next(entry, error));

        CPPUNIT_ASSERT_EQUAL(directoryWithOneChildDirectory / "testDir1", entry.path());

        CPPUNIT_ASSERT(!it.next(entry, error));
    }
}

void TestIo::testCheckDirectoryRecursive(void) {
    TemporaryDirectory tempDir;

    // Create test directory with 4 directories with 1 file each
    SyncPath recursiveDir = tempDir.path / "chekDirIt/recursive_dir";
    for (int i = 0; i < 4; ++i) {
        SyncPath childDir = recursiveDir / ("childDir_" + std::to_string(i));
        std::filesystem::create_directories(childDir);
        std::ofstream file(childDir / "file.txt");
        file << "file";
        file.close();
    }

    // Check that the directory iterator do not search recursively when the recursive flag is false
    {
        IoError error;
        IoHelper::DirectoryIterator it(recursiveDir, false, error);
        CPPUNIT_ASSERT_EQUAL(IoError::IoErrorSuccess, error);

        DirectoryEntry entry;
        for (int i = 0; i < 4; i++) {
            CPPUNIT_ASSERT(it.next(entry, error));
        }

        CPPUNIT_ASSERT(!it.next(entry, error));
        CPPUNIT_ASSERT_EQUAL(IoError::IoErrorEndOfDirectory, error);
    }

    // Check that the directory iterator searches recursively when the recursive flag is true
    {
        IoError error;
        IoHelper::DirectoryIterator it(recursiveDir, true, error);
        CPPUNIT_ASSERT_EQUAL(IoError::IoErrorSuccess, error);

        DirectoryEntry entry;
        for (int i = 0; i < 8; i++) {
            CPPUNIT_ASSERT(it.next(entry, error));
        }

        CPPUNIT_ASSERT(!it.next(entry, error));
        CPPUNIT_ASSERT_EQUAL(IoError::IoErrorEndOfDirectory, error);
    }
}

void TestIo::testCheckDirectoryIteratotNextAfterEndOfDir() {
    // Create test directory with one file
    TemporaryDirectory tempDir;
    SyncPath oneFileDir = tempDir.path / "chekDirIt/oneFile_dir";
    std::filesystem::create_directories(oneFileDir);
    std::ofstream file(oneFileDir / "oneFile.txt");
    file << "oneFile";
    file.close();

    // Check that the directory iterator returns an EOF on everycall to next after EOF
    {
        IoError error;
        IoHelper::DirectoryIterator it(oneFileDir, false, error);
        CPPUNIT_ASSERT_EQUAL(IoError::IoErrorSuccess, error);

        // Read the only file in the directory
        DirectoryEntry entry;

        CPPUNIT_ASSERT(it.next(entry, error));

        // Expecting EOF
        for (int i = 0; i < 3; i++) {
            CPPUNIT_ASSERT(!it.next(entry, error));
            CPPUNIT_ASSERT_EQUAL(IoError::IoErrorEndOfDirectory, error);
        }
    }
}

void TestIo::testCheckDirectoryIteratorPermission() {
    TemporaryDirectory tempDir;

    const SyncPath noPermissionDir = tempDir.path / "chekDirIt/noPermission";
    const SyncPath noPermissionFile = noPermissionDir / "file.txt";

    std::filesystem::create_directories(noPermissionDir);
    std::ofstream file(noPermissionFile);
    file << "file";
    file.close();

<<<<<<< HEAD
    std::filesystem::permissions(noPermissionDir,
                                 std::filesystem::perms::group_exec | std::filesystem::perms::others_exec |
                                     std::filesystem::perms::owner_exec | std::filesystem::perms::group_read |
                                     std::filesystem::perms::others_read | std::filesystem::perms::owner_read,
                                 std::filesystem::perm_options::remove);
=======
    std::filesystem::permissions(noPermissionDir, std::filesystem::perms::none,
                                 std::filesystem::perm_options::replace);
>>>>>>> 461aa057
    // Check that the directory iterator shows a directory with no permission when `skip_permission_denied` is false
    {
        IoError ioError = IoErrorSuccess;
        IoHelper::DirectoryIterator it(noPermissionDir, false, ioError);
        CPPUNIT_ASSERT_EQUAL(IoError::IoErrorSuccess, ioError);

        DirectoryEntry entry;
        CPPUNIT_ASSERT(it.next(entry, ioError));
        CPPUNIT_ASSERT_EQUAL(noPermissionFile, entry.path());
    }

    // Check that the directory iterator skips each directory with no permission when `skip_permission_denied` is true
    {
        IoError ioError = IoErrorSuccess;
        IoHelper::DirectoryIterator it(noPermissionDir, false, ioError, DirectoryOptions::skip_permission_denied);
        CPPUNIT_ASSERT_EQUAL(IoError::IoErrorSuccess, ioError);

        DirectoryEntry entry;
        CPPUNIT_ASSERT(!it.next(entry, ioError));
        CPPUNIT_ASSERT_EQUAL(IoError::IoErrorEndOfDirectory, ioError);
    }

    // Restor permissions for noPermissionDir to allow deletion
    // Restor permissions to allow deletion
    for (auto& path : std::filesystem::recursive_directory_iterator(tempDir.path)) {
        std::filesystem::permissions(path, std::filesystem::perms::all);  // Uses fs::perm_options::replace.
    }
}

void TestIo::testCheckDirectoryIteratorUnexpectedDelete() {
    TemporaryDirectory tempDir;

    // Create test directory with 5 subdirectories
    const SyncPath path = tempDir.path.string() + "\\chekDirIt\\IteratorUnexpectedDelete";
    std::string subDir = path.string();

    for (int i = 0; i < 5; i++) {
        subDir += "/subDir" + std::to_string(i);
    }

    std::filesystem::create_directories(subDir);

    // Check that the directory iterator is consistent when a parent directory is deleted
    {
        IoError ioError = IoErrorSuccess;
        IoHelper::DirectoryIterator it(path, true, ioError);
        CPPUNIT_ASSERT_EQUAL(IoError::IoErrorSuccess, ioError);

        DirectoryEntry entry;
        CPPUNIT_ASSERT(it.next(entry, ioError));

        std::filesystem::remove_all(path);

        CPPUNIT_ASSERT(!it.next(entry, ioError));
        CPPUNIT_ASSERT_EQUAL(IoError::IoErrorNoSuchFileOrDirectory, ioError);

        CPPUNIT_ASSERT(!it.next(entry, ioError));
        CPPUNIT_ASSERT_EQUAL(IoError::IoErrorInvalidDirectoryIterator, ioError);
    }
}

void TestIo::testCheckDirectoryPermissionLost(void) {
    const TemporaryDirectory temporaryDirectory;
    const SyncPath permLostRoot = temporaryDirectory.path.string() + "/chekDirIt/permissionLost";
    const SyncPath subDir = permLostRoot / "subDir1";
    const SyncPath filePath = subDir / "file.txt";

    std::filesystem::create_directories(subDir);
    std::ofstream file(filePath);
    file << "file";
    file.close();


    // Check that the directory iterator is consistent when a parent directory loses permission
    {
        IoError ioError = IoErrorSuccess;
        IoHelper::DirectoryIterator it(
            subDir, true, ioError,
            DirectoryOptions::skip_permission_denied);  // Skip permission denied to true, when false it is the
                                                        // user responsibility to check the permission
        CPPUNIT_ASSERT_EQUAL(IoError::IoErrorSuccess, ioError);

        // Remove permission (after iterator is created)
<<<<<<< HEAD
        std::filesystem::permissions(subDir,
                                     std::filesystem::perms::group_exec | std::filesystem::perms::others_exec |
                                         std::filesystem::perms::owner_exec | std::filesystem::perms::group_read |
                                         std::filesystem::perms::others_read | std::filesystem::perms::owner_read,
                                     std::filesystem::perm_options::remove);
=======
        std::filesystem::permissions(subDir, std::filesystem::perms::none,
                                     std::filesystem::perm_options::replace);
>>>>>>> 461aa057

        DirectoryEntry entry;
        CPPUNIT_ASSERT(it.next(entry, ioError));

        CPPUNIT_ASSERT(!it.next(entry, ioError));
        CPPUNIT_ASSERT_EQUAL(IoError::IoErrorEndOfDirectory, ioError);

        // Restor permissions to allow deletion
        for (auto& path : std::filesystem::recursive_directory_iterator(temporaryDirectory.path)) {
            std::filesystem::permissions(path, std::filesystem::perms::all);  // Uses fs::perm_options::replace.
        }

<<<<<<< HEAD
        // std::filesystem::remove_all(permLostRoot);
=======
        //std::filesystem::remove_all(permLostRoot);
>>>>>>> 461aa057
    }
}

}  // namespace KDC<|MERGE_RESOLUTION|>--- conflicted
+++ resolved
@@ -202,16 +202,11 @@
     file << "file";
     file.close();
 
-<<<<<<< HEAD
     std::filesystem::permissions(noPermissionDir,
                                  std::filesystem::perms::group_exec | std::filesystem::perms::others_exec |
                                      std::filesystem::perms::owner_exec | std::filesystem::perms::group_read |
                                      std::filesystem::perms::others_read | std::filesystem::perms::owner_read,
                                  std::filesystem::perm_options::remove);
-=======
-    std::filesystem::permissions(noPermissionDir, std::filesystem::perms::none,
-                                 std::filesystem::perm_options::replace);
->>>>>>> 461aa057
     // Check that the directory iterator shows a directory with no permission when `skip_permission_denied` is false
     {
         IoError ioError = IoErrorSuccess;
@@ -237,7 +232,11 @@
     // Restor permissions for noPermissionDir to allow deletion
     // Restor permissions to allow deletion
     for (auto& path : std::filesystem::recursive_directory_iterator(tempDir.path)) {
-        std::filesystem::permissions(path, std::filesystem::perms::all);  // Uses fs::perm_options::replace.
+        std::filesystem::permissions(path,
+                                     std::filesystem::perms::group_exec | std::filesystem::perms::others_exec |
+                                         std::filesystem::perms::owner_exec | std::filesystem::perms::group_read |
+                                         std::filesystem::perms::others_read | std::filesystem::perms::owner_read,
+                                     std::filesystem::perm_options::add);
     }
 }
 
@@ -295,16 +294,11 @@
         CPPUNIT_ASSERT_EQUAL(IoError::IoErrorSuccess, ioError);
 
         // Remove permission (after iterator is created)
-<<<<<<< HEAD
         std::filesystem::permissions(subDir,
                                      std::filesystem::perms::group_exec | std::filesystem::perms::others_exec |
                                          std::filesystem::perms::owner_exec | std::filesystem::perms::group_read |
                                          std::filesystem::perms::others_read | std::filesystem::perms::owner_read,
                                      std::filesystem::perm_options::remove);
-=======
-        std::filesystem::permissions(subDir, std::filesystem::perms::none,
-                                     std::filesystem::perm_options::replace);
->>>>>>> 461aa057
 
         DirectoryEntry entry;
         CPPUNIT_ASSERT(it.next(entry, ioError));
@@ -314,14 +308,14 @@
 
         // Restor permissions to allow deletion
         for (auto& path : std::filesystem::recursive_directory_iterator(temporaryDirectory.path)) {
-            std::filesystem::permissions(path, std::filesystem::perms::all);  // Uses fs::perm_options::replace.
+            std::filesystem::permissions(path,
+                                         std::filesystem::perms::group_exec | std::filesystem::perms::others_exec |
+                                             std::filesystem::perms::owner_exec | std::filesystem::perms::group_read |
+                                             std::filesystem::perms::others_read | std::filesystem::perms::owner_read,
+                                         std::filesystem::perm_options::add);
         }
 
-<<<<<<< HEAD
         // std::filesystem::remove_all(permLostRoot);
-=======
-        //std::filesystem::remove_all(permLostRoot);
->>>>>>> 461aa057
     }
 }
 
