/*
 * Infomaniak kDrive - Desktop
 * Copyright (C) 2023-2024 Infomaniak Network SA
 *
 * This program is free software: you can redistribute it and/or modify
 * it under the terms of the GNU General Public License as published by
 * the Free Software Foundation, either version 3 of the License, or
 * (at your option) any later version.
 *
 * This program is distributed in the hope that it will be useful,
 * but WITHOUT ANY WARRANTY; without even the implied warranty of
 * MERCHANTABILITY or FITNESS FOR A PARTICULAR PURPOSE.  See the
 * GNU General Public License for more details.
 *
 * You should have received a copy of the GNU General Public License
 * along with this program.  If not, see <http://www.gnu.org/licenses/>.
 */

#include "testio.h"

#include <filesystem>

using namespace CppUnit;

namespace KDC {

void TestIo::testCheckIfPathExistsSimpleCases() {
    // A regular file
    {
        const SyncPath path = _localTestDirPath / "test_pictures/picture-1.jpg";
        bool exists = false;
        IoError ioError = IoError::Unknown;
        CPPUNIT_ASSERT(_testObj->checkIfPathExists(path, exists, ioError));
        CPPUNIT_ASSERT(exists);
        CPPUNIT_ASSERT(ioError == IoError::Success);
    }

    // A regular directory
    {
        const SyncPath path = _localTestDirPath / "test_pictures";
        bool exists = false;
        IoError ioError = IoError::Unknown;
        CPPUNIT_ASSERT(_testObj->checkIfPathExists(path, exists, ioError));
        CPPUNIT_ASSERT(exists);
        CPPUNIT_ASSERT(ioError == IoError::Success);
    }

    // A regular symbolic link on a file
    {
        const SyncPath targetPath = _localTestDirPath / "test_pictures/picture-1.jpg";
        const LocalTemporaryDirectory temporaryDirectory;
        const SyncPath path = temporaryDirectory.path() / "regular_file_symbolic_link";
        std::filesystem::create_symlink(targetPath, path);

        bool exists = false;
        IoError ioError = IoError::Unknown;
        CPPUNIT_ASSERT(_testObj->checkIfPathExists(path, exists, ioError));
        CPPUNIT_ASSERT(exists);
        CPPUNIT_ASSERT(ioError == IoError::Success);
    }

    // A regular symbolic link on a folder
    {
        const SyncPath targetPath = _localTestDirPath / "test_pictures";
        const LocalTemporaryDirectory temporaryDirectory;
        const SyncPath path = temporaryDirectory.path() / "regular_dir_symbolic_link";
        std::filesystem::create_symlink(targetPath, path);

        bool exists = false;
        IoError ioError = IoError::Unknown;
        CPPUNIT_ASSERT(_testObj->checkIfPathExists(path, exists, ioError));
        CPPUNIT_ASSERT(exists);
        CPPUNIT_ASSERT(ioError == IoError::Success);
    }

    // A non-existing file
    {
        const SyncPath path = _localTestDirPath / "non_existing.jpg";
        bool exists = false;
        IoError ioError = IoError::Unknown;
        CPPUNIT_ASSERT(_testObj->checkIfPathExists(path, exists, ioError));
        CPPUNIT_ASSERT(!exists);
<<<<<<< HEAD
        CPPUNIT_ASSERT(ioError == IoError::NoSuchFileOrDirectory);
=======
        CPPUNIT_ASSERT(ioError == IoErrorSuccess);
>>>>>>> 5fea1566
    }

    // A dangling symbolic link
    {
        const LocalTemporaryDirectory temporaryDirectory;
        const SyncPath targetPath = temporaryDirectory.path() / "non_existing_test_file.txt";  // This file does not exist.
        const SyncPath path = temporaryDirectory.path() / "dangling_symbolic_link";
        std::filesystem::create_symlink(targetPath, path);

        bool exists = false;
        IoError ioError = IoError::Unknown;
        CPPUNIT_ASSERT(_testObj->checkIfPathExists(path, exists, ioError));
        CPPUNIT_ASSERT(exists);
        CPPUNIT_ASSERT(ioError == IoError::Success);
    }
#if defined(__APPLE__)
    // A MacOSX Finder alias on a regular file.
    {
        const LocalTemporaryDirectory temporaryDirectory;
        const SyncPath targetPath = _localTestDirPath / "test_pictures/picture-1.jpg";
        const SyncPath path = temporaryDirectory.path() / "regular_file_alias";

        IoError aliasError;
        CPPUNIT_ASSERT(IoHelper::createAliasFromPath(targetPath, path, aliasError));

        bool exists = false;
        IoError ioError = IoError::Unknown;
        CPPUNIT_ASSERT(_testObj->checkIfPathExists(path, exists, ioError));
        CPPUNIT_ASSERT(exists);
        CPPUNIT_ASSERT(ioError == IoError::Success);
    }

    // A dangling MacOSX Finder alias on a non-existing file.
    {
        const LocalTemporaryDirectory temporaryDirectory;
        const SyncPath targetPath = temporaryDirectory.path() / "file_to_be_deleted.png";  // This file will be deleted.
        const SyncPath path = temporaryDirectory.path() / "dangling_file_alias";
        {
            std::ofstream ofs(targetPath);
            ofs << "Some content.\n";
            ofs.close();
        }

        IoError aliasError;
        CPPUNIT_ASSERT(IoHelper::createAliasFromPath(targetPath, path, aliasError));

        std::filesystem::remove(targetPath);

        bool exists = false;
        IoError ioError = IoError::Unknown;
        CPPUNIT_ASSERT(_testObj->checkIfPathExists(path, exists, ioError));
        CPPUNIT_ASSERT(exists);
        CPPUNIT_ASSERT(ioError == IoError::Success);
    }
#endif
}

void TestIo::testCheckIfPathExistsAllBranches() {
    // Failing to read a regular symbolic link because of an unexpected error.
    {
        const SyncPath targetPath = _localTestDirPath / "test_pictures";
        const LocalTemporaryDirectory temporaryDirectory;
        const SyncPath path = temporaryDirectory.path() / "regular_dir_symbolic_link";
        std::filesystem::create_symlink(targetPath, path);

        _testObj->setIsSymlinkFunction([](const SyncPath &, std::error_code &ec) -> bool {
            ec = std::make_error_code(std::errc::state_not_recoverable);  // Not handled -> IoError::Unknown.
            return false;
        });

        bool exists = false;
        IoError ioError = IoError::Success;
        CPPUNIT_ASSERT(!_testObj->checkIfPathExists(path, exists, ioError));
        CPPUNIT_ASSERT(!exists);
        CPPUNIT_ASSERT(ioError == IoError::Unknown);

        _testObj->resetFunctions();
    }

    // Reading a regular symbolic link that is removed after `filesystem::is_simlink` was called.
    {
        const SyncPath targetPath = _localTestDirPath / "test_pictures";
        const LocalTemporaryDirectory temporaryDirectory;
        const SyncPath path = temporaryDirectory.path() / "regular_dir_symbolic_link";
        std::filesystem::create_symlink(targetPath, path);

        _testObj->setReadSymlinkFunction([](const SyncPath &path, std::error_code &ec) -> SyncPath {
            std::filesystem::remove(path);
            return std::filesystem::read_symlink(path, ec);
        });

        bool exists = false;
        IoError ioError = IoError::Unknown;
        CPPUNIT_ASSERT(_testObj->checkIfPathExists(path, exists, ioError));
        CPPUNIT_ASSERT(!exists);
<<<<<<< HEAD
        CPPUNIT_ASSERT(ioError == IoError::NoSuchFileOrDirectory);
=======
        CPPUNIT_ASSERT(ioError == IoErrorSuccess);
>>>>>>> 5fea1566

        _testObj->resetFunctions();
    }

    // Reading a symlink within a subdirectory whose owner exec permission is removed
    // after `filesystem::is_simlink` was called.
    // No error on Windows. Access denied on MacOSX and Linux.
    {
        const LocalTemporaryDirectory temporaryDirectory;
        const SyncPath subdir = temporaryDirectory.path() / "permission_less_subdirectory";
        std::filesystem::create_directory(subdir);

        const SyncPath targetPath = _localTestDirPath / "test_pictures/picture-1.jpg";
        const SyncPath path = subdir / "regular_file_symbolic_link";
        std::filesystem::create_symlink(targetPath, path);

        _testObj->setReadSymlinkFunction([&subdir](const SyncPath &path, std::error_code &ec) -> SyncPath {
            std::filesystem::permissions(subdir, std::filesystem::perms::owner_exec, std::filesystem::perm_options::remove);
            return std::filesystem::read_symlink(path, ec);
        });

        bool exists = false;
        IoError ioError = IoError::Success;
        CPPUNIT_ASSERT(_testObj->checkIfPathExists(path, exists, ioError));

        // Restore permission to allow subdir removal
        std::filesystem::permissions(subdir, std::filesystem::perms::owner_exec, std::filesystem::perm_options::add);

        CPPUNIT_ASSERT(exists);
#ifdef _WIN32
        CPPUNIT_ASSERT(ioError == IoError::Success);
#else
        CPPUNIT_ASSERT(ioError == IoError::AccessDenied);
#endif
        _testObj->resetFunctions();
    }
}

void TestIo::testCheckIfPathExists() {
    testCheckIfPathExistsSimpleCases();
    testCheckIfPathExistsAllBranches();

    testCheckIfPathExistsWithSameNodeIdSimpleCases();
    testCheckIfPathExistsWithSameNodeIdAllBranches();
}

void TestIo::testCheckIfPathExistsWithSameNodeIdSimpleCases() {
    // A regular file
    {
        const SyncPath path = _localTestDirPath / "test_pictures/picture-1.jpg";
<<<<<<< HEAD
        bool exists = false;
        IoError ioError = IoError::Unknown;
        NodeId nodeId;

        CPPUNIT_ASSERT(_testObj->getNodeId(path, nodeId));
        CPPUNIT_ASSERT(_testObj->checkIfPathExistsWithSameNodeId(path, nodeId, exists, ioError));
        CPPUNIT_ASSERT(exists);
        CPPUNIT_ASSERT(ioError == IoError::Success);
=======
        bool existsWithSameId = false;
        NodeId otherNodeId;
        IoError ioError = IoErrorUnknown;
        NodeId nodeId;

        CPPUNIT_ASSERT(_testObj->getNodeId(path, nodeId));
        CPPUNIT_ASSERT(_testObj->checkIfPathExistsWithSameNodeId(path, nodeId, existsWithSameId, otherNodeId, ioError));
        CPPUNIT_ASSERT(existsWithSameId);
        CPPUNIT_ASSERT(ioError == IoErrorSuccess);
>>>>>>> 5fea1566
    }

    // A regular directory
    {
        const SyncPath path = _localTestDirPath / "test_pictures";
<<<<<<< HEAD
        bool exists = false;
        IoError ioError = IoError::Unknown;
        NodeId nodeId;

        CPPUNIT_ASSERT(_testObj->getNodeId(path, nodeId));
        CPPUNIT_ASSERT(_testObj->checkIfPathExistsWithSameNodeId(path, nodeId, exists, ioError));
        CPPUNIT_ASSERT(exists);
        CPPUNIT_ASSERT(ioError == IoError::Success);
=======
        bool existsWithSameId = false;
        NodeId otherNodeId;
        IoError ioError = IoErrorUnknown;
        NodeId nodeId;

        CPPUNIT_ASSERT(_testObj->getNodeId(path, nodeId));
        CPPUNIT_ASSERT(_testObj->checkIfPathExistsWithSameNodeId(path, nodeId, existsWithSameId, otherNodeId, ioError));
        CPPUNIT_ASSERT(existsWithSameId);
        CPPUNIT_ASSERT(ioError == IoErrorSuccess);
>>>>>>> 5fea1566
    }

    // A regular symbolic link on a file
    {
        const SyncPath targetPath = _localTestDirPath / "test_pictures/picture-1.jpg";
        const LocalTemporaryDirectory temporaryDirectory;
        const SyncPath path = temporaryDirectory.path() / "regular_file_symbolic_link";
        std::filesystem::create_symlink(targetPath, path);

<<<<<<< HEAD
        bool exists = false;
        IoError ioError = IoError::Unknown;
        NodeId nodeId;

        CPPUNIT_ASSERT(_testObj->getNodeId(path, nodeId));
        CPPUNIT_ASSERT(_testObj->checkIfPathExistsWithSameNodeId(path, nodeId, exists, ioError));
        CPPUNIT_ASSERT(exists);
        CPPUNIT_ASSERT(ioError == IoError::Success);
=======
        bool existsWithSameId = false;
        NodeId otherNodeId;
        IoError ioError = IoErrorUnknown;
        NodeId nodeId;

        CPPUNIT_ASSERT(_testObj->getNodeId(path, nodeId));
        CPPUNIT_ASSERT(_testObj->checkIfPathExistsWithSameNodeId(path, nodeId, existsWithSameId, otherNodeId, ioError));
        CPPUNIT_ASSERT(existsWithSameId);
        CPPUNIT_ASSERT(ioError == IoErrorSuccess);
>>>>>>> 5fea1566
    }

    // A regular symbolic link on a folder
    {
        const SyncPath targetPath = _localTestDirPath / "test_pictures";
        const LocalTemporaryDirectory temporaryDirectory;
        const SyncPath path = temporaryDirectory.path() / "regular_dir_symbolic_link";
        std::filesystem::create_symlink(targetPath, path);

<<<<<<< HEAD
        bool exists = false;
        IoError ioError = IoError::Unknown;
        NodeId nodeId;

        CPPUNIT_ASSERT(_testObj->getNodeId(path, nodeId));
        CPPUNIT_ASSERT(_testObj->checkIfPathExistsWithSameNodeId(path, nodeId, exists, ioError));
        CPPUNIT_ASSERT(exists);
        CPPUNIT_ASSERT(ioError == IoError::Success);
=======
        bool existsWithSameId = false;
        NodeId otherNodeId;
        IoError ioError = IoErrorUnknown;
        NodeId nodeId;

        CPPUNIT_ASSERT(_testObj->getNodeId(path, nodeId));
        CPPUNIT_ASSERT(_testObj->checkIfPathExistsWithSameNodeId(path, nodeId, existsWithSameId, otherNodeId, ioError));
        CPPUNIT_ASSERT(existsWithSameId);
        CPPUNIT_ASSERT(ioError == IoErrorSuccess);
>>>>>>> 5fea1566
    }

    // A non-existing file
    {
        const SyncPath path = _localTestDirPath / "non_existing.jpg";
<<<<<<< HEAD
        bool exists = false;
        IoError ioError = IoError::Success;
        NodeId nodeId;

        CPPUNIT_ASSERT(!_testObj->getNodeId(path, nodeId));
        CPPUNIT_ASSERT(_testObj->checkIfPathExistsWithSameNodeId(path, nodeId, exists, ioError));
        CPPUNIT_ASSERT(!exists);
        CPPUNIT_ASSERT(ioError == IoError::NoSuchFileOrDirectory);
=======
        bool existsWithSameId = false;
        NodeId otherNodeId;
        IoError ioError = IoErrorSuccess;
        NodeId nodeId;

        CPPUNIT_ASSERT(!_testObj->getNodeId(path, nodeId));
        CPPUNIT_ASSERT(_testObj->checkIfPathExistsWithSameNodeId(path, nodeId, existsWithSameId, otherNodeId, ioError));
        CPPUNIT_ASSERT(!existsWithSameId);
        CPPUNIT_ASSERT(ioError == IoErrorSuccess);
>>>>>>> 5fea1566
    }

    // A dangling symbolic link
    {
        const LocalTemporaryDirectory temporaryDirectory;
        const SyncPath targetPath = temporaryDirectory.path() / "non_existing_test_file.txt";  // This file does not exist.
        const SyncPath path = temporaryDirectory.path() / "dangling_symbolic_link";
        std::filesystem::create_symlink(targetPath, path);

<<<<<<< HEAD
        bool exists = false;
        IoError ioError = IoError::Unknown;
        NodeId nodeId;

        CPPUNIT_ASSERT(_testObj->getNodeId(path, nodeId));
        CPPUNIT_ASSERT(_testObj->checkIfPathExistsWithSameNodeId(path, nodeId, exists, ioError));
        CPPUNIT_ASSERT(exists);
        CPPUNIT_ASSERT(ioError == IoError::Success);
=======
        bool existsWithSameId = false;
        NodeId otherNodeId;
        IoError ioError = IoErrorUnknown;
        NodeId nodeId;

        CPPUNIT_ASSERT(_testObj->getNodeId(path, nodeId));
        CPPUNIT_ASSERT(_testObj->checkIfPathExistsWithSameNodeId(path, nodeId, existsWithSameId, otherNodeId, ioError));
        CPPUNIT_ASSERT(existsWithSameId);
        CPPUNIT_ASSERT(ioError == IoErrorSuccess);
>>>>>>> 5fea1566
    }

    // A regular file but the function is given a wrong node identifier
    {
        const SyncPath path = _localTestDirPath / "test_pictures/picture-1.jpg";
<<<<<<< HEAD
        bool exists = false;
        IoError ioError = IoError::Unknown;
        NodeId nodeId = "wrong_node_id";

        CPPUNIT_ASSERT(_testObj->checkIfPathExistsWithSameNodeId(path, nodeId, exists, ioError));
        CPPUNIT_ASSERT(!exists);
        CPPUNIT_ASSERT(ioError == IoError::Success);
=======
        bool existsWithSameId = false;
        NodeId otherNodeId;
        IoError ioError = IoErrorUnknown;
        NodeId nodeId = "wrong_node_id";

        CPPUNIT_ASSERT(_testObj->checkIfPathExistsWithSameNodeId(path, nodeId, existsWithSameId, otherNodeId, ioError));
        CPPUNIT_ASSERT(!existsWithSameId);
        CPPUNIT_ASSERT(ioError == IoErrorSuccess);
>>>>>>> 5fea1566
    }

#if defined(__APPLE__)
    // A MacOSX Finder alias on a regular file.
    {
        const LocalTemporaryDirectory temporaryDirectory;
        const SyncPath targetPath = _localTestDirPath / "test_pictures/picture-1.jpg";
        const SyncPath path = temporaryDirectory.path() / "regular_file_alias";

        IoError aliasError;
        CPPUNIT_ASSERT(IoHelper::createAliasFromPath(targetPath, path, aliasError));

        bool existsWithSameId = false;
        NodeId otherNodeId;
        NodeId nodeId;
        IoError ioError = IoError::Unknown;

        CPPUNIT_ASSERT(_testObj->getNodeId(path, nodeId));
<<<<<<< HEAD
        CPPUNIT_ASSERT(_testObj->checkIfPathExistsWithSameNodeId(path, nodeId, exists, ioError));
        CPPUNIT_ASSERT(exists);
        CPPUNIT_ASSERT(ioError == IoError::Success);
=======
        CPPUNIT_ASSERT(_testObj->checkIfPathExistsWithSameNodeId(path, nodeId, existsWithSameId, otherNodeId, ioError));
        CPPUNIT_ASSERT(existsWithSameId);
        CPPUNIT_ASSERT(ioError == IoErrorSuccess);
>>>>>>> 5fea1566
    }

    // A dangling MacOSX Finder alias on a non-existing file.
    {
        const LocalTemporaryDirectory temporaryDirectory;
        const SyncPath targetPath = temporaryDirectory.path() / "file_to_be_deleted.png";  // This file will be deleted.
        const SyncPath path = temporaryDirectory.path() / "dangling_file_alias";
        { std::ofstream ofs(targetPath); }

        IoError aliasError;
        CPPUNIT_ASSERT(IoHelper::createAliasFromPath(targetPath, path, aliasError));

        std::filesystem::remove(targetPath);
        CPPUNIT_ASSERT(!std::filesystem::exists(targetPath));

        bool existsWithSameId = false;
        NodeId otherNodeId;
        NodeId nodeId;
        IoError ioError = IoError::Unknown;

        CPPUNIT_ASSERT(_testObj->getNodeId(path, nodeId));
<<<<<<< HEAD
        CPPUNIT_ASSERT(_testObj->checkIfPathExistsWithSameNodeId(path, nodeId, exists, ioError));
        CPPUNIT_ASSERT(exists);
        CPPUNIT_ASSERT(ioError == IoError::Success);
=======
        CPPUNIT_ASSERT(_testObj->checkIfPathExistsWithSameNodeId(path, nodeId, existsWithSameId, otherNodeId, ioError));
        CPPUNIT_ASSERT(existsWithSameId);
        CPPUNIT_ASSERT(ioError == IoErrorSuccess);
>>>>>>> 5fea1566
    }
#endif
}

void TestIo::testCheckIfPathExistsWithSameNodeIdAllBranches() {
    // Failing to read a regular symbolic link because of an unexpected error.
    {
        const SyncPath targetPath = _localTestDirPath / "test_pictures";
        const LocalTemporaryDirectory temporaryDirectory;
        const SyncPath path = temporaryDirectory.path() / "regular_dir_symbolic_link";
        std::filesystem::create_symlink(targetPath, path);

        _testObj->setIsSymlinkFunction([](const SyncPath &, std::error_code &ec) -> bool {
            ec = std::make_error_code(std::errc::state_not_recoverable);  // Not handled -> IoError::Unknown.
            return false;
        });

<<<<<<< HEAD
        bool exists = false;
        IoError ioError = IoError::Success;
        NodeId nodeId;

        CPPUNIT_ASSERT(_testObj->getNodeId(path, nodeId));
        CPPUNIT_ASSERT(!_testObj->checkIfPathExistsWithSameNodeId(path, nodeId, exists, ioError));
        CPPUNIT_ASSERT(!exists);
        CPPUNIT_ASSERT(ioError == IoError::Unknown);
=======
        bool existsWithSameId = false;
        NodeId otherNodeId;
        IoError ioError = IoErrorSuccess;
        NodeId nodeId;

        CPPUNIT_ASSERT(_testObj->getNodeId(path, nodeId));
        CPPUNIT_ASSERT(!_testObj->checkIfPathExistsWithSameNodeId(path, nodeId, existsWithSameId, otherNodeId, ioError));
        CPPUNIT_ASSERT(!existsWithSameId);
        CPPUNIT_ASSERT(ioError == IoErrorUnknown);
>>>>>>> 5fea1566

        _testObj->resetFunctions();
    }

    // Reading a symlink within a subdirectory whose owner exec permission is removed
    // right before `std::filesystem::read_symlink` is called.
    {
        const LocalTemporaryDirectory temporaryDirectory;
        const SyncPath subdir = temporaryDirectory.path() / "permission_less_subdirectory";
        std::filesystem::create_directory(subdir);

        const SyncPath targetPath = _localTestDirPath / "test_pictures/picture-1.jpg";
        const SyncPath path = subdir / "regular_file_symbolic_link";
        std::filesystem::create_symlink(targetPath, path);

        _testObj->setReadSymlinkFunction([&subdir](const SyncPath &path, std::error_code &ec) -> SyncPath {
            std::filesystem::permissions(subdir, std::filesystem::perms::owner_exec, std::filesystem::perm_options::remove);
            return std::filesystem::read_symlink(path, ec);
        });

<<<<<<< HEAD
        bool exists = false;
        IoError ioError = IoError::Unknown;
=======
        bool existsWithSameId = false;
        NodeId otherNodeId;
        IoError ioError = IoErrorUnknown;
>>>>>>> 5fea1566
        NodeId nodeId;

        CPPUNIT_ASSERT(_testObj->getNodeId(path, nodeId));
        CPPUNIT_ASSERT(_testObj->checkIfPathExistsWithSameNodeId(path, nodeId, existsWithSameId, otherNodeId, ioError));

        // Restore permission to allow subdir removal
        std::filesystem::permissions(subdir, std::filesystem::perms::owner_exec, std::filesystem::perm_options::add);
#ifdef _WIN32
        CPPUNIT_ASSERT(existsWithSameId);
#else
<<<<<<< HEAD
        CPPUNIT_ASSERT(!exists);  // getLocalNodeId returns an empty string because of the denied access.
        CPPUNIT_ASSERT(ioError == IoError::AccessDenied);
=======
        CPPUNIT_ASSERT(!existsWithSameId);  // getLocalNodeId returns an empty string because of the denied access.
        CPPUNIT_ASSERT(ioError == IoErrorAccessDenied);
>>>>>>> 5fea1566
#endif

        _testObj->resetFunctions();
    }

    // Reading a regular symbolic link that is removed right after `filesystem::is_simlink` was called.
    {
        const SyncPath targetPath = _localTestDirPath / "test_pictures";
        const LocalTemporaryDirectory temporaryDirectory;
        const SyncPath path = temporaryDirectory.path() / "regular_dir_symbolic_link";
        std::filesystem::create_symlink(targetPath, path);

        _testObj->setReadSymlinkFunction([](const SyncPath &path, std::error_code &ec) -> SyncPath {
            std::filesystem::remove(path);
            return std::filesystem::read_symlink(path, ec);
        });

<<<<<<< HEAD
        bool exists = false;
        IoError ioError = IoError::Success;
        NodeId nodeId;

        CPPUNIT_ASSERT(_testObj->getNodeId(path, nodeId));
        CPPUNIT_ASSERT(_testObj->checkIfPathExistsWithSameNodeId(path, nodeId, exists, ioError));
        CPPUNIT_ASSERT(!exists);
        CPPUNIT_ASSERT(ioError == IoError::NoSuchFileOrDirectory);
=======
        bool existsWithSameId = false;
        NodeId otherNodeId;
        IoError ioError = IoErrorSuccess;
        NodeId nodeId;

        CPPUNIT_ASSERT(_testObj->getNodeId(path, nodeId));
        CPPUNIT_ASSERT(_testObj->checkIfPathExistsWithSameNodeId(path, nodeId, existsWithSameId, otherNodeId, ioError));
        CPPUNIT_ASSERT(!existsWithSameId);
        CPPUNIT_ASSERT_EQUAL(IoErrorSuccess, ioError);
>>>>>>> 5fea1566

        _testObj->resetFunctions();
    }

    // Checking existence of a subdirectory inside a directory that have been deleted and replaced with a file with the same name
    // ex: conversion of a bundle into a single file (macOS)
    {
        const SyncPath path = _localTestDirPath / "test_pictures/picture-1.jpg/A";
        bool exists = false;
        IoError ioError = IoError::Unknown;
        CPPUNIT_ASSERT(_testObj->checkIfPathExists(path, exists, ioError));
        CPPUNIT_ASSERT(!exists);
<<<<<<< HEAD
        CPPUNIT_ASSERT_EQUAL(IoError::NoSuchFileOrDirectory, ioError);
=======
        CPPUNIT_ASSERT_EQUAL(IoErrorSuccess, ioError);
>>>>>>> 5fea1566
    }
}


}  // namespace KDC<|MERGE_RESOLUTION|>--- conflicted
+++ resolved
@@ -29,20 +29,20 @@
     {
         const SyncPath path = _localTestDirPath / "test_pictures/picture-1.jpg";
         bool exists = false;
-        IoError ioError = IoError::Unknown;
-        CPPUNIT_ASSERT(_testObj->checkIfPathExists(path, exists, ioError));
-        CPPUNIT_ASSERT(exists);
-        CPPUNIT_ASSERT(ioError == IoError::Success);
+        IoError ioError = IoErrorUnknown;
+        CPPUNIT_ASSERT(_testObj->checkIfPathExists(path, exists, ioError));
+        CPPUNIT_ASSERT(exists);
+        CPPUNIT_ASSERT(ioError == IoErrorSuccess);
     }
 
     // A regular directory
     {
         const SyncPath path = _localTestDirPath / "test_pictures";
         bool exists = false;
-        IoError ioError = IoError::Unknown;
-        CPPUNIT_ASSERT(_testObj->checkIfPathExists(path, exists, ioError));
-        CPPUNIT_ASSERT(exists);
-        CPPUNIT_ASSERT(ioError == IoError::Success);
+        IoError ioError = IoErrorUnknown;
+        CPPUNIT_ASSERT(_testObj->checkIfPathExists(path, exists, ioError));
+        CPPUNIT_ASSERT(exists);
+        CPPUNIT_ASSERT(ioError == IoErrorSuccess);
     }
 
     // A regular symbolic link on a file
@@ -53,10 +53,10 @@
         std::filesystem::create_symlink(targetPath, path);
 
         bool exists = false;
-        IoError ioError = IoError::Unknown;
-        CPPUNIT_ASSERT(_testObj->checkIfPathExists(path, exists, ioError));
-        CPPUNIT_ASSERT(exists);
-        CPPUNIT_ASSERT(ioError == IoError::Success);
+        IoError ioError = IoErrorUnknown;
+        CPPUNIT_ASSERT(_testObj->checkIfPathExists(path, exists, ioError));
+        CPPUNIT_ASSERT(exists);
+        CPPUNIT_ASSERT(ioError == IoErrorSuccess);
     }
 
     // A regular symbolic link on a folder
@@ -67,24 +67,20 @@
         std::filesystem::create_symlink(targetPath, path);
 
         bool exists = false;
-        IoError ioError = IoError::Unknown;
-        CPPUNIT_ASSERT(_testObj->checkIfPathExists(path, exists, ioError));
-        CPPUNIT_ASSERT(exists);
-        CPPUNIT_ASSERT(ioError == IoError::Success);
+        IoError ioError = IoErrorUnknown;
+        CPPUNIT_ASSERT(_testObj->checkIfPathExists(path, exists, ioError));
+        CPPUNIT_ASSERT(exists);
+        CPPUNIT_ASSERT(ioError == IoErrorSuccess);
     }
 
     // A non-existing file
     {
         const SyncPath path = _localTestDirPath / "non_existing.jpg";
         bool exists = false;
-        IoError ioError = IoError::Unknown;
+        IoError ioError = IoErrorUnknown;
         CPPUNIT_ASSERT(_testObj->checkIfPathExists(path, exists, ioError));
         CPPUNIT_ASSERT(!exists);
-<<<<<<< HEAD
-        CPPUNIT_ASSERT(ioError == IoError::NoSuchFileOrDirectory);
-=======
-        CPPUNIT_ASSERT(ioError == IoErrorSuccess);
->>>>>>> 5fea1566
+        CPPUNIT_ASSERT(ioError == IoErrorSuccess);
     }
 
     // A dangling symbolic link
@@ -95,10 +91,10 @@
         std::filesystem::create_symlink(targetPath, path);
 
         bool exists = false;
-        IoError ioError = IoError::Unknown;
-        CPPUNIT_ASSERT(_testObj->checkIfPathExists(path, exists, ioError));
-        CPPUNIT_ASSERT(exists);
-        CPPUNIT_ASSERT(ioError == IoError::Success);
+        IoError ioError = IoErrorUnknown;
+        CPPUNIT_ASSERT(_testObj->checkIfPathExists(path, exists, ioError));
+        CPPUNIT_ASSERT(exists);
+        CPPUNIT_ASSERT(ioError == IoErrorSuccess);
     }
 #if defined(__APPLE__)
     // A MacOSX Finder alias on a regular file.
@@ -111,10 +107,10 @@
         CPPUNIT_ASSERT(IoHelper::createAliasFromPath(targetPath, path, aliasError));
 
         bool exists = false;
-        IoError ioError = IoError::Unknown;
-        CPPUNIT_ASSERT(_testObj->checkIfPathExists(path, exists, ioError));
-        CPPUNIT_ASSERT(exists);
-        CPPUNIT_ASSERT(ioError == IoError::Success);
+        IoError ioError = IoErrorUnknown;
+        CPPUNIT_ASSERT(_testObj->checkIfPathExists(path, exists, ioError));
+        CPPUNIT_ASSERT(exists);
+        CPPUNIT_ASSERT(ioError == IoErrorSuccess);
     }
 
     // A dangling MacOSX Finder alias on a non-existing file.
@@ -134,10 +130,10 @@
         std::filesystem::remove(targetPath);
 
         bool exists = false;
-        IoError ioError = IoError::Unknown;
-        CPPUNIT_ASSERT(_testObj->checkIfPathExists(path, exists, ioError));
-        CPPUNIT_ASSERT(exists);
-        CPPUNIT_ASSERT(ioError == IoError::Success);
+        IoError ioError = IoErrorUnknown;
+        CPPUNIT_ASSERT(_testObj->checkIfPathExists(path, exists, ioError));
+        CPPUNIT_ASSERT(exists);
+        CPPUNIT_ASSERT(ioError == IoErrorSuccess);
     }
 #endif
 }
@@ -151,15 +147,15 @@
         std::filesystem::create_symlink(targetPath, path);
 
         _testObj->setIsSymlinkFunction([](const SyncPath &, std::error_code &ec) -> bool {
-            ec = std::make_error_code(std::errc::state_not_recoverable);  // Not handled -> IoError::Unknown.
+            ec = std::make_error_code(std::errc::state_not_recoverable);  // Not handled -> IoErrorUnknown.
             return false;
         });
 
         bool exists = false;
-        IoError ioError = IoError::Success;
+        IoError ioError = IoErrorSuccess;
         CPPUNIT_ASSERT(!_testObj->checkIfPathExists(path, exists, ioError));
         CPPUNIT_ASSERT(!exists);
-        CPPUNIT_ASSERT(ioError == IoError::Unknown);
+        CPPUNIT_ASSERT(ioError == IoErrorUnknown);
 
         _testObj->resetFunctions();
     }
@@ -177,14 +173,10 @@
         });
 
         bool exists = false;
-        IoError ioError = IoError::Unknown;
+        IoError ioError = IoErrorUnknown;
         CPPUNIT_ASSERT(_testObj->checkIfPathExists(path, exists, ioError));
         CPPUNIT_ASSERT(!exists);
-<<<<<<< HEAD
-        CPPUNIT_ASSERT(ioError == IoError::NoSuchFileOrDirectory);
-=======
-        CPPUNIT_ASSERT(ioError == IoErrorSuccess);
->>>>>>> 5fea1566
+        CPPUNIT_ASSERT(ioError == IoErrorSuccess);
 
         _testObj->resetFunctions();
     }
@@ -207,7 +199,7 @@
         });
 
         bool exists = false;
-        IoError ioError = IoError::Success;
+        IoError ioError = IoErrorSuccess;
         CPPUNIT_ASSERT(_testObj->checkIfPathExists(path, exists, ioError));
 
         // Restore permission to allow subdir removal
@@ -215,9 +207,9 @@
 
         CPPUNIT_ASSERT(exists);
 #ifdef _WIN32
-        CPPUNIT_ASSERT(ioError == IoError::Success);
+        CPPUNIT_ASSERT(ioError == IoErrorSuccess);
 #else
-        CPPUNIT_ASSERT(ioError == IoError::AccessDenied);
+        CPPUNIT_ASSERT(ioError == IoErrorAccessDenied);
 #endif
         _testObj->resetFunctions();
     }
@@ -235,51 +227,29 @@
     // A regular file
     {
         const SyncPath path = _localTestDirPath / "test_pictures/picture-1.jpg";
-<<<<<<< HEAD
-        bool exists = false;
-        IoError ioError = IoError::Unknown;
-        NodeId nodeId;
-
-        CPPUNIT_ASSERT(_testObj->getNodeId(path, nodeId));
-        CPPUNIT_ASSERT(_testObj->checkIfPathExistsWithSameNodeId(path, nodeId, exists, ioError));
-        CPPUNIT_ASSERT(exists);
-        CPPUNIT_ASSERT(ioError == IoError::Success);
-=======
-        bool existsWithSameId = false;
-        NodeId otherNodeId;
-        IoError ioError = IoErrorUnknown;
-        NodeId nodeId;
-
-        CPPUNIT_ASSERT(_testObj->getNodeId(path, nodeId));
-        CPPUNIT_ASSERT(_testObj->checkIfPathExistsWithSameNodeId(path, nodeId, existsWithSameId, otherNodeId, ioError));
-        CPPUNIT_ASSERT(existsWithSameId);
-        CPPUNIT_ASSERT(ioError == IoErrorSuccess);
->>>>>>> 5fea1566
+        bool existsWithSameId = false;
+        NodeId otherNodeId;
+        IoError ioError = IoErrorUnknown;
+        NodeId nodeId;
+
+        CPPUNIT_ASSERT(_testObj->getNodeId(path, nodeId));
+        CPPUNIT_ASSERT(_testObj->checkIfPathExistsWithSameNodeId(path, nodeId, existsWithSameId, otherNodeId, ioError));
+        CPPUNIT_ASSERT(existsWithSameId);
+        CPPUNIT_ASSERT(ioError == IoErrorSuccess);
     }
 
     // A regular directory
     {
         const SyncPath path = _localTestDirPath / "test_pictures";
-<<<<<<< HEAD
-        bool exists = false;
-        IoError ioError = IoError::Unknown;
-        NodeId nodeId;
-
-        CPPUNIT_ASSERT(_testObj->getNodeId(path, nodeId));
-        CPPUNIT_ASSERT(_testObj->checkIfPathExistsWithSameNodeId(path, nodeId, exists, ioError));
-        CPPUNIT_ASSERT(exists);
-        CPPUNIT_ASSERT(ioError == IoError::Success);
-=======
-        bool existsWithSameId = false;
-        NodeId otherNodeId;
-        IoError ioError = IoErrorUnknown;
-        NodeId nodeId;
-
-        CPPUNIT_ASSERT(_testObj->getNodeId(path, nodeId));
-        CPPUNIT_ASSERT(_testObj->checkIfPathExistsWithSameNodeId(path, nodeId, existsWithSameId, otherNodeId, ioError));
-        CPPUNIT_ASSERT(existsWithSameId);
-        CPPUNIT_ASSERT(ioError == IoErrorSuccess);
->>>>>>> 5fea1566
+        bool existsWithSameId = false;
+        NodeId otherNodeId;
+        IoError ioError = IoErrorUnknown;
+        NodeId nodeId;
+
+        CPPUNIT_ASSERT(_testObj->getNodeId(path, nodeId));
+        CPPUNIT_ASSERT(_testObj->checkIfPathExistsWithSameNodeId(path, nodeId, existsWithSameId, otherNodeId, ioError));
+        CPPUNIT_ASSERT(existsWithSameId);
+        CPPUNIT_ASSERT(ioError == IoErrorSuccess);
     }
 
     // A regular symbolic link on a file
@@ -289,26 +259,15 @@
         const SyncPath path = temporaryDirectory.path() / "regular_file_symbolic_link";
         std::filesystem::create_symlink(targetPath, path);
 
-<<<<<<< HEAD
-        bool exists = false;
-        IoError ioError = IoError::Unknown;
-        NodeId nodeId;
-
-        CPPUNIT_ASSERT(_testObj->getNodeId(path, nodeId));
-        CPPUNIT_ASSERT(_testObj->checkIfPathExistsWithSameNodeId(path, nodeId, exists, ioError));
-        CPPUNIT_ASSERT(exists);
-        CPPUNIT_ASSERT(ioError == IoError::Success);
-=======
-        bool existsWithSameId = false;
-        NodeId otherNodeId;
-        IoError ioError = IoErrorUnknown;
-        NodeId nodeId;
-
-        CPPUNIT_ASSERT(_testObj->getNodeId(path, nodeId));
-        CPPUNIT_ASSERT(_testObj->checkIfPathExistsWithSameNodeId(path, nodeId, existsWithSameId, otherNodeId, ioError));
-        CPPUNIT_ASSERT(existsWithSameId);
-        CPPUNIT_ASSERT(ioError == IoErrorSuccess);
->>>>>>> 5fea1566
+        bool existsWithSameId = false;
+        NodeId otherNodeId;
+        IoError ioError = IoErrorUnknown;
+        NodeId nodeId;
+
+        CPPUNIT_ASSERT(_testObj->getNodeId(path, nodeId));
+        CPPUNIT_ASSERT(_testObj->checkIfPathExistsWithSameNodeId(path, nodeId, existsWithSameId, otherNodeId, ioError));
+        CPPUNIT_ASSERT(existsWithSameId);
+        CPPUNIT_ASSERT(ioError == IoErrorSuccess);
     }
 
     // A regular symbolic link on a folder
@@ -318,51 +277,29 @@
         const SyncPath path = temporaryDirectory.path() / "regular_dir_symbolic_link";
         std::filesystem::create_symlink(targetPath, path);
 
-<<<<<<< HEAD
-        bool exists = false;
-        IoError ioError = IoError::Unknown;
-        NodeId nodeId;
-
-        CPPUNIT_ASSERT(_testObj->getNodeId(path, nodeId));
-        CPPUNIT_ASSERT(_testObj->checkIfPathExistsWithSameNodeId(path, nodeId, exists, ioError));
-        CPPUNIT_ASSERT(exists);
-        CPPUNIT_ASSERT(ioError == IoError::Success);
-=======
-        bool existsWithSameId = false;
-        NodeId otherNodeId;
-        IoError ioError = IoErrorUnknown;
-        NodeId nodeId;
-
-        CPPUNIT_ASSERT(_testObj->getNodeId(path, nodeId));
-        CPPUNIT_ASSERT(_testObj->checkIfPathExistsWithSameNodeId(path, nodeId, existsWithSameId, otherNodeId, ioError));
-        CPPUNIT_ASSERT(existsWithSameId);
-        CPPUNIT_ASSERT(ioError == IoErrorSuccess);
->>>>>>> 5fea1566
+        bool existsWithSameId = false;
+        NodeId otherNodeId;
+        IoError ioError = IoErrorUnknown;
+        NodeId nodeId;
+
+        CPPUNIT_ASSERT(_testObj->getNodeId(path, nodeId));
+        CPPUNIT_ASSERT(_testObj->checkIfPathExistsWithSameNodeId(path, nodeId, existsWithSameId, otherNodeId, ioError));
+        CPPUNIT_ASSERT(existsWithSameId);
+        CPPUNIT_ASSERT(ioError == IoErrorSuccess);
     }
 
     // A non-existing file
     {
         const SyncPath path = _localTestDirPath / "non_existing.jpg";
-<<<<<<< HEAD
-        bool exists = false;
-        IoError ioError = IoError::Success;
+        bool existsWithSameId = false;
+        NodeId otherNodeId;
+        IoError ioError = IoErrorSuccess;
         NodeId nodeId;
 
         CPPUNIT_ASSERT(!_testObj->getNodeId(path, nodeId));
-        CPPUNIT_ASSERT(_testObj->checkIfPathExistsWithSameNodeId(path, nodeId, exists, ioError));
-        CPPUNIT_ASSERT(!exists);
-        CPPUNIT_ASSERT(ioError == IoError::NoSuchFileOrDirectory);
-=======
-        bool existsWithSameId = false;
-        NodeId otherNodeId;
-        IoError ioError = IoErrorSuccess;
-        NodeId nodeId;
-
-        CPPUNIT_ASSERT(!_testObj->getNodeId(path, nodeId));
         CPPUNIT_ASSERT(_testObj->checkIfPathExistsWithSameNodeId(path, nodeId, existsWithSameId, otherNodeId, ioError));
         CPPUNIT_ASSERT(!existsWithSameId);
         CPPUNIT_ASSERT(ioError == IoErrorSuccess);
->>>>>>> 5fea1566
     }
 
     // A dangling symbolic link
@@ -372,49 +309,28 @@
         const SyncPath path = temporaryDirectory.path() / "dangling_symbolic_link";
         std::filesystem::create_symlink(targetPath, path);
 
-<<<<<<< HEAD
-        bool exists = false;
-        IoError ioError = IoError::Unknown;
-        NodeId nodeId;
-
-        CPPUNIT_ASSERT(_testObj->getNodeId(path, nodeId));
-        CPPUNIT_ASSERT(_testObj->checkIfPathExistsWithSameNodeId(path, nodeId, exists, ioError));
-        CPPUNIT_ASSERT(exists);
-        CPPUNIT_ASSERT(ioError == IoError::Success);
-=======
-        bool existsWithSameId = false;
-        NodeId otherNodeId;
-        IoError ioError = IoErrorUnknown;
-        NodeId nodeId;
-
-        CPPUNIT_ASSERT(_testObj->getNodeId(path, nodeId));
-        CPPUNIT_ASSERT(_testObj->checkIfPathExistsWithSameNodeId(path, nodeId, existsWithSameId, otherNodeId, ioError));
-        CPPUNIT_ASSERT(existsWithSameId);
-        CPPUNIT_ASSERT(ioError == IoErrorSuccess);
->>>>>>> 5fea1566
+        bool existsWithSameId = false;
+        NodeId otherNodeId;
+        IoError ioError = IoErrorUnknown;
+        NodeId nodeId;
+
+        CPPUNIT_ASSERT(_testObj->getNodeId(path, nodeId));
+        CPPUNIT_ASSERT(_testObj->checkIfPathExistsWithSameNodeId(path, nodeId, existsWithSameId, otherNodeId, ioError));
+        CPPUNIT_ASSERT(existsWithSameId);
+        CPPUNIT_ASSERT(ioError == IoErrorSuccess);
     }
 
     // A regular file but the function is given a wrong node identifier
     {
         const SyncPath path = _localTestDirPath / "test_pictures/picture-1.jpg";
-<<<<<<< HEAD
-        bool exists = false;
-        IoError ioError = IoError::Unknown;
+        bool existsWithSameId = false;
+        NodeId otherNodeId;
+        IoError ioError = IoErrorUnknown;
         NodeId nodeId = "wrong_node_id";
 
-        CPPUNIT_ASSERT(_testObj->checkIfPathExistsWithSameNodeId(path, nodeId, exists, ioError));
-        CPPUNIT_ASSERT(!exists);
-        CPPUNIT_ASSERT(ioError == IoError::Success);
-=======
-        bool existsWithSameId = false;
-        NodeId otherNodeId;
-        IoError ioError = IoErrorUnknown;
-        NodeId nodeId = "wrong_node_id";
-
         CPPUNIT_ASSERT(_testObj->checkIfPathExistsWithSameNodeId(path, nodeId, existsWithSameId, otherNodeId, ioError));
         CPPUNIT_ASSERT(!existsWithSameId);
         CPPUNIT_ASSERT(ioError == IoErrorSuccess);
->>>>>>> 5fea1566
     }
 
 #if defined(__APPLE__)
@@ -430,18 +346,12 @@
         bool existsWithSameId = false;
         NodeId otherNodeId;
         NodeId nodeId;
-        IoError ioError = IoError::Unknown;
-
-        CPPUNIT_ASSERT(_testObj->getNodeId(path, nodeId));
-<<<<<<< HEAD
-        CPPUNIT_ASSERT(_testObj->checkIfPathExistsWithSameNodeId(path, nodeId, exists, ioError));
-        CPPUNIT_ASSERT(exists);
-        CPPUNIT_ASSERT(ioError == IoError::Success);
-=======
-        CPPUNIT_ASSERT(_testObj->checkIfPathExistsWithSameNodeId(path, nodeId, existsWithSameId, otherNodeId, ioError));
-        CPPUNIT_ASSERT(existsWithSameId);
-        CPPUNIT_ASSERT(ioError == IoErrorSuccess);
->>>>>>> 5fea1566
+        IoError ioError = IoErrorUnknown;
+
+        CPPUNIT_ASSERT(_testObj->getNodeId(path, nodeId));
+        CPPUNIT_ASSERT(_testObj->checkIfPathExistsWithSameNodeId(path, nodeId, existsWithSameId, otherNodeId, ioError));
+        CPPUNIT_ASSERT(existsWithSameId);
+        CPPUNIT_ASSERT(ioError == IoErrorSuccess);
     }
 
     // A dangling MacOSX Finder alias on a non-existing file.
@@ -460,18 +370,12 @@
         bool existsWithSameId = false;
         NodeId otherNodeId;
         NodeId nodeId;
-        IoError ioError = IoError::Unknown;
-
-        CPPUNIT_ASSERT(_testObj->getNodeId(path, nodeId));
-<<<<<<< HEAD
-        CPPUNIT_ASSERT(_testObj->checkIfPathExistsWithSameNodeId(path, nodeId, exists, ioError));
-        CPPUNIT_ASSERT(exists);
-        CPPUNIT_ASSERT(ioError == IoError::Success);
-=======
-        CPPUNIT_ASSERT(_testObj->checkIfPathExistsWithSameNodeId(path, nodeId, existsWithSameId, otherNodeId, ioError));
-        CPPUNIT_ASSERT(existsWithSameId);
-        CPPUNIT_ASSERT(ioError == IoErrorSuccess);
->>>>>>> 5fea1566
+        IoError ioError = IoErrorUnknown;
+
+        CPPUNIT_ASSERT(_testObj->getNodeId(path, nodeId));
+        CPPUNIT_ASSERT(_testObj->checkIfPathExistsWithSameNodeId(path, nodeId, existsWithSameId, otherNodeId, ioError));
+        CPPUNIT_ASSERT(existsWithSameId);
+        CPPUNIT_ASSERT(ioError == IoErrorSuccess);
     }
 #endif
 }
@@ -485,20 +389,10 @@
         std::filesystem::create_symlink(targetPath, path);
 
         _testObj->setIsSymlinkFunction([](const SyncPath &, std::error_code &ec) -> bool {
-            ec = std::make_error_code(std::errc::state_not_recoverable);  // Not handled -> IoError::Unknown.
+            ec = std::make_error_code(std::errc::state_not_recoverable);  // Not handled -> IoErrorUnknown.
             return false;
         });
 
-<<<<<<< HEAD
-        bool exists = false;
-        IoError ioError = IoError::Success;
-        NodeId nodeId;
-
-        CPPUNIT_ASSERT(_testObj->getNodeId(path, nodeId));
-        CPPUNIT_ASSERT(!_testObj->checkIfPathExistsWithSameNodeId(path, nodeId, exists, ioError));
-        CPPUNIT_ASSERT(!exists);
-        CPPUNIT_ASSERT(ioError == IoError::Unknown);
-=======
         bool existsWithSameId = false;
         NodeId otherNodeId;
         IoError ioError = IoErrorSuccess;
@@ -508,7 +402,6 @@
         CPPUNIT_ASSERT(!_testObj->checkIfPathExistsWithSameNodeId(path, nodeId, existsWithSameId, otherNodeId, ioError));
         CPPUNIT_ASSERT(!existsWithSameId);
         CPPUNIT_ASSERT(ioError == IoErrorUnknown);
->>>>>>> 5fea1566
 
         _testObj->resetFunctions();
     }
@@ -529,14 +422,9 @@
             return std::filesystem::read_symlink(path, ec);
         });
 
-<<<<<<< HEAD
-        bool exists = false;
-        IoError ioError = IoError::Unknown;
-=======
-        bool existsWithSameId = false;
-        NodeId otherNodeId;
-        IoError ioError = IoErrorUnknown;
->>>>>>> 5fea1566
+        bool existsWithSameId = false;
+        NodeId otherNodeId;
+        IoError ioError = IoErrorUnknown;
         NodeId nodeId;
 
         CPPUNIT_ASSERT(_testObj->getNodeId(path, nodeId));
@@ -547,13 +435,8 @@
 #ifdef _WIN32
         CPPUNIT_ASSERT(existsWithSameId);
 #else
-<<<<<<< HEAD
-        CPPUNIT_ASSERT(!exists);  // getLocalNodeId returns an empty string because of the denied access.
-        CPPUNIT_ASSERT(ioError == IoError::AccessDenied);
-=======
         CPPUNIT_ASSERT(!existsWithSameId);  // getLocalNodeId returns an empty string because of the denied access.
         CPPUNIT_ASSERT(ioError == IoErrorAccessDenied);
->>>>>>> 5fea1566
 #endif
 
         _testObj->resetFunctions();
@@ -571,16 +454,6 @@
             return std::filesystem::read_symlink(path, ec);
         });
 
-<<<<<<< HEAD
-        bool exists = false;
-        IoError ioError = IoError::Success;
-        NodeId nodeId;
-
-        CPPUNIT_ASSERT(_testObj->getNodeId(path, nodeId));
-        CPPUNIT_ASSERT(_testObj->checkIfPathExistsWithSameNodeId(path, nodeId, exists, ioError));
-        CPPUNIT_ASSERT(!exists);
-        CPPUNIT_ASSERT(ioError == IoError::NoSuchFileOrDirectory);
-=======
         bool existsWithSameId = false;
         NodeId otherNodeId;
         IoError ioError = IoErrorSuccess;
@@ -590,7 +463,6 @@
         CPPUNIT_ASSERT(_testObj->checkIfPathExistsWithSameNodeId(path, nodeId, existsWithSameId, otherNodeId, ioError));
         CPPUNIT_ASSERT(!existsWithSameId);
         CPPUNIT_ASSERT_EQUAL(IoErrorSuccess, ioError);
->>>>>>> 5fea1566
 
         _testObj->resetFunctions();
     }
@@ -600,14 +472,10 @@
     {
         const SyncPath path = _localTestDirPath / "test_pictures/picture-1.jpg/A";
         bool exists = false;
-        IoError ioError = IoError::Unknown;
+        IoError ioError = IoErrorUnknown;
         CPPUNIT_ASSERT(_testObj->checkIfPathExists(path, exists, ioError));
         CPPUNIT_ASSERT(!exists);
-<<<<<<< HEAD
-        CPPUNIT_ASSERT_EQUAL(IoError::NoSuchFileOrDirectory, ioError);
-=======
         CPPUNIT_ASSERT_EQUAL(IoErrorSuccess, ioError);
->>>>>>> 5fea1566
     }
 }
 
