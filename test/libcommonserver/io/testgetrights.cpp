--- conflicted
+++ resolved
@@ -42,12 +42,8 @@
         bool writePermission = false;
         bool execPermission = false;
         IoError ioError = IoError::Success;
-<<<<<<< HEAD
-        CPPUNIT_ASSERT_MESSAGE(toString(ioError), IoHelper::getRights(path, readPermission, writePermission, execPermission, ioError));
-=======
-        CPPUNIT_ASSERT_MESSAGE(toString(ioError),
-                               IoHelper::getRights(path, readPermission, writePermission, execPermission, ioError));
->>>>>>> 3d2bafe4
+        CPPUNIT_ASSERT_MESSAGE(toString(ioError),
+                               IoHelper::getRights(path, readPermission, writePermission, execPermission, ioError));
         CPPUNIT_ASSERT(readPermission == true);
         CPPUNIT_ASSERT(writePermission == true);
         CPPUNIT_ASSERT(execPermission == true);
@@ -70,12 +66,8 @@
         bool writePermission = false;
         bool execPermission = false;
         IoError ioError = IoError::Success;
-<<<<<<< HEAD
-        CPPUNIT_ASSERT_MESSAGE(toString(ioError), IoHelper::getRights(path, readPermission, writePermission, execPermission, ioError));
-=======
-        CPPUNIT_ASSERT_MESSAGE(toString(ioError),
-                               IoHelper::getRights(path, readPermission, writePermission, execPermission, ioError));
->>>>>>> 3d2bafe4
+        CPPUNIT_ASSERT_MESSAGE(toString(ioError),
+                               IoHelper::getRights(path, readPermission, writePermission, execPermission, ioError));
         CPPUNIT_ASSERT(readPermission == true);
         CPPUNIT_ASSERT(writePermission == true);
         CPPUNIT_ASSERT(execPermission == true);
@@ -99,12 +91,8 @@
         bool writePermission = false;
         bool execPermission = false;
         IoError ioError = IoError::Success;
-<<<<<<< HEAD
-        CPPUNIT_ASSERT_MESSAGE(toString(ioError), IoHelper::getRights(path, readPermission, writePermission, execPermission, ioError));
-=======
-        CPPUNIT_ASSERT_MESSAGE(toString(ioError),
-                               IoHelper::getRights(path, readPermission, writePermission, execPermission, ioError));
->>>>>>> 3d2bafe4
+        CPPUNIT_ASSERT_MESSAGE(toString(ioError),
+                               IoHelper::getRights(path, readPermission, writePermission, execPermission, ioError));
         CPPUNIT_ASSERT(readPermission == true);
         CPPUNIT_ASSERT(writePermission == true);
         CPPUNIT_ASSERT(execPermission == true);
@@ -127,12 +115,8 @@
         bool writePermission = false;
         bool execPermission = false;
         IoError ioError = IoError::Success;
-<<<<<<< HEAD
-        CPPUNIT_ASSERT_MESSAGE(toString(ioError), IoHelper::getRights(path, readPermission, writePermission, execPermission, ioError));
-=======
-        CPPUNIT_ASSERT_MESSAGE(toString(ioError),
-                               IoHelper::getRights(path, readPermission, writePermission, execPermission, ioError));
->>>>>>> 3d2bafe4
+        CPPUNIT_ASSERT_MESSAGE(toString(ioError),
+                               IoHelper::getRights(path, readPermission, writePermission, execPermission, ioError));
         CPPUNIT_ASSERT(readPermission == true);
         CPPUNIT_ASSERT(writePermission == true);
         CPPUNIT_ASSERT(execPermission == true);
@@ -159,12 +143,8 @@
         bool writePermission = false;
         bool execPermission = false;
         IoError ioError = IoError::Success;
-<<<<<<< HEAD
-        CPPUNIT_ASSERT_MESSAGE(toString(ioError), IoHelper::getRights(path, readPermission, writePermission, execPermission, ioError));
-=======
-        CPPUNIT_ASSERT_MESSAGE(toString(ioError),
-                               IoHelper::getRights(path, readPermission, writePermission, execPermission, ioError));
->>>>>>> 3d2bafe4
+        CPPUNIT_ASSERT_MESSAGE(toString(ioError),
+                               IoHelper::getRights(path, readPermission, writePermission, execPermission, ioError));
         CPPUNIT_ASSERT(readPermission == true);
         CPPUNIT_ASSERT(writePermission == true);
         CPPUNIT_ASSERT(execPermission == false);
@@ -191,12 +171,8 @@
         bool writePermission = false;
         bool execPermission = false;
         IoError ioError = IoError::Success;
-<<<<<<< HEAD
-        CPPUNIT_ASSERT_MESSAGE(toString(ioError), IoHelper::getRights(path, readPermission, writePermission, execPermission, ioError));
-=======
-        CPPUNIT_ASSERT_MESSAGE(toString(ioError),
-                               IoHelper::getRights(path, readPermission, writePermission, execPermission, ioError));
->>>>>>> 3d2bafe4
+        CPPUNIT_ASSERT_MESSAGE(toString(ioError),
+                               IoHelper::getRights(path, readPermission, writePermission, execPermission, ioError));
         CPPUNIT_ASSERT(readPermission == true);
         CPPUNIT_ASSERT(writePermission == true);
         CPPUNIT_ASSERT(execPermission == false);
@@ -221,12 +197,8 @@
         bool writePermission = false;
         bool execPermission = false;
         IoError ioError = IoError::Success;
-<<<<<<< HEAD
-        CPPUNIT_ASSERT_MESSAGE(toString(ioError), IoHelper::getRights(path, readPermission, writePermission, execPermission, ioError));
-=======
-        CPPUNIT_ASSERT_MESSAGE(toString(ioError),
-                               IoHelper::getRights(path, readPermission, writePermission, execPermission, ioError));
->>>>>>> 3d2bafe4
+        CPPUNIT_ASSERT_MESSAGE(toString(ioError),
+                               IoHelper::getRights(path, readPermission, writePermission, execPermission, ioError));
         CPPUNIT_ASSERT(readPermission == true);
         CPPUNIT_ASSERT(writePermission == true);
         CPPUNIT_ASSERT(execPermission == false);
@@ -253,12 +225,8 @@
         bool writePermission = false;
         bool execPermission = false;
         IoError ioError = IoError::Success;
-<<<<<<< HEAD
-        CPPUNIT_ASSERT_MESSAGE(toString(ioError), IoHelper::getRights(path, readPermission, writePermission, execPermission, ioError));
-=======
-        CPPUNIT_ASSERT_MESSAGE(toString(ioError),
-                               IoHelper::getRights(path, readPermission, writePermission, execPermission, ioError));
->>>>>>> 3d2bafe4
+        CPPUNIT_ASSERT_MESSAGE(toString(ioError),
+                               IoHelper::getRights(path, readPermission, writePermission, execPermission, ioError));
         CPPUNIT_ASSERT(readPermission == true);
         CPPUNIT_ASSERT(writePermission == true);
         CPPUNIT_ASSERT(execPermission == false);
@@ -283,12 +251,8 @@
         bool writePermission = false;
         bool execPermission = false;
         IoError ioError = IoError::Success;
-<<<<<<< HEAD
-        CPPUNIT_ASSERT_MESSAGE(toString(ioError), IoHelper::getRights(path, readPermission, writePermission, execPermission, ioError));
-=======
-        CPPUNIT_ASSERT_MESSAGE(toString(ioError),
-                               IoHelper::getRights(path, readPermission, writePermission, execPermission, ioError));
->>>>>>> 3d2bafe4
+        CPPUNIT_ASSERT_MESSAGE(toString(ioError),
+                               IoHelper::getRights(path, readPermission, writePermission, execPermission, ioError));
         CPPUNIT_ASSERT(readPermission == true);
         CPPUNIT_ASSERT(writePermission == true);
         CPPUNIT_ASSERT(execPermission == true);
@@ -312,12 +276,8 @@
         bool writePermission = false;
         bool execPermission = false;
         IoError ioError = IoError::Success;
-<<<<<<< HEAD
-        CPPUNIT_ASSERT_MESSAGE(toString(ioError), IoHelper::getRights(path, readPermission, writePermission, execPermission, ioError));
-=======
-        CPPUNIT_ASSERT_MESSAGE(toString(ioError),
-                               IoHelper::getRights(path, readPermission, writePermission, execPermission, ioError));
->>>>>>> 3d2bafe4
+        CPPUNIT_ASSERT_MESSAGE(toString(ioError),
+                               IoHelper::getRights(path, readPermission, writePermission, execPermission, ioError));
         CPPUNIT_ASSERT(readPermission == true);
         CPPUNIT_ASSERT(writePermission == true);
         CPPUNIT_ASSERT(execPermission == true);
