--- conflicted
+++ resolved
@@ -71,14 +71,11 @@
         CPPUNIT_TEST(testCreateJunction);
 #endif
         CPPUNIT_TEST(testCheckIfFileIsDehydrated);
-<<<<<<< HEAD
         CPPUNIT_TEST(testAccesDeniedOnLockedFiles);
-=======
         CPPUNIT_TEST(testOpenFileSuccess);
         CPPUNIT_TEST(testOpenFileAccessDenied);
         CPPUNIT_TEST(testOpenFileNonExisting);
         CPPUNIT_TEST(testOpenLockedFileRemovedBeforeTimedOut);
->>>>>>> 32554d4f
         CPPUNIT_TEST_SUITE_END();
 
     public:
@@ -134,15 +131,12 @@
         void testCheckDirectoryRecursive();
         void testCheckDirectoryIteratorUnexpectedDelete();
         void testCheckDirectoryPermissionLost();
-<<<<<<< HEAD
         void testAccesDeniedOnLockedFiles();
-=======
         void testOpenFileSuccess();
         void testOpenFileAccessDenied();
         void testOpenFileNonExisting();
         void testOpenLockedFileRemovedBeforeTimedOut();
 
->>>>>>> 32554d4f
     private:
         IoHelperTests *_testObj;
         const SyncPath _localTestDirPath;
