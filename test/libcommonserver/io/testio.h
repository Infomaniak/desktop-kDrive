--- conflicted
+++ resolved
@@ -61,10 +61,7 @@
         // CPPUNIT_TEST(testIsFileAccessible); // Temporary disabled: Infinite loop on Linux CI
         CPPUNIT_TEST(testFileChanged);
         CPPUNIT_TEST(testCheckIfIsHiddenFile);
-<<<<<<< HEAD
-=======
         CPPUNIT_TEST(testCheckSetAndGetRights);
->>>>>>> 4650f389
         CPPUNIT_TEST(testCheckDirectoryIterator);
 #if defined(__APPLE__) || defined(_WIN32)
         CPPUNIT_TEST(testGetXAttrValue);
