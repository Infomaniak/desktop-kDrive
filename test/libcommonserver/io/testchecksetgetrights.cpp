/*
 * Infomaniak kDrive - Desktop
 * Copyright (C) 2023-2025 Infomaniak Network SA
 *
 * This program is free software: you can redistribute it and/or modify
 * it under the terms of the GNU General Public License as published by
 * the Free Software Foundation, either version 3 of the License, or
 * (at your option) any later version.
 *
 * This program is distributed in the hope that it will be useful,
 * but WITHOUT ANY WARRANTY; without even the implied warranty of
 * MERCHANTABILITY or FITNESS FOR A PARTICULAR PURPOSE.  See the
 * GNU General Public License for more details.
 *
 * You should have received a copy of the GNU General Public License
 * along with this program.  If not, see <http://www.gnu.org/licenses/>.
 */

#include "testio.h"

#include <filesystem>

using namespace CppUnit;

namespace KDC {

struct RightsSet {
        RightsSet(int rights) :
            read(rights & 4),
            write(rights & 2),
            execute(rights & 1) {};
        RightsSet(bool read, bool write, bool execute) :
            read(read),
            write(write),
            execute(execute) {};
        bool read;
        bool write;
        bool execute;
};

void TestIo::testCheckSetAndGetRights() {
    // Test if the rights are correctly set and get on a directory
    {
        const LocalTemporaryDirectory temporaryDirectory("io_rights");
        const SyncPath path = temporaryDirectory.path() / "changePerm";

        IoError ioError = IoError::Unknown;
        CPPUNIT_ASSERT_MESSAGE(toString(ioError), IoHelper::createDirectory(path, ioError));
        CPPUNIT_ASSERT_EQUAL(IoError::Success, ioError);

        bool isReadable = false;
        bool isWritable = false;
        bool isExecutable = false;

#ifdef _WIN32
        // Test for a directory without any Explicit ACE (ie no inherited rights)
        CPPUNIT_ASSERT_MESSAGE(toString(ioError), IoHelper::getRights(path, isReadable, isWritable, isExecutable, ioError));
        CPPUNIT_ASSERT(ioError == IoError::Success && isReadable && isWritable && isExecutable);
#endif

        /* Test all the possible rights and all the possible order of rights modification. ie:
         *  | READ | WRITE | EXECUTE | |
         *  |  0   |   0   |    0    | v
         *  |  0   |   0   |    1    | |
         *  |  0   |   0   |    0    | v
         *  |  0   |   1   |    0    | |
         *  |  0   |   0   |    0    | v
         *  |  0   |   1   |    1    | |
         *  |  0   |   0   |    0    | v
         *  |  1   |   0   |    0    | |
         *  |  0   |   0   |    0    | v
         *  |  1   |   0   |    1    | |
         *  |  0   |   0   |    0    | v
         *  |  1   |   1   |    0    | |
         *  |  0   |   0   |    0    | v
         *  |  1   |   1   |    1    | |
         *  |  0   |   0   |    0    | v
         *  ...
         */
#ifdef _WIN32
        IoHelper::_getAndSetRightsMethod = 0; // Set the method to use the windows API
        for (int i = 0; i < 2; i++) { // Test Windows API and fallback method
#endif
            for (int baseRights = 0; baseRights < 7; baseRights++) {
                for (int targetRights = baseRights + 1; targetRights < 8; targetRights++) {
                    auto rightsSet = RightsSet(baseRights);
#ifdef _WIN32
                    if (IoHelper::_getAndSetRightsMethod == 1 && (!rightsSet.execute || !rightsSet.read)) {
                        continue; // Skip the test if the rights are not supported by the current method
                    }
#endif
                    bool result = IoHelper::setRights(path, rightsSet.read, rightsSet.write, rightsSet.execute, ioError);
                    result &= ioError == IoError::Success;
                    if (!result) {
                        IoHelper::setRights(path, true, true, true, ioError);
                        CPPUNIT_ASSERT(false /* Failed to set base rights */);
                    }

                    result = IoHelper::getRights(path, isReadable, isWritable, isExecutable, ioError);
                    result &= ioError == IoError::Success;
                    if (!result) {
                        IoHelper::setRights(path, true, true, true, ioError);
                        CPPUNIT_ASSERT(false /* Failed to get base rights */);
                    }

                    if (!(isReadable == rightsSet.read && isWritable == rightsSet.write && isExecutable == rightsSet.execute)) {
                        IoHelper::setRights(path, true, true, true, ioError);
                        CPPUNIT_ASSERT(false /* Set base rights mismatch  with get base rights */);
                    }

                    rightsSet = RightsSet(targetRights);
#ifdef _WIN32
                    if (IoHelper::_getAndSetRightsMethod == 1 && (!rightsSet.execute || !rightsSet.read)) {
                        continue; // Skip the test if the rights are not supported by the current method
                    }
#endif
                    result = IoHelper::setRights(path, rightsSet.read, rightsSet.write, rightsSet.execute, ioError);
                    result &= ioError == IoError::Success;
                    if (!result) {
                        IoHelper::setRights(path, true, true, true, ioError);
                        CPPUNIT_ASSERT(false /* Failed to set target rights */);
                    }

                    result = IoHelper::getRights(path, isReadable, isWritable, isExecutable, ioError);
                    result &= ioError == IoError::Success;
                    if (!result) {
                        IoHelper::setRights(path, true, true, true, ioError);
                        CPPUNIT_ASSERT(false /* Failed to get target rights */);
                    }

                    if (!(isReadable == rightsSet.read && isWritable == rightsSet.write && isExecutable == rightsSet.execute)) {
                        IoHelper::setRights(path, true, true, true, ioError);
                        CPPUNIT_ASSERT(false /* Set target rights mismatch with get target rights */);
                    }
                }
            }
#ifdef _WIN32
            if (i == 0) {
                CPPUNIT_ASSERT_EQUAL(0, IoHelper::_getAndSetRightsMethod); // Check that no error occurred with the windows API
            }
            IoHelper::_getAndSetRightsMethod = 1; // Set the method to use std::filesystem method (fallback)
        }
        IoHelper::_getAndSetRightsMethod = 0; // Set the method to use the windows API
#endif

        // Restore the rights
        IoHelper::setRights(path, true, true, true, ioError);
    }

    // Test if the rights are correctly set and if they can be successfully retrieved from a file
    {
        const LocalTemporaryDirectory temporaryDirectory("io_rights");
        const SyncPath filepath = temporaryDirectory.path() / "changePerm.txt";

        IoError ioError = IoError::Unknown;

        std::ofstream file(filepath);
        CPPUNIT_ASSERT(file.is_open());
        file << "testCheckSetAndGetRights";
        file.close();

        bool isReadable = false;
        bool isWritable = false;
        bool isExecutable = false;

#ifdef _WIN32
        // Test for a file without any Explicit ACE (ie no inherited rights)
        CPPUNIT_ASSERT_MESSAGE(toString(ioError), IoHelper::getRights(filepath, isReadable, isWritable, isExecutable, ioError));
        CPPUNIT_ASSERT(ioError == IoError::Success && isReadable && isWritable && isExecutable);
#endif

        /* Test all the possible rights and all the possible order of rights modification. ie:
         *  | READ | WRITE | EXECUTE | |
         *  |  0   |   0   |    0    | v
         *  |  0   |   0   |    1    | |
         *  |  0   |   0   |    0    | v
         *  |  0   |   1   |    0    | |
         *  |  0   |   0   |    0    | v
         *  |  0   |   1   |    1    | |
         *  |  0   |   0   |    0    | v
         *  |  1   |   0   |    0    | |
         *  |  0   |   0   |    0    | v
         *  |  1   |   0   |    1    | |
         *  |  0   |   0   |    0    | v
         *  |  1   |   1   |    0    | |
         *  |  0   |   0   |    0    | v
         *  |  1   |   1   |    1    | |
         *  |  0   |   0   |    0    | v
         *  ...
         */
#ifdef _WIN32

        IoHelper::_getAndSetRightsMethod = 0; // Set the method to use the windows API
        for (int i = 0; i < 2; i++) { // Test Windows API and fallback method
#endif
            for (int baseRights = 0; baseRights < 7;
                 baseRights++) { // Test all the possible rights and the all the possible order of rights modification
                for (int targetRights = baseRights + 1; targetRights < 8; targetRights++) {
                    auto rightsSet = RightsSet(baseRights);
#ifdef _WIN32
                    if (IoHelper::_getAndSetRightsMethod == 1 && (!rightsSet.execute || !rightsSet.read)) {
                        continue; // Skip the test if the rights are not supported by the current method
                    }
#endif
                    bool result = IoHelper::setRights(filepath, rightsSet.read, rightsSet.write, rightsSet.execute, ioError);
                    result &= ioError == IoError::Success;
                    if (!result) {
                        IoHelper::setRights(filepath, true, true, true, ioError);
                        CPPUNIT_ASSERT(false /* Failed to set base rights */);
                    }

                    result = IoHelper::getRights(filepath, isReadable, isWritable, isExecutable, ioError);
                    result &= ioError == IoError::Success;
                    if (!result) {
                        IoHelper::setRights(filepath, true, true, true, ioError);
                        CPPUNIT_ASSERT(false /* Failed to get base rights */);
                    }
                    if (!(isReadable == rightsSet.read && isWritable == rightsSet.write && isExecutable == rightsSet.execute)) {
                        IoHelper::setRights(filepath, true, true, true, ioError);
                        CPPUNIT_ASSERT(false /* Set base rights mismatch  with get base rights */);
                    }

                    rightsSet = RightsSet(targetRights);
#ifdef _WIN32
                    if (IoHelper::_getAndSetRightsMethod == 1 && (!rightsSet.execute || !rightsSet.read)) {
                        continue; // Skip the test if the rights are not supported by the current method
                    }
#endif
                    result = IoHelper::setRights(filepath, rightsSet.read, rightsSet.write, rightsSet.execute, ioError);
                    result &= ioError == IoError::Success;
                    if (!result) {
                        IoHelper::setRights(filepath, true, true, true, ioError);
                        CPPUNIT_ASSERT(false /* Failed to set target rights */);
                    }
                    result = IoHelper::getRights(filepath, isReadable, isWritable, isExecutable, ioError);
                    result &= ioError == IoError::Success;
                    if (!result) {
                        IoHelper::setRights(filepath, true, true, true, ioError);
                        CPPUNIT_ASSERT(false /* Failed to get target rights */);
                    }

                    if (!(isReadable == rightsSet.read && isWritable == rightsSet.write && isExecutable == rightsSet.execute)) {
                        IoHelper::setRights(filepath, true, true, true, ioError);
                        CPPUNIT_ASSERT(false /* Set target rights mismatch with get target rights */);
                    }
                }
            }
#ifdef _WIN32
            if (i == 0) {
                CPPUNIT_ASSERT_EQUAL(0, IoHelper::_getAndSetRightsMethod); // Check that no error occurred with the windows API
            }
            IoHelper::_getAndSetRightsMethod = 1; // Set the method to use the std::filesystem method (fallback)
        }
        IoHelper::_getAndSetRightsMethod = 0; // Set the method to use the windows API
#endif

        // Restore the rights
        IoHelper::setRights(filepath, true, true, true, ioError);
    }

    // Check permissions are not set recursively on a folder
    {
        const LocalTemporaryDirectory temporaryDirectory("io_rights");
        const SyncPath path = temporaryDirectory.path() / "testCheckSetAndGetRights";
        const SyncPath subFolderPath = path / "subFolder";
        const SyncPath subFilePath = path / "subFile.txt";


        IoError ioError = IoError::Unknown;
        CPPUNIT_ASSERT_MESSAGE(toString(ioError), IoHelper::createDirectory(path, ioError));
        CPPUNIT_ASSERT_EQUAL(IoError::Success, ioError);

        CPPUNIT_ASSERT_MESSAGE(toString(ioError), IoHelper::createDirectory(subFolderPath, ioError));
        CPPUNIT_ASSERT_EQUAL(IoError::Success, ioError);

        std::ofstream file(subFilePath);
        CPPUNIT_ASSERT(file.is_open());
        file << "testCheckSetAndGetRights";
        file.close();


        bool isReadable = false;
        bool isWritable = false;
        bool isExecutable = false;

        bool result = IoHelper::setRights(path, true, true, true, ioError);
        result = IoHelper::setRights(subFolderPath, true, true, true, ioError);
        result = IoHelper::setRights(subFilePath, true, true, true, ioError);
        CPPUNIT_ASSERT_MESSAGE(toString(ioError), IoHelper::getRights(path, isReadable, isWritable, isExecutable, ioError));
        CPPUNIT_ASSERT(ioError == IoError::Success && isReadable && isWritable && isExecutable);

<<<<<<< HEAD
        CPPUNIT_ASSERT_MESSAGE(toString(ioError), IoHelper::getRights(subFolderPath, isReadable, isWritable, isExecutable, ioError));
        CPPUNIT_ASSERT(ioError == IoError::Success && isReadable && isWritable && isExecutable);

        CPPUNIT_ASSERT_MESSAGE(toString(ioError), IoHelper::getRights(subFilePath, isReadable, isWritable, isExecutable, ioError));
=======
        CPPUNIT_ASSERT_MESSAGE(toString(ioError),
                               IoHelper::getRights(subFolderPath, isReadable, isWritable, isExecutable, ioError));
        CPPUNIT_ASSERT(ioError == IoError::Success && isReadable && isWritable && isExecutable);

        CPPUNIT_ASSERT_MESSAGE(toString(ioError),
                               IoHelper::getRights(subFilePath, isReadable, isWritable, isExecutable, ioError));
>>>>>>> 3d2bafe4
        CPPUNIT_ASSERT(ioError == IoError::Success && isReadable && isWritable && isExecutable);

        result = IoHelper::setRights(path, true, false, true, ioError);
        result &= ioError == IoError::Success;
        if (!result) {
            IoHelper::setRights(path, true, true, true, ioError); // Restore the rights for delete
            CPPUNIT_ASSERT(false /* Failed to set base rights */);
        }

        CPPUNIT_ASSERT_MESSAGE(toString(ioError), IoHelper::getRights(path, isReadable, isWritable, isExecutable, ioError));
        CPPUNIT_ASSERT(ioError == IoError::Success && isReadable && !isWritable && isExecutable);
<<<<<<< HEAD
        CPPUNIT_ASSERT_MESSAGE(toString(ioError), IoHelper::getRights(subFolderPath, isReadable, isWritable, isExecutable, ioError));
        CPPUNIT_ASSERT(ioError == IoError::Success && isReadable && isWritable && isExecutable);
        CPPUNIT_ASSERT_MESSAGE(toString(ioError), IoHelper::getRights(subFilePath, isReadable, isWritable, isExecutable, ioError));
=======
        CPPUNIT_ASSERT_MESSAGE(toString(ioError),
                               IoHelper::getRights(subFolderPath, isReadable, isWritable, isExecutable, ioError));
        CPPUNIT_ASSERT(ioError == IoError::Success && isReadable && isWritable && isExecutable);
        CPPUNIT_ASSERT_MESSAGE(toString(ioError),
                               IoHelper::getRights(subFilePath, isReadable, isWritable, isExecutable, ioError));
>>>>>>> 3d2bafe4
        CPPUNIT_ASSERT(ioError == IoError::Success && isReadable && isWritable && isExecutable);

        // Restore the rights
        IoHelper::setRights(path, true, true, true, ioError); // Restore the rights for delete
#ifdef _WIN32
        CPPUNIT_ASSERT_EQUAL(0, IoHelper::_getAndSetRightsMethod); // Check that no error occurred with the windows API
#endif
    }

    // Test with inherited permissions on a directory
    {
#ifdef _WIN32
        const LocalTemporaryDirectory temporaryDirectory("io_rights");
        const SyncPath path = temporaryDirectory.path() / "testCheckSetAndGetRights";
        const SyncPath subFolderPath = path / "subFolder";

        IoError ioError = IoError::Unknown;
        CPPUNIT_ASSERT_MESSAGE(toString(ioError), IoHelper::createDirectory(path, ioError));
        CPPUNIT_ASSERT_EQUAL(IoError::Success, ioError);

        CPPUNIT_ASSERT_MESSAGE(toString(ioError), IoHelper::createDirectory(subFolderPath, ioError));
        CPPUNIT_ASSERT_EQUAL(IoError::Success, ioError);

        bool isReadable = false;
        bool isWritable = false;
        bool isExecutable = false;

        /* Test all the possible rights and all the possible order of rights modification. ie:
         *  | READ | WRITE | EXECUTE | |
         *  |  0   |   0   |    0    | v
         *  |  0   |   0   |    1    | |
         *  |  0   |   0   |    0    | v
         *  |  0   |   1   |    0    | |
         *  |  0   |   0   |    0    | v
         *  |  0   |   1   |    1    | |
         *  |  0   |   0   |    0    | v
         *  |  1   |   0   |    0    | |
         *  |  0   |   0   |    0    | v
         *  |  1   |   0   |    1    | |
         *  |  0   |   0   |    0    | v
         *  |  1   |   1   |    0    | |
         *  |  0   |   0   |    0    | v
         *  |  1   |   1   |    1    | |
         *  |  0   |   0   |    0    | v
         *  ...
         */
        IoHelper::_setRightsWindowsApiInheritance = true;
        for (int baseRights = 0; baseRights < 7;
             baseRights++) { // Test all the possible rights and the all the possible order of rights modification
            for (int targetRights = baseRights + 1; targetRights < 8; targetRights++) {
                auto rightsSet = RightsSet(baseRights);
                bool result = IoHelper::setRights(path, rightsSet.read, rightsSet.write, rightsSet.execute, ioError);
                result &= ioError == IoError::Success;
                if (!result) {
                    IoHelper::setRights(path, true, true, true, ioError);
                    IoHelper::_setRightsWindowsApiInheritance = false;
                    CPPUNIT_ASSERT(false /* Failed to set base rights */);
                }

                result = IoHelper::getRights(subFolderPath, isReadable, isWritable, isExecutable, ioError);
                result &= ioError == IoError::Success;
                if (!result) {
                    IoHelper::setRights(path, true, true, true, ioError);
                    IoHelper::_setRightsWindowsApiInheritance = false;
                    CPPUNIT_ASSERT(false /* Failed to get base rights */);
                }

                if (!(isReadable == rightsSet.read && isWritable == rightsSet.write && isExecutable == rightsSet.execute)) {
                    IoHelper::setRights(path, true, true, true, ioError);
                    IoHelper::_setRightsWindowsApiInheritance = false;
                    CPPUNIT_ASSERT(false /* Set base rights mismatch  with get base rights */);
                }

                rightsSet = RightsSet(targetRights);
                result = IoHelper::setRights(path, rightsSet.read, rightsSet.write, rightsSet.execute, ioError);
                result &= ioError == IoError::Success;
                if (!result) {
                    IoHelper::setRights(path, true, true, true, ioError);
                    IoHelper::_setRightsWindowsApiInheritance = false;
                    CPPUNIT_ASSERT(false /* Failed to set target rights */);
                }
                result = IoHelper::getRights(subFolderPath, isReadable, isWritable, isExecutable, ioError);
                result &= ioError == IoError::Success;
                if (!result) {
                    IoHelper::setRights(path, true, true, true, ioError);
                    IoHelper::_setRightsWindowsApiInheritance = false;
                    CPPUNIT_ASSERT(false /* Failed to get target rights */);
                }

                if (!(isReadable == rightsSet.read && isWritable == rightsSet.write && isExecutable == rightsSet.execute)) {
                    IoHelper::setRights(path, true, true, true, ioError);
                    IoHelper::_setRightsWindowsApiInheritance = false;
                    CPPUNIT_ASSERT(false /* Set target rights mismatch with get target rights */);
                }
            }
        }

        // Restore the rights
        IoHelper::setRights(path, true, true, true, ioError);
        IoHelper::_setRightsWindowsApiInheritance = false;
        CPPUNIT_ASSERT_EQUAL(0, IoHelper::_getAndSetRightsMethod); // Check that no error occurred with the windows API
#endif
    }

    // Test with inherited permissions on a file
    {
#ifdef _WIN32
        const LocalTemporaryDirectory temporaryDirectory("io_rights");
        const SyncPath path = temporaryDirectory.path() / "testCheckSetAndGetRights";
        const SyncPath filePath = path / "file.txt";

        IoError ioError = IoError::Unknown;
        CPPUNIT_ASSERT_MESSAGE(toString(ioError), IoHelper::createDirectory(path, ioError));
        CPPUNIT_ASSERT_EQUAL(IoError::Success, ioError);

        std::ofstream file(filePath);
        CPPUNIT_ASSERT(file.is_open());
        file << "testCheckSetAndGetRights";
        file.close();

        bool isReadable = false;
        bool isWritable = false;
        bool isExecutable = false;

        /* Test all the possible rights and all the possible order of rights modification. ie:
         *  | READ | WRITE | EXECUTE | |
         *  |  0   |   0   |    0    | v
         *  |  0   |   0   |    1    | |
         *  |  0   |   0   |    0    | v
         *  |  0   |   1   |    0    | |
         *  |  0   |   0   |    0    | v
         *  |  0   |   1   |    1    | |
         *  |  0   |   0   |    0    | v
         *  |  1   |   0   |    0    | |
         *  |  0   |   0   |    0    | v
         *  |  1   |   0   |    1    | |
         *  |  0   |   0   |    0    | v
         *  |  1   |   1   |    0    | |
         *  |  0   |   0   |    0    | v
         *  |  1   |   1   |    1    | |
         *  |  0   |   0   |    0    | v
         *  ...
         */
        IoHelper::_setRightsWindowsApiInheritance = true;
        for (int baseRights = 0; baseRights < 7;
             baseRights++) { // Test all the possible rights and the all the possible order of rights modification
            for (int targetRights = baseRights + 1; targetRights < 8; targetRights++) {
                auto rightsSet = RightsSet(baseRights);
                bool result = IoHelper::setRights(path, rightsSet.read, rightsSet.write, rightsSet.execute, ioError);
                result &= ioError == IoError::Success;
                if (!result) {
                    IoHelper::setRights(path, true, true, true, ioError);
                    IoHelper::_setRightsWindowsApiInheritance = false;
                    CPPUNIT_ASSERT(false /* Failed to set base rights */);
                }

                result = IoHelper::getRights(filePath, isReadable, isWritable, isExecutable, ioError);
                result &= ioError == IoError::Success;
                if (!result) {
                    IoHelper::setRights(path, true, true, true, ioError);
                    IoHelper::_setRightsWindowsApiInheritance = false;
                    CPPUNIT_ASSERT(false /* Failed to get base rights */);
                }
                if (!(isReadable == rightsSet.read && isWritable == rightsSet.write && isExecutable == rightsSet.execute)) {
                    IoHelper::setRights(path, true, true, true, ioError);
                    IoHelper::_setRightsWindowsApiInheritance = false;
                    CPPUNIT_ASSERT(false /* Set base rights mismatch  with get base rights */);
                }

                rightsSet = RightsSet(targetRights);
                result = IoHelper::setRights(path, rightsSet.read, rightsSet.write, rightsSet.execute, ioError);
                result &= ioError == IoError::Success;
                if (!result) {
                    IoHelper::setRights(path, true, true, true, ioError);
                    IoHelper::_setRightsWindowsApiInheritance = false;
                    CPPUNIT_ASSERT(false /* Failed to set target rights */);
                }
                result = IoHelper::getRights(filePath, isReadable, isWritable, isExecutable, ioError);
                result &= ioError == IoError::Success;
                if (!result) {
                    IoHelper::setRights(path, true, true, true, ioError);
                    IoHelper::_setRightsWindowsApiInheritance = false;
                    CPPUNIT_ASSERT(false /* Failed to get target rights */);
                }

                if (!(isReadable == rightsSet.read && isWritable == rightsSet.write && isExecutable == rightsSet.execute)) {
                    IoHelper::setRights(path, true, true, true, ioError);
                    IoHelper::_setRightsWindowsApiInheritance = false;
                    CPPUNIT_ASSERT(false /* Set target rights mismatch with get target rights */);
                }
            }
        }

        // Restore the rights
        IoHelper::setRights(path, true, true, true, ioError);
        IoHelper::_setRightsWindowsApiInheritance = false;
        CPPUNIT_ASSERT_EQUAL(0, IoHelper::_getAndSetRightsMethod); // Check that no error occurred with the wndows API
#endif
    }

    // Test on a non existing file
    {
        const LocalTemporaryDirectory temporaryDirectory("io_rights");
        const SyncPath path = temporaryDirectory.path() / "testCheckSetAndGetRights/nonExistingFile.txt";
        bool isReadable = false;
        bool isWritable = false;
        bool isExecutable = false;
        IoError ioError = IoError::Unknown;

        CPPUNIT_ASSERT_MESSAGE(toString(ioError), IoHelper::getRights(path, isReadable, isWritable, isExecutable, ioError));
        CPPUNIT_ASSERT_EQUAL(ioError, IoError::NoSuchFileOrDirectory);

        CPPUNIT_ASSERT_MESSAGE(toString(ioError), IoHelper::setRights(path, true, true, true, ioError));
        CPPUNIT_ASSERT(ioError == IoError::NoSuchFileOrDirectory);
#ifdef _WIN32
        CPPUNIT_ASSERT_EQUAL(0, IoHelper::_getAndSetRightsMethod); // Check that no error occurred with the wndows API
        IoHelper::_getAndSetRightsMethod = 1; // Set the method to use the std::filesystem method (fallback)
        CPPUNIT_ASSERT_MESSAGE(toString(ioError), IoHelper::getRights(path, isReadable, isWritable, isExecutable, ioError));
        CPPUNIT_ASSERT_EQUAL(ioError, IoError::NoSuchFileOrDirectory);

        CPPUNIT_ASSERT_MESSAGE(toString(ioError), IoHelper::setRights(path, true, true, true, ioError));
        CPPUNIT_ASSERT(ioError == IoError::NoSuchFileOrDirectory);

#endif
    }
#ifdef _WIN32
    IoHelper::_getAndSetRightsMethod = 0; // Set the method to use the std::filesystem method (fallback)
#endif
}
} // namespace KDC<|MERGE_RESOLUTION|>--- conflicted
+++ resolved
@@ -288,21 +288,13 @@
         result = IoHelper::setRights(subFilePath, true, true, true, ioError);
         CPPUNIT_ASSERT_MESSAGE(toString(ioError), IoHelper::getRights(path, isReadable, isWritable, isExecutable, ioError));
         CPPUNIT_ASSERT(ioError == IoError::Success && isReadable && isWritable && isExecutable);
-
-<<<<<<< HEAD
-        CPPUNIT_ASSERT_MESSAGE(toString(ioError), IoHelper::getRights(subFolderPath, isReadable, isWritable, isExecutable, ioError));
-        CPPUNIT_ASSERT(ioError == IoError::Success && isReadable && isWritable && isExecutable);
-
-        CPPUNIT_ASSERT_MESSAGE(toString(ioError), IoHelper::getRights(subFilePath, isReadable, isWritable, isExecutable, ioError));
-=======
         CPPUNIT_ASSERT_MESSAGE(toString(ioError),
                                IoHelper::getRights(subFolderPath, isReadable, isWritable, isExecutable, ioError));
         CPPUNIT_ASSERT(ioError == IoError::Success && isReadable && isWritable && isExecutable);
 
         CPPUNIT_ASSERT_MESSAGE(toString(ioError),
                                IoHelper::getRights(subFilePath, isReadable, isWritable, isExecutable, ioError));
->>>>>>> 3d2bafe4
-        CPPUNIT_ASSERT(ioError == IoError::Success && isReadable && isWritable && isExecutable);
+      CPPUNIT_ASSERT(ioError == IoError::Success && isReadable && isWritable && isExecutable);
 
         result = IoHelper::setRights(path, true, false, true, ioError);
         result &= ioError == IoError::Success;
@@ -313,17 +305,11 @@
 
         CPPUNIT_ASSERT_MESSAGE(toString(ioError), IoHelper::getRights(path, isReadable, isWritable, isExecutable, ioError));
         CPPUNIT_ASSERT(ioError == IoError::Success && isReadable && !isWritable && isExecutable);
-<<<<<<< HEAD
-        CPPUNIT_ASSERT_MESSAGE(toString(ioError), IoHelper::getRights(subFolderPath, isReadable, isWritable, isExecutable, ioError));
-        CPPUNIT_ASSERT(ioError == IoError::Success && isReadable && isWritable && isExecutable);
-        CPPUNIT_ASSERT_MESSAGE(toString(ioError), IoHelper::getRights(subFilePath, isReadable, isWritable, isExecutable, ioError));
-=======
         CPPUNIT_ASSERT_MESSAGE(toString(ioError),
                                IoHelper::getRights(subFolderPath, isReadable, isWritable, isExecutable, ioError));
         CPPUNIT_ASSERT(ioError == IoError::Success && isReadable && isWritable && isExecutable);
         CPPUNIT_ASSERT_MESSAGE(toString(ioError),
                                IoHelper::getRights(subFilePath, isReadable, isWritable, isExecutable, ioError));
->>>>>>> 3d2bafe4
         CPPUNIT_ASSERT(ioError == IoError::Success && isReadable && isWritable && isExecutable);
 
         // Restore the rights
