/*
 * Infomaniak kDrive - Desktop
 * Copyright (C) 2023-2025 Infomaniak Network SA
 *
 * This program is free software: you can redistribute it and/or modify
 * it under the terms of the GNU General Public License as published by
 * the Free Software Foundation, either version 3 of the License, or
 * (at your option) any later version.
 *
 * This program is distributed in the hope that it will be useful,
 * but WITHOUT ANY WARRANTY; without even the implied warranty of
 * MERCHANTABILITY or FITNESS FOR A PARTICULAR PURPOSE.  See the
 * GNU General Public License for more details.
 *
 * You should have received a copy of the GNU General Public License
 * along with this program.  If not, see <http://www.gnu.org/licenses/>.
 */

#include "testio.h"

#include <filesystem>

using namespace CppUnit;

namespace KDC {

void TestIo::testCheckIfIsDirectory() {
    // A regular file
    {
        const SyncPath path = _localTestDirPath / "test_pictures/picture-1.jpg";
        bool isDirectory = true;
        IoError ioError = IoError::Unknown;

        CPPUNIT_ASSERT(_testObj->checkIfIsDirectory(path, isDirectory, ioError));
        CPPUNIT_ASSERT(!isDirectory);
        CPPUNIT_ASSERT_EQUAL_MESSAGE(toString(ioError) + "!=" + toString(IoError::Success), IoError::Success, ioError);
    }

    // A regular directory
    {
        const SyncPath path = _localTestDirPath / "test_pictures";
        IoError ioError = IoError::Unknown;
        bool isDirectory = false;

        CPPUNIT_ASSERT(_testObj->checkIfIsDirectory(path, isDirectory, ioError));
        CPPUNIT_ASSERT(isDirectory);
        CPPUNIT_ASSERT_EQUAL_MESSAGE(toString(ioError) + "!=" + toString(IoError::Success), IoError::Success, ioError);
    }

    // A regular symbolic link on a file
    {
        const SyncPath targetPath = _localTestDirPath / "test_pictures/picture-1.jpg";
        const LocalTemporaryDirectory temporaryDirectory;
        const SyncPath path = temporaryDirectory.path() / "regular_file_symbolic_link";
        std::filesystem::create_symlink(targetPath, path);

        IoError ioError = IoError::Unknown;
        bool isDirectory = false;

        CPPUNIT_ASSERT(_testObj->checkIfIsDirectory(path, isDirectory, ioError));
        CPPUNIT_ASSERT(!isDirectory);
        CPPUNIT_ASSERT_EQUAL(IoError::Success, ioError);
    }

    // A regular symbolic link on a symlink
    {
        const SyncPath targetPath = _localTestDirPath / "test_pictures/picture-1.jpg";
        const LocalTemporaryDirectory temporaryDirectory;
        const SyncPath path_ = temporaryDirectory.path() / "symbolic_link";
        std::filesystem::create_symlink(targetPath, path_);
        const SyncPath path = temporaryDirectory.path() / "symbolic_link_link";
        std::filesystem::create_symlink(path_, path);

        IoError ioError = IoError::Unknown;
        bool isDirectory = false;

        CPPUNIT_ASSERT(_testObj->checkIfIsDirectory(path, isDirectory, ioError));
        CPPUNIT_ASSERT(!isDirectory);
        CPPUNIT_ASSERT_EQUAL_MESSAGE(toString(ioError) + "!=" + toString(IoError::Success), IoError::Success, ioError);
    }

    // A regular symbolic link on a folder
    {
        const SyncPath targetPath = _localTestDirPath / "test_pictures";
        const LocalTemporaryDirectory temporaryDirectory;
        const SyncPath path = temporaryDirectory.path() / "regular_dir_symbolic_link";
        std::filesystem::create_symlink(targetPath, path);

        IoError ioError = IoError::Unknown;
        bool isDirectory = false;


        CPPUNIT_ASSERT(_testObj->checkIfIsDirectory(path, isDirectory, ioError));
        CPPUNIT_ASSERT(!isDirectory);
        CPPUNIT_ASSERT_EQUAL_MESSAGE(toString(ioError) + "!=" + toString(IoError::Success), IoError::Success, ioError);

        /* For comparison with the standard implementation, the following test passes:
        // std::error_code ec;
        // CPPUNIT_ASSERT(std::filesystem::is_directory(path, ec));
        // CPPUNIT_ASSERT_MESSAGE(ec.message(), ec.value() == 0);
        */
    }

    // A non-existing folder
    {
        const SyncPath path = _localTestDirPath / "non_existing";
        IoError ioError = IoError::Success;
        bool isDirectory = true;

        CPPUNIT_ASSERT(_testObj->checkIfIsDirectory(path, isDirectory, ioError));
        CPPUNIT_ASSERT(!isDirectory);
        CPPUNIT_ASSERT(ioError == IoError::NoSuchFileOrDirectory);
    }

    // A dangling symbolic link
    {
        const LocalTemporaryDirectory temporaryDirectory;
        const SyncPath targetPath = temporaryDirectory.path() / "non_existing_file.txt"; // This file does not exist.
        const SyncPath path = temporaryDirectory.path() / "dangling_symbolic_link";
        std::filesystem::create_symlink(targetPath, path);

        IoError ioError = IoError::Success;
        bool isDirectory = true;

        CPPUNIT_ASSERT(_testObj->checkIfIsDirectory(path, isDirectory, ioError));
        CPPUNIT_ASSERT(!isDirectory);
<<<<<<< HEAD
        CPPUNIT_ASSERT_EQUAL_MESSAGE(toString(ioError) + "!=" + toString(IoError::Success), IoError::Success, ioError); // Although the target path is invalid.
=======
        CPPUNIT_ASSERT_EQUAL_MESSAGE(toString(ioError) + "!=" + toString(IoError::Success), IoError::Success,
                                     ioError); // Although the target path is invalid.
>>>>>>> 3d2bafe4
    }

    // A regular directory missing all permissions: no error expected
    {
        const LocalTemporaryDirectory temporaryDirectory;
        const SyncPath path = temporaryDirectory.path() / "permission_less_directory";
        std::filesystem::create_directory(path);

        std::filesystem::permissions(path, std::filesystem::perms::all, std::filesystem::perm_options::remove);

        IoError ioError = IoError::Unknown;
        bool isDirectory = false;

        CPPUNIT_ASSERT(_testObj->checkIfIsDirectory(path, isDirectory, ioError));
        CPPUNIT_ASSERT(isDirectory);
        CPPUNIT_ASSERT_EQUAL_MESSAGE(toString(ioError) + "!=" + toString(IoError::Success), IoError::Success, ioError);

        std::filesystem::permissions(path, std::filesystem::perms::all, std::filesystem::perm_options::add);
    }

    // A non-existing file with a very long name
    // - IoError::NoSuchFileOrDirectory on Windows (expected error).
    // - IoError::FileNameTooLong error for MacOSX and Linux (unexpected error).
    {
        const std::string veryLongfileName(1000,
                                           'a'); // Exceeds the max allowed name length on every file system of interest.
        const SyncPath path = _localTestDirPath / veryLongfileName; // This file doesn't exist.

        IoError ioError = IoError::Success;
        bool isDirectory = true;
#ifdef _WIN32
        CPPUNIT_ASSERT(_testObj->checkIfIsDirectory(path, isDirectory, ioError));
        CPPUNIT_ASSERT(ioError == IoError::NoSuchFileOrDirectory);
#else
        CPPUNIT_ASSERT(!_testObj->checkIfIsDirectory(path, isDirectory, ioError));
        CPPUNIT_ASSERT(ioError == IoError::FileNameTooLong);
#endif
        CPPUNIT_ASSERT(!isDirectory);
    }

    // A regular directory within a subdirectory that misses owner exec permission.
    // - No error on Windows.
    // - Access denied expected on MacOSX and Linux
    {
        const LocalTemporaryDirectory temporaryDirectory;
        const SyncPath path = temporaryDirectory.path() / "subdir";
        std::filesystem::create_directory(path);

        std::filesystem::permissions(temporaryDirectory.path(), std::filesystem::perms::owner_exec,
                                     std::filesystem::perm_options::remove);

        IoError ioError = IoError::Success;
        bool isDirectory = true;

        CPPUNIT_ASSERT(_testObj->checkIfIsDirectory(path, isDirectory, ioError));
#ifdef _WIN32
        CPPUNIT_ASSERT_EQUAL_MESSAGE(toString(ioError) + "!=" + toString(IoError::Success), IoError::Success, ioError);
        CPPUNIT_ASSERT(isDirectory);
#else
        CPPUNIT_ASSERT(ioError == IoError::AccessDenied);
        CPPUNIT_ASSERT(!isDirectory);
#endif
        // Restore permission to allow subdir removal
        std::filesystem::permissions(temporaryDirectory.path(), std::filesystem::perms::owner_exec,
                                     std::filesystem::perm_options::add);
    }

#if defined(__APPLE__)
    // A MacOSX Finder alias on a regular file.
    {
        const LocalTemporaryDirectory temporaryDirectory;
        const SyncPath targetPath = _localTestDirPath / "test_pictures/picture-1.jpg";
        const SyncPath path = temporaryDirectory.path() / "regular_file_alias";

        IoError aliasError;
        IoHelper::createAliasFromPath(targetPath, path, aliasError);

        IoError ioError = IoError::Unknown;
        bool isDirectory = true;

        CPPUNIT_ASSERT(_testObj->checkIfIsDirectory(path, isDirectory, ioError));
        CPPUNIT_ASSERT(!isDirectory);
        CPPUNIT_ASSERT_EQUAL_MESSAGE(toString(ioError) + "!=" + toString(IoError::Success), IoError::Success, ioError);
    }

    // A MacOSX Finder alias on a regular folder.
    {
        const LocalTemporaryDirectory temporaryDirectory;
        const SyncPath targetPath = _localTestDirPath / "test_pictures";
        const SyncPath path = temporaryDirectory.path() / "regular_dir_alias";

        IoError aliasError;
        CPPUNIT_ASSERT_MESSAGE(toString(aliasError), IoHelper::createAliasFromPath(targetPath, path, aliasError));

        IoError ioError = IoError::Unknown;
        bool isDirectory = true;

        CPPUNIT_ASSERT(_testObj->checkIfIsDirectory(path, isDirectory, ioError));
        CPPUNIT_ASSERT(!isDirectory);
        CPPUNIT_ASSERT_EQUAL_MESSAGE(toString(ioError) + "!=" + toString(IoError::Success), IoError::Success, ioError);
    }

    // A dangling MacOSX Finder alias on a non-existing directory.
    {
        const LocalTemporaryDirectory temporaryDirectory;
        const SyncPath targetPath = temporaryDirectory.path() / "directory_to_be_deleted"; // This directory will be deleted.
        std::filesystem::create_directory(targetPath);

        const SyncPath path = temporaryDirectory.path() / "dangling_directory_alias";

        IoError aliasError;
        IoHelper::createAliasFromPath(targetPath, path, aliasError);
        std::filesystem::remove_all(targetPath);

        IoError ioError = IoError::Unknown;
        bool isDirectory = true;

        CPPUNIT_ASSERT(_testObj->checkIfIsDirectory(path, isDirectory, ioError));
        CPPUNIT_ASSERT(!isDirectory);
        CPPUNIT_ASSERT_EQUAL_MESSAGE(toString(ioError) + "!=" + toString(IoError::Success), IoError::Success, ioError);
    }
#endif
}

void TestIo::testCreateDirectory() {
    // Creates successfully a directory
    {
        const LocalTemporaryDirectory temporaryDirectory;
        const SyncPath path = temporaryDirectory.path() / "regular_directory";

        IoError ioError = IoError::Unknown;
        CPPUNIT_ASSERT(_testObj->createDirectory(path, ioError));
        CPPUNIT_ASSERT_EQUAL_MESSAGE(toString(ioError) + "!=" + toString(IoError::Success), IoError::Success, ioError);

        ioError = IoError::Unknown;
        bool isDirectory = false;

        CPPUNIT_ASSERT(_testObj->checkIfIsDirectory(path, isDirectory, ioError));
        CPPUNIT_ASSERT(isDirectory);
        CPPUNIT_ASSERT_EQUAL_MESSAGE(toString(ioError) + "!=" + toString(IoError::Success), IoError::Success, ioError);
    }

    // Fails to create a directory because the dir path indicates an existing directory
    {
        const LocalTemporaryDirectory temporaryDirectory;
        const SyncPath path = temporaryDirectory.path();

        IoError ioError = IoError::Success;
        CPPUNIT_ASSERT(!_testObj->createDirectory(path, ioError));
        CPPUNIT_ASSERT(ioError == IoError::DirectoryExists);
    }

    // Fails to create a directory because the dir path indicates an existing file
    {
        const LocalTemporaryDirectory temporaryDirectory;
        const SyncPath path = temporaryDirectory.path() / "file.txt";
        { std::ofstream ofs(path); }

        IoError ioError = IoError::Success;
        CPPUNIT_ASSERT(!_testObj->createDirectory(path, ioError));
        CPPUNIT_ASSERT(ioError == IoError::FileExists);
    }

    // Fails to create a directory within a subdirectory that misses owner exec permission.
    // - No error on Windows.
    // - Access denied on MacOSX and Linux.
    {
        const LocalTemporaryDirectory temporaryDirectory;
        const SyncPath path = temporaryDirectory.path() / "subdir";

        std::filesystem::permissions(temporaryDirectory.path(), std::filesystem::perms::owner_exec,
                                     std::filesystem::perm_options::remove);

        IoError ioError = IoError::Success;
#ifdef _WIN32
        CPPUNIT_ASSERT(_testObj->createDirectory(path, ioError));
        CPPUNIT_ASSERT_EQUAL_MESSAGE(toString(ioError) + "!=" + toString(IoError::Success), IoError::Success, ioError);
#else
        CPPUNIT_ASSERT(!_testObj->createDirectory(path, ioError));
        CPPUNIT_ASSERT(ioError == IoError::AccessDenied);
#endif
        // Restore permission to allow subdir removal
        std::filesystem::permissions(temporaryDirectory.path(), std::filesystem::perms::owner_exec,
                                     std::filesystem::perm_options::add);
    }

    // Fails to create a directory with a very long name
    {
        const std::string veryLongDirName(1000,
                                          'a'); // Exceeds the max allowed name length on every file system of interest.
        const SyncPath path = _localTestDirPath / veryLongDirName; // This directory doesn't exist.

        IoError ioError = IoError::Success;
#ifdef _WIN32
        CPPUNIT_ASSERT(!_testObj->createDirectory(path, ioError));
        CPPUNIT_ASSERT(ioError == IoError::NoSuchFileOrDirectory);
#else
        CPPUNIT_ASSERT(!_testObj->createDirectory(path, ioError));
        CPPUNIT_ASSERT(ioError == IoError::FileNameTooLong);
#endif
    }
}

} // namespace KDC<|MERGE_RESOLUTION|>--- conflicted
+++ resolved
@@ -124,12 +124,8 @@
 
         CPPUNIT_ASSERT(_testObj->checkIfIsDirectory(path, isDirectory, ioError));
         CPPUNIT_ASSERT(!isDirectory);
-<<<<<<< HEAD
-        CPPUNIT_ASSERT_EQUAL_MESSAGE(toString(ioError) + "!=" + toString(IoError::Success), IoError::Success, ioError); // Although the target path is invalid.
-=======
         CPPUNIT_ASSERT_EQUAL_MESSAGE(toString(ioError) + "!=" + toString(IoError::Success), IoError::Success,
                                      ioError); // Although the target path is invalid.
->>>>>>> 3d2bafe4
     }
 
     // A regular directory missing all permissions: no error expected
