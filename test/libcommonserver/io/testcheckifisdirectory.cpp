/*
 * Infomaniak kDrive - Desktop
 * Copyright (C) 2023-2025 Infomaniak Network SA
 *
 * This program is free software: you can redistribute it and/or modify
 * it under the terms of the GNU General Public License as published by
 * the Free Software Foundation, either version 3 of the License, or
 * (at your option) any later version.
 *
 * This program is distributed in the hope that it will be useful,
 * but WITHOUT ANY WARRANTY; without even the implied warranty of
 * MERCHANTABILITY or FITNESS FOR A PARTICULAR PURPOSE.  See the
 * GNU General Public License for more details.
 *
 * You should have received a copy of the GNU General Public License
 * along with this program.  If not, see <http://www.gnu.org/licenses/>.
 */

#include "testio.h"

#include <filesystem>

using namespace CppUnit;

namespace KDC {

void TestIo::testCheckIfIsDirectory() {
    // A regular file
    {
        const SyncPath path = _localTestDirPath / "test_pictures/picture-1.jpg";
        bool isDirectory = true;
        IoError ioError = IoError::Unknown;

        CPPUNIT_ASSERT(IoHelper::checkIfIsDirectory(path, isDirectory, ioError));
        CPPUNIT_ASSERT(!isDirectory);
        CPPUNIT_ASSERT_EQUAL_MESSAGE(toString(ioError) + "!=" + toString(IoError::Success), IoError::Success, ioError);
    }

    // A regular directory
    {
        const SyncPath path = _localTestDirPath / "test_pictures";
        IoError ioError = IoError::Unknown;
        bool isDirectory = false;

        CPPUNIT_ASSERT(IoHelper::checkIfIsDirectory(path, isDirectory, ioError));
        CPPUNIT_ASSERT(isDirectory);
        CPPUNIT_ASSERT_EQUAL_MESSAGE(toString(ioError) + "!=" + toString(IoError::Success), IoError::Success, ioError);
    }

    // A regular symbolic link on a file
    {
        const SyncPath targetPath = _localTestDirPath / "test_pictures/picture-1.jpg";
        const LocalTemporaryDirectory temporaryDirectory;
        const SyncPath path = temporaryDirectory.path() / "regular_file_symbolic_link";
        std::filesystem::create_symlink(targetPath, path);

        IoError ioError = IoError::Unknown;
        bool isDirectory = false;

        CPPUNIT_ASSERT(IoHelper::checkIfIsDirectory(path, isDirectory, ioError));
        CPPUNIT_ASSERT(!isDirectory);
        CPPUNIT_ASSERT_EQUAL(IoError::Success, ioError);
    }

    // A regular symbolic link on a symlink
    {
        const SyncPath targetPath = _localTestDirPath / "test_pictures/picture-1.jpg";
        const LocalTemporaryDirectory temporaryDirectory;
        const SyncPath path_ = temporaryDirectory.path() / "symbolic_link";
        std::filesystem::create_symlink(targetPath, path_);
        const SyncPath path = temporaryDirectory.path() / "symbolic_link_link";
        std::filesystem::create_symlink(path_, path);

        IoError ioError = IoError::Unknown;
        bool isDirectory = false;

        CPPUNIT_ASSERT(IoHelper::checkIfIsDirectory(path, isDirectory, ioError));
        CPPUNIT_ASSERT(!isDirectory);
        CPPUNIT_ASSERT_EQUAL_MESSAGE(toString(ioError) + "!=" + toString(IoError::Success), IoError::Success, ioError);
    }

    // A regular symbolic link on a folder
    {
        const SyncPath targetPath = _localTestDirPath / "test_pictures";
        const LocalTemporaryDirectory temporaryDirectory;
        const SyncPath path = temporaryDirectory.path() / "regular_dir_symbolic_link";
        std::filesystem::create_symlink(targetPath, path);

        IoError ioError = IoError::Unknown;
        bool isDirectory = false;


        CPPUNIT_ASSERT(IoHelper::checkIfIsDirectory(path, isDirectory, ioError));
        CPPUNIT_ASSERT(!isDirectory);
        CPPUNIT_ASSERT_EQUAL_MESSAGE(toString(ioError) + "!=" + toString(IoError::Success), IoError::Success, ioError);

        /* For comparison with the standard implementation, the following test passes:
        // std::error_code ec;
        // CPPUNIT_ASSERT(std::filesystem::is_directory(path, ec));
        // CPPUNIT_ASSERT_MESSAGE(ec.message(), ec.value() == 0);
        */
    }

    // A non-existing folder
    {
        const SyncPath path = _localTestDirPath / "non_existing";
        IoError ioError = IoError::Success;
        bool isDirectory = true;

        CPPUNIT_ASSERT(IoHelper::checkIfIsDirectory(path, isDirectory, ioError));
        CPPUNIT_ASSERT(!isDirectory);
        CPPUNIT_ASSERT(ioError == IoError::NoSuchFileOrDirectory);
    }

    // A dangling symbolic link
    {
        const LocalTemporaryDirectory temporaryDirectory;
        const SyncPath targetPath = temporaryDirectory.path() / "non_existing_file.txt"; // This file does not exist.
        const SyncPath path = temporaryDirectory.path() / "dangling_symbolic_link";
        std::filesystem::create_symlink(targetPath, path);

        IoError ioError = IoError::Success;
        bool isDirectory = true;

        CPPUNIT_ASSERT(IoHelper::checkIfIsDirectory(path, isDirectory, ioError));
        CPPUNIT_ASSERT(!isDirectory);
        CPPUNIT_ASSERT_EQUAL_MESSAGE(toString(ioError) + "!=" + toString(IoError::Success), IoError::Success,
                                     ioError); // Although the target path is invalid.
    }

    // A regular directory missing all permissions: no error expected
    {
        const LocalTemporaryDirectory temporaryDirectory;
        const SyncPath path = temporaryDirectory.path() / "permission_less_directory";
        std::filesystem::create_directory(path);

        std::filesystem::permissions(path, std::filesystem::perms::all, std::filesystem::perm_options::remove);

        IoError ioError = IoError::Unknown;
        bool isDirectory = false;

        CPPUNIT_ASSERT(IoHelper::checkIfIsDirectory(path, isDirectory, ioError));
        CPPUNIT_ASSERT(isDirectory);
        CPPUNIT_ASSERT_EQUAL_MESSAGE(toString(ioError) + "!=" + toString(IoError::Success), IoError::Success, ioError);

        std::filesystem::permissions(path, std::filesystem::perms::all, std::filesystem::perm_options::add);
    }

    // A non-existing file with a very long name
    // - IoError::NoSuchFileOrDirectory on Windows (expected error).
    // - IoError::FileNameTooLong error for MacOSX and Linux (unexpected error).
    {
        const std::string veryLongfileName(1000,
                                           'a'); // Exceeds the max allowed name length on every file system of interest.
        const SyncPath path = _localTestDirPath / veryLongfileName; // This file doesn't exist.

        IoError ioError = IoError::Success;
        bool isDirectory = true;
#ifdef _WIN32
        CPPUNIT_ASSERT(IoHelper::checkIfIsDirectory(path, isDirectory, ioError));
        CPPUNIT_ASSERT(ioError == IoError::NoSuchFileOrDirectory);
#else
        CPPUNIT_ASSERT(!IoHelper::checkIfIsDirectory(path, isDirectory, ioError));
        CPPUNIT_ASSERT(ioError == IoError::FileNameTooLong);
#endif
        CPPUNIT_ASSERT(!isDirectory);
    }

    // A regular directory within a subdirectory that misses owner exec permission.
    // - No error on Windows.
    // - Access denied expected on MacOSX and Linux
    {
        const LocalTemporaryDirectory temporaryDirectory;
        const SyncPath path = temporaryDirectory.path() / "subdir";
        std::filesystem::create_directory(path);

        std::filesystem::permissions(temporaryDirectory.path(), std::filesystem::perms::owner_exec,
                                     std::filesystem::perm_options::remove);

        IoError ioError = IoError::Success;
        bool isDirectory = true;

        CPPUNIT_ASSERT(IoHelper::checkIfIsDirectory(path, isDirectory, ioError));
#ifdef _WIN32
        CPPUNIT_ASSERT_EQUAL_MESSAGE(toString(ioError) + "!=" + toString(IoError::Success), IoError::Success, ioError);
        CPPUNIT_ASSERT(isDirectory);
#else
        CPPUNIT_ASSERT(ioError == IoError::AccessDenied);
        CPPUNIT_ASSERT(!isDirectory);
#endif
        // Restore permission to allow subdir removal
        std::filesystem::permissions(temporaryDirectory.path(), std::filesystem::perms::owner_exec,
                                     std::filesystem::perm_options::add);
    }

#if defined(__APPLE__)
    // A MacOSX Finder alias on a regular file.
    {
        const LocalTemporaryDirectory temporaryDirectory;
        const SyncPath targetPath = _localTestDirPath / "test_pictures/picture-1.jpg";
        const SyncPath path = temporaryDirectory.path() / "regular_file_alias";

        IoError aliasError;
        IoHelper::createAliasFromPath(targetPath, path, aliasError);

        IoError ioError = IoError::Unknown;
        bool isDirectory = true;

        CPPUNIT_ASSERT(IoHelper::checkIfIsDirectory(path, isDirectory, ioError));
        CPPUNIT_ASSERT(!isDirectory);
        CPPUNIT_ASSERT_EQUAL_MESSAGE(toString(ioError) + "!=" + toString(IoError::Success), IoError::Success, ioError);
    }

    // A MacOSX Finder alias on a regular folder.
    {
        const LocalTemporaryDirectory temporaryDirectory;
        const SyncPath targetPath = _localTestDirPath / "test_pictures";
        const SyncPath path = temporaryDirectory.path() / "regular_dir_alias";

        IoError aliasError;
        CPPUNIT_ASSERT_MESSAGE(toString(aliasError), IoHelper::createAliasFromPath(targetPath, path, aliasError));

        IoError ioError = IoError::Unknown;
        bool isDirectory = true;

        CPPUNIT_ASSERT(IoHelper::checkIfIsDirectory(path, isDirectory, ioError));
        CPPUNIT_ASSERT(!isDirectory);
        CPPUNIT_ASSERT_EQUAL_MESSAGE(toString(ioError) + "!=" + toString(IoError::Success), IoError::Success, ioError);
    }

    // A dangling MacOSX Finder alias on a non-existing directory.
    {
        const LocalTemporaryDirectory temporaryDirectory;
        const SyncPath targetPath = temporaryDirectory.path() / "directory_to_be_deleted"; // This directory will be deleted.
        std::filesystem::create_directory(targetPath);

        const SyncPath path = temporaryDirectory.path() / "dangling_directory_alias";

        IoError aliasError;
        IoHelper::createAliasFromPath(targetPath, path, aliasError);
        std::filesystem::remove_all(targetPath);

        IoError ioError = IoError::Unknown;
        bool isDirectory = true;

        CPPUNIT_ASSERT(IoHelper::checkIfIsDirectory(path, isDirectory, ioError));
        CPPUNIT_ASSERT(!isDirectory);
        CPPUNIT_ASSERT_EQUAL_MESSAGE(toString(ioError) + "!=" + toString(IoError::Success), IoError::Success, ioError);
    }
#endif
}

void TestIo::testCreateDirectory() {
    // Creates successfully a directory
    {
        const LocalTemporaryDirectory temporaryDirectory;
        const SyncPath path = temporaryDirectory.path() / "regular_directory";

        IoError ioError = IoError::Unknown;
<<<<<<< HEAD
        CPPUNIT_ASSERT(_testObj->createDirectory(path, false, ioError));
        CPPUNIT_ASSERT_EQUAL_MESSAGE(toString(ioError) + "!=" + toString(IoError::Success), IoError::Success, ioError);

        ioError = IoError::Unknown;
        bool isDirectory = false;

        CPPUNIT_ASSERT(_testObj->checkIfIsDirectory(path, isDirectory, ioError));
        CPPUNIT_ASSERT(isDirectory);
        CPPUNIT_ASSERT_EQUAL_MESSAGE(toString(ioError) + "!=" + toString(IoError::Success), IoError::Success, ioError);
    }

    // Fails to create a directory because the parent path does not exists and recursive option is set to false.
    {
        const LocalTemporaryDirectory temporaryDirectory;
        const SyncPath path = temporaryDirectory.path() / "non_existing_directory" / "subdir";

        IoError ioError = IoError::Unknown;
        CPPUNIT_ASSERT(!_testObj->createDirectory(path, false, ioError));
        CPPUNIT_ASSERT_EQUAL_MESSAGE(toString(ioError) + "!=" + toString(IoError::NoSuchFileOrDirectory),
                                     IoError::NoSuchFileOrDirectory, ioError);
    }

    // Creates successfully a directory with missing parent when recursive option is set to true
    {
        const LocalTemporaryDirectory temporaryDirectory;
        const SyncPath path = temporaryDirectory.path() / "non_existing_directory" / "subdir";

        IoError ioError = IoError::Unknown;
        CPPUNIT_ASSERT(_testObj->createDirectory(path, true, ioError));
=======
        CPPUNIT_ASSERT(IoHelper::createDirectory(path, ioError));
>>>>>>> fdeebb2e
        CPPUNIT_ASSERT_EQUAL_MESSAGE(toString(ioError) + "!=" + toString(IoError::Success), IoError::Success, ioError);

        ioError = IoError::Unknown;
        bool isDirectory = false;

        CPPUNIT_ASSERT(IoHelper::checkIfIsDirectory(path, isDirectory, ioError));
        CPPUNIT_ASSERT(isDirectory);
        CPPUNIT_ASSERT_EQUAL_MESSAGE(toString(ioError) + "!=" + toString(IoError::Success), IoError::Success, ioError);
    }

    // Fails to create a directory because the dir path indicates an existing directory
    {
        const LocalTemporaryDirectory temporaryDirectory;
        const SyncPath path = temporaryDirectory.path();

        IoError ioError = IoError::Success;
<<<<<<< HEAD
        CPPUNIT_ASSERT(!_testObj->createDirectory(path, false, ioError));
=======
        CPPUNIT_ASSERT(!IoHelper::createDirectory(path, ioError));
>>>>>>> fdeebb2e
        CPPUNIT_ASSERT(ioError == IoError::DirectoryExists);
    }

    // Fails to create a directory because the dir path indicates an existing file
    {
        const LocalTemporaryDirectory temporaryDirectory;
        const SyncPath path = temporaryDirectory.path() / "file.txt";
        { std::ofstream ofs(path); }

        IoError ioError = IoError::Success;
<<<<<<< HEAD
        CPPUNIT_ASSERT(!_testObj->createDirectory(path, false, ioError));
=======
        CPPUNIT_ASSERT(!IoHelper::createDirectory(path, ioError));
>>>>>>> fdeebb2e
        CPPUNIT_ASSERT(ioError == IoError::FileExists);
    }

    // Fails to create a directory within a subdirectory that misses owner exec permission.
    // - No error on Windows.
    // - Access denied on MacOSX and Linux.
    {
        const LocalTemporaryDirectory temporaryDirectory;
        const SyncPath path = temporaryDirectory.path() / "subdir";

        std::filesystem::permissions(temporaryDirectory.path(), std::filesystem::perms::owner_exec,
                                     std::filesystem::perm_options::remove);

        IoError ioError = IoError::Success;
#ifdef _WIN32
<<<<<<< HEAD
        CPPUNIT_ASSERT(_testObj->createDirectory(path, false, ioError));
        CPPUNIT_ASSERT_EQUAL_MESSAGE(toString(ioError) + "!=" + toString(IoError::Success), IoError::Success, ioError);
#else
        CPPUNIT_ASSERT(!_testObj->createDirectory(path, false, ioError));
=======
        CPPUNIT_ASSERT(IoHelper::createDirectory(path, ioError));
        CPPUNIT_ASSERT_EQUAL_MESSAGE(toString(ioError) + "!=" + toString(IoError::Success), IoError::Success, ioError);
#else
        CPPUNIT_ASSERT(!IoHelper::createDirectory(path, ioError));
>>>>>>> fdeebb2e
        CPPUNIT_ASSERT(ioError == IoError::AccessDenied);
#endif
        // Restore permission to allow subdir removal
        std::filesystem::permissions(temporaryDirectory.path(), std::filesystem::perms::owner_exec,
                                     std::filesystem::perm_options::add);
    }

    // Fails to create a directory with a very long name
    {
        const std::string veryLongDirName(1000,
                                          'a'); // Exceeds the max allowed name length on every file system of interest.
        const SyncPath path = _localTestDirPath / veryLongDirName; // This directory doesn't exist.

        IoError ioError = IoError::Success;
#ifdef _WIN32
<<<<<<< HEAD
        CPPUNIT_ASSERT(!_testObj->createDirectory(path, false, ioError));
        CPPUNIT_ASSERT(ioError == IoError::NoSuchFileOrDirectory);
#else
        CPPUNIT_ASSERT(!_testObj->createDirectory(path, false, ioError));
=======
        CPPUNIT_ASSERT(!IoHelper::createDirectory(path, ioError));
        CPPUNIT_ASSERT(ioError == IoError::NoSuchFileOrDirectory);
#else
        CPPUNIT_ASSERT(!IoHelper::createDirectory(path, ioError));
>>>>>>> fdeebb2e
        CPPUNIT_ASSERT(ioError == IoError::FileNameTooLong);
#endif
    }
}

} // namespace KDC<|MERGE_RESOLUTION|>--- conflicted
+++ resolved
@@ -257,60 +257,25 @@
         const SyncPath path = temporaryDirectory.path() / "regular_directory";
 
         IoError ioError = IoError::Unknown;
-<<<<<<< HEAD
-        CPPUNIT_ASSERT(_testObj->createDirectory(path, false, ioError));
+        CPPUNIT_ASSERT(IoHelper::createDirectory(path, true, ioError));
         CPPUNIT_ASSERT_EQUAL_MESSAGE(toString(ioError) + "!=" + toString(IoError::Success), IoError::Success, ioError);
 
         ioError = IoError::Unknown;
         bool isDirectory = false;
 
-        CPPUNIT_ASSERT(_testObj->checkIfIsDirectory(path, isDirectory, ioError));
+        CPPUNIT_ASSERT(IoHelper::checkIfIsDirectory(path, isDirectory, ioError));
         CPPUNIT_ASSERT(isDirectory);
         CPPUNIT_ASSERT_EQUAL_MESSAGE(toString(ioError) + "!=" + toString(IoError::Success), IoError::Success, ioError);
     }
 
-    // Fails to create a directory because the parent path does not exists and recursive option is set to false.
-    {
-        const LocalTemporaryDirectory temporaryDirectory;
-        const SyncPath path = temporaryDirectory.path() / "non_existing_directory" / "subdir";
-
-        IoError ioError = IoError::Unknown;
-        CPPUNIT_ASSERT(!_testObj->createDirectory(path, false, ioError));
-        CPPUNIT_ASSERT_EQUAL_MESSAGE(toString(ioError) + "!=" + toString(IoError::NoSuchFileOrDirectory),
-                                     IoError::NoSuchFileOrDirectory, ioError);
-    }
-
-    // Creates successfully a directory with missing parent when recursive option is set to true
-    {
-        const LocalTemporaryDirectory temporaryDirectory;
-        const SyncPath path = temporaryDirectory.path() / "non_existing_directory" / "subdir";
-
-        IoError ioError = IoError::Unknown;
-        CPPUNIT_ASSERT(_testObj->createDirectory(path, true, ioError));
-=======
-        CPPUNIT_ASSERT(IoHelper::createDirectory(path, ioError));
->>>>>>> fdeebb2e
-        CPPUNIT_ASSERT_EQUAL_MESSAGE(toString(ioError) + "!=" + toString(IoError::Success), IoError::Success, ioError);
-
-        ioError = IoError::Unknown;
-        bool isDirectory = false;
-
-        CPPUNIT_ASSERT(IoHelper::checkIfIsDirectory(path, isDirectory, ioError));
-        CPPUNIT_ASSERT(isDirectory);
-        CPPUNIT_ASSERT_EQUAL_MESSAGE(toString(ioError) + "!=" + toString(IoError::Success), IoError::Success, ioError);
-    }
-
     // Fails to create a directory because the dir path indicates an existing directory
     {
         const LocalTemporaryDirectory temporaryDirectory;
         const SyncPath path = temporaryDirectory.path();
 
         IoError ioError = IoError::Success;
-<<<<<<< HEAD
-        CPPUNIT_ASSERT(!_testObj->createDirectory(path, false, ioError));
-=======
-        CPPUNIT_ASSERT(!IoHelper::createDirectory(path, ioError));
->>>>>>> fdeebb2e
+      
+        CPPUNIT_ASSERT(!IoHelper::createDirectory(path,  false, ioError));
         CPPUNIT_ASSERT(ioError == IoError::DirectoryExists);
     }
 
@@ -321,11 +286,7 @@
         { std::ofstream ofs(path); }
 
         IoError ioError = IoError::Success;
-<<<<<<< HEAD
-        CPPUNIT_ASSERT(!_testObj->createDirectory(path, false, ioError));
-=======
-        CPPUNIT_ASSERT(!IoHelper::createDirectory(path, ioError));
->>>>>>> fdeebb2e
+        CPPUNIT_ASSERT(!IoHelper::createDirectory(path, false, ioError));
         CPPUNIT_ASSERT(ioError == IoError::FileExists);
     }
 
@@ -341,17 +302,10 @@
 
         IoError ioError = IoError::Success;
 #ifdef _WIN32
-<<<<<<< HEAD
-        CPPUNIT_ASSERT(_testObj->createDirectory(path, false, ioError));
+        CPPUNIT_ASSERT(IoHelper::createDirectory(path, false, ioError));
         CPPUNIT_ASSERT_EQUAL_MESSAGE(toString(ioError) + "!=" + toString(IoError::Success), IoError::Success, ioError);
 #else
-        CPPUNIT_ASSERT(!_testObj->createDirectory(path, false, ioError));
-=======
-        CPPUNIT_ASSERT(IoHelper::createDirectory(path, ioError));
-        CPPUNIT_ASSERT_EQUAL_MESSAGE(toString(ioError) + "!=" + toString(IoError::Success), IoError::Success, ioError);
-#else
-        CPPUNIT_ASSERT(!IoHelper::createDirectory(path, ioError));
->>>>>>> fdeebb2e
+        CPPUNIT_ASSERT(!IoHelper::createDirectory(path, false, ioError));
         CPPUNIT_ASSERT(ioError == IoError::AccessDenied);
 #endif
         // Restore permission to allow subdir removal
@@ -367,17 +321,10 @@
 
         IoError ioError = IoError::Success;
 #ifdef _WIN32
-<<<<<<< HEAD
-        CPPUNIT_ASSERT(!_testObj->createDirectory(path, false, ioError));
+        CPPUNIT_ASSERT(!IoHelper::createDirectory(path, false, ioError));
         CPPUNIT_ASSERT(ioError == IoError::NoSuchFileOrDirectory);
 #else
-        CPPUNIT_ASSERT(!_testObj->createDirectory(path, false, ioError));
-=======
-        CPPUNIT_ASSERT(!IoHelper::createDirectory(path, ioError));
-        CPPUNIT_ASSERT(ioError == IoError::NoSuchFileOrDirectory);
-#else
-        CPPUNIT_ASSERT(!IoHelper::createDirectory(path, ioError));
->>>>>>> fdeebb2e
+        CPPUNIT_ASSERT(!IoHelper::createDirectory(path, false, ioError));
         CPPUNIT_ASSERT(ioError == IoError::FileNameTooLong);
 #endif
     }
