--- conflicted
+++ resolved
@@ -79,19 +79,12 @@
     get_library_dirs("OpenSSL" "openssl-universal")
     install(CODE "
         message(STATUS \"Fixing library paths for ${testcommonserver_NAME}...\")
-        execute_process(COMMAND otool \"-L\" ${BIN_OUTPUT_DIRECTORY}/${testcommonserver_NAME})
         execute_process(COMMAND \"install_name_tool\" -change libxxhash.0.dylib @rpath/libxxhash.0.8.2.dylib ${BIN_OUTPUT_DIRECTORY}/${testcommonserver_NAME})
         execute_process(COMMAND \"install_name_tool\" -change /usr/local/lib/libcppunit-1.15.2.dylib @rpath/libcppunit-1.15.2.dylib ${BIN_OUTPUT_DIRECTORY}/${testcommonserver_NAME})
         execute_process(COMMAND \"install_name_tool\" -change ${_OpenSSL_LIB_DIRS}/libssl.3.dylib @rpath/libssl.3.dylib ${BIN_OUTPUT_DIRECTORY}/${testcommonserver_NAME})
         execute_process(COMMAND \"install_name_tool\" -change ${_OpenSSL_LIB_DIRS}/libcrypto.3.dylib @rpath/libcrypto.3.dylib ${BIN_OUTPUT_DIRECTORY}/${testcommonserver_NAME})
         execute_process(COMMAND \"install_name_tool\" -add_rpath /usr/local/lib ${BIN_OUTPUT_DIRECTORY}/${testcommonserver_NAME})
         execute_process(COMMAND \"install_name_tool\" -add_rpath @executable_path ${BIN_OUTPUT_DIRECTORY}/${testcommonserver_NAME})
-<<<<<<< HEAD
-        execute_process(COMMAND \"install_name_tool\" -add_rpath /opt/homebrew/opt/openssl@3/lib ${BIN_OUTPUT_DIRECTORY}/${testcommonserver_NAME})
-        message(STATUS \"Fixed library paths for ${testcommonserver_NAME}...\")
-        execute_process(COMMAND otool \"-L\" ${BIN_OUTPUT_DIRECTORY}/${testcommonserver_NAME})
-=======
         execute_process(COMMAND \"install_name_tool\" -add_rpath ${_OpenSSL_LIB_DIRS} ${BIN_OUTPUT_DIRECTORY}/${testcommonserver_NAME})
->>>>>>> 7f7d312c
         " COMPONENT RUNTIME)
 endif()