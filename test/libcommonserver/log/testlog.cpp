/*
 * Infomaniak kDrive - Desktop
 * Copyright (C) 2023-2025 Infomaniak Network SA
 *
 * This program is free software: you can redistribute it and/or modify
 * it under the terms of the GNU General Public License as published by
 * the Free Software Foundation, either version 3 of the License, or
 * (at your option) any later version.
 *
 * This program is distributed in the hope that it will be useful,
 * but WITHOUT ANY WARRANTY; without even the implied warranty of
 * MERCHANTABILITY or FITNESS FOR A PARTICULAR PURPOSE.  See the
 * GNU General Public License for more details.
 *
 * You should have received a copy of the GNU General Public License
 * along with this program.  If not, see <http://www.gnu.org/licenses/>.
 */

#include "test_utility/testhelpers.h"
#include "testlog.h"

#include "libcommonserver/log/log.h"
#include "libcommonserver/utility/utility.h"
#include "libcommonserver/io/iohelper.h"
#include "libcommon/utility/utility.h"

#include <config.h>
#include <log/customrollingfileappender.h>
#include <log4cplus/loggingmacros.h>

#include <iostream>
#include <chrono>

using namespace CppUnit;
namespace KDC {

void TestLog::setUp() {
    TestBase::start();
    _logger = Log::instance()->getLogger();
    _logDir = Log::instance()->getLogFilePath().parent_path();
}

void TestLog::testLog() {
    LOG_DEBUG(_logger, "Test debug log " << (int) 1 << " " << true << " " << (double) 1.0);
    LOG_INFO(_logger, "Test info log " << (unsigned int) 2 << " " << false << " " << (float) 1.0);
    LOG_WARN(_logger, "Test warn log " << (long unsigned int) 3 << " " << false << " " << std::error_code{});
    LOG_ERROR(_logger, "Test error log " << (long long unsigned int) 4 << " " << true);
    const QIODevice *device = nullptr;
    LOG_FATAL(_logger, "Test fatal log" << std::error_code{} << " " << device);

    LOGW_DEBUG(_logger, L"Test debug log " << (int) 1 << L" " << true << L" " << (double) 1.0);
    LOGW_INFO(_logger, L"Test info log " << (unsigned int) 2 << L" " << false << L" " << (float) 1.0);
    LOGW_WARN(_logger, L"Test warn log " << (long unsigned int) 3 << L" " << false << L" " << std::error_code{});
    LOGW_ERROR(_logger, L"Test error log " << (long long unsigned int) 4 << L" " << true);
    LOGW_FATAL(_logger, L"Test fatal log " << std::error_code{} << L" " << device << L" " << (long unsigned int) 5);

    // Wide characters are mandatory in this case as a bare call to LOG4CPLUS_DEBUG fails to print the string below.
    LOGW_DEBUG(_logger, L"Test debug log " << L" " << L"家屋香袈睷晦");

    CPPUNIT_ASSERT(true);
}

void TestLog::testLargeLogRolling(void) {
    clearLogDirectory();
    log4cplus::SharedAppenderPtr rfAppenderPtr = _logger.getAppender(Log::rfName);
    auto *customRollingFileAppender = static_cast<CustomRollingFileAppender *>(rfAppenderPtr.get());

    const int maxSize = 1024; // 1KB
    const long previousMaxSize = customRollingFileAppender->getMaxFileSize();
    customRollingFileAppender->setMaxFileSize(maxSize);

    LOG_DEBUG(_logger, "Ensure the log file is created");

    CPPUNIT_ASSERT_GREATER(1, countFilesInDirectory(_logDir));

    // Generate a log larger than the max log file size. (log header is 50bytes)
    const auto testLog = std::string(maxSize, 'a');
    LOG_DEBUG(_logger, testLog);

    CPPUNIT_ASSERT_GREATER(2, countFilesInDirectory(_logDir));

    SyncPath rolledFile = _logDir / (Log::instance()->getLogFilePath().filename().string() + ".1.gz");
    std::error_code ec;
    CPPUNIT_ASSERT(std::filesystem::exists(rolledFile, ec));
    CPPUNIT_ASSERT(!ec);

    // Restore the previous max file size
    customRollingFileAppender->setMaxFileSize(previousMaxSize);
}

void TestLog::testExpiredLogFiles(void) {
    using namespace std::chrono;
    // This test checks that old archived log files are deleted after a certain time
    clearLogDirectory();

    // Generate a fake old log file
    const auto start = system_clock::now();
    std::ofstream fakeLogFile(_logDir / APPLICATION_NAME "_fake.log.gz");
    fakeLogFile << "Fake old log file" << std::endl;
    fakeLogFile.close();

    // Ensure that a new log file is created
    LOG_INFO(_logger, "Test log file expiration");

    // Check that we got 2 log files (the current one and the fake old one)
    CPPUNIT_ASSERT_EQUAL(2, countFilesInDirectory(_logDir));

    // Set the expiration time to 2 seconds
    auto *appender = static_cast<CustomRollingFileAppender *>(_logger.getAppender(Log::rfName).get());
    appender->setExpire(2); // 2 seconds (+- 1 second as the time is truncated to seconds)

    while (system_clock::now() - start <= seconds(3)) {
        KDC::testhelpers::setModificationDate(Log::instance()->getLogFilePath(),
                                              system_clock::now()); // Prevent the current log file from being deleted.
        appender->checkForExpiredFiles();
<<<<<<< HEAD
        if (now - start < std::chrono::milliseconds(1000)) { // The fake log file should not be deleted yet.
            CPPUNIT_ASSERT_EQUAL(2, countFilesInDirectory(_logDir));
=======
        if (system_clock::now() - start < seconds(1)) { // The fake log file should not be deleted yet.
            CPPUNIT_ASSERT_EQUAL_MESSAGE(("File unexpectedly deleted after " +
                                          std::to_string(duration_cast<milliseconds>(system_clock::now() - start).count()) + " seconds"),
                                         2, countFilesInDirectory(_logDir));
>>>>>>> b95e2018
        } else if (countFilesInDirectory(_logDir) == 1) { // The fake log file MIGHT be deleted now.
            break;
        }
        Utility::msleep(10);
    }

    CPPUNIT_ASSERT_EQUAL(1, countFilesInDirectory(_logDir)); // The fake log file SHOULD be deleted now.
    appender->setExpire(CommonUtility::logsPurgeRate * 24 * 3600);
}

int TestLog::countFilesInDirectory(const SyncPath &directory) const {
    bool endOfDirectory = false;
    IoError ioError = IoError::Success;
    IoHelper::DirectoryIterator dirIt(directory, false, ioError);
    CPPUNIT_ASSERT_EQUAL(IoError::Success, ioError);

    int count = 0;
    DirectoryEntry entry;
    while (dirIt.next(entry, endOfDirectory, ioError) && !endOfDirectory) {
        CPPUNIT_ASSERT_EQUAL(IoError::Success, ioError);
        count++;
    }
    CPPUNIT_ASSERT(endOfDirectory);

    return count;
}

void TestLog::clearLogDirectory(void) const {
    // Clear the log directory
    IoError ioError = IoError::Success;
    IoHelper::DirectoryIterator dirIt(_logDir, false, ioError);

    bool endOfDirectory = false;
    DirectoryEntry entry;
    while (dirIt.next(entry, endOfDirectory, ioError) && !endOfDirectory && ioError == IoError::Success) {
        if (entry.path().filename().string() == Log::instance()->getLogFilePath().filename().string()) {
            continue;
        }
        IoHelper::deleteItem(entry.path(), ioError);
        CPPUNIT_ASSERT_EQUAL(IoError::Success, ioError);
    }
    CPPUNIT_ASSERT_EQUAL(IoError::Success, ioError);
    CPPUNIT_ASSERT(endOfDirectory);
    CPPUNIT_ASSERT_EQUAL(1, countFilesInDirectory(_logDir));
}
} // namespace KDC<|MERGE_RESOLUTION|>--- conflicted
+++ resolved
@@ -113,15 +113,10 @@
         KDC::testhelpers::setModificationDate(Log::instance()->getLogFilePath(),
                                               system_clock::now()); // Prevent the current log file from being deleted.
         appender->checkForExpiredFiles();
-<<<<<<< HEAD
-        if (now - start < std::chrono::milliseconds(1000)) { // The fake log file should not be deleted yet.
-            CPPUNIT_ASSERT_EQUAL(2, countFilesInDirectory(_logDir));
-=======
         if (system_clock::now() - start < seconds(1)) { // The fake log file should not be deleted yet.
             CPPUNIT_ASSERT_EQUAL_MESSAGE(("File unexpectedly deleted after " +
                                           std::to_string(duration_cast<milliseconds>(system_clock::now() - start).count()) + " seconds"),
                                          2, countFilesInDirectory(_logDir));
->>>>>>> b95e2018
         } else if (countFilesInDirectory(_logDir) == 1) { // The fake log file MIGHT be deleted now.
             break;
         }
