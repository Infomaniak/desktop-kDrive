/*
 * Infomaniak kDrive - Desktop
 * Copyright (C) 2023-2025 Infomaniak Network SA
 *
 * This program is free software: you can redistribute it and/or modify
 * it under the terms of the GNU General Public License as published by
 * the Free Software Foundation, either version 3 of the License, or
 * (at your option) any later version.
 *
 * This program is distributed in the hope that it will be useful,
 * but WITHOUT ANY WARRANTY; without even the implied warranty of
 * MERCHANTABILITY or FITNESS FOR A PARTICULAR PURPOSE.  See the
 * GNU General Public License for more details.
 *
 * You should have received a copy of the GNU General Public License
 * along with this program.  If not, see <http://www.gnu.org/licenses/>.
 */

#include "test_utility/testhelpers.h"
#include "testlog.h"

#include "libcommonserver/log/log.h"
#include "libcommonserver/utility/utility.h"
#include "libcommonserver/io/iohelper.h"
#include "libcommon/utility/utility.h"

#include <config.h>
#include <log/customrollingfileappender.h>
#include <log4cplus/loggingmacros.h>

#include <iostream>
#include <chrono>

using namespace CppUnit;
namespace KDC {

void TestLog::setUp() {
    TestBase::start();
    _logger = Log::instance()->getLogger();
    _logDir = Log::instance()->getLogFilePath().parent_path();
}

void TestLog::testLog() {
    LOG_DEBUG(_logger, "Test debug log " << (int) 1 << " " << true << " " << (double) 1.0);
    LOG_INFO(_logger, "Test info log " << (unsigned int) 2 << " " << false << " " << (float) 1.0);
    LOG_WARN(_logger, "Test warn log " << (long unsigned int) 3 << " " << false << " " << std::error_code{});
    LOG_ERROR(_logger, "Test error log " << (long long unsigned int) 4 << " " << true);
    const QIODevice *device = nullptr;
    LOG_FATAL(_logger, "Test fatal log" << std::error_code{} << " " << device);

    LOGW_DEBUG(_logger, L"Test debug log " << (int) 1 << L" " << true << L" " << (double) 1.0);
    LOGW_INFO(_logger, L"Test info log " << (unsigned int) 2 << L" " << false << L" " << (float) 1.0);
    LOGW_WARN(_logger, L"Test warn log " << (long unsigned int) 3 << L" " << false << L" " << std::error_code{});
    LOGW_ERROR(_logger, L"Test error log " << (long long unsigned int) 4 << L" " << true);
    LOGW_FATAL(_logger, L"Test fatal log " << std::error_code{} << L" " << device << L" " << (long unsigned int) 5);

    // Wide characters are mandatory in this case as a bare call to LOG4CPLUS_DEBUG fails to print the string below.
    LOGW_DEBUG(_logger, L"Test debug log " << L" " << L"家屋香袈睷晦");

    CPPUNIT_ASSERT(true);
}

void TestLog::testLargeLogRolling(void) {
    clearLogDirectory();
    log4cplus::SharedAppenderPtr rfAppenderPtr = _logger.getAppender(Log::rfName);
    auto *customRollingFileAppender = static_cast<CustomRollingFileAppender *>(rfAppenderPtr.get());

    const int maxSize = 1024; // 1KB
    const long previousMaxSize = customRollingFileAppender->getMaxFileSize();
    customRollingFileAppender->setMaxFileSize(maxSize);

    LOG_DEBUG(_logger, "Ensure the log file is created");

    CPPUNIT_ASSERT_GREATER(1, countFilesInDirectory(_logDir));

    // Generate a log larger than the max log file size. (log header is 50bytes)
    const auto testLog = std::string(maxSize, 'a');
    LOG_DEBUG(_logger, testLog);

    CPPUNIT_ASSERT_GREATER(2, countFilesInDirectory(_logDir));

    SyncPath rolledFile = _logDir / (Log::instance()->getLogFilePath().filename().string() + ".1.gz");
    std::error_code ec;
    CPPUNIT_ASSERT(std::filesystem::exists(rolledFile, ec));
    CPPUNIT_ASSERT(!ec);

    // Restore the previous max file size
    customRollingFileAppender->setMaxFileSize(previousMaxSize);
}

void TestLog::testExpiredLogFiles(void) {
    using namespace std::chrono;
    // This test checks that old archived log files are deleted after a certain time
    clearLogDirectory();

    // Generate a fake old log file
    const auto start = system_clock::now();
    std::ofstream fakeLogFile(_logDir / APPLICATION_NAME "_fake.log.gz");
    fakeLogFile << "Fake old log file" << std::endl;
    fakeLogFile.close();

    // Ensure that a new log file is created
    LOG_INFO(_logger, "Test log file expiration");

    // Check that we got 2 log files (the current one and the fake old one)
    CPPUNIT_ASSERT_EQUAL(2, countFilesInDirectory(_logDir));

    // Set the expiration time to 2 seconds
    auto *appender = static_cast<CustomRollingFileAppender *>(_logger.getAppender(Log::rfName).get());
    appender->setExpire(2); // 2 seconds (+- 1 second as the time is truncated to seconds)

<<<<<<< HEAD
    const auto start = std::chrono::system_clock::now();
    auto now = std::chrono::system_clock::now();
    while (now - start < std::chrono::seconds(3)) {
        now = std::chrono::system_clock::now();
        (void) IoHelper::setFileDates(Log::instance()->getLogFilePath(), now.time_since_epoch().count(),
                                      now.time_since_epoch().count(), false); // Prevent the current log file from being deleted.
=======
    while (system_clock::now() - start <= seconds(3)) {
        KDC::testhelpers::setModificationDate(Log::instance()->getLogFilePath(),
                                              system_clock::now()); // Prevent the current log file from being deleted.
>>>>>>> b95e2018
        appender->checkForExpiredFiles();
        if (system_clock::now() - start < seconds(1)) { // The fake log file should not be deleted yet.
            CPPUNIT_ASSERT_EQUAL_MESSAGE(("File unexpectedly deleted after " +
                                          std::to_string(duration_cast<milliseconds>(system_clock::now() - start).count()) + " seconds"),
                                         2, countFilesInDirectory(_logDir));
        } else if (countFilesInDirectory(_logDir) == 1) { // The fake log file MIGHT be deleted now.
            break;
        }
        Utility::msleep(10);
    }

    CPPUNIT_ASSERT_EQUAL(1, countFilesInDirectory(_logDir)); // The fake log file SHOULD be deleted now.
    appender->setExpire(CommonUtility::logsPurgeRate * 24 * 3600);
}

int TestLog::countFilesInDirectory(const SyncPath &directory) const {
    bool endOfDirectory = false;
    IoError ioError = IoError::Success;
    IoHelper::DirectoryIterator dirIt(directory, false, ioError);
    CPPUNIT_ASSERT_EQUAL(IoError::Success, ioError);

    int count = 0;
    DirectoryEntry entry;
    while (dirIt.next(entry, endOfDirectory, ioError) && !endOfDirectory) {
        CPPUNIT_ASSERT_EQUAL(IoError::Success, ioError);
        count++;
    }
    CPPUNIT_ASSERT(endOfDirectory);

    return count;
}

void TestLog::clearLogDirectory(void) const {
    // Clear the log directory
    IoError ioError = IoError::Success;
    IoHelper::DirectoryIterator dirIt(_logDir, false, ioError);

    bool endOfDirectory = false;
    DirectoryEntry entry;
    while (dirIt.next(entry, endOfDirectory, ioError) && !endOfDirectory && ioError == IoError::Success) {
        if (entry.path().filename().string() == Log::instance()->getLogFilePath().filename().string()) {
            continue;
        }
        IoHelper::deleteItem(entry.path(), ioError);
        CPPUNIT_ASSERT_EQUAL(IoError::Success, ioError);
    }
    CPPUNIT_ASSERT_EQUAL(IoError::Success, ioError);
    CPPUNIT_ASSERT(endOfDirectory);
    CPPUNIT_ASSERT_EQUAL(1, countFilesInDirectory(_logDir));
}
} // namespace KDC<|MERGE_RESOLUTION|>--- conflicted
+++ resolved
@@ -109,23 +109,18 @@
     auto *appender = static_cast<CustomRollingFileAppender *>(_logger.getAppender(Log::rfName).get());
     appender->setExpire(2); // 2 seconds (+- 1 second as the time is truncated to seconds)
 
-<<<<<<< HEAD
     const auto start = std::chrono::system_clock::now();
     auto now = std::chrono::system_clock::now();
     while (now - start < std::chrono::seconds(3)) {
         now = std::chrono::system_clock::now();
         (void) IoHelper::setFileDates(Log::instance()->getLogFilePath(), now.time_since_epoch().count(),
                                       now.time_since_epoch().count(), false); // Prevent the current log file from being deleted.
-=======
-    while (system_clock::now() - start <= seconds(3)) {
-        KDC::testhelpers::setModificationDate(Log::instance()->getLogFilePath(),
-                                              system_clock::now()); // Prevent the current log file from being deleted.
->>>>>>> b95e2018
         appender->checkForExpiredFiles();
         if (system_clock::now() - start < seconds(1)) { // The fake log file should not be deleted yet.
-            CPPUNIT_ASSERT_EQUAL_MESSAGE(("File unexpectedly deleted after " +
-                                          std::to_string(duration_cast<milliseconds>(system_clock::now() - start).count()) + " seconds"),
-                                         2, countFilesInDirectory(_logDir));
+            CPPUNIT_ASSERT_EQUAL_MESSAGE(
+                    ("File unexpectedly deleted after " +
+                     std::to_string(duration_cast<milliseconds>(system_clock::now() - start).count()) + " seconds"),
+                    2, countFilesInDirectory(_logDir));
         } else if (countFilesInDirectory(_logDir) == 1) { // The fake log file MIGHT be deleted now.
             break;
         }
