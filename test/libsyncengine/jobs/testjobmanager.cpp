--- conflicted
+++ resolved
@@ -183,21 +183,13 @@
 }
 
 void TestJobManager::testWithCallbackMediumFiles() {
-<<<<<<< HEAD
-    if (!testhelpers::isNightlyTest()) return;
-=======
     if (!testhelpers::isExtendedTest()) return;
->>>>>>> 05bb1137
     const LocalTemporaryDirectory temporaryDirectory("testJobManager");
     testWithCallbackBigFiles(temporaryDirectory.path(), 50, 15); // 15 files of 50 MB
 }
 
 void TestJobManager::testWithCallbackBigFiles() {
-<<<<<<< HEAD
-    if (!testhelpers::isNightlyTest()) return;
-=======
     if (!testhelpers::isExtendedTest()) return;
->>>>>>> 05bb1137
     const LocalTemporaryDirectory temporaryDirectory("testJobManager");
     testWithCallbackBigFiles(temporaryDirectory.path(), 200, 10); // 10 files of 200 MB
 }
