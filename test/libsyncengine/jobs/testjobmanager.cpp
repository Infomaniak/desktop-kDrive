/*
 * Infomaniak kDrive - Desktop
 * Copyright (C) 2023-2025 Infomaniak Network SA
 *
 * This program is free software: you can redistribute it and/or modify
 * it under the terms of the GNU General Public License as published by
 * the Free Software Foundation, either version 3 of the License, or
 * (at your option) any later version.
 *
 * This program is distributed in the hope that it will be useful,
 * but WITHOUT ANY WARRANTY; without even the implied warranty of
 * MERCHANTABILITY or FITNESS FOR A PARTICULAR PURPOSE.  See the
 * GNU General Public License for more details.
 *
 * You should have received a copy of the GNU General Public License
 * along with this program.  If not, see <http://www.gnu.org/licenses/>.
 */

#include "testjobmanager.h"

#include "config.h"
#include "db/parmsdb.h"
#include "jobs/jobmanager.h"
#include "jobs/network/API_v2/deletejob.h"
#include "jobs/network/API_v2/downloadjob.h"
#include "jobs/network/API_v2/upload/uploadjob.h"
#include "jobs/network/API_v2/getfilelistjob.h"
#include "jobs/network/API_v2/upload/upload_session/driveuploadsession.h"
#include "network/proxy.h"
#include "requests/parameterscache.h"
#include "libcommon/utility/utility.h"
#include "libcommon/keychainmanager/keychainmanager.h"
#include "libcommonserver/utility/utility.h"
#include "mocks/libcommonserver/db/mockdb.h"
#include "test_utility/dataextractor.h"

#include "test_utility/localtemporarydirectory.h"
#include "test_utility/remotetemporarydirectory.h"

#include <unordered_set>
#include <Poco/Net/HTTPRequest.h>

using namespace CppUnit;

namespace KDC {

static const SyncPath localTestDirPath_manyFiles(std::wstring(L"" TEST_DIR) + L"/test_ci/many_files_dir");
static const SyncPath localTestDirPath_pictures(std::wstring(L"" TEST_DIR) + L"/test_ci/test_pictures");
static const int driveDbId = 1;
void TestJobManager::setUp() {
    TestBase::start();
    const testhelpers::TestVariables testVariables;

    // Insert api token into keystore
    ApiToken apiToken;
    apiToken.setAccessToken(testVariables.apiToken);

    const std::string keychainKey("123");
    (void) KeyChainManager::instance(true);
    (void) KeyChainManager::instance()->writeToken(keychainKey, apiToken.reconstructJsonString());

    // Create parmsDb
    bool alreadyExists = false;
    const std::filesystem::path parmsDbPath = MockDb::makeDbName(alreadyExists);
    (void) ParmsDb::instance(parmsDbPath, KDRIVE_VERSION_STRING, true, true);

    // Insert user, account & drive
    const int userId(atoi(testVariables.userId.c_str()));
    const User user(1, userId, keychainKey);
    (void) ParmsDb::instance()->insertUser(user);

    const int accountId(atoi(testVariables.accountId.c_str()));
    const Account account(1, accountId, user.dbId());
    (void) ParmsDb::instance()->insertAccount(account);

    const int driveId = atoi(testVariables.driveId.c_str());
    const Drive drive(driveDbId, driveId, account.dbId(), std::string(), 0, std::string());
    (void) ParmsDb::instance()->insertDrive(drive);

    // Setup proxy
    Parameters parameters;
    bool found = false;
    if (ParmsDb::instance()->selectParameters(parameters, found) && found) {
        (void) Proxy::instance(parameters.proxyConfig());
    }

    // Setup parameters cache in test mode
    (void) ParametersCache::instance(true);
    ParametersCache::instance()->parameters().setExtendedLog(true);
}

void KDC::TestJobManager::tearDown() {
    ParmsDb::instance()->close();
    ParmsDb::reset();
    ParametersCache::reset();
    JobManager::instance()->stop();
    JobManager::instance()->clear();
    TestBase::stop();
}

void TestJobManager::testWithoutCallback() {
    // Create temp remote directory
    const RemoteTemporaryDirectory remoteTmpDir(driveDbId, _testVariables.remoteDirId, "TestJobManager testWithoutCallback");
    const LocalTemporaryDirectory localTmpDir("TestJobManager testWithoutCallback");
    for (auto i = 0; i < 100; i++) {
        testhelpers::generateOrEditTestFile(localTmpDir.path() / ("file_" + std::to_string(i) + ".txt"));
    }

    // Upload all files in testDir
    size_t counter = 0;
    std::queue<UniqueId> jobIds;
    for (auto &dirEntry: std::filesystem::directory_iterator(localTmpDir.path())) {
        if (dirEntry.path().filename() == ".DS_Store") {
            continue;
        }

<<<<<<< HEAD
        const auto job = std::make_shared<UploadJob>(nullptr, driveDbId, dirEntry.path(), dirEntry.path().filename().native(),
                                                     remoteTmpDir.id(), 0);
=======
        auto job = std::make_shared<UploadJob>(nullptr, driveDbId, dirEntry.path(), dirEntry.path().filename().native(),
                                               remoteTmpDir.id(), 0, 0);
>>>>>>> 54e6536b
        JobManager::instance()->queueAsyncJob(job);
        jobIds.push(job->jobId());
        counter++;
    }

    // Wait for all uploads to finish
    const auto start = std::chrono::steady_clock::now();
    while (!jobIds.empty()) {
        const auto now = std::chrono::steady_clock::now();
        CPPUNIT_ASSERT_MESSAGE("All uploads have not finished in 30 seconds",
                               std::chrono::duration_cast<std::chrono::seconds>(now - start).count() < 30);

        Utility::msleep(100); // Wait 100ms
        while (!jobIds.empty() && JobManager::instance()->isJobFinished(jobIds.front())) {
            jobIds.pop();
        }
    }

    GetFileListJob fileListJob(driveDbId, remoteTmpDir.id());
    (void) fileListJob.runSynchronously();

    Poco::JSON::Object::Ptr resObj = fileListJob.jsonRes();
    CPPUNIT_ASSERT(resObj);
    Poco::JSON::Array::Ptr data = resObj->getArray(dataKey);
    const size_t total = data->size();
    CPPUNIT_ASSERT_EQUAL(counter, total);
}

void TestJobManager::testWithCallback() {
    // Create temp remote directory
    const RemoteTemporaryDirectory remoteTmpDir(driveDbId, _testVariables.remoteDirId, "TestJobManager testWithCallback");

    // Upload all files in testDir
    ulong counter = 0;
    for (auto &dirEntry: std::filesystem::directory_iterator(localTestDirPath_manyFiles)) {
        if (dirEntry.path().filename() == ".DS_Store") {
            continue;
        }

<<<<<<< HEAD
        auto job = std::make_shared<UploadJob>(nullptr, driveDbId, dirEntry.path(), dirEntry.path().filename().native(),
                                               remoteTmpDir.id(), 0);
        const std::function<void(UniqueId)> callback = std::bind(&TestJobManager::callback, this, std::placeholders::_1);
        job->setAdditionalCallback(callback);
        JobManager::instance()->queueAsyncJob(job, Poco::Thread::PRIO_NORMAL);
=======
        std::shared_ptr<UploadJob> job = std::make_shared<UploadJob>(
                nullptr, driveDbId, dirEntry.path(), dirEntry.path().filename().native(), remoteTmpDir.id(), 0, 0);
        std::function<void(UniqueId)> callback = std::bind(&TestJobManager::callback, this, std::placeholders::_1);
        JobManager::instance()->queueAsyncJob(job, Poco::Thread::PRIO_NORMAL, callback);
>>>>>>> 54e6536b
        counter++;
        const std::scoped_lock lock(_mutex);
        (void) _ongoingJobs.try_emplace(job->jobId(), job);
    }

    int waitCountMax = 300; // Wait max 30sec
    while (ongoingJobsCount() > 0 && waitCountMax > 0 && !_jobErrorSocketsDefuncted && !_jobErrorOther) {
        waitCountMax--;
        Utility::msleep(100); // Wait 100ms
    }

    if (_jobErrorSocketsDefuncted || _jobErrorOther) {
        cancelAllOngoingJobs();
    }

    CPPUNIT_ASSERT(ongoingJobsCount() == 0);
    CPPUNIT_ASSERT(!_jobErrorSocketsDefuncted);
    CPPUNIT_ASSERT(!_jobErrorOther);

    GetFileListJob fileListJob(driveDbId, remoteTmpDir.id());
    (void) fileListJob.runSynchronously();

    Poco::JSON::Object::Ptr resObj = fileListJob.jsonRes();
    CPPUNIT_ASSERT(resObj);

    Poco::JSON::Array::Ptr data = resObj->getArray(dataKey);
    const size_t total = data->size();
    CPPUNIT_ASSERT(counter == total);
}

void TestJobManager::testWithCallbackMediumFiles() {
    if (!testhelpers::isExtendedTest()) return;
    const LocalTemporaryDirectory temporaryDirectory("testJobManager");
    testWithCallbackBigFiles(temporaryDirectory.path(), 50, 15); // 15 files of 50 MB
}

void TestJobManager::testWithCallbackBigFiles() {
    if (!testhelpers::isExtendedTest()) return;
    const LocalTemporaryDirectory temporaryDirectory("testJobManager");
    testWithCallbackBigFiles(temporaryDirectory.path(), 200, 10); // 10 files of 200 MB
}

void TestJobManager::testCancelJobs() {
    const RemoteTemporaryDirectory remoteTmpDir(driveDbId, _testVariables.remoteDirId, "TestJobManager testCancelJobs");
    const LocalTemporaryDirectory localTmpDir("testJobManager");
    const uint16_t localFileCounter = 100;
    for (auto i = 0; i < localFileCounter; i++) {
        testhelpers::generateOrEditTestFile(localTmpDir.path() / ("file_" + std::to_string(i) + ".txt"));
    }

    // Upload all files in testDir
    for (auto &dirEntry: std::filesystem::directory_iterator(localTmpDir.path())) {
        auto job = std::make_shared<UploadJob>(nullptr, driveDbId, dirEntry.path(), dirEntry.path().filename().native(),
<<<<<<< HEAD
                                               remoteTmpDir.id(), 0);
        const std::function<void(UniqueId)> callback = std::bind(&TestJobManager::callback, this, std::placeholders::_1);
        job->setAdditionalCallback(callback);
        JobManager::instance()->queueAsyncJob(job, Poco::Thread::PRIO_NORMAL);
=======
                                               remoteTmpDir.id(), 0, 0);
        std::function<void(UniqueId)> callback = std::bind(&TestJobManager::callback, this, std::placeholders::_1);
        JobManager::instance()->queueAsyncJob(job, Poco::Thread::PRIO_NORMAL, callback);
>>>>>>> 54e6536b
        const std::scoped_lock lock(_mutex);
        (void) _ongoingJobs.try_emplace(static_cast<UniqueId>(job->jobId()), job);
    }
    while (_ongoingJobs.size() == localFileCounter) {
        Utility::msleep(1); // Wait 1ms
    }

    cancelAllOngoingJobs();

    int retry = 1000; // Wait max 10sec
    while ((!JobManager::instance()->_data._managedJobs.empty() || !JobManager::instance()->_data._queuedJobs.empty() ||
            !JobManager::instance()->_data._runningJobs.empty() || !JobManager::instance()->_data._pendingJobs.empty()) &&
           (retry > 0)) {
        retry--;
        Utility::msleep(10);
    }

    CPPUNIT_ASSERT(JobManager::instance()->_data._managedJobs.empty());
    CPPUNIT_ASSERT(JobManager::instance()->_data._queuedJobs.empty());
    CPPUNIT_ASSERT(JobManager::instance()->_data._runningJobs.empty());
    CPPUNIT_ASSERT(JobManager::instance()->_data._pendingJobs.empty());

    GetFileListJob fileListJob(driveDbId, remoteTmpDir.id());
    (void) fileListJob.runSynchronously();

    Poco::JSON::Object::Ptr resObj = fileListJob.jsonRes();
    CPPUNIT_ASSERT(resObj);

    Poco::JSON::Array::Ptr data = resObj->getArray(dataKey);
    const size_t uploadedFileCounter = data->size();
    CPPUNIT_ASSERT(localFileCounter != uploadedFileCounter);
    CPPUNIT_ASSERT(uploadedFileCounter > 0);
    CPPUNIT_ASSERT(ongoingJobsCount() == 0);
}

std::queue<int64_t> finishedJobs;
void callbackJobDependency(const int64_t jobId) {
    finishedJobs.push(jobId);
}

<<<<<<< HEAD
=======
void TestJobManager::testJobDependencies() {
    SyncPath pict1Path = localTestDirPath_pictures / "picture-1.jpg";
    SyncPath pict2Path = localTestDirPath_pictures / "picture-2.jpg";
    SyncPath pict3Path = localTestDirPath_pictures / "picture-3.jpg";
    SyncPath pict4Path = localTestDirPath_pictures / "picture-4.jpg";
    SyncPath pict5Path = localTestDirPath_pictures / "picture-5.jpg";
    // Create temp remote directory
    const RemoteTemporaryDirectory remoteTmpDir(driveDbId, _testVariables.remoteDirId, "TestJobManager testJobDependencies");

    // Upload all files in testDir
    std::shared_ptr<UploadJob> job1 =
            std::make_shared<UploadJob>(nullptr, driveDbId, pict1Path, pict1Path.filename().native(), remoteTmpDir.id(), 0, 0);
    std::shared_ptr<UploadJob> job2 =
            std::make_shared<UploadJob>(nullptr, driveDbId, pict2Path, pict2Path.filename().native(), remoteTmpDir.id(), 0, 0);
    job2->setParentJobId(job1->jobId());
    std::shared_ptr<UploadJob> job3 =
            std::make_shared<UploadJob>(nullptr, driveDbId, pict3Path, pict3Path.filename().native(), remoteTmpDir.id(), 0, 0);
    job3->setParentJobId(job2->jobId());
    std::shared_ptr<UploadJob> job4 =
            std::make_shared<UploadJob>(nullptr, driveDbId, pict4Path, pict4Path.filename().native(), remoteTmpDir.id(), 0, 0);
    job4->setParentJobId(job3->jobId());
    std::shared_ptr<UploadJob> job5 =
            std::make_shared<UploadJob>(nullptr, driveDbId, pict5Path, pict5Path.filename().native(), remoteTmpDir.id(), 0, 0);
    job5->setParentJobId(job4->jobId());
    JobManager::instance()->queueAsyncJob(job1, Poco::Thread::PRIO_NORMAL, callbackJobDependency);
    JobManager::instance()->queueAsyncJob(job2, Poco::Thread::PRIO_NORMAL, callbackJobDependency);
    JobManager::instance()->queueAsyncJob(job3, Poco::Thread::PRIO_NORMAL, callbackJobDependency);
    JobManager::instance()->queueAsyncJob(job4, Poco::Thread::PRIO_NORMAL, callbackJobDependency);
    JobManager::instance()->queueAsyncJob(job5, Poco::Thread::PRIO_NORMAL, callbackJobDependency);

    Utility::msleep(10000); // Wait 10sec

    while (1) {
        UniqueId prevId = finishedJobs.front();
        finishedJobs.pop();
        if (finishedJobs.empty()) {
            break;
        }
        UniqueId currId = finishedJobs.front();
        CPPUNIT_ASSERT(prevId < currId);
    }
}

>>>>>>> 54e6536b
void TestJobManager::testJobPriority() {
    SyncPath pict1Path = localTestDirPath_pictures / "picture-1.jpg";
    SyncPath pict2Path = localTestDirPath_pictures / "picture-2.jpg";
    SyncPath pict3Path = localTestDirPath_pictures / "picture-3.jpg";
    SyncPath pict4Path = localTestDirPath_pictures / "picture-4.jpg";
    SyncPath pict5Path = localTestDirPath_pictures / "picture-5.jpg";

    // Create temp remote directory
    const RemoteTemporaryDirectory remoteTmpDir(driveDbId, _testVariables.remoteDirId, "TestJobManager testJobPriority");

    // Upload all files in testDir
<<<<<<< HEAD
    const auto job1 =
            std::make_shared<UploadJob>(nullptr, driveDbId, pict1Path, pict1Path.filename().native(), remoteTmpDir.id(), 0);
    const auto job2 =
            std::make_shared<UploadJob>(nullptr, driveDbId, pict2Path, pict2Path.filename().native(), remoteTmpDir.id(), 0);
    const auto job3 =
            std::make_shared<UploadJob>(nullptr, driveDbId, pict3Path, pict3Path.filename().native(), remoteTmpDir.id(), 0);
    const auto job4 =
            std::make_shared<UploadJob>(nullptr, driveDbId, pict4Path, pict4Path.filename().native(), remoteTmpDir.id(), 0);
    const auto job5 =
            std::make_shared<UploadJob>(nullptr, driveDbId, pict5Path, pict5Path.filename().native(), remoteTmpDir.id(), 0);
=======
    std::shared_ptr<UploadJob> job1 =
            std::make_shared<UploadJob>(nullptr, driveDbId, pict1Path, pict1Path.filename().native(), remoteTmpDir.id(), 0, 0);
    std::shared_ptr<UploadJob> job2 =
            std::make_shared<UploadJob>(nullptr, driveDbId, pict2Path, pict2Path.filename().native(), remoteTmpDir.id(), 0, 0);
    std::shared_ptr<UploadJob> job3 =
            std::make_shared<UploadJob>(nullptr, driveDbId, pict3Path, pict3Path.filename().native(), remoteTmpDir.id(), 0, 0);
    std::shared_ptr<UploadJob> job4 =
            std::make_shared<UploadJob>(nullptr, driveDbId, pict4Path, pict4Path.filename().native(), remoteTmpDir.id(), 0, 0);
    std::shared_ptr<UploadJob> job5 =
            std::make_shared<UploadJob>(nullptr, driveDbId, pict5Path, pict5Path.filename().native(), remoteTmpDir.id(), 0, 0);
>>>>>>> 54e6536b
    JobManager::instance()->queueAsyncJob(job1, Poco::Thread::PRIO_LOWEST);
    JobManager::instance()->queueAsyncJob(job2, Poco::Thread::PRIO_LOW);
    JobManager::instance()->queueAsyncJob(job3, Poco::Thread::PRIO_NORMAL);
    JobManager::instance()->queueAsyncJob(job4, Poco::Thread::PRIO_HIGH);
    JobManager::instance()->queueAsyncJob(job5, Poco::Thread::PRIO_HIGHEST);

    // Don't know how to test it but logs looks good...

    while (!JobManager::instance()->_data._managedJobs.empty()) {
        Utility::msleep(100);
    }
}

void TestJobManager::testJobPriority2() {
    SyncPath pict1Path = localTestDirPath_pictures / "picture-1.jpg";
    SyncPath pict2Path = localTestDirPath_pictures / "picture-2.jpg";
    SyncPath pict3Path = localTestDirPath_pictures / "picture-3.jpg";
    SyncPath pict4Path = localTestDirPath_pictures / "picture-4.jpg";
    SyncPath pict5Path = localTestDirPath_pictures / "picture-5.jpg";

    // Create temp remote directory
    const RemoteTemporaryDirectory remoteTmpDir(driveDbId, _testVariables.remoteDirId, "TestJobManager testJobPriority2");
    // Upload all files in testDir

<<<<<<< HEAD
    const auto job1 =
            std::make_shared<UploadJob>(nullptr, driveDbId, pict1Path, pict1Path.filename().native(), remoteTmpDir.id(), 0);
    const auto job2 =
            std::make_shared<UploadJob>(nullptr, driveDbId, pict2Path, pict2Path.filename().native(), remoteTmpDir.id(), 0);
    const auto job3 =
            std::make_shared<UploadJob>(nullptr, driveDbId, pict3Path, pict3Path.filename().native(), remoteTmpDir.id(), 0);
    const auto job4 =
            std::make_shared<UploadJob>(nullptr, driveDbId, pict4Path, pict4Path.filename().native(), remoteTmpDir.id(), 0);
    const auto job5 =
            std::make_shared<UploadJob>(nullptr, driveDbId, pict5Path, pict5Path.filename().native(), remoteTmpDir.id(), 0);
=======
    std::shared_ptr<UploadJob> job1 =
            std::make_shared<UploadJob>(nullptr, driveDbId, pict1Path, pict1Path.filename().native(), remoteTmpDir.id(), 0, 0);
    std::shared_ptr<UploadJob> job2 =
            std::make_shared<UploadJob>(nullptr, driveDbId, pict2Path, pict2Path.filename().native(), remoteTmpDir.id(), 0, 0);
    std::shared_ptr<UploadJob> job3 =
            std::make_shared<UploadJob>(nullptr, driveDbId, pict3Path, pict3Path.filename().native(), remoteTmpDir.id(), 0, 0);
    std::shared_ptr<UploadJob> job4 =
            std::make_shared<UploadJob>(nullptr, driveDbId, pict4Path, pict4Path.filename().native(), remoteTmpDir.id(), 0, 0);
    std::shared_ptr<UploadJob> job5 =
            std::make_shared<UploadJob>(nullptr, driveDbId, pict5Path, pict5Path.filename().native(), remoteTmpDir.id(), 0, 0);
>>>>>>> 54e6536b

    JobManager::instance()->queueAsyncJob(job1, Poco::Thread::PRIO_NORMAL);
    JobManager::instance()->queueAsyncJob(job2, Poco::Thread::PRIO_NORMAL);
    JobManager::instance()->queueAsyncJob(job3, Poco::Thread::PRIO_NORMAL);
    JobManager::instance()->queueAsyncJob(job4, Poco::Thread::PRIO_NORMAL);
    JobManager::instance()->queueAsyncJob(job5, Poco::Thread::PRIO_NORMAL);

    // Don't know how to test it but logs looks good...

    while (!JobManager::instance()->_data._managedJobs.empty()) {
        Utility::msleep(100);
    }
}

void TestJobManager::testCanRunjob() {
    // Small file jobs
    {
        const RemoteTemporaryDirectory remoteTmpDir(driveDbId, _testVariables.remoteDirId, "testCanRunjob");
        const LocalTemporaryDirectory localTmpDir("testCanRunjob");
        const auto filepath = testhelpers::generateBigFile(localTmpDir.path(), 1); // Generate 1 file of 1 MB
        for (auto i = 0; i < 20; i++) {
            const auto job = std::make_shared<UploadJob>(nullptr, driveDbId, filepath, filepath.filename().native(),
                                                         remoteTmpDir.id(), testhelpers::defaultTime);
            CPPUNIT_ASSERT_EQUAL(true, JobManager::instance()->canRunjob(job));
            JobManager::instance()->queueAsyncJob(job, Poco::Thread::PRIO_NORMAL);
        }

<<<<<<< HEAD
        while (!JobManager::instance()->_data._managedJobs.empty()) {
            Utility::msleep(100);
        }
=======
    // Create temp remote directory
    const RemoteTemporaryDirectory remoteTmpDir(driveDbId, _testVariables.remoteDirId, "TestJobManager testJobPriority3");
    // Upload all files in testDir
    for (int i = 0; i < 100; i++) {
        std::shared_ptr<UploadJob> job = std::make_shared<UploadJob>(
                nullptr, driveDbId, pict5Path, pict5Path.filename().native() + Str2SyncName(std::to_string(i)), remoteTmpDir.id(),
                0, 0);
        JobManager::instance()->queueAsyncJob(job, i % 2 ? Poco::Thread::PRIO_HIGHEST : Poco::Thread::PRIO_NORMAL);
        Utility::msleep(10);
>>>>>>> 54e6536b
    }
    // Upload sessions
    {
        const RemoteTemporaryDirectory remoteTmpDir(driveDbId, _testVariables.remoteDirId, "testCanRunjob");

        const LocalTemporaryDirectory localTmpDir("testCanRunjob");
        const auto filepath = testhelpers::generateBigFile(localTmpDir.path(), 50); // Generate 1 file of 50 MB

        const auto job1 =
                std::make_shared<DriveUploadSession>(nullptr, driveDbId, nullptr, filepath, filepath.filename().native(),
                                                     remoteTmpDir.id(), testhelpers::defaultTime, false, 3);
        const auto job2 =
                std::make_shared<DriveUploadSession>(nullptr, driveDbId, nullptr, filepath, filepath.filename().native(),
                                                     remoteTmpDir.id(), testhelpers::defaultTime, false, 3);
        CPPUNIT_ASSERT_EQUAL(true, JobManager::instance()->canRunjob(job1));
        JobManager::instance()->queueAsyncJob(job1, Poco::Thread::PRIO_NORMAL);
        Utility::msleep(200);
        CPPUNIT_ASSERT_EQUAL(false, JobManager::instance()->canRunjob(job2));
        while (!JobManager::instance()->isJobFinished(job1->jobId())) {
            Utility::msleep(100);
        }
        CPPUNIT_ASSERT_EQUAL(true, JobManager::instance()->canRunjob(job2));

        while (!JobManager::instance()->_data._managedJobs.empty()) {
            Utility::msleep(100);
        }
    }
    // Big files download
    {
        const RemoteTemporaryDirectory remoteTmpDir(driveDbId, _testVariables.remoteDirId, "testCanRunjob");

        const LocalTemporaryDirectory localTmpDir("testCanRunjob");
        const auto filepath = testhelpers::generateBigFile(localTmpDir.path(), 1); // Generate 1 file of 1 MB

        bool noMoreRun = false;
        const NodeId testBigFileRemoteId = "97601"; // test_ci/big_file_dir/big_text_file.txt
        for (auto i = 0; i < 20; i++) {
            const auto job =
                    std::make_shared<DownloadJob>(nullptr, driveDbId, testBigFileRemoteId, localTmpDir.path(), 110 * 1024 * 1024,
                                                  testhelpers::defaultFileSize, testhelpers::defaultFileSize, false);
            if (!JobManager::instance()->canRunjob(job)) {
                noMoreRun = true;
                break;
            }
            JobManager::instance()->queueAsyncJob(job, Poco::Thread::PRIO_NORMAL);
            Utility::msleep(100);
        }
        CPPUNIT_ASSERT_EQUAL(true, noMoreRun);

        while (!JobManager::instance()->_data._managedJobs.empty()) {
            Utility::msleep(100);
        }
    }
}

static const Poco::URI testUri("https://api.kdrive.infomaniak.com/2/drive/102489/files/56850/directory");
void sendTestRequest(Poco::Net::HTTPSClientSession &session, const bool resetSession) {
    bool connected = session.socket().impl()->initialized();
    std::cout << "socket connected: " << connected << std::endl;
    std::cout << "session connected: " << session.connected() << std::endl;

    std::cout << "sending request" << std::endl;
    Poco::Net::HTTPRequest request(Poco::Net::HTTPRequest::HTTP_GET, testUri.toString(), Poco::Net::HTTPMessage::HTTP_1_1);
    request.setContentLength(0);
    (void) session.sendRequest(request);

    connected = session.socket().impl()->initialized();
    std::cout << "socket connected: " << connected << std::endl;
    std::cout << "socket address: " << session.socket().address().toString().c_str() << std::endl;
    std::cout << "session connected: " << session.connected() << std::endl;

    std::cout << "receiving response" << std::endl;
    Poco::Net::HTTPResponse response;
    (void) session.receiveResponse(response);

    std::cout << "socket connected: " << connected << std::endl;
    std::cout << "session connected: " << session.connected() << std::endl;

    if (resetSession) {
        std::cout << "reset session" << std::endl;
        session.reset();
    }
    std::cout << "*********************" << std::endl;
}

void TestJobManager::testReuseSocket() {
    Poco::Net::Context::Ptr context =
            new Poco::Net::Context(Poco::Net::Context::TLS_CLIENT_USE, "", "", "", Poco::Net::Context::VERIFY_NONE);
    context->requireMinimumProtocol(Poco::Net::Context::PROTO_TLSV1_2);
    context->enableSessionCache(true);

    // Session
    Poco::Net::HTTPSClientSession session(testUri.getHost(), testUri.getPort(), context);
    session.setKeepAlive(true);

    std::cout << "***** Test keep connection ***** " << std::endl;
    sendTestRequest(session, false);
    CPPUNIT_ASSERT(session.socket().impl()->initialized());
    sendTestRequest(session, false); // Doing twice, so we can see in console that the socket is still connected
    CPPUNIT_ASSERT(session.socket().impl()->initialized());

    std::cout << "***** Test with new connection ***** " << std::endl;
    Poco::Net::HTTPSClientSession session1(testUri.getHost(), testUri.getPort(), context);
    sendTestRequest(session1, false);
    CPPUNIT_ASSERT(session1.socket().impl() != session.socket().impl());

    std::cout << "***** Test reset connection ***** " << std::endl;
    sendTestRequest(session, true);
    CPPUNIT_ASSERT(!session.socket().impl()->initialized());
    sendTestRequest(session, true); // Doing twice, so we can see in console that the socket is not connected anymore
    CPPUNIT_ASSERT(!session.socket().impl()->initialized());
}

void TestJobManager::callback(const UniqueId jobId) {
    const std::scoped_lock lock(_mutex);

    const auto jobHandle = _ongoingJobs.extract(jobId);
    if (!jobHandle.empty()) {
        const auto networkJob = jobHandle.mapped();
        if (networkJob->exitInfo().code() == ExitCode::NetworkError &&
            networkJob->exitInfo().cause() == ExitCause::SocketsDefuncted) {
            _jobErrorSocketsDefuncted = true;
        } else if (networkJob->exitInfo().code() != ExitCode::Ok) {
            _jobErrorOther = true;
        }
    }
}

size_t TestJobManager::ongoingJobsCount() {
    const std::scoped_lock lock(_mutex);

    return _ongoingJobs.size();
}

void TestJobManager::testWithCallbackBigFiles(const SyncPath &dirPath, const uint16_t size, const uint16_t count) {
    testhelpers::generateBigFiles(dirPath, size, count);

    // Reset upload session max parallel jobs & JobManager pool capacity
    ParametersCache::instance()->setUploadSessionParallelThreads(10);
    JobManager::instance()->setPoolCapacity(4 * (int) std::thread::hardware_concurrency());
    const int useUploadSessionThreshold = 100;

    // Create temp remote directory
    const RemoteTemporaryDirectory remoteTmpDir(driveDbId, _testVariables.remoteDirId, "TestJobManager testWithCallbackBigFiles");

    // Upload all files in testDir
    ulong counter = 0;
    while (true) {
        _jobErrorSocketsDefuncted = false;
        _jobErrorOther = false;

        counter = 0;
        for (auto &dirEntry: std::filesystem::directory_iterator(dirPath)) {
            if (dirEntry.path().filename() == ".DS_Store") {
                continue;
            }

            const std::function<void(UniqueId)> callback = std::bind(&TestJobManager::callback, this, std::placeholders::_1);

            if (size <= useUploadSessionThreshold) {
                auto job = std::make_shared<UploadJob>(nullptr, driveDbId, dirEntry.path(), dirEntry.path().filename().native(),
<<<<<<< HEAD
                                                       remoteTmpDir.id(), 0);
                job->setAdditionalCallback(callback);
                JobManager::instance()->queueAsyncJob(job, Poco::Thread::PRIO_NORMAL);
=======
                                                       remoteTmpDir.id(), 0, 0);
                JobManager::instance()->queueAsyncJob(job, Poco::Thread::PRIO_NORMAL, callback);
>>>>>>> 54e6536b
                const std::scoped_lock lock(_mutex);
                (void) _ongoingJobs.try_emplace(job->jobId(), job);
            } else {
                auto job = std::make_shared<DriveUploadSession>(
                        nullptr, driveDbId, nullptr, dirEntry.path(), dirEntry.path().filename().native(), remoteTmpDir.id(),
                        12345, false, ParametersCache::instance()->parameters().uploadSessionParallelJobs());
                job->setAdditionalCallback(callback);
                JobManager::instance()->queueAsyncJob(job, Poco::Thread::PRIO_NORMAL);
                const std::scoped_lock lock(_mutex);
                (void) _ongoingJobs.try_emplace(job->jobId(), job);
            }

            counter++;
        }

        int waitCountMax = 3000; // Wait max 300sec
        while (ongoingJobsCount() > 0 && waitCountMax-- > 0 && !_jobErrorSocketsDefuncted && !_jobErrorOther) {
            Utility::msleep(100); // Wait 100ms
        }

        if (_jobErrorSocketsDefuncted || _jobErrorOther) {
            LOG_DEBUG(Log::instance()->getLogger(), "$$$$$ testWithCallbackBigFiles - Error, cancel ongoing jobs");
            cancelAllOngoingJobs();
        }

        CPPUNIT_ASSERT(ongoingJobsCount() == 0);
        CPPUNIT_ASSERT(!_jobErrorOther);

        if (_jobErrorSocketsDefuncted) {
            LOG_DEBUG(Log::instance()->getLogger(), "$$$$$ testWithCallbackBigFiles - Error, sockets defuncted by kernel");
            // Decrease upload session max parallel jobs
            ParametersCache::instance()->decreaseUploadSessionParallelThreads();

            // Decrease JobManager pool capacity
            JobManager::instance()->decreasePoolCapacity();
        } else {
            LOG_DEBUG(Log::instance()->getLogger(), "$$$$$ testWithCallbackBigFiles - Done");
            break;
        }
    }

    GetFileListJob fileListJob(driveDbId, remoteTmpDir.id());
    (void) fileListJob.runSynchronously();

    Poco::JSON::Object::Ptr resObj = fileListJob.jsonRes();
    CPPUNIT_ASSERT(resObj);

    Poco::JSON::Array::Ptr data = resObj->getArray(dataKey);
    const size_t total = data->size();
    CPPUNIT_ASSERT(counter == total);
}

void TestJobManager::cancelAllOngoingJobs() {
    const std::scoped_lock lock(_mutex);

    // First, abort all jobs that are not running yet to avoid starting them for nothing
    std::list<std::shared_ptr<AbstractJob>> remainingJobs;
    for (const auto &[jobId, job]: _ongoingJobs) {
        if (!job->isRunning()) {
            LOG_DEBUG(Log::instance()->getLogger(), "Cancelling job: " << jobId);
            job->abort();
        } else {
            remainingJobs.push_back(job);
        }
    }

    // Then cancel jobs that are currently running
    for (const auto &job: remainingJobs) {
        LOG_DEBUG(Log::instance()->getLogger(), "Cancelling job: " << job->jobId());
        job->abort();
    }

    _ongoingJobs.clear();
}

} // namespace KDC<|MERGE_RESOLUTION|>--- conflicted
+++ resolved
@@ -114,13 +114,8 @@
             continue;
         }
 
-<<<<<<< HEAD
         const auto job = std::make_shared<UploadJob>(nullptr, driveDbId, dirEntry.path(), dirEntry.path().filename().native(),
-                                                     remoteTmpDir.id(), 0);
-=======
-        auto job = std::make_shared<UploadJob>(nullptr, driveDbId, dirEntry.path(), dirEntry.path().filename().native(),
-                                               remoteTmpDir.id(), 0, 0);
->>>>>>> 54e6536b
+                                                     remoteTmpDir.id(), 0, 0);
         JobManager::instance()->queueAsyncJob(job);
         jobIds.push(job->jobId());
         counter++;
@@ -160,18 +155,11 @@
             continue;
         }
 
-<<<<<<< HEAD
         auto job = std::make_shared<UploadJob>(nullptr, driveDbId, dirEntry.path(), dirEntry.path().filename().native(),
-                                               remoteTmpDir.id(), 0);
+                                               remoteTmpDir.id(), 0, 0);
         const std::function<void(UniqueId)> callback = std::bind(&TestJobManager::callback, this, std::placeholders::_1);
         job->setAdditionalCallback(callback);
         JobManager::instance()->queueAsyncJob(job, Poco::Thread::PRIO_NORMAL);
-=======
-        std::shared_ptr<UploadJob> job = std::make_shared<UploadJob>(
-                nullptr, driveDbId, dirEntry.path(), dirEntry.path().filename().native(), remoteTmpDir.id(), 0, 0);
-        std::function<void(UniqueId)> callback = std::bind(&TestJobManager::callback, this, std::placeholders::_1);
-        JobManager::instance()->queueAsyncJob(job, Poco::Thread::PRIO_NORMAL, callback);
->>>>>>> 54e6536b
         counter++;
         const std::scoped_lock lock(_mutex);
         (void) _ongoingJobs.try_emplace(job->jobId(), job);
@@ -225,16 +213,10 @@
     // Upload all files in testDir
     for (auto &dirEntry: std::filesystem::directory_iterator(localTmpDir.path())) {
         auto job = std::make_shared<UploadJob>(nullptr, driveDbId, dirEntry.path(), dirEntry.path().filename().native(),
-<<<<<<< HEAD
-                                               remoteTmpDir.id(), 0);
+                                               remoteTmpDir.id(), 0, 0);
         const std::function<void(UniqueId)> callback = std::bind(&TestJobManager::callback, this, std::placeholders::_1);
         job->setAdditionalCallback(callback);
         JobManager::instance()->queueAsyncJob(job, Poco::Thread::PRIO_NORMAL);
-=======
-                                               remoteTmpDir.id(), 0, 0);
-        std::function<void(UniqueId)> callback = std::bind(&TestJobManager::callback, this, std::placeholders::_1);
-        JobManager::instance()->queueAsyncJob(job, Poco::Thread::PRIO_NORMAL, callback);
->>>>>>> 54e6536b
         const std::scoped_lock lock(_mutex);
         (void) _ongoingJobs.try_emplace(static_cast<UniqueId>(job->jobId()), job);
     }
@@ -275,52 +257,6 @@
     finishedJobs.push(jobId);
 }
 
-<<<<<<< HEAD
-=======
-void TestJobManager::testJobDependencies() {
-    SyncPath pict1Path = localTestDirPath_pictures / "picture-1.jpg";
-    SyncPath pict2Path = localTestDirPath_pictures / "picture-2.jpg";
-    SyncPath pict3Path = localTestDirPath_pictures / "picture-3.jpg";
-    SyncPath pict4Path = localTestDirPath_pictures / "picture-4.jpg";
-    SyncPath pict5Path = localTestDirPath_pictures / "picture-5.jpg";
-    // Create temp remote directory
-    const RemoteTemporaryDirectory remoteTmpDir(driveDbId, _testVariables.remoteDirId, "TestJobManager testJobDependencies");
-
-    // Upload all files in testDir
-    std::shared_ptr<UploadJob> job1 =
-            std::make_shared<UploadJob>(nullptr, driveDbId, pict1Path, pict1Path.filename().native(), remoteTmpDir.id(), 0, 0);
-    std::shared_ptr<UploadJob> job2 =
-            std::make_shared<UploadJob>(nullptr, driveDbId, pict2Path, pict2Path.filename().native(), remoteTmpDir.id(), 0, 0);
-    job2->setParentJobId(job1->jobId());
-    std::shared_ptr<UploadJob> job3 =
-            std::make_shared<UploadJob>(nullptr, driveDbId, pict3Path, pict3Path.filename().native(), remoteTmpDir.id(), 0, 0);
-    job3->setParentJobId(job2->jobId());
-    std::shared_ptr<UploadJob> job4 =
-            std::make_shared<UploadJob>(nullptr, driveDbId, pict4Path, pict4Path.filename().native(), remoteTmpDir.id(), 0, 0);
-    job4->setParentJobId(job3->jobId());
-    std::shared_ptr<UploadJob> job5 =
-            std::make_shared<UploadJob>(nullptr, driveDbId, pict5Path, pict5Path.filename().native(), remoteTmpDir.id(), 0, 0);
-    job5->setParentJobId(job4->jobId());
-    JobManager::instance()->queueAsyncJob(job1, Poco::Thread::PRIO_NORMAL, callbackJobDependency);
-    JobManager::instance()->queueAsyncJob(job2, Poco::Thread::PRIO_NORMAL, callbackJobDependency);
-    JobManager::instance()->queueAsyncJob(job3, Poco::Thread::PRIO_NORMAL, callbackJobDependency);
-    JobManager::instance()->queueAsyncJob(job4, Poco::Thread::PRIO_NORMAL, callbackJobDependency);
-    JobManager::instance()->queueAsyncJob(job5, Poco::Thread::PRIO_NORMAL, callbackJobDependency);
-
-    Utility::msleep(10000); // Wait 10sec
-
-    while (1) {
-        UniqueId prevId = finishedJobs.front();
-        finishedJobs.pop();
-        if (finishedJobs.empty()) {
-            break;
-        }
-        UniqueId currId = finishedJobs.front();
-        CPPUNIT_ASSERT(prevId < currId);
-    }
-}
-
->>>>>>> 54e6536b
 void TestJobManager::testJobPriority() {
     SyncPath pict1Path = localTestDirPath_pictures / "picture-1.jpg";
     SyncPath pict2Path = localTestDirPath_pictures / "picture-2.jpg";
@@ -332,29 +268,16 @@
     const RemoteTemporaryDirectory remoteTmpDir(driveDbId, _testVariables.remoteDirId, "TestJobManager testJobPriority");
 
     // Upload all files in testDir
-<<<<<<< HEAD
     const auto job1 =
-            std::make_shared<UploadJob>(nullptr, driveDbId, pict1Path, pict1Path.filename().native(), remoteTmpDir.id(), 0);
+            std::make_shared<UploadJob>(nullptr, driveDbId, pict1Path, pict1Path.filename().native(), remoteTmpDir.id(), 0, 0);
     const auto job2 =
-            std::make_shared<UploadJob>(nullptr, driveDbId, pict2Path, pict2Path.filename().native(), remoteTmpDir.id(), 0);
+            std::make_shared<UploadJob>(nullptr, driveDbId, pict2Path, pict2Path.filename().native(), remoteTmpDir.id(), 0, 0);
     const auto job3 =
-            std::make_shared<UploadJob>(nullptr, driveDbId, pict3Path, pict3Path.filename().native(), remoteTmpDir.id(), 0);
+            std::make_shared<UploadJob>(nullptr, driveDbId, pict3Path, pict3Path.filename().native(), remoteTmpDir.id(), 0, 0);
     const auto job4 =
-            std::make_shared<UploadJob>(nullptr, driveDbId, pict4Path, pict4Path.filename().native(), remoteTmpDir.id(), 0);
+            std::make_shared<UploadJob>(nullptr, driveDbId, pict4Path, pict4Path.filename().native(), remoteTmpDir.id(), 0, 0);
     const auto job5 =
-            std::make_shared<UploadJob>(nullptr, driveDbId, pict5Path, pict5Path.filename().native(), remoteTmpDir.id(), 0);
-=======
-    std::shared_ptr<UploadJob> job1 =
-            std::make_shared<UploadJob>(nullptr, driveDbId, pict1Path, pict1Path.filename().native(), remoteTmpDir.id(), 0, 0);
-    std::shared_ptr<UploadJob> job2 =
-            std::make_shared<UploadJob>(nullptr, driveDbId, pict2Path, pict2Path.filename().native(), remoteTmpDir.id(), 0, 0);
-    std::shared_ptr<UploadJob> job3 =
-            std::make_shared<UploadJob>(nullptr, driveDbId, pict3Path, pict3Path.filename().native(), remoteTmpDir.id(), 0, 0);
-    std::shared_ptr<UploadJob> job4 =
-            std::make_shared<UploadJob>(nullptr, driveDbId, pict4Path, pict4Path.filename().native(), remoteTmpDir.id(), 0, 0);
-    std::shared_ptr<UploadJob> job5 =
             std::make_shared<UploadJob>(nullptr, driveDbId, pict5Path, pict5Path.filename().native(), remoteTmpDir.id(), 0, 0);
->>>>>>> 54e6536b
     JobManager::instance()->queueAsyncJob(job1, Poco::Thread::PRIO_LOWEST);
     JobManager::instance()->queueAsyncJob(job2, Poco::Thread::PRIO_LOW);
     JobManager::instance()->queueAsyncJob(job3, Poco::Thread::PRIO_NORMAL);
@@ -379,29 +302,16 @@
     const RemoteTemporaryDirectory remoteTmpDir(driveDbId, _testVariables.remoteDirId, "TestJobManager testJobPriority2");
     // Upload all files in testDir
 
-<<<<<<< HEAD
     const auto job1 =
-            std::make_shared<UploadJob>(nullptr, driveDbId, pict1Path, pict1Path.filename().native(), remoteTmpDir.id(), 0);
+            std::make_shared<UploadJob>(nullptr, driveDbId, pict1Path, pict1Path.filename().native(), remoteTmpDir.id(), 0, 0);
     const auto job2 =
-            std::make_shared<UploadJob>(nullptr, driveDbId, pict2Path, pict2Path.filename().native(), remoteTmpDir.id(), 0);
+            std::make_shared<UploadJob>(nullptr, driveDbId, pict2Path, pict2Path.filename().native(), remoteTmpDir.id(), 0, 0);
     const auto job3 =
-            std::make_shared<UploadJob>(nullptr, driveDbId, pict3Path, pict3Path.filename().native(), remoteTmpDir.id(), 0);
+            std::make_shared<UploadJob>(nullptr, driveDbId, pict3Path, pict3Path.filename().native(), remoteTmpDir.id(), 0, 0);
     const auto job4 =
-            std::make_shared<UploadJob>(nullptr, driveDbId, pict4Path, pict4Path.filename().native(), remoteTmpDir.id(), 0);
+            std::make_shared<UploadJob>(nullptr, driveDbId, pict4Path, pict4Path.filename().native(), remoteTmpDir.id(), 0, 0);
     const auto job5 =
-            std::make_shared<UploadJob>(nullptr, driveDbId, pict5Path, pict5Path.filename().native(), remoteTmpDir.id(), 0);
-=======
-    std::shared_ptr<UploadJob> job1 =
-            std::make_shared<UploadJob>(nullptr, driveDbId, pict1Path, pict1Path.filename().native(), remoteTmpDir.id(), 0, 0);
-    std::shared_ptr<UploadJob> job2 =
-            std::make_shared<UploadJob>(nullptr, driveDbId, pict2Path, pict2Path.filename().native(), remoteTmpDir.id(), 0, 0);
-    std::shared_ptr<UploadJob> job3 =
-            std::make_shared<UploadJob>(nullptr, driveDbId, pict3Path, pict3Path.filename().native(), remoteTmpDir.id(), 0, 0);
-    std::shared_ptr<UploadJob> job4 =
-            std::make_shared<UploadJob>(nullptr, driveDbId, pict4Path, pict4Path.filename().native(), remoteTmpDir.id(), 0, 0);
-    std::shared_ptr<UploadJob> job5 =
             std::make_shared<UploadJob>(nullptr, driveDbId, pict5Path, pict5Path.filename().native(), remoteTmpDir.id(), 0, 0);
->>>>>>> 54e6536b
 
     JobManager::instance()->queueAsyncJob(job1, Poco::Thread::PRIO_NORMAL);
     JobManager::instance()->queueAsyncJob(job2, Poco::Thread::PRIO_NORMAL);
@@ -424,26 +334,14 @@
         const auto filepath = testhelpers::generateBigFile(localTmpDir.path(), 1); // Generate 1 file of 1 MB
         for (auto i = 0; i < 20; i++) {
             const auto job = std::make_shared<UploadJob>(nullptr, driveDbId, filepath, filepath.filename().native(),
-                                                         remoteTmpDir.id(), testhelpers::defaultTime);
+                                                         remoteTmpDir.id(), testhelpers::defaultTime, testhelpers::defaultTime);
             CPPUNIT_ASSERT_EQUAL(true, JobManager::instance()->canRunjob(job));
             JobManager::instance()->queueAsyncJob(job, Poco::Thread::PRIO_NORMAL);
         }
 
-<<<<<<< HEAD
         while (!JobManager::instance()->_data._managedJobs.empty()) {
             Utility::msleep(100);
         }
-=======
-    // Create temp remote directory
-    const RemoteTemporaryDirectory remoteTmpDir(driveDbId, _testVariables.remoteDirId, "TestJobManager testJobPriority3");
-    // Upload all files in testDir
-    for (int i = 0; i < 100; i++) {
-        std::shared_ptr<UploadJob> job = std::make_shared<UploadJob>(
-                nullptr, driveDbId, pict5Path, pict5Path.filename().native() + Str2SyncName(std::to_string(i)), remoteTmpDir.id(),
-                0, 0);
-        JobManager::instance()->queueAsyncJob(job, i % 2 ? Poco::Thread::PRIO_HIGHEST : Poco::Thread::PRIO_NORMAL);
-        Utility::msleep(10);
->>>>>>> 54e6536b
     }
     // Upload sessions
     {
@@ -605,14 +503,9 @@
 
             if (size <= useUploadSessionThreshold) {
                 auto job = std::make_shared<UploadJob>(nullptr, driveDbId, dirEntry.path(), dirEntry.path().filename().native(),
-<<<<<<< HEAD
-                                                       remoteTmpDir.id(), 0);
+                                                       remoteTmpDir.id(), 0, 0);
                 job->setAdditionalCallback(callback);
                 JobManager::instance()->queueAsyncJob(job, Poco::Thread::PRIO_NORMAL);
-=======
-                                                       remoteTmpDir.id(), 0, 0);
-                JobManager::instance()->queueAsyncJob(job, Poco::Thread::PRIO_NORMAL, callback);
->>>>>>> 54e6536b
                 const std::scoped_lock lock(_mutex);
                 (void) _ongoingJobs.try_emplace(job->jobId(), job);
             } else {
