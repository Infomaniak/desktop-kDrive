--- conflicted
+++ resolved
@@ -499,13 +499,8 @@
     return _ongoingJobs.size();
 }
 
-<<<<<<< HEAD
 void TestJobManager::testWithCallbackBigFiles(const SyncPath &dirPath, const uint16_t size, const uint16_t count) {
     testhelpers::generateBigFiles(dirPath, size, count);
-=======
-void TestJobManager::testWithCallbackBigFiles(const SyncPath &dirPath, int size, int count) {
-    testhelpers::generateBigFiles(dirPath, static_cast<uint16_t>(size), count);
->>>>>>> 08c7ec98
 
     // Reset upload session max parallel jobs & JobManager pool capacity
     ParametersCache::instance()->setUploadSessionParallelThreads(10);
