/*
 * Infomaniak kDrive - Desktop
 * Copyright (C) 2023-2025 Infomaniak Network SA
 *
 * This program is free software: you can redistribute it and/or modify
 * it under the terms of the GNU General Public License as published by
 * the Free Software Foundation, either version 3 of the License, or
 * (at your option) any later version.
 *
 * This program is distributed in the hope that it will be useful,
 * but WITHOUT ANY WARRANTY; without even the implied warranty of
 * MERCHANTABILITY or FITNESS FOR A PARTICULAR PURPOSE.  See the
 * GNU General Public License for more details.
 *
 * You should have received a copy of the GNU General Public License
 * along with this program.  If not, see <http://www.gnu.org/licenses/>.
 */

#include "testnetworkjobs.h"
#include "jobs/network/API_v2/copytodirectoryjob.h"
#include "jobs/network/API_v2/deletejob.h"
#include "jobs/network/API_v2/downloadjob.h"
#include "jobs/network/API_v2/duplicatejob.h"
#include "jobs/network/getavatarjob.h"
#include "jobs/network/API_v2/getdriveslistjob.h"
#include "jobs/network/API_v2/getfileinfojob.h"
#include "jobs/network/API_v2/getfilelistjob.h"
#include "jobs/network/API_v2/initfilelistwithcursorjob.h"
#include "jobs/network/API_v2/getinfouserjob.h"
#include "jobs/network/API_v2/getinfodrivejob.h"
#include "jobs/network/API_v2/getthumbnailjob.h"
#include "jobs/network/API_v2/movejob.h"
#include "jobs/network/API_v2/renamejob.h"
#include "jobs/network/API_v2/getsizejob.h"
#include "jobs/jobmanager.h"
#include "network/proxy.h"
#include "utility/jsonparserutility.h"
#include "requests/parameterscache.h"
#include "jobs/network/getappversionjob.h"
#include "jobs/network/directdownloadjob.h"
#include "jobs/network/API_v2/listing/csvfullfilelistwithcursorjob.h"
#include "jobs/network/API_v2/upload/uploadjob.h"
#include "jobs/network/API_v2/upload/upload_session/driveuploadsession.h"
#include "libcommon/keychainmanager/keychainmanager.h"
#include "libcommonserver/utility/utility.h"
#include "libcommonserver/io/filestat.h"
#include "libcommonserver/io/iohelper.h"
#include "libparms/db/parmsdb.h"
#include "mocks/libsyncengine/vfs/mockvfs.h"
#include "mocks/libcommonserver/db/mockdb.h"

#include "test_utility/localtemporarydirectory.h"
#include "test_utility/remotetemporarydirectory.h"
#include "test_utility/testhelpers.h"
#include "update_detection/file_system_observer/snapshot/snapshotitem.h"

using namespace CppUnit;

namespace KDC {

uint64_t TestNetworkJobs::_nbParallelThreads = 10;

namespace {
static const NodeId pictureDirRemoteId = "56851"; // test_ci/test_pictures
static const NodeId picture1RemoteId = "97373"; // test_ci/test_pictures/picture-1.jpg
static const NodeId testFileRemoteId = "97370"; // test_ci/test_networkjobs/test_download.txt
static const NodeId testFileRemoteRenameId = "97376"; // test_ci/test_networkjobs/test_rename*.txt
static const NodeId testFileSymlinkRemoteId = "4284808"; // test_ci/test_networkjobs/test_sl.log
static const NodeId testFolderSymlinkRemoteId = "4284810"; // test_ci/test_networkjobs/Test_sl
#ifdef __APPLE__
static const NodeId testAliasDnDRemoteId = "2023013"; // test_ci/test_networkjobs/test_alias_dnd
static const NodeId testAliasGoodRemoteId = "2017813"; // test_ci/test_networkjobs/test_alias_good.log
static const NodeId testAliasCorruptedRemoteId = "2017817"; // test_ci/test_networkjobs/test_alias_corrupted.log
#endif
static const NodeId testBigFileRemoteId = "97601"; // test_ci/big_file_dir/big_text_file.txt
static const NodeId testDummyDirRemoteId = "98648"; // test_ci/dummy_dir
static const NodeId testDummyFileRemoteId = "98649"; // test_ci/dummy_dir/picture.jpg

static const std::string desktopTeamTestDriveName = "kDrive Desktop Team";
static const std::string dummyDirName = "dummy_dir";
static const std::string dummyFileName = "picture.jpg";

} // namespace

void TestNetworkJobs::setUp() {
    TestBase::start();
    LOGW_DEBUG(Log::instance()->getLogger(), L"$$$$$ Set Up");

    const testhelpers::TestVariables testVariables;

    // Insert api token into keystore
    ApiToken apiToken;
    apiToken.setAccessToken(testVariables.apiToken);

    const std::string keychainKey("123");
    (void) KeyChainManager::instance(true);
    (void) KeyChainManager::instance()->writeToken(keychainKey, apiToken.reconstructJsonString());
    // Create parmsDb
    bool alreadyExists = false;
    std::filesystem::path parmsDbPath = MockDb::makeDbName(alreadyExists);
    ParmsDb::instance(parmsDbPath, KDRIVE_VERSION_STRING, true, true);
    ParametersCache::instance()->parameters().setExtendedLog(true);

    // Insert user, account & drive
    const int userId(atoi(testVariables.userId.c_str()));
    User user(1, userId, keychainKey);
    (void) ParmsDb::instance()->insertUser(user);
    _userDbId = user.dbId();

    const int accountId(atoi(testVariables.accountId.c_str()));
    Account account(1, accountId, user.dbId());
    (void) ParmsDb::instance()->insertAccount(account);

    _driveDbId = 1;
    const int driveId = atoi(testVariables.driveId.c_str());
    Drive drive(_driveDbId, driveId, account.dbId(), std::string(), 0, std::string());
    (void) ParmsDb::instance()->insertDrive(drive);

    _remoteDirId = testVariables.remoteDirId;

    // Setup proxy
    Parameters parameters;
    bool found = false;
    if (ParmsDb::instance()->selectParameters(parameters, found) && found) {
        Proxy::instance(parameters.proxyConfig());
    }
}

void TestNetworkJobs::tearDown() {
    LOGW_DEBUG(Log::instance()->getLogger(), L"$$$$$ Tear Down");

    if (!_dummyRemoteFileId.empty()) {
        DeleteJob job(_driveDbId, _dummyRemoteFileId, "", "", NodeType::File);
        job.setBypassCheck(true);
        job.runSynchronously();
    }
    if (!_dummyLocalFilePath.empty()) std::filesystem::remove_all(_dummyLocalFilePath);

    ParmsDb::instance()->close();
    ParmsDb::reset();
    ParametersCache::reset();
    JobManager::stop();
    JobManager::clear();
    JobManager::reset();
    MockIoHelperTestNetworkJobs::resetStdFunctions();
    TestBase::stop();
}


void TestNetworkJobs::testCreateDir() {
    const RemoteTemporaryDirectory remoteTmpDir(_driveDbId, _remoteDirId, "testCreateDir");

    GetFileListJob fileListJob(_driveDbId, _remoteDirId);
    const ExitCode exitCode = fileListJob.runSynchronously();
    CPPUNIT_ASSERT(exitCode == ExitCode::Ok);

    Poco::JSON::Object::Ptr resObj = fileListJob.jsonRes();
    CPPUNIT_ASSERT(resObj);

    bool newDirFound = false;
    for (const auto dataArray = resObj->getArray(dataKey); const auto &item: *dataArray) {
        const auto &dirObj = item.extract<Poco::JSON::Object::Ptr>();

        SyncName name;
        CPPUNIT_ASSERT(JsonParserUtility::extractValue(dirObj, nameKey, name));

        if (remoteTmpDir.name() == name) {
            newDirFound = true;
            break;
        }
    }
    CPPUNIT_ASSERT(newDirFound);
}

void TestNetworkJobs::testCopyToDir() {
    // Create test dir
    const RemoteTemporaryDirectory remoteTmpDir(_driveDbId, _remoteDirId, "testCopyToDir");

    const SyncName filename = Str("testCopyToDir_") + Str2SyncName(CommonUtility::generateRandomStringAlphaNum()) + Str(".txt");
    CopyToDirectoryJob job(_driveDbId, testFileRemoteId, remoteTmpDir.id(), filename);
    ExitCode exitCode = job.runSynchronously();
    CPPUNIT_ASSERT(exitCode == ExitCode::Ok);

    GetFileListJob fileListJob(_driveDbId, remoteTmpDir.id());
    exitCode = fileListJob.runSynchronously();
    CPPUNIT_ASSERT(exitCode == ExitCode::Ok);

    Poco::JSON::Object::Ptr resObj = fileListJob.jsonRes();
    CPPUNIT_ASSERT(resObj);

    bool found = false;
    Poco::JSON::Array::Ptr dataArray = resObj->getArray(dataKey);
    for (const auto &it: *dataArray) {
        Poco::JSON::Object::Ptr dirObj = it.extract<Poco::JSON::Object::Ptr>();
        if (filename == Str2SyncName(dirObj->get(nameKey))) {
            found = true;
            break;
        }
    }
    CPPUNIT_ASSERT(found);
}

void TestNetworkJobs::testDelete() {
    CPPUNIT_ASSERT(createTestFiles());

    // Delete file - Empty local id & path provided => canRun == false
    DeleteJob jobEmptyLocalFileId(_driveDbId, _dummyRemoteFileId, "", "", NodeType::File);
    CPPUNIT_ASSERT(!jobEmptyLocalFileId.canRun());

    // Delete file - A local file exists with the same path & id => canRun == false
    DeleteJob jobLocalFileExists(_driveDbId, _dummyRemoteFileId, _dummyLocalFileId, _dummyLocalFilePath, NodeType::File);
    CPPUNIT_ASSERT(!jobLocalFileExists.canRun());

    // Delete file - A local file exists with the same path but not the same id => canRun == true
    DeleteJob jobLocalFileSynonymExists(_driveDbId, _dummyRemoteFileId, "1234", _dummyLocalFilePath, NodeType::File);
    CPPUNIT_ASSERT(jobLocalFileSynonymExists.canRun());
    ExitCode exitCode = jobLocalFileSynonymExists.runSynchronously();
    CPPUNIT_ASSERT(exitCode == ExitCode::Ok);

    // Check that the file has been deleted
    GetFileListJob fileListJob(_driveDbId, testDummyDirRemoteId);
    exitCode = fileListJob.runSynchronously();
    CPPUNIT_ASSERT(exitCode == ExitCode::Ok);

    Poco::JSON::Object::Ptr resObj = fileListJob.jsonRes();
    CPPUNIT_ASSERT(resObj);

    bool newFileFound = false;
    for (const auto dataArray = resObj->getArray(dataKey); const auto &item: *dataArray) {
        const auto &dirObj = item.extract<Poco::JSON::Object::Ptr>();
        if (_dummyFileName == dirObj->get(nameKey)) {
            newFileFound = true;
            break;
        }
    }
    CPPUNIT_ASSERT(!newFileFound);

    RemoteTemporaryDirectory remoteTmpDir(_driveDbId, _remoteDirId, "testDelete");
    const LocalTemporaryDirectory localTmpDir("testDelete");

    // Delete directory - Empty local id & path provided => canRun == false
    DeleteJob jobEmptyLocalDirId(_driveDbId, remoteTmpDir.id(), "", "", NodeType::Directory);
    CPPUNIT_ASSERT(!jobEmptyLocalDirId.canRun());

    // Delete directory - A local dir exists with the same path & id => canRun == false
    DeleteJob jobLocalDirExists(_driveDbId, remoteTmpDir.id(), localTmpDir.id(), localTmpDir.path(), NodeType::Directory);
    CPPUNIT_ASSERT(!jobLocalDirExists.canRun());

    // Delete directory - A local dir exists with the same path but not the same id => canRun == true
    DeleteJob jobLocalDirSynonymExists(_driveDbId, remoteTmpDir.id(), "1234", localTmpDir.path(), NodeType::Directory);
    CPPUNIT_ASSERT(jobLocalDirSynonymExists.canRun());
    exitCode = jobLocalDirSynonymExists.runSynchronously();
    CPPUNIT_ASSERT(exitCode == ExitCode::Ok);

    // Check that the dir has been deleted
    GetFileListJob fileListJob2(_driveDbId, _remoteDirId);
    exitCode = fileListJob2.runSynchronously();
    CPPUNIT_ASSERT(exitCode == ExitCode::Ok);

    resObj = fileListJob2.jsonRes();
    CPPUNIT_ASSERT(resObj);

    bool newDirFound = false;
    const auto dataArray = resObj->getArray(dataKey);
    for (Poco::JSON::Array::ConstIterator it = dataArray->begin(); it != dataArray->end(); ++it) {
        Poco::JSON::Object::Ptr dirObj = it->extract<Poco::JSON::Object::Ptr>();
        SyncName currentName = dirObj->get(nameKey);
        if (remoteTmpDir.name() == currentName) {
            newDirFound = true;
            break;
        }
    }
    CPPUNIT_ASSERT(!newDirFound);
    remoteTmpDir.setDeleted();
}

void TestNetworkJobs::testDownload() {
    {
        const LocalTemporaryDirectory temporaryDirectory("tmp");
        const LocalTemporaryDirectory temporaryDirectorySync("syncDir");
        SyncPath localDestFilePath = temporaryDirectorySync.path() / "test_file.txt";

        const auto epochNow = std::chrono::system_clock::now().time_since_epoch();
        auto creationTimeIn = std::chrono::duration_cast<std::chrono::seconds>(epochNow);
        auto modificationTimeIn = creationTimeIn + std::chrono::minutes(1);

        // Download (CREATE propagation)
        {
            DownloadJob job(nullptr, _driveDbId, testFileRemoteId, localDestFilePath, 0, creationTimeIn.count(),
                            modificationTimeIn.count(), false);
            const ExitCode exitCode = job.runSynchronously();
            CPPUNIT_ASSERT(exitCode == ExitCode::Ok);
        }

        // Check that the file has been copied
        CPPUNIT_ASSERT(std::filesystem::exists(localDestFilePath));

        // Check that the tmp file has been deleted
        CPPUNIT_ASSERT(std::filesystem::is_empty(temporaryDirectory.path()));

        // Check file content
        {
            std::ifstream ifs(localDestFilePath.string().c_str());
            std::string content((std::istreambuf_iterator<char>(ifs)), (std::istreambuf_iterator<char>()));
            CPPUNIT_ASSERT(content == "test");
        }

        // Check file dates
        {
            FileStat fileStat;
            IoError ioError = IoError::Success;
            IoHelper::getFileStat(localDestFilePath, &fileStat, ioError);
            CPPUNIT_ASSERT_EQUAL(IoError::Success, ioError);
#if defined(__APPLE__) or defined(_WIN32)
            CPPUNIT_ASSERT_EQUAL(fileStat.creationTime, creationTimeIn.count());
#endif
            CPPUNIT_ASSERT_EQUAL(fileStat.modtime, modificationTimeIn.count());
        }

        // Get nodeid
        NodeId nodeId;
        CPPUNIT_ASSERT(IoHelper::getNodeId(localDestFilePath, nodeId));

        // Download again (EDIT propagation)
        {
            modificationTimeIn += std::chrono::minutes(1);
            DownloadJob job(nullptr, _driveDbId, testFileRemoteId, localDestFilePath, 0, creationTimeIn.count(),
                            modificationTimeIn.count(), false);
            const ExitCode exitCode = job.runSynchronously();
            CPPUNIT_ASSERT(exitCode == ExitCode::Ok);
        }

        // Check file content
        {
            std::ifstream ifs(localDestFilePath.string().c_str());
            std::string content((std::istreambuf_iterator<char>(ifs)), (std::istreambuf_iterator<char>()));
            CPPUNIT_ASSERT(content == "test");
        }

        // Check file dates
        {
            FileStat fileStat;
            IoError ioError = IoError::Success;
            IoHelper::getFileStat(localDestFilePath, &fileStat, ioError);
            CPPUNIT_ASSERT_EQUAL(IoError::Success, ioError);
#if defined(__APPLE__) or defined(_WIN32)
            CPPUNIT_ASSERT_EQUAL(fileStat.creationTime, creationTimeIn.count());
#endif
            CPPUNIT_ASSERT_EQUAL(fileStat.modtime, modificationTimeIn.count());
        }

        // Check that the node id has not changed
        NodeId nodeId2;
        CPPUNIT_ASSERT(IoHelper::getNodeId(localDestFilePath, nodeId2));
        CPPUNIT_ASSERT(nodeId == nodeId2);

        // Download again but as an EDIT to be propagated on a hydrated placeholder
        {
            auto vfs = std::make_shared<MockVfs<VfsOff>>(VfsSetupParams(Log::instance()->getLogger()));
            vfs->setMockForceStatus([]([[maybe_unused]] const SyncPath & /*path*/,
                                       [[maybe_unused]] const VfsStatus & /*vfsStatus*/) -> ExitInfo { return ExitCode::Ok; });

            DownloadJob job(vfs, _driveDbId, testFileRemoteId, localDestFilePath, 0, creationTimeIn.count(),
                            modificationTimeIn.count(), false);
            const ExitCode exitCode = job.runSynchronously();
            CPPUNIT_ASSERT_EQUAL(ExitCode::Ok, exitCode);
            CPPUNIT_ASSERT_EQUAL(true, job._isHydrated);
        }

        // Check file content
        {
            std::ifstream ifs(localDestFilePath.string().c_str());
            std::string content((std::istreambuf_iterator<char>(ifs)), (std::istreambuf_iterator<char>()));
            CPPUNIT_ASSERT(content == "test");
        }

        // Check file dates
        {
            FileStat fileStat;
            IoError ioError = IoError::Success;
            IoHelper::getFileStat(localDestFilePath, &fileStat, ioError);
            CPPUNIT_ASSERT_EQUAL(IoError::Success, ioError);
#if defined(__APPLE__) or defined(_WIN32)
            CPPUNIT_ASSERT_EQUAL(fileStat.creationTime, creationTimeIn.count());
#endif
            CPPUNIT_ASSERT_EQUAL(fileStat.modtime, modificationTimeIn.count());
        }

        // Check that the node id has not changed
        CPPUNIT_ASSERT(IoHelper::getNodeId(localDestFilePath, nodeId2));
        CPPUNIT_ASSERT(nodeId == nodeId2);
    }

    // Cross Device Link
    {
        const LocalTemporaryDirectory temporaryDirectory("tmp");
        const LocalTemporaryDirectory temporaryDirectorySync("syncDir");
        SyncPath localDestFilePath = temporaryDirectorySync.path() / "test_file.txt";

        std::function<SyncPath(std::error_code & ec)> MockTempDirectoryPath = [&temporaryDirectory](std::error_code &ec) {
            ec.clear();
            return temporaryDirectory.path();
        };
        std::function<void(const SyncPath &srcPath, const SyncPath &destPath, std::error_code &ec)> MockRename =
                []([[maybe_unused]] const SyncPath &, [[maybe_unused]] const SyncPath &, std::error_code &ec) {
#ifdef _WIN32
                    ec = std::make_error_code(static_cast<std::errc>(ERROR_NOT_SAME_DEVICE));
#else
                    ec = std::make_error_code(std::errc::cross_device_link);
#endif
                };
        MockIoHelperTestNetworkJobs::setStdRename(MockRename);
        MockIoHelperTestNetworkJobs::setStdTempDirectoryPath(MockTempDirectoryPath);

        // CREATE
        {
            DownloadJob job(nullptr, _driveDbId, testFileRemoteId, localDestFilePath, 0, 0, 0, true);
            const ExitCode exitCode = job.runSynchronously();
            CPPUNIT_ASSERT(exitCode == ExitCode::Ok);
        }

        // Check that the file has been copied
        CPPUNIT_ASSERT(std::filesystem::exists(localDestFilePath));

        // Check that the tmp file has been deleted
        CPPUNIT_ASSERT(std::filesystem::is_empty(temporaryDirectory.path()));

        // Check file content
        {
            std::ifstream ifs(localDestFilePath.string().c_str());
            std::string content((std::istreambuf_iterator<char>(ifs)), (std::istreambuf_iterator<char>()));
            CPPUNIT_ASSERT(content == "test");
        }

        // EDIT
        {
            DownloadJob job(nullptr, _driveDbId, testFileRemoteId, localDestFilePath, 0, 0, 0, false);
            const ExitCode exitCode = job.runSynchronously();
            CPPUNIT_ASSERT(exitCode == ExitCode::Ok);
        }

        // Check that the tmp file has been deleted
        CPPUNIT_ASSERT(std::filesystem::is_empty(temporaryDirectory.path()));

        // Check file content
        {
            std::ifstream ifs(localDestFilePath.string().c_str());
            std::string content((std::istreambuf_iterator<char>(ifs)), (std::istreambuf_iterator<char>()));
            CPPUNIT_ASSERT(content == "test");
        }

        MockIoHelperTestNetworkJobs::resetStdFunctions();
    }

    if (testhelpers::isRunningOnCI()) {
        // Not Enough disk space (Only run on CI because it requires a small partition to be set up)
        const SyncPath smallPartitionPath = testhelpers::TestVariables().local8MoPartitionPath;
        if (smallPartitionPath.empty()) return;

        // Not Enough disk space
        const LocalTemporaryDirectory temporaryDirectory("tmp");
        const SyncPath local9MoFilePath = temporaryDirectory.path() / "9Mo.txt";
        const RemoteTemporaryDirectory remoteTmpDir(_driveDbId, _remoteDirId, "testDownload");
        std::ofstream ofs(local9MoFilePath, std::ios::binary);
        ofs << std::string(9 * 1000000, 'a');
        ofs.close();

        // Upload file
<<<<<<< HEAD
        UploadJob uploadJob(nullptr, _driveDbId, local9MoFilePath, Str2SyncName("9Mo.txt"), remoteTmpDir.id(),
                            testhelpers::defaultTime);
        (void) uploadJob.runSynchronously();
=======
        UploadJob uploadJob(nullptr, _driveDbId, local9MoFilePath, Str2SyncName("9Mo.txt"), remoteTmpDir.id(), 0, 0);
        uploadJob.runSynchronously();
>>>>>>> 2d0e7653
        CPPUNIT_ASSERT_EQUAL(ExitCode::Ok, uploadJob.exitInfo().code());

        CPPUNIT_ASSERT(!smallPartitionPath.empty());
        IoError ioError = IoError::Unknown;
        bool exist = false;
        CPPUNIT_ASSERT_MESSAGE(toString(ioError), IoHelper::checkIfPathExists(smallPartitionPath, exist, ioError));
        CPPUNIT_ASSERT_EQUAL(IoError::Success, ioError);
        CPPUNIT_ASSERT(exist);

        // Not Enough disk space (tmp dir)
        {
            // Trying to download a file with size 9Mo in a 8Mo disk should fail with SystemError,
            // NotEnoughDiskSpace.
            const SyncPath localDestFilePath = temporaryDirectory.path() / "9Mo.txt";
            DownloadJob downloadJob(nullptr, _driveDbId, remoteTmpDir.id(), localDestFilePath, 0, 0, 0, false);

            MockIoHelperTestNetworkJobs::setStdTempDirectoryPath([&smallPartitionPath](std::error_code &ec) {
                ec.clear();
                return smallPartitionPath;
            });

            downloadJob.runSynchronously();
            MockIoHelperTestNetworkJobs::resetStdFunctions();
            CPPUNIT_ASSERT_EQUAL_MESSAGE(std::string("Space available at " + smallPartitionPath.string() + " -> " +
                                                     std::to_string(Utility::getFreeDiskSpace(smallPartitionPath))),
                                         ExitInfo(ExitCode::SystemError, ExitCause::NotEnoughDiskSpace), downloadJob.exitInfo());
        }

        // Not Enough disk space (destination dir)
        {
            // Trying to download a file with size 9Mo in a 8Mo disk should fail with SystemError,
            // NotEnoughDiskSpace.
            const SyncPath localDestFilePath = smallPartitionPath / "9Mo.txt";
            DownloadJob downloadJob(nullptr, _driveDbId, remoteTmpDir.id(), localDestFilePath, 0, 0, 0, false);

            downloadJob.runSynchronously();
            CPPUNIT_ASSERT_EQUAL_MESSAGE(std::string("Space available at " + smallPartitionPath.string() + " -> " +
                                                     std::to_string(Utility::getFreeDiskSpace(smallPartitionPath))),
                                         ExitInfo(ExitCode::SystemError, ExitCause::NotEnoughDiskSpace), downloadJob.exitInfo());
        }
    }

    // Empty file
    {
        const LocalTemporaryDirectory temporaryDirectory("tmp");
        const SyncPath local0bytesFilePath = temporaryDirectory.path() / "0bytes.txt";
        const RemoteTemporaryDirectory remoteTmpDir(_driveDbId, _remoteDirId, "testDownload0bytesFile");
        std::ofstream(local0bytesFilePath).close();

        // Upload file
        UploadJob uploadJob(nullptr, _driveDbId, local0bytesFilePath, Str2SyncName("0bytes.txt"), remoteTmpDir.id(), 0, 0);
        uploadJob.runSynchronously();
        CPPUNIT_ASSERT_EQUAL(ExitCode::Ok, uploadJob.exitInfo().code());
        const NodeId remote0bytesFileId = uploadJob.nodeId();
        const LocalTemporaryDirectory temporaryDirectorySync("syncDir");
        const SyncPath localDestFilePath = temporaryDirectorySync.path() / "empty_file.txt";
        // Download an empty file
        {
            DownloadJob job(nullptr, _driveDbId, remote0bytesFileId, localDestFilePath, 0, 0, 0, false);
            (void) job.runSynchronously();
            CPPUNIT_ASSERT_EQUAL(ExitCode::Ok, job.exitInfo().code());
        }
        // Check that the file has been copied
        CPPUNIT_ASSERT(std::filesystem::exists(localDestFilePath));
    }

    // File symlink
    {
        const LocalTemporaryDirectory temporaryDirectory("tmp");
        const LocalTemporaryDirectory temporaryDirectorySync("syncDir");
        SyncPath localDestFilePath = temporaryDirectorySync.path() / "test_sl";

        const auto epochNow = std::chrono::system_clock::now().time_since_epoch();
        auto creationTimeIn = std::chrono::duration_cast<std::chrono::seconds>(epochNow);
        auto modificationTimeIn = creationTimeIn + std::chrono::minutes(1);

        // Download a file symlink
        {
            DownloadJob job(nullptr, _driveDbId, testFileSymlinkRemoteId, localDestFilePath, 0, creationTimeIn.count(),
                            modificationTimeIn.count(), false);
            const ExitCode exitCode = job.runSynchronously();
            CPPUNIT_ASSERT(exitCode == ExitCode::Ok);
        }

        // Check that the file has been copied
        bool exists = false;
        IoError error = IoError::Success;
        CPPUNIT_ASSERT(IoHelper::checkIfPathExists(localDestFilePath, exists, error) && exists);

        // Check that the tmp file has been deleted
        CPPUNIT_ASSERT(std::filesystem::is_empty(temporaryDirectory.path()));

        // Check file dates
        {
            FileStat fileStat;
            IoError ioError = IoError::Success;
            IoHelper::getFileStat(localDestFilePath, &fileStat, ioError);
            CPPUNIT_ASSERT_EQUAL(IoError::Success, ioError);
#if defined(__APPLE__) or defined(_WIN32)
            CPPUNIT_ASSERT_EQUAL(fileStat.creationTime, creationTimeIn.count());
#endif
            CPPUNIT_ASSERT_EQUAL(fileStat.modtime, modificationTimeIn.count());
        }
    }

    // Folder symlink
    {
        const LocalTemporaryDirectory temporaryDirectory("tmp");
        const LocalTemporaryDirectory temporaryDirectorySync("syncDir");
        SyncPath localDestFilePath = temporaryDirectorySync.path() / "Test_sl";

        const auto epochNow = std::chrono::system_clock::now().time_since_epoch();
        auto creationTimeIn = std::chrono::duration_cast<std::chrono::seconds>(epochNow);
        auto modificationTimeIn = creationTimeIn + std::chrono::minutes(1);

        // Download a folder symlink
        {
            DownloadJob job(nullptr, _driveDbId, testFolderSymlinkRemoteId, localDestFilePath, 0, creationTimeIn.count(),
                            modificationTimeIn.count(), false);
            const ExitCode exitCode = job.runSynchronously();
            CPPUNIT_ASSERT(exitCode == ExitCode::Ok);
        }

        // Check that the file has been copied
        bool exists = false;
        IoError error = IoError::Success;
        CPPUNIT_ASSERT(IoHelper::checkIfPathExists(localDestFilePath, exists, error) && exists);

        // Check that the tmp file has been deleted
        CPPUNIT_ASSERT(std::filesystem::is_empty(temporaryDirectory.path()));

        // Check file dates
        {
            FileStat fileStat;
            IoError ioError = IoError::Success;
            IoHelper::getFileStat(localDestFilePath, &fileStat, ioError);
            CPPUNIT_ASSERT_EQUAL(IoError::Success, ioError);
#if defined(__APPLE__) or defined(_WIN32)
            CPPUNIT_ASSERT_EQUAL(fileStat.creationTime, creationTimeIn.count());
#endif
            CPPUNIT_ASSERT_EQUAL(fileStat.modtime, modificationTimeIn.count());
        }
    }

#ifdef __APPLE__
    {
        const LocalTemporaryDirectory temporaryDirectory("tmp");
        const LocalTemporaryDirectory temporaryDirectorySync("syncDir");
        SyncPath localDestFilePath = temporaryDirectorySync.path() / "test_alias_good";

        const auto epochNow = std::chrono::system_clock::now().time_since_epoch();
        auto creationTimeIn = std::chrono::duration_cast<std::chrono::seconds>(epochNow);
        auto modificationTimeIn = creationTimeIn + std::chrono::minutes(1);

        // Download a valid alias
        {
            DownloadJob job(nullptr, _driveDbId, testAliasGoodRemoteId, localDestFilePath, 0, creationTimeIn.count(),
                            modificationTimeIn.count(), false);
            const ExitCode exitCode = job.runSynchronously();
            CPPUNIT_ASSERT(exitCode == ExitCode::Ok);
        }

        // Check that the file has been copied
        CPPUNIT_ASSERT(std::filesystem::exists(localDestFilePath));

        // Check that the tmp file has been deleted
        CPPUNIT_ASSERT(std::filesystem::is_empty(temporaryDirectory.path()));

        // Check file dates
        {
            FileStat fileStat;
            IoError ioError = IoError::Success;
            IoHelper::getFileStat(localDestFilePath, &fileStat, ioError);
            CPPUNIT_ASSERT_EQUAL(IoError::Success, ioError);
            CPPUNIT_ASSERT_EQUAL(fileStat.creationTime, creationTimeIn.count());
            CPPUNIT_ASSERT_EQUAL(fileStat.modtime, modificationTimeIn.count());
        }
    }

    {
        const LocalTemporaryDirectory temporaryDirectory("tmp");
        const LocalTemporaryDirectory temporaryDirectorySync("syncDir");
        SyncPath localDestFilePath = temporaryDirectorySync.path() / "test_alias_dnd";

        // Download an invalid alias (not imported by the desktop app)
        {
            DownloadJob job(nullptr, _driveDbId, testAliasDnDRemoteId, localDestFilePath, 0, 0, 0, false);
            const ExitCode exitCode = job.runSynchronously();
            CPPUNIT_ASSERT(exitCode == ExitCode::Ok);
        }

        // Check that the file has been copied
        CPPUNIT_ASSERT(std::filesystem::exists(localDestFilePath));

        // Check that the tmp file has been deleted
        CPPUNIT_ASSERT(std::filesystem::is_empty(temporaryDirectory.path()));
    }

    {
        const LocalTemporaryDirectory temporaryDirectory("tmp");
        const LocalTemporaryDirectory temporaryDirectorySync("syncDir");
        SyncPath localDestFilePath = temporaryDirectorySync.path() / "test_alias_corrupted";

        // Download an invalid alias (corrupted)
        {
            DownloadJob job(nullptr, _driveDbId, testAliasCorruptedRemoteId, localDestFilePath, 0, 0, 0, false);
            const ExitCode exitCode = job.runSynchronously();
            CPPUNIT_ASSERT(exitCode == ExitCode::SystemError);
        }

        // Check that the file has NOT been copied
        CPPUNIT_ASSERT(!std::filesystem::exists(localDestFilePath));

        // Check that the tmp file has been deleted
        CPPUNIT_ASSERT(std::filesystem::is_empty(temporaryDirectory.path()));
    }
#endif
}

void TestNetworkJobs::testDownloadAborted() {
    const LocalTemporaryDirectory temporaryDirectory("testDownloadAborted");
    const SyncPath localDestFilePath = temporaryDirectory.path() / "test_download";

    auto vfs = std::make_shared<MockVfs<VfsOff>>(VfsSetupParams(Log::instance()->getLogger()));
    bool forceStatusCalled = false;
    VfsStatus vfsStatusRes;
    vfs->setMockForceStatus(
            [&forceStatusCalled, &vfsStatusRes]([[maybe_unused]] const SyncPath &path, const VfsStatus &vfsStatus) -> ExitInfo {
                forceStatusCalled = true;
                vfsStatusRes = vfsStatus;
                return ExitCode::Ok;
            });

    std::shared_ptr<DownloadJob> job =
            std::make_shared<DownloadJob>(vfs, _driveDbId, testBigFileRemoteId, localDestFilePath, 0, 0, 0, false);
    JobManager::instance()->queueAsyncJob(job);

    int counter = 0;
    while (!job->isRunning()) {
        Utility::msleep(10);
        CPPUNIT_ASSERT_LESS(500, ++counter); // Wait at most 5sec
    }
    job->abort();

    Utility::msleep(1000); // Wait 1sec
    job.reset();

    CPPUNIT_ASSERT(forceStatusCalled);
    CPPUNIT_ASSERT(!vfsStatusRes.isSyncing);
    CPPUNIT_ASSERT_EQUAL(static_cast<int16_t>(0), vfsStatusRes.progress);
    CPPUNIT_ASSERT(!vfsStatusRes.isHydrated);
    CPPUNIT_ASSERT(!std::filesystem::exists(localDestFilePath));
}

void TestNetworkJobs::testGetAvatar() {
    GetInfoUserJob job(_userDbId);
    ExitCode exitCode = job.runSynchronously();
    CPPUNIT_ASSERT(exitCode == ExitCode::Ok);

    CPPUNIT_ASSERT(job.jsonRes());
    const std::string avatarUrl = job.avatarUrl();

    GetAvatarJob avatarJob(avatarUrl);
    exitCode = avatarJob.runSynchronously();
    CPPUNIT_ASSERT(exitCode == ExitCode::Ok);

    CPPUNIT_ASSERT(avatarJob.avatar());
    CPPUNIT_ASSERT(!avatarJob.avatar().get()->empty());
}

void TestNetworkJobs::testGetDriveList() {
    GetDrivesListJob job(_userDbId);
    job.runSynchronously();
    const ExitCode exitCode = job.runSynchronously();
    CPPUNIT_ASSERT(exitCode == ExitCode::Ok);

    bool found = false;
    Poco::JSON::Array::Ptr data = job.jsonRes()->getArray("data");
    for (size_t i = 0; i < data->size(); i++) {
        Poco::JSON::Object::Ptr obj = data->getObject(static_cast<unsigned int>(i));
        std::string name = obj->get("drive_name");
        found = name == desktopTeamTestDriveName;
        if (found) {
            break;
        }
    }
    CPPUNIT_ASSERT(found);
}

void TestNetworkJobs::testGetFileInfo() {
    {
        GetFileInfoJob job(_driveDbId, testFileRemoteId);
        CPPUNIT_ASSERT_EQUAL(ExitCode::Ok, job.runSynchronously().code());
        CPPUNIT_ASSERT(job.jsonRes());
        CPPUNIT_ASSERT(job.path().empty());
    }

    // The returned path is relative to the remote drive root.
    {
        GetFileInfoJob jobWithPath(_driveDbId, testFileRemoteId);
        jobWithPath.setWithPath(true);
        CPPUNIT_ASSERT_EQUAL(ExitCode::Ok, jobWithPath.runSynchronously().code());

        const auto expectedPath =
                SyncPath("Common documents") / "Test kDrive" / "test_ci" / "test_networkjobs" / "test_download.txt";
        CPPUNIT_ASSERT_EQUAL(expectedPath, jobWithPath.path());
    }

    // The returned path is empty if the job requests info on the remote drive root.
    {
        GetFileInfoJob jobWithPath(_driveDbId, "1"); // The identifier of the remote root drive is always 1.
        CPPUNIT_ASSERT_EQUAL(ExitCode::Ok, jobWithPath.runSynchronously().code());
        jobWithPath.setWithPath(true);
        CPPUNIT_ASSERT(jobWithPath.path().empty());
    }
}

void TestNetworkJobs::testGetFileList() {
    GetFileListJob job(_driveDbId, pictureDirRemoteId);
    const ExitCode exitCode = job.runSynchronously();
    CPPUNIT_ASSERT(exitCode == ExitCode::Ok);

    int counter = 0;
    Poco::JSON::Array::Ptr dataArray = job.jsonRes()->getArray(dataKey);
    for (Poco::JSON::Array::ConstIterator it = dataArray->begin(); it != dataArray->end(); ++it) {
        counter++;
    }
    CPPUNIT_ASSERT(counter == 5);
}

void TestNetworkJobs::testGetFileListWithCursor() {
    InitFileListWithCursorJob job(_driveDbId, pictureDirRemoteId);
    const ExitCode exitCode = job.runSynchronously();
    CPPUNIT_ASSERT(exitCode == ExitCode::Ok);

    int counter = 0;
    std::string cursor;
    Poco::JSON::Object::Ptr dataObj = job.jsonRes()->getObject(dataKey);
    if (dataObj) {
        cursor = dataObj->get(cursorKey).toString();

        Poco::JSON::Array::Ptr filesArray = dataObj->getArray(filesKey);
        if (filesArray) {
            for (auto it = filesArray->begin(); it != filesArray->end(); ++it) {
                counter++;
            }
        }
    }

    CPPUNIT_ASSERT(!cursor.empty());
    CPPUNIT_ASSERT(counter == 5);
}

void TestNetworkJobs::testFullFileListWithCursorCsv() {
    CsvFullFileListWithCursorJob job(_driveDbId, "1", {}, false);
    const ExitCode exitCode = job.runSynchronously();
    CPPUNIT_ASSERT(exitCode == ExitCode::Ok);

    int counter = 0;
    std::string cursor = job.getCursor();
    SnapshotItem item;
    bool error = false;
    bool ignore = false;
    bool eof = false;
    while (job.getItem(item, error, ignore, eof)) {
        if (ignore) {
            continue;
        }

        if (item.parentId() == pictureDirRemoteId) {
            counter++;
        }
    }

    CPPUNIT_ASSERT(!cursor.empty());
    CPPUNIT_ASSERT(counter == 5);
    CPPUNIT_ASSERT(eof);
}

void TestNetworkJobs::testFullFileListWithCursorCsvZip() {
    CsvFullFileListWithCursorJob job(_driveDbId, "1", {}, true);
    const ExitCode exitCode = job.runSynchronously();
    CPPUNIT_ASSERT(exitCode == ExitCode::Ok);

    int counter = 0;
    std::string cursor = job.getCursor();
    SnapshotItem item;
    bool error = false;
    bool ignore = false;
    bool eof = false;
    while (job.getItem(item, error, ignore, eof)) {
        if (ignore) {
            continue;
        }

        if (item.parentId() == pictureDirRemoteId) {
            counter++;
        }
    }

    CPPUNIT_ASSERT(!cursor.empty());
    CPPUNIT_ASSERT(counter == 5);
    CPPUNIT_ASSERT(eof);
}

void TestNetworkJobs::testFullFileListWithCursorCsvBlacklist() {
    CsvFullFileListWithCursorJob job(_driveDbId, "1", {pictureDirRemoteId}, true);
    const ExitCode exitCode = job.runSynchronously();
    CPPUNIT_ASSERT_EQUAL(ExitCode::Ok, exitCode);

    int counter = 0;
    std::string cursor = job.getCursor();
    SnapshotItem item;
    bool error = false;
    bool ignore = false;
    bool eof = false;
    while (job.getItem(item, error, ignore, eof)) {
        if (ignore) {
            continue;
        }

        if (item.parentId() == pictureDirRemoteId) {
            counter++;
        }
    }

    CPPUNIT_ASSERT(!cursor.empty());
    CPPUNIT_ASSERT(counter == 0);
    CPPUNIT_ASSERT(eof);
}

void TestNetworkJobs::testFullFileListWithCursorMissingEof() {
    CsvFullFileListWithCursorJob job(_driveDbId, "1");
    const ExitCode exitCode = job.runSynchronously();
    CPPUNIT_ASSERT_EQUAL(ExitCode::Ok, exitCode);

    int counter = 0;
    const std::string cursor = job.getCursor();
    SnapshotItem item;
    bool error = false;
    bool ignore = false;
    bool eof = false;
    // Call getItem only once to simulate a truncated CSV file
    job.getItem(item, error, ignore, eof);
    if (item.parentId() == pictureDirRemoteId) {
        counter++;
    }

    CPPUNIT_ASSERT(!cursor.empty());
    CPPUNIT_ASSERT_LESS(5, counter);
    CPPUNIT_ASSERT(!eof);
}

void TestNetworkJobs::testGetInfoUser() {
    GetInfoUserJob job(_userDbId);
    const ExitCode exitCode = job.runSynchronously();
    CPPUNIT_ASSERT_EQUAL(ExitCode::Ok, exitCode);

    CPPUNIT_ASSERT_EQUAL(std::string("John Doe"), job.name());
    CPPUNIT_ASSERT_EQUAL(std::string("john.doe@nogafam.ch"), job.email());
    CPPUNIT_ASSERT_EQUAL(false, job.isStaff());
}

void TestNetworkJobs::testGetInfoDrive() {
    GetInfoDriveJob job(_driveDbId);
    const ExitCode exitCode = job.runSynchronously();
    CPPUNIT_ASSERT_EQUAL(ExitCode::Ok, exitCode);

    Poco::JSON::Object::Ptr data = job.jsonRes()->getObject(dataKey);
    CPPUNIT_ASSERT(data->get(nameKey).toString() == "kDrive Desktop Team");
}

void TestNetworkJobs::testThumbnail() {
    GetThumbnailJob job(_driveDbId, picture1RemoteId.c_str(), 50);
    const ExitCode exitCode = job.runSynchronously();
    CPPUNIT_ASSERT_EQUAL(ExitCode::Ok, exitCode);

    CPPUNIT_ASSERT(!job.octetStreamRes().empty());
}

void TestNetworkJobs::testDuplicateRenameMove() {
    const RemoteTemporaryDirectory remoteTmpDir(_driveDbId, _remoteDirId, "testDuplicateRenameMove");

    // Duplicate
    DuplicateJob dupJob(nullptr, _driveDbId, testFileRemoteId, Str("test_duplicate.txt"));
    ExitCode exitCode = dupJob.runSynchronously();
    CPPUNIT_ASSERT_EQUAL(ExitCode::Ok, exitCode);

    NodeId dupFileId;
    if (dupJob.jsonRes()) {
        Poco::JSON::Object::Ptr dataObj = dupJob.jsonRes()->getObject(dataKey);
        if (dataObj) {
            dupFileId = dataObj->get(idKey).toString();
        }
    }

    CPPUNIT_ASSERT(!dupFileId.empty());

    // Move
    MoveJob moveJob(nullptr, _driveDbId, "", dupFileId, remoteTmpDir.id());
    moveJob.setBypassCheck(true);
    exitCode = moveJob.runSynchronously();
    CPPUNIT_ASSERT_EQUAL(ExitCode::Ok, exitCode);

    GetFileListJob fileListJob(_driveDbId, remoteTmpDir.id());
    exitCode = fileListJob.runSynchronously();
    CPPUNIT_ASSERT_EQUAL(ExitCode::Ok, exitCode);

    Poco::JSON::Object::Ptr resObj = fileListJob.jsonRes();
    CPPUNIT_ASSERT(resObj);
    Poco::JSON::Array::Ptr dataArray = resObj->getArray(dataKey);
    CPPUNIT_ASSERT_EQUAL(dupFileId, NodeId(dataArray->getObject(0)->get(idKey).convert<std::string>()));
    CPPUNIT_ASSERT_EQUAL(std::string("test_duplicate.txt"), dataArray->getObject(0)->get(nameKey).convert<std::string>());
}

void TestNetworkJobs::testRename() {
    // Rename
    const SyncName filename = Str("test_rename_") + Str2SyncName(CommonUtility::generateRandomStringAlphaNum()) + Str(".txt");
    RenameJob renamejob(nullptr, _driveDbId, testFileRemoteRenameId, filename);
    renamejob.runSynchronously();

    // Check the name has changed
    GetFileInfoJob fileInfoJob(_driveDbId, testFileRemoteRenameId);
    ExitCode exitCode = fileInfoJob.runSynchronously();
    CPPUNIT_ASSERT(exitCode == ExitCode::Ok);

    Poco::JSON::Object::Ptr dataObj = fileInfoJob.jsonRes()->getObject(dataKey);
    SyncName name;
    if (dataObj) {
        name = Str2SyncName(dataObj->get(nameKey).toString());
    }
    CPPUNIT_ASSERT(name == filename);
}

void TestNetworkJobs::testUpload(const SyncTime creationTimeIn, SyncTime modificationTimeIn, SyncTime &creationTimeOut,
                                 SyncTime &modificationTimeOut) {
    const LocalTemporaryDirectory temporaryDirectory("testUpload");
    const SyncName filename = Str("test_file.txt");
    const SyncPath localFilePath = temporaryDirectory.path() / filename;
    testhelpers::generateOrEditTestFile(localFilePath);

    bool exist = false;
    FileStat fileStat;
    IoHelper::getFileStat(localFilePath, &fileStat, exist);

    const RemoteTemporaryDirectory remoteTmpDir(_driveDbId, _remoteDirId, "testUpload");
    UploadJob job(nullptr, _driveDbId, localFilePath, localFilePath.filename().native(), remoteTmpDir.id(), creationTimeIn,
                  modificationTimeIn);
    ExitCode exitCode = job.runSynchronously();
    CPPUNIT_ASSERT(exitCode == ExitCode::Ok);

    GetFileInfoJob fileInfoJob(_driveDbId, job.nodeId());
    exitCode = fileInfoJob.runSynchronously();
    CPPUNIT_ASSERT(exitCode == ExitCode::Ok);
    CPPUNIT_ASSERT_EQUAL(fileStat.size, job.size());

    Poco::JSON::Object::Ptr dataObj = fileInfoJob.jsonRes()->getObject(dataKey);
    std::string name;
    if (dataObj) {
        (void) JsonParserUtility::extractValue(dataObj, nameKey, name, false);
        (void) JsonParserUtility::extractValue(dataObj, createdAtKey, creationTimeOut, false);
        (void) JsonParserUtility::extractValue(dataObj, lastModifiedAtKey, modificationTimeOut, false);
    }
    CPPUNIT_ASSERT(filename == Str2SyncName(name));
}

void TestNetworkJobs::testUpload() {
    const auto epochNow = std::chrono::system_clock::now().time_since_epoch();
    auto creationTimeIn = std::chrono::duration_cast<std::chrono::seconds>(epochNow);
    auto modificationTimeIn = creationTimeIn;
    SyncTime creationTimeOut = 0;
    SyncTime modificationTimeOut = 0;

    testUpload(creationTimeIn.count(), modificationTimeIn.count(), creationTimeOut, modificationTimeOut);
    CPPUNIT_ASSERT_EQUAL(creationTimeIn.count(), creationTimeOut);
    CPPUNIT_ASSERT_EQUAL(modificationTimeIn.count(), modificationTimeOut);

    // Upload job but local file has a modification far in the future (more than 24h).
    modificationTimeIn += std::chrono::days(10);
    testUpload(creationTimeIn.count(), modificationTimeIn.count(), creationTimeOut, modificationTimeOut);
    CPPUNIT_ASSERT_LESS(modificationTimeIn.count(), modificationTimeOut);
}

void TestNetworkJobs::testUploadAborted() {
    const RemoteTemporaryDirectory remoteTmpDir(_driveDbId, _remoteDirId, "testUploadAborted");
    const LocalTemporaryDirectory temporaryDirectory("testUploadAborted");
    const SyncPath localFilePath = testhelpers::generateBigFile(temporaryDirectory.path(), 97);

    auto vfs = std::make_shared<MockVfs<VfsOff>>(VfsSetupParams(Log::instance()->getLogger()));
    bool forceStatusCalled = false;
    vfs->setMockForceStatus([&forceStatusCalled]([[maybe_unused]] const SyncPath & /*path*/,
                                                 [[maybe_unused]] const VfsStatus & /*vfsStatus*/) -> ExitInfo {
        forceStatusCalled = true;
        return ExitCode::Ok;
    });

    auto job = std::make_shared<UploadJob>(vfs, _driveDbId, localFilePath, localFilePath.filename().native(), remoteTmpDir.id(),
                                           0, 0);
    JobManager::instance()->queueAsyncJob(job);

    int counter = 0;
    while (!job->isRunning()) {
        Utility::msleep(10);
        CPPUNIT_ASSERT_LESS(500, ++counter); // Wait at most 5sec
    }
    job->abort();

    // Wait for job to finish
    while (!JobManager::instance()->isJobFinished(job->jobId())) {
        Utility::msleep(100);
    }

    const auto newNodeId = job->nodeId();
    CPPUNIT_ASSERT(newNodeId.empty());

    job.reset();
    CPPUNIT_ASSERT_MESSAGE("forceStatus should not be called after an aborted UploadSession", !forceStatusCalled);
}

void TestNetworkJobs::testDriveUploadSessionConstructorException() {
    const RemoteTemporaryDirectory remoteTmpDir(_driveDbId, _remoteDirId, "testDriveUploadSessionConstructorException");

    SyncPath localFilePath = testhelpers::localTestDirPath;
    // The constructor of DriveUploadSession will attempt to retrieve the file size of directory.

    CPPUNIT_ASSERT_THROW_MESSAGE("DriveUploadSession() didn't throw as expected",
                                 DriveUploadSession(nullptr, _driveDbId, nullptr, localFilePath,
                                                    localFilePath.filename().native(), remoteTmpDir.id(), 12345, false, 1),
                                 std::runtime_error);
}

void TestNetworkJobs::testDriveUploadSessionSynchronous() {
    // Create a file
    LOGW_DEBUG(Log::instance()->getLogger(), L"$$$$$ testDriveUploadSessionSynchronous Create");

    const RemoteTemporaryDirectory remoteTmpDir(_driveDbId, _remoteDirId, "testDriveUploadSessionSynchronous");
    const LocalTemporaryDirectory localTmpDir("testDriveUploadSessionSynchronous");
    const SyncPath localFilePath = testhelpers::generateBigFile(localTmpDir.path(), 97);

    DriveUploadSession driveUploadSessionJobCreate(nullptr, _driveDbId, nullptr, localFilePath, localFilePath.filename().native(),
                                                   remoteTmpDir.id(), testhelpers::defaultTime, false, 1);
    ExitCode exitCode = driveUploadSessionJobCreate.runSynchronously();
    CPPUNIT_ASSERT_EQUAL(ExitCode::Ok, exitCode);
    CPPUNIT_ASSERT_EQUAL(testhelpers::defaultTime, driveUploadSessionJobCreate.modtime());
    CPPUNIT_ASSERT_EQUAL(static_cast<int64_t>(97 * 1000000), driveUploadSessionJobCreate.size());
    CPPUNIT_ASSERT(!driveUploadSessionJobCreate.nodeId().empty());

    // Update a file
    LOGW_DEBUG(Log::instance()->getLogger(), L"$$$$$ testDriveUploadSessionSynchronous Edit");
<<<<<<< HEAD
=======
    std::ofstream ofs(localFilePath, std::ios::app);
    ofs << "test";
    ofs.close();
    uint64_t fileSizeLocal = 0;
    auto ioError = IoError::Unknown;
    CPPUNIT_ASSERT_MESSAGE(toString(ioError), IoHelper::getFileSize(localFilePath, fileSizeLocal, ioError));
    CPPUNIT_ASSERT_EQUAL(IoError::Success, ioError);

    DriveUploadSession driveUploadSessionJobEdit(nullptr, _driveDbId, nullptr, localFilePath, newNodeId, 0, 0, false, 1);
    exitCode = driveUploadSessionJobEdit.runSynchronously();
    CPPUNIT_ASSERT_EQUAL(ExitCode::Ok, exitCode);
>>>>>>> 2d0e7653

    testhelpers::generateOrEditTestFile(localFilePath);

    bool exist = false;
    FileStat fileStat;
    IoHelper::getFileStat(localFilePath, &fileStat, exist);

    DriveUploadSession driveUploadSessionJobEdit(nullptr, _driveDbId, nullptr, localFilePath,
                                                 driveUploadSessionJobCreate.nodeId(), testhelpers::defaultTime + 1, false, 1);
    exitCode = driveUploadSessionJobEdit.runSynchronously();
    CPPUNIT_ASSERT_EQUAL(ExitCode::Ok, exitCode);
    CPPUNIT_ASSERT_EQUAL(testhelpers::defaultTime + 1, driveUploadSessionJobEdit.modtime());
    CPPUNIT_ASSERT_EQUAL(fileStat.size, driveUploadSessionJobEdit.size());
    CPPUNIT_ASSERT(!driveUploadSessionJobEdit.nodeId().empty());
}

void TestNetworkJobs::testDriveUploadSessionAsynchronous() {
    // Create a file
    LOGW_DEBUG(Log::instance()->getLogger(), L"$$$$$ testDriveUploadSessionAsynchronousCreate");

    const RemoteTemporaryDirectory remoteTmpDir(_driveDbId, _remoteDirId, "testDriveUploadSessionAsynchronous");
    const LocalTemporaryDirectory localTmpDir("testDriveUploadSessionASynchronous");
    const SyncPath localFilePath = testhelpers::generateBigFile(localTmpDir.path(), 97);

    DriveUploadSession driveUploadSessionJobCreate(nullptr, _driveDbId, nullptr, localFilePath, localFilePath.filename().native(),
                                                   remoteTmpDir.id(), testhelpers::defaultTime, false, 3);
    auto exitInfo = driveUploadSessionJobCreate.runSynchronously();
    CPPUNIT_ASSERT_EQUAL(ExitCode::Ok, exitInfo.code());
    CPPUNIT_ASSERT_EQUAL(testhelpers::defaultTime, driveUploadSessionJobCreate.modtime());
    CPPUNIT_ASSERT_EQUAL(static_cast<int64_t>(97 * 1000000), driveUploadSessionJobCreate.size());
    CPPUNIT_ASSERT(!driveUploadSessionJobCreate.nodeId().empty());

    // Edit a file
    testhelpers::generateOrEditTestFile(localFilePath);

    bool exist = false;
    FileStat fileStat;
    IoHelper::getFileStat(localFilePath, &fileStat, exist);

    DriveUploadSession driveUploadSessionJobEdit(nullptr, _driveDbId, nullptr, localFilePath,
                                                 driveUploadSessionJobCreate.nodeId(), testhelpers::defaultTime + 1, false, 3);
    exitInfo = driveUploadSessionJobEdit.runSynchronously();
    CPPUNIT_ASSERT_EQUAL(ExitCode::Ok, exitInfo.code());
    CPPUNIT_ASSERT_EQUAL(testhelpers::defaultTime + 1, driveUploadSessionJobEdit.modtime());
    CPPUNIT_ASSERT_EQUAL(fileStat.size, driveUploadSessionJobEdit.size());
    CPPUNIT_ASSERT(!driveUploadSessionJobEdit.nodeId().empty());
}

void TestNetworkJobs::testDefuncted() { // Create a file
    LOGW_DEBUG(Log::instance()->getLogger(), L"$$$$$ testDefuncted");

    const RemoteTemporaryDirectory remoteTmpDir(_driveDbId, _remoteDirId, "testDefuncted");
    const LocalTemporaryDirectory localTmpDir("testDefuncted");
    const SyncPath localFilePath = testhelpers::generateBigFile(localTmpDir.path(), 97);

    ExitCode exitCode = ExitCode::Unknown;
    NodeId newNodeId;
    const uint64_t initialNbParallelThreads = _nbParallelThreads;
    while (_nbParallelThreads > 0) {
        LOG_DEBUG(Log::instance()->getLogger(), "$$$$$ testDefuncted - " << _nbParallelThreads << " threads");
        DriveUploadSession driveUploadSessionJob(nullptr, _driveDbId, nullptr, localFilePath, localFilePath.filename().native(),
                                                 remoteTmpDir.id(), 12345, false, _nbParallelThreads);
        exitCode = driveUploadSessionJob.runSynchronously();
        if (exitCode == ExitCode::Ok) {
            newNodeId = driveUploadSessionJob.nodeId();
            break;
        } else if (exitCode == ExitCode::NetworkError &&
                   driveUploadSessionJob.exitInfo().cause() == ExitCause::SocketsDefuncted) {
            LOGW_DEBUG(Log::instance()->getLogger(), L"$$$$$ testDefuncted - Sockets defuncted by kernel");
            // Decrease upload session max parallel jobs
            if (_nbParallelThreads > 1) {
                _nbParallelThreads = static_cast<uint64_t>(std::floor(static_cast<double>(_nbParallelThreads) / 2.0));
            } else {
                break;
            }
        } else {
            break;
        }
    }
    _nbParallelThreads = initialNbParallelThreads;
    CPPUNIT_ASSERT_EQUAL(ExitCode::Ok, exitCode);

    GetFileListJob fileListJob(_driveDbId, remoteTmpDir.id());
    exitCode = fileListJob.runSynchronously();
    CPPUNIT_ASSERT_EQUAL(ExitCode::Ok, exitCode);

    Poco::JSON::Object::Ptr resObj = fileListJob.jsonRes();
    CPPUNIT_ASSERT(resObj);
    Poco::JSON::Array::Ptr dataArray = resObj->getArray(dataKey);
    CPPUNIT_ASSERT(dataArray->getObject(0)->get(idKey) == newNodeId);
    CPPUNIT_ASSERT(dataArray->getObject(0)->get(nameKey) == localFilePath.filename().string());
}

void TestNetworkJobs::testDriveUploadSessionSynchronousAborted() {
    LOGW_DEBUG(Log::instance()->getLogger(), L"$$$$$ testDriveUploadSessionSynchronousAborted");

    const RemoteTemporaryDirectory remoteTmpDir(_driveDbId, _remoteDirId, "testDriveUploadSessionSynchronousAborted");
    const LocalTemporaryDirectory temporaryDirectory("testDriveUploadSessionSynchronousAborted");
    const SyncPath localFilePath = testhelpers::generateBigFile(temporaryDirectory.path(), 97);

    LOG_DEBUG(Log::instance()->getLogger(),
              "$$$$$ testDriveUploadSessionSynchronousAborted - " << _nbParallelThreads << " threads");

    auto vfs = std::make_shared<MockVfs<VfsOff>>(VfsSetupParams(Log::instance()->getLogger()));
    bool forceStatusCalled = false;
    vfs->setMockForceStatus(
            [&forceStatusCalled]([[maybe_unused]] const SyncPath &path, [[maybe_unused]] const VfsStatus &vfsStatus) -> ExitInfo {
                forceStatusCalled = true;
                return ExitCode::Ok;
            });

    auto DriveUploadSessionJob = std::make_shared<DriveUploadSession>(
            vfs, _driveDbId, nullptr, localFilePath, localFilePath.filename().native(), remoteTmpDir.id(), 12345, false, 1);
    JobManager::instance()->queueAsyncJob(DriveUploadSessionJob);

    int counter = 0;
    while (!DriveUploadSessionJob->isRunning()) {
        Utility::msleep(10);
        CPPUNIT_ASSERT_LESS(500, ++counter); // Wait at most 5sec
    }
    DriveUploadSessionJob->abort();

    Utility::msleep(1000); // Wait 1sec

    NodeId newNodeId = DriveUploadSessionJob->nodeId();
    CPPUNIT_ASSERT(newNodeId.empty());

    DriveUploadSessionJob.reset(); // Ensure forceStatus is not called after the job is aborted.
    CPPUNIT_ASSERT_MESSAGE("forceStatus should not be called after an aborted UploadSession", !forceStatusCalled);
}

void TestNetworkJobs::testDriveUploadSessionAsynchronousAborted() {
    LOGW_DEBUG(Log::instance()->getLogger(), L"$$$$$ testDriveUploadSessionAsynchronousAborted");

    const RemoteTemporaryDirectory remoteTmpDir(_driveDbId, _remoteDirId, "testDriveUploadSessionAsynchronousAborted");
    const LocalTemporaryDirectory temporaryDirectory("testDriveUploadSessionAsynchronousAborted");
    const SyncPath localFilePath = testhelpers::generateBigFile(temporaryDirectory.path(), 97);

    auto vfs = std::make_shared<MockVfs<VfsOff>>(VfsSetupParams(Log::instance()->getLogger()));
    bool forceStatusCalled = false;
    vfs->setMockForceStatus(
            [&forceStatusCalled]([[maybe_unused]] const SyncPath &path, [[maybe_unused]] const VfsStatus &vfsStatus) -> ExitInfo {
                forceStatusCalled = true;
                return ExitCode::Ok;
            });

    auto driveUploadSessionJob =
            std::make_shared<DriveUploadSession>(vfs, _driveDbId, nullptr, localFilePath, localFilePath.filename().native(),
                                                 remoteTmpDir.id(), 12345, false, _nbParallelThreads);
    JobManager::instance()->queueAsyncJob(driveUploadSessionJob);

    int counter = 0;
    while (static_cast<int>(driveUploadSessionJob->state()) <= static_cast<int>(DriveUploadSession::StateStartUploadSession)) {
        Utility::msleep(10);
        CPPUNIT_ASSERT_LESS(500, ++counter); // Wait at most 5sec
    }

    LOGW_DEBUG(Log::instance()->getLogger(), L"$$$$$ testDriveUploadSessionAsynchronousAborted - Abort");
    driveUploadSessionJob->abort();

    Utility::msleep(1000); // Wait 1sec

    LOGW_DEBUG(Log::instance()->getLogger(), L"$$$$$ testDriveUploadSessionAsynchronousAborted - Check jobs");
    GetFileListJob fileListJob(_driveDbId, remoteTmpDir.id());
    ExitCode exitCode = fileListJob.runSynchronously();
    CPPUNIT_ASSERT(exitCode == ExitCode::Ok);

    Poco::JSON::Object::Ptr resObj = fileListJob.jsonRes();
    CPPUNIT_ASSERT(resObj);
    Poco::JSON::Array::Ptr dataArray = resObj->getArray(dataKey);
    CPPUNIT_ASSERT(dataArray);
    CPPUNIT_ASSERT(dataArray->empty());

    driveUploadSessionJob.reset(); // Ensure forceStatus is not called after the job is aborted.
    CPPUNIT_ASSERT_MESSAGE("forceStatus should not be called after an aborted UploadSession", !forceStatusCalled);
}

void TestNetworkJobs::testGetAppVersionInfo() {
    const auto appUid = "1234567890";
    // Without user IDs
    {
        GetAppVersionJob job(CommonUtility::platform(), appUid);
        job.runSynchronously();
        CPPUNIT_ASSERT(!job.hasHttpError());
        CPPUNIT_ASSERT(job.versionInfo(VersionChannel::Internal).isValid());
        CPPUNIT_ASSERT(job.versionInfo(VersionChannel::Beta).isValid());
        CPPUNIT_ASSERT(job.versionInfo(VersionChannel::Next).isValid());
        CPPUNIT_ASSERT(job.versionInfo(VersionChannel::Prod).isValid());
        CPPUNIT_ASSERT(job.versionInfo(job.prodVersionChannel()).isValid());
    }
    // With 1 user ID
    {
        User user;
        bool found = false;
        ParmsDb::instance()->selectUser(_userDbId, user, found);

        GetAppVersionJob job(CommonUtility::platform(), appUid, {user.userId()});
        job.runSynchronously();
        CPPUNIT_ASSERT(!job.hasHttpError());
        CPPUNIT_ASSERT(job.versionInfo(VersionChannel::Internal).isValid());
        CPPUNIT_ASSERT(job.versionInfo(VersionChannel::Beta).isValid());
        CPPUNIT_ASSERT(job.versionInfo(VersionChannel::Next).isValid());
        CPPUNIT_ASSERT(job.versionInfo(VersionChannel::Prod).isValid());
        CPPUNIT_ASSERT(job.versionInfo(job.prodVersionChannel()).isValid());
    }
    // // With several user IDs
    // TODO : commented out because we need valid user IDs but we have only one available in tests for now
    // {
    //     GetAppVersionJob job(CommonUtility::platform(), appUid, {123, 456, 789});
    //     job.runSynchronously();
    //     CPPUNIT_ASSERT(!job.hasHttpError());
    //     CPPUNIT_ASSERT(job.getVersionInfo(VersionChannel::Internal).isValid());
    //     CPPUNIT_ASSERT(job.getVersionInfo(VersionChannel::Beta).isValid());
    //     CPPUNIT_ASSERT(job.getVersionInfo(VersionChannel::Next).isValid());
    //     CPPUNIT_ASSERT(job.getVersionInfo(VersionChannel::Prod).isValid());
    //     CPPUNIT_ASSERT(job.getProdVersionInfo().isValid());
    // }
}

void TestNetworkJobs::testDirectDownload() {
    const LocalTemporaryDirectory temporaryDirectory("testDirectDownload");
    SyncPath localDestFilePath = temporaryDirectory.path() / "testInstaller.exe";

    DirectDownloadJob job(localDestFilePath,
                          "https://download.storage.infomaniak.com/drive/desktopclient/kDrive-3.6.1.20240604.exe");
    job.runSynchronously();
    CPPUNIT_ASSERT(std::filesystem::exists(localDestFilePath));
    CPPUNIT_ASSERT_EQUAL(119771744, static_cast<int>(std::filesystem::file_size(localDestFilePath)));
}

bool TestNetworkJobs::createTestFiles() {
    _dummyFileName = Str("test_file_") + Str2SyncName(CommonUtility::generateRandomStringAlphaNum(10));

    // Create local test file
    SyncPath dummyLocalFilePath = testhelpers::localTestDirPath / dummyDirName / dummyFileName;
    _dummyLocalFilePath = testhelpers::localTestDirPath / dummyDirName / _dummyFileName;

    CPPUNIT_ASSERT(std::filesystem::copy_file(dummyLocalFilePath, _dummyLocalFilePath));

    // Extract local file ID
    FileStat fileStat;
    IoError ioError = IoError::Success;
    IoHelper::getFileStat(_dummyLocalFilePath, &fileStat, ioError);
    CPPUNIT_ASSERT_EQUAL_MESSAGE(toString(ioError) + "!=" + toString(IoError::Success), IoError::Success, ioError);
    _dummyLocalFileId = std::to_string(fileStat.inode);

    // Create remote test file
    CopyToDirectoryJob job(_driveDbId, testDummyFileRemoteId, testDummyDirRemoteId, _dummyFileName);
    const ExitCode exitCode = job.runSynchronously();
    CPPUNIT_ASSERT(exitCode == ExitCode::Ok);

    // Extract remote file ID
    if (job.jsonRes()) {
        Poco::JSON::Object::Ptr dataObj = job.jsonRes()->getObject(dataKey);
        if (dataObj) {
            _dummyRemoteFileId = dataObj->get(idKey).toString();
        }
    }

    if (_dummyRemoteFileId.empty()) {
        return false;
    }

    return true;
}

} // namespace KDC<|MERGE_RESOLUTION|>--- conflicted
+++ resolved
@@ -466,14 +466,9 @@
         ofs.close();
 
         // Upload file
-<<<<<<< HEAD
         UploadJob uploadJob(nullptr, _driveDbId, local9MoFilePath, Str2SyncName("9Mo.txt"), remoteTmpDir.id(),
-                            testhelpers::defaultTime);
+                            testhelpers::defaultTime, testhelpers::defaultTime);
         (void) uploadJob.runSynchronously();
-=======
-        UploadJob uploadJob(nullptr, _driveDbId, local9MoFilePath, Str2SyncName("9Mo.txt"), remoteTmpDir.id(), 0, 0);
-        uploadJob.runSynchronously();
->>>>>>> 2d0e7653
         CPPUNIT_ASSERT_EQUAL(ExitCode::Ok, uploadJob.exitInfo().code());
 
         CPPUNIT_ASSERT(!smallPartitionPath.empty());
@@ -1123,20 +1118,6 @@
 
     // Update a file
     LOGW_DEBUG(Log::instance()->getLogger(), L"$$$$$ testDriveUploadSessionSynchronous Edit");
-<<<<<<< HEAD
-=======
-    std::ofstream ofs(localFilePath, std::ios::app);
-    ofs << "test";
-    ofs.close();
-    uint64_t fileSizeLocal = 0;
-    auto ioError = IoError::Unknown;
-    CPPUNIT_ASSERT_MESSAGE(toString(ioError), IoHelper::getFileSize(localFilePath, fileSizeLocal, ioError));
-    CPPUNIT_ASSERT_EQUAL(IoError::Success, ioError);
-
-    DriveUploadSession driveUploadSessionJobEdit(nullptr, _driveDbId, nullptr, localFilePath, newNodeId, 0, 0, false, 1);
-    exitCode = driveUploadSessionJobEdit.runSynchronously();
-    CPPUNIT_ASSERT_EQUAL(ExitCode::Ok, exitCode);
->>>>>>> 2d0e7653
 
     testhelpers::generateOrEditTestFile(localFilePath);
 
