/*
 * Infomaniak kDrive - Desktop
 * Copyright (C) 2023-2024 Infomaniak Network SA
 *
 * This program is free software: you can redistribute it and/or modify
 * it under the terms of the GNU General Public License as published by
 * the Free Software Foundation, either version 3 of the License, or
 * (at your option) any later version.
 *
 * This program is distributed in the hope that it will be useful,
 * but WITHOUT ANY WARRANTY; without even the implied warranty of
 * MERCHANTABILITY or FITNESS FOR A PARTICULAR PURPOSE.  See the
 * GNU General Public License for more details.
 *
 * You should have received a copy of the GNU General Public License
 * along with this program.  If not, see <http://www.gnu.org/licenses/>.
 */

#include "testnetworkjobs.h"
#include "jobs/network/copytodirectoryjob.h"
#include "jobs/network/createdirjob.h"
#include "jobs/network/deletejob.h"
#include "jobs/network/downloadjob.h"
#include "jobs/network/duplicatejob.h"
#include "jobs/network/csvfullfilelistwithcursorjob.h"
#include "jobs/network/getavatarjob.h"
#include "jobs/network/getdriveslistjob.h"
#include "jobs/network/getfileinfojob.h"
#include "jobs/network/getfilelistjob.h"
#include "jobs/network/initfilelistwithcursorjob.h"
#include "jobs/network/getinfouserjob.h"
#include "jobs/network/getinfodrivejob.h"
#include "jobs/network/getthumbnailjob.h"
#include "jobs/network/jsonfullfilelistwithcursorjob.h"
#include "jobs/network/movejob.h"
#include "jobs/network/renamejob.h"
#include "jobs/network/upload_session/driveuploadsession.h"
#include "jobs/network/upload_session/loguploadsession.h"
#include "jobs/network/uploadjob.h"
#include "jobs/jobmanager.h"
#include "network/proxy.h"
#include "libcommon/keychainmanager/keychainmanager.h"
#include "libcommonserver/utility/utility.h"
#include "libcommonserver/io/filestat.h"
#include "libcommonserver/io/iohelper.h"
#include "libparms/db/parmsdb.h"
#include "utility/jsonparserutility.h"
#include "requests/parameterscache.h"
#include "test_utility/localtemporarydirectory.h"
#include "test_utility/remotetemporarydirectory.h"
#include <iostream>

using namespace CppUnit;

namespace KDC {

static const NodeId pictureDirRemoteId = "56851";      // test_ci/test_pictures
static const NodeId picture1RemoteId = "97373";        // test_ci/test_pictures/picture-1.jpg
static const NodeId testFileRemoteId = "97370";        // test_ci/test_networkjobs/test_download.txt
static const NodeId testFileRemoteRenameId = "97376";  // test_ci/test_networkjobs/test_rename*.txt
static const NodeId testBigFileRemoteId = "97601";     // test_ci/big_file_dir/big_text_file.txt
static const NodeId testDummyDirRemoteId = "98648";    // test_ci/dummy_dir
static const NodeId testDummyFileRemoteId = "98649";   // test_ci/dummy_dir/picture.jpg

static const std::string desktopTeamTestDriveName = "kDrive Desktop Team";
static const std::string bigFileDirName = "big_file_dir";
static const std::string bigFileName = "big_text_file.txt";
static const std::string dummyDirName = "dummy_dir";
static const std::string dummyFileName = "picture.jpg";

int TestNetworkJobs::_nbParalleleThreads = 10;

void TestNetworkJobs::setUp() {
    LOGW_DEBUG(Log::instance()->getLogger(), L"$$$$$ Set Up");

    const std::string userIdStr = loadEnvVariable("KDRIVE_TEST_CI_USER_ID");
    const std::string accountIdStr = loadEnvVariable("KDRIVE_TEST_CI_ACCOUNT_ID");
    const std::string driveIdStr = loadEnvVariable("KDRIVE_TEST_CI_DRIVE_ID");
    const std::string remoteDirIdStr = loadEnvVariable("KDRIVE_TEST_CI_REMOTE_DIR_ID");
    const std::string apiTokenStr = loadEnvVariable("KDRIVE_TEST_CI_API_TOKEN");

    // Insert api token into keystore
    ApiToken apiToken;
    apiToken.setAccessToken(apiTokenStr);

    const std::string keychainKey("123");
    KeyChainManager::instance(true);
    KeyChainManager::instance()->writeToken(keychainKey, apiToken.reconstructJsonString());

    // Create parmsDb
    bool alreadyExists = false;
    std::filesystem::path parmsDbPath = Db::makeDbName(alreadyExists, true);
    ParmsDb::instance(parmsDbPath, "3.4.0", true, true);
    ParametersCache::instance()->parameters().setExtendedLog(true);

    // Insert user, account & drive
    const int userId(atoi(userIdStr.c_str()));
    User user(1, userId, keychainKey);
    ParmsDb::instance()->insertUser(user);
    _userDbId = user.dbId();

    const int accountId(atoi(accountIdStr.c_str()));
    Account account(1, accountId, user.dbId());
    ParmsDb::instance()->insertAccount(account);

    _driveDbId = 1;
    const int driveId = atoi(driveIdStr.c_str());
    Drive drive(_driveDbId, driveId, account.dbId(), std::string(), 0, std::string());
    ParmsDb::instance()->insertDrive(drive);

    _remoteDirId = remoteDirIdStr;

    // Setup proxy
    Parameters parameters;
    bool found = false;
    if (ParmsDb::instance()->selectParameters(parameters, found) && found) {
        Proxy::instance(parameters.proxyConfig());
    }
}

void TestNetworkJobs::tearDown() {
    LOGW_DEBUG(Log::instance()->getLogger(), L"$$$$$ Tear Down");

    if (!_dummyRemoteFileId.empty()) {
        DeleteJob job(_driveDbId, _dummyRemoteFileId, "", "");
        job.setBypassCheck(true);
<<<<<<< HEAD
        ExitCode exitCode = job.runSynchronously();
        CPPUNIT_ASSERT(exitCode == ExitCode::Ok);
=======
        job.runSynchronously();
>>>>>>> 5fea1566
    }
    if (!_dummyLocalFilePath.empty()) std::filesystem::remove_all(_dummyLocalFilePath);

    ParmsDb::instance()->close();
    ParmsDb::reset();
}

void TestNetworkJobs::testCreateDir() {
    const RemoteTemporaryDirectory remoteTmpDir(_driveDbId, _remoteDirId, "testCreateDir");

    GetFileListJob fileListJob(_driveDbId, _remoteDirId);
<<<<<<< HEAD
    ExitCode exitCode = fileListJob.runSynchronously();
    CPPUNIT_ASSERT(exitCode == ExitCode::Ok);
=======
    const ExitCode exitCode = fileListJob.runSynchronously();
    CPPUNIT_ASSERT(exitCode == ExitCodeOk);
>>>>>>> 5fea1566

    Poco::JSON::Object::Ptr resObj = fileListJob.jsonRes();
    CPPUNIT_ASSERT(resObj);

    bool newDirFound = false;
    for (const auto dataArray = resObj->getArray(dataKey); const auto &item : *dataArray) {
        const auto &dirObj = item.extract<Poco::JSON::Object::Ptr>();

        SyncName name;
        CPPUNIT_ASSERT(JsonParserUtility::extractValue(dirObj, nameKey, name));

        if (remoteTmpDir.name() == name) {
            newDirFound = true;
            break;
        }
    }
    CPPUNIT_ASSERT(newDirFound);
}

void TestNetworkJobs::testCopyToDir() {
    // Create test dir
    const RemoteTemporaryDirectory remoteTmpDir(_driveDbId, _remoteDirId, "testCopyToDir");

    const SyncName filename = Str("testCopyToDir_") + Str2SyncName(CommonUtility::generateRandomStringAlphaNum()) + Str(".txt");
    CopyToDirectoryJob job(_driveDbId, testFileRemoteId, remoteTmpDir.id(), filename);
    ExitCode exitCode = job.runSynchronously();
    CPPUNIT_ASSERT(exitCode == ExitCode::Ok);

    GetFileListJob fileListJob(_driveDbId, remoteTmpDir.id());
    exitCode = fileListJob.runSynchronously();
    CPPUNIT_ASSERT(exitCode == ExitCode::Ok);

    Poco::JSON::Object::Ptr resObj = fileListJob.jsonRes();
    CPPUNIT_ASSERT(resObj);

    bool found = false;
    Poco::JSON::Array::Ptr dataArray = resObj->getArray(dataKey);
    for (const auto &it : *dataArray) {
        Poco::JSON::Object::Ptr dirObj = it.extract<Poco::JSON::Object::Ptr>();
        if (filename == Str2SyncName(dirObj->get(nameKey))) {
            found = true;
            break;
        }
    }
    CPPUNIT_ASSERT(found);
}

void TestNetworkJobs::testDelete() {
    CPPUNIT_ASSERT(createTestFiles());

<<<<<<< HEAD
    DeleteJob job(_driveDbId, _dirId, "", "");  // TODO : this test needs to be fixed, local ID and path are now mandatory
    job.setBypassCheck(true);
    ExitCode exitCode = job.runSynchronously();
    CPPUNIT_ASSERT(exitCode == ExitCode::Ok);
=======
    // Delete file - Empty local id & path provided => canRun == false
    DeleteJob jobEmptyLocalFileId(_driveDbId, _dummyRemoteFileId, "", "");
    CPPUNIT_ASSERT(!jobEmptyLocalFileId.canRun());

    // Delete file - A local file exists with the same path & id => canRun == false
    DeleteJob jobLocalFileExists(_driveDbId, _dummyRemoteFileId, _dummyLocalFileId, _dummyLocalFilePath);
    CPPUNIT_ASSERT(!jobLocalFileExists.canRun());

    // Delete file - A local file exists with the same path but not the same id => canRun == true
    DeleteJob jobLocalFileSynonymExists(_driveDbId, _dummyRemoteFileId, "1234", _dummyLocalFilePath);
    CPPUNIT_ASSERT(jobLocalFileSynonymExists.canRun());
    ExitCode exitCode = jobLocalFileSynonymExists.runSynchronously();
    CPPUNIT_ASSERT(exitCode == ExitCodeOk);
>>>>>>> 5fea1566

    // Check that the file has been deleted
    GetFileListJob fileListJob(_driveDbId, testDummyDirRemoteId);
    exitCode = fileListJob.runSynchronously();
    CPPUNIT_ASSERT(exitCode == ExitCode::Ok);

    Poco::JSON::Object::Ptr resObj = fileListJob.jsonRes();
    CPPUNIT_ASSERT(resObj);

    bool newFileFound = false;
    for (const auto dataArray = resObj->getArray(dataKey); const auto &item : *dataArray) {
        const auto &dirObj = item.extract<Poco::JSON::Object::Ptr>();
        if (_dummyFileName == dirObj->get(nameKey)) {
            newFileFound = true;
            break;
        }
    }
    CPPUNIT_ASSERT(!newFileFound);

    const RemoteTemporaryDirectory remoteTmpDir(_driveDbId, _remoteDirId, "testDelete");
    const LocalTemporaryDirectory localTmpDir("testDelete");

    // Delete directory - Empty local id & path provided => canRun == false
    DeleteJob jobEmptyLocalDirId(_driveDbId, remoteTmpDir.id(), "", "");
    CPPUNIT_ASSERT(!jobEmptyLocalDirId.canRun());

    // Delete directory - A local dir exists with the same path & id => canRun == false
    DeleteJob jobLocalDirExists(_driveDbId, remoteTmpDir.id(), localTmpDir.id(), localTmpDir.path());
    CPPUNIT_ASSERT(!jobLocalDirExists.canRun());

    // Delete directory - A local dir exists with the same path but not the same id => canRun == true
    DeleteJob jobLocalDirSynonymExists(_driveDbId, remoteTmpDir.id(), "1234", localTmpDir.path());
    CPPUNIT_ASSERT(jobLocalDirSynonymExists.canRun());
    exitCode = jobLocalDirSynonymExists.runSynchronously();
    CPPUNIT_ASSERT(exitCode == ExitCodeOk);

    // Check that the dir has been deleted
    GetFileListJob fileListJob2(_driveDbId, _remoteDirId);
    exitCode = fileListJob2.runSynchronously();
    CPPUNIT_ASSERT(exitCode == ExitCodeOk);

    resObj = fileListJob2.jsonRes();
    CPPUNIT_ASSERT(resObj);

    bool newDirFound = false;
    const auto dataArray = resObj->getArray(dataKey);
    for (Poco::JSON::Array::ConstIterator it = dataArray->begin(); it != dataArray->end(); ++it) {
        Poco::JSON::Object::Ptr dirObj = it->extract<Poco::JSON::Object::Ptr>();
        SyncName currentName = dirObj->get(nameKey);
        if (remoteTmpDir.name() == currentName) {
            newDirFound = true;
            break;
        }
    }
    CPPUNIT_ASSERT(!newDirFound);
}

void TestNetworkJobs::testDownload() {
    const LocalTemporaryDirectory temporaryDirectory("testDownload");
    SyncPath localDestFilePath = temporaryDirectory.path() / "test_file.txt";
    DownloadJob job(_driveDbId, testFileRemoteId, localDestFilePath, 0, 0, 0, false);
    ExitCode exitCode = job.runSynchronously();
    CPPUNIT_ASSERT(exitCode == ExitCode::Ok);

    CPPUNIT_ASSERT(std::filesystem::exists(localDestFilePath));

    // Check file content
    std::ifstream ifs(localDestFilePath.string().c_str());
    std::string content((std::istreambuf_iterator<char>(ifs)), (std::istreambuf_iterator<char>()));
    CPPUNIT_ASSERT(content == "test");
}

void TestNetworkJobs::testDownloadAborted() {
    const LocalTemporaryDirectory temporaryDirectory("testDownloadAborted");
    SyncPath localDestFilePath = temporaryDirectory.path() / bigFileName;
    std::shared_ptr<DownloadJob> job =
        std::make_shared<DownloadJob>(_driveDbId, testBigFileRemoteId, localDestFilePath, 0, 0, 0, false);
    JobManager::instance()->queueAsyncJob(job);

    Utility::msleep(1000);  // Wait 1sec

    job->abort();

    Utility::msleep(1000);  // Wait 1sec

    CPPUNIT_ASSERT(!std::filesystem::exists(localDestFilePath));
}

void TestNetworkJobs::testGetAvatar() {
    GetInfoUserJob job(_userDbId);
    ExitCode exitCode = job.runSynchronously();
    CPPUNIT_ASSERT(exitCode == ExitCode::Ok);

    CPPUNIT_ASSERT(job.jsonRes());
    Poco::JSON::Object::Ptr data = job.jsonRes()->getObject(dataKey);
    std::string avatarUrl = data->get(avatarKey);

    GetAvatarJob avatarJob(avatarUrl);
    exitCode = avatarJob.runSynchronously();
    CPPUNIT_ASSERT(exitCode == ExitCode::Ok);

    CPPUNIT_ASSERT(avatarJob.avatar());
    CPPUNIT_ASSERT(!avatarJob.avatar().get()->empty());
}

void TestNetworkJobs::testGetDriveList() {
    GetDrivesListJob job(_userDbId);
    job.runSynchronously();
    ExitCode exitCode = job.runSynchronously();
    CPPUNIT_ASSERT(exitCode == ExitCode::Ok);

    bool found = false;
    Poco::JSON::Array::Ptr data = job.jsonRes()->getArray("data");
    for (size_t i = 0; i < data->size(); i++) {
        Poco::JSON::Object::Ptr obj = data->getObject(static_cast<unsigned int>(i));
        std::string name = obj->get("drive_name");
        found = name == desktopTeamTestDriveName;
        if (found) {
            break;
        }
    }
    CPPUNIT_ASSERT(found);
}

void TestNetworkJobs::testGetFileInfo() {
    GetFileInfoJob job(_driveDbId, testFileRemoteId);
    ExitCode exitCode = job.runSynchronously();
    CPPUNIT_ASSERT(exitCode == ExitCode::Ok);

    // Extract file ID
    Poco::JSON::Object::Ptr resObj = job.jsonRes();
    Poco::JSON::Object::Ptr dataObj = resObj->getObject(dataKey);
    std::string name;
    if (dataObj) {
        name = dataObj->get(nameKey).toString();
    }
    CPPUNIT_ASSERT(name == "test_download.txt");
}

void TestNetworkJobs::testGetFileList() {
    GetFileListJob job(_driveDbId, pictureDirRemoteId);
    ExitCode exitCode = job.runSynchronously();
    CPPUNIT_ASSERT(exitCode == ExitCode::Ok);

    int counter = 0;
    Poco::JSON::Array::Ptr dataArray = job.jsonRes()->getArray(dataKey);
    for (Poco::JSON::Array::ConstIterator it = dataArray->begin(); it != dataArray->end(); ++it) {
        counter++;
    }
    CPPUNIT_ASSERT(counter == 5);
}

void TestNetworkJobs::testGetFileListWithCursor() {
    InitFileListWithCursorJob job(_driveDbId, pictureDirRemoteId);
    ExitCode exitCode = job.runSynchronously();
    CPPUNIT_ASSERT(exitCode == ExitCode::Ok);

    int counter = 0;
    std::string cursor;
    Poco::JSON::Object::Ptr dataObj = job.jsonRes()->getObject(dataKey);
    if (dataObj) {
        cursor = dataObj->get(cursorKey).toString();

        Poco::JSON::Array::Ptr filesArray = dataObj->getArray(filesKey);
        if (filesArray) {
            for (auto it = filesArray->begin(); it != filesArray->end(); ++it) {
                counter++;
            }
        }
    }

    CPPUNIT_ASSERT(!cursor.empty());
    CPPUNIT_ASSERT(counter == 5);
}

void TestNetworkJobs::testFullFileListWithCursorJson() {
    JsonFullFileListWithCursorJob job(_driveDbId, "1", {}, false);
    ExitCode exitCode = job.runSynchronously();
    CPPUNIT_ASSERT(exitCode == ExitCode::Ok);

    int counter = 0;
    std::string cursor;
    Poco::JSON::Object::Ptr dataObj = job.jsonRes()->getObject(dataKey);
    if (dataObj) {
        cursor = dataObj->get(cursorKey).toString();

        Poco::JSON::Array::Ptr filesArray = dataObj->getArray(filesKey);
        if (filesArray) {
            for (auto it = filesArray->begin(); it != filesArray->end(); ++it) {
                Poco::JSON::Object::Ptr obj = it->extract<Poco::JSON::Object::Ptr>();
                if (obj->get(parentIdKey).toString() == pictureDirRemoteId) {
                    counter++;
                }
            }
        }
    }

    CPPUNIT_ASSERT(!cursor.empty());
    CPPUNIT_ASSERT(counter == 5);
}

void TestNetworkJobs::testFullFileListWithCursorJsonZip() {
    JsonFullFileListWithCursorJob job(_driveDbId, "1", {}, true);
    ExitCode exitCode = job.runSynchronously();
    CPPUNIT_ASSERT(exitCode == ExitCode::Ok);

    int counter = 0;
    std::string cursor;
    Poco::JSON::Object::Ptr dataObj = job.jsonRes()->getObject(dataKey);
    if (dataObj) {
        cursor = dataObj->get(cursorKey).toString();

        Poco::JSON::Array::Ptr filesArray = dataObj->getArray(filesKey);
        if (filesArray) {
            for (auto it = filesArray->begin(); it != filesArray->end(); ++it) {
                Poco::JSON::Object::Ptr obj = it->extract<Poco::JSON::Object::Ptr>();
                if (obj->get(parentIdKey).toString() == pictureDirRemoteId) {
                    counter++;
                }
            }
        }
    }

    CPPUNIT_ASSERT(!cursor.empty());
    CPPUNIT_ASSERT(counter == 5);
}

void TestNetworkJobs::testFullFileListWithCursorCsv() {
    CsvFullFileListWithCursorJob job(_driveDbId, "1", {}, false);
    ExitCode exitCode = job.runSynchronously();
    CPPUNIT_ASSERT(exitCode == ExitCode::Ok);

    int counter = 0;
    std::string cursor = job.getCursor();
    SnapshotItem item;
    bool error = false;
    bool ignore = false;
    while (job.getItem(item, error, ignore)) {
        if (ignore) {
            continue;
        }

        if (item.parentId() == pictureDirRemoteId) {
            counter++;
        }
    }

    CPPUNIT_ASSERT(!cursor.empty());
    CPPUNIT_ASSERT(counter == 5);
}

void TestNetworkJobs::testFullFileListWithCursorCsvZip() {
    CsvFullFileListWithCursorJob job(_driveDbId, "1", {}, true);
    ExitCode exitCode = job.runSynchronously();
    CPPUNIT_ASSERT(exitCode == ExitCode::Ok);

    int counter = 0;
    std::string cursor = job.getCursor();
    SnapshotItem item;
    bool error = false;
    bool ignore = false;
    while (job.getItem(item, error, ignore)) {
        if (ignore) {
            continue;
        }

        if (item.parentId() == pictureDirRemoteId) {
            counter++;
        }
    }

    CPPUNIT_ASSERT(!cursor.empty());
    CPPUNIT_ASSERT(counter == 5);
}

void TestNetworkJobs::testFullFileListWithCursorJsonBlacklist() {
    JsonFullFileListWithCursorJob job(_driveDbId, "1", {pictureDirRemoteId}, true);
    ExitCode exitCode = job.runSynchronously();
    CPPUNIT_ASSERT(exitCode == ExitCode::Ok);

    int counter = 0;
    std::string cursor;
    Poco::JSON::Object::Ptr dataObj = job.jsonRes()->getObject(dataKey);
    if (dataObj) {
        cursor = dataObj->get(cursorKey).toString();

        Poco::JSON::Array::Ptr filesArray = dataObj->getArray(filesKey);
        if (filesArray) {
            for (auto it = filesArray->begin(); it != filesArray->end(); ++it) {
                Poco::JSON::Object::Ptr obj = it->extract<Poco::JSON::Object::Ptr>();
                if (obj->get(parentIdKey).toString() == pictureDirRemoteId) {
                    counter++;
                }
            }
        }
    }

    CPPUNIT_ASSERT(!cursor.empty());
    CPPUNIT_ASSERT(counter == 0);
}

void TestNetworkJobs::testFullFileListWithCursorCsvBlacklist() {
    CsvFullFileListWithCursorJob job(_driveDbId, "1", {pictureDirRemoteId}, true);
    ExitCode exitCode = job.runSynchronously();
    CPPUNIT_ASSERT(exitCode == ExitCode::Ok);

    int counter = 0;
    std::string cursor = job.getCursor();
    SnapshotItem item;
    bool error = false;
    bool ignore = false;
    while (job.getItem(item, error, ignore)) {
        if (ignore) {
            continue;
        }

        if (item.parentId() == pictureDirRemoteId) {
            counter++;
        }
    }

    CPPUNIT_ASSERT(!cursor.empty());
    CPPUNIT_ASSERT(counter == 0);
}

void TestNetworkJobs::testGetInfoUser() {
    GetInfoUserJob job(_userDbId);
    ExitCode exitCode = job.runSynchronously();
    CPPUNIT_ASSERT(exitCode == ExitCode::Ok);

    Poco::JSON::Object::Ptr data = job.jsonRes()->getObject(dataKey);
    //    CPPUNIT_ASSERT(data->get(emailKey).toString() == _email);
}

void TestNetworkJobs::testGetInfoDrive() {
    GetInfoDriveJob job(_driveDbId);
    ExitCode exitCode = job.runSynchronously();
    CPPUNIT_ASSERT(exitCode == ExitCode::Ok);

    Poco::JSON::Object::Ptr data = job.jsonRes()->getObject(dataKey);
    CPPUNIT_ASSERT(data->get(nameKey).toString() == "kDrive Desktop Team");
}

void TestNetworkJobs::testThumbnail() {
    GetThumbnailJob job(_driveDbId, picture1RemoteId.c_str(), 50);
    ExitCode exitCode = job.runSynchronously();
    CPPUNIT_ASSERT(exitCode == ExitCode::Ok);

    CPPUNIT_ASSERT(!job.octetStreamRes().empty());
}

void TestNetworkJobs::testDuplicateRenameMove() {
    const RemoteTemporaryDirectory remoteTmpDir(_driveDbId, _remoteDirId, "testDuplicateRenameMove");

    // Duplicate
    DuplicateJob dupJob(_driveDbId, testFileRemoteId, Str("test_duplicate.txt"));
    ExitCode exitCode = dupJob.runSynchronously();
    CPPUNIT_ASSERT(exitCode == ExitCode::Ok);

    NodeId dupFileId;
    if (dupJob.jsonRes()) {
        Poco::JSON::Object::Ptr dataObj = dupJob.jsonRes()->getObject(dataKey);
        if (dataObj) {
            dupFileId = dataObj->get(idKey).toString();
        }
    }

    CPPUNIT_ASSERT(!dupFileId.empty());

    // Move
    MoveJob moveJob(_driveDbId, "", dupFileId, remoteTmpDir.id());
    moveJob.setBypassCheck(true);
    exitCode = moveJob.runSynchronously();
    CPPUNIT_ASSERT(exitCode == ExitCode::Ok);

    GetFileListJob fileListJob(_driveDbId, remoteTmpDir.id());
    exitCode = fileListJob.runSynchronously();
    CPPUNIT_ASSERT(exitCode == ExitCode::Ok);

    Poco::JSON::Object::Ptr resObj = fileListJob.jsonRes();
    CPPUNIT_ASSERT(resObj);
    Poco::JSON::Array::Ptr dataArray = resObj->getArray(dataKey);
    CPPUNIT_ASSERT(dataArray->getObject(0)->get(idKey) == dupFileId);
    CPPUNIT_ASSERT(dataArray->getObject(0)->get(nameKey) == "test_duplicate.txt");
}

void TestNetworkJobs::testRename() {
    // Rename
    const SyncName filename = Str("test_rename_") + Str2SyncName(CommonUtility::generateRandomStringAlphaNum()) + Str(".txt");
    RenameJob renamejob(_driveDbId, testFileRemoteRenameId, filename);
    renamejob.runSynchronously();

    // Check the name has changed
    GetFileInfoJob fileInfoJob(_driveDbId, testFileRemoteRenameId);
    ExitCode exitCode = fileInfoJob.runSynchronously();
    CPPUNIT_ASSERT(exitCode == ExitCode::Ok);

    Poco::JSON::Object::Ptr dataObj = fileInfoJob.jsonRes()->getObject(dataKey);
    SyncName name;
    if (dataObj) {
        name = Str2SyncName(dataObj->get(nameKey).toString());
    }
    CPPUNIT_ASSERT(name == filename);
}

void TestNetworkJobs::testUpload() {
    const RemoteTemporaryDirectory remoteTmpDir(_driveDbId, _remoteDirId, "testUpload");

    SyncPath localFilePath = localTestDirPath / bigFileDirName / bigFileName;

    UploadJob job(_driveDbId, localFilePath, localFilePath.filename().native(), remoteTmpDir.id(), 0);
    ExitCode exitCode = job.runSynchronously();
    CPPUNIT_ASSERT(exitCode == ExitCode::Ok);

    NodeId newNodeId = job.nodeId();

    GetFileInfoJob fileInfoJob(_driveDbId, newNodeId);
    exitCode = fileInfoJob.runSynchronously();
    CPPUNIT_ASSERT(exitCode == ExitCode::Ok);

    Poco::JSON::Object::Ptr dataObj = fileInfoJob.jsonRes()->getObject(dataKey);
    std::string name;
    if (dataObj) {
        name = dataObj->get(nameKey).toString();
    }
    CPPUNIT_ASSERT(name == bigFileName);
}

void TestNetworkJobs::testUploadAborted() {
    const RemoteTemporaryDirectory remoteTmpDir(_driveDbId, _remoteDirId, "testUploadAborted");

    SyncPath localFilePath = localTestDirPath / bigFileDirName / bigFileName;

    const std::shared_ptr<UploadJob> job =
        std::make_shared<UploadJob>(_driveDbId, localFilePath, localFilePath.filename().native(), remoteTmpDir.id(), 0);
    JobManager::instance()->queueAsyncJob(job);

    Utility::msleep(1000);  // Wait 1sec

    job->abort();

    Utility::msleep(1000);  // Wait 1sec

    NodeId newNodeId = job->nodeId();
    CPPUNIT_ASSERT(newNodeId.empty());
}

void TestNetworkJobs::testDriveUploadSessionConstructorException() {
    const RemoteTemporaryDirectory remoteTmpDir(_driveDbId, _remoteDirId, "testDriveUploadSessionConstructorException");

    SyncPath localFilePath =
        localTestDirPath;  // The constructor of DriveUploadSession will attempt to retrieve the file size of directory.

    CPPUNIT_ASSERT_THROW_MESSAGE(
        "DriveUploadSession() didn't throw as expected",
        DriveUploadSession(_driveDbId, nullptr, localFilePath, localFilePath.filename().native(), remoteTmpDir.id(), 12345, false, 1),
        std::runtime_error);
}

void TestNetworkJobs::testDriveUploadSessionSynchronous() {
    LOGW_DEBUG(Log::instance()->getLogger(), L"$$$$$ testDriveUploadSessionSynchronous");

    const RemoteTemporaryDirectory remoteTmpDir(_driveDbId, _remoteDirId, "testDriveUploadSessionSynchronous");

    SyncPath localFilePath = localTestDirPath / bigFileDirName / bigFileName;

<<<<<<< HEAD
    UploadSession uploadSessionJob(_driveDbId, nullptr, localFilePath, localFilePath.filename().native(), _dirId, 12345, false,
                                   1);
    ExitCode exitCode = uploadSessionJob.runSynchronously();
    CPPUNIT_ASSERT(exitCode == ExitCode::Ok);
=======
    DriveUploadSession driveUploadSessionJob(_driveDbId, nullptr, localFilePath, localFilePath.filename().native(), remoteTmpDir.id(),
                                   12345, false, 1);
    ExitCode exitCode = driveUploadSessionJob.runSynchronously();
    CPPUNIT_ASSERT(exitCode == ExitCodeOk);
>>>>>>> 5fea1566

    GetFileListJob fileListJob(_driveDbId, remoteTmpDir.id());
    exitCode = fileListJob.runSynchronously();
    CPPUNIT_ASSERT(exitCode == ExitCode::Ok);

    Poco::JSON::Object::Ptr resObj = fileListJob.jsonRes();
    CPPUNIT_ASSERT(resObj);
    Poco::JSON::Array::Ptr dataArray = resObj->getArray(dataKey);
    CPPUNIT_ASSERT(dataArray->getObject(0)->get(idKey) == driveUploadSessionJob.nodeId());
    CPPUNIT_ASSERT(Utility::s2ws(dataArray->getObject(0)->get(nameKey)) == Path2WStr(localFilePath.filename()));
}

void TestNetworkJobs::testDriveUploadSessionAsynchronous() {
    LOGW_DEBUG(Log::instance()->getLogger(), L"$$$$$ testDriveUploadSessionAsynchronous");

    const RemoteTemporaryDirectory remoteTmpDir(_driveDbId, _remoteDirId, "testDriveUploadSessionAsynchronous");

<<<<<<< HEAD
    SyncPath localFilePath = localTestDirPath / bigFileDirName / bigFileName;

    UploadSession uploadSessionJob(_driveDbId, nullptr, localFilePath, localFilePath.filename().native(), _dirId, 12345, false,
                                   2);
    ExitCode exitCode = uploadSessionJob.runSynchronously();
    CPPUNIT_ASSERT(exitCode == ExitCode::Ok);

    GetFileListJob fileListJob(_driveDbId, _dirId);
    exitCode = fileListJob.runSynchronously();
    CPPUNIT_ASSERT(exitCode == ExitCode::Ok);

    Poco::JSON::Object::Ptr resObj = fileListJob.jsonRes();
    CPPUNIT_ASSERT(resObj);
    Poco::JSON::Array::Ptr dataArray = resObj->getArray(dataKey);
    CPPUNIT_ASSERT(dataArray->getObject(0)->get(idKey) == uploadSessionJob.nodeId());
    CPPUNIT_ASSERT(dataArray->getObject(0)->get(nameKey) == localFilePath.filename().string());
}

void TestNetworkJobs::testUploadSessionAsynchronous5() {
    LOGW_DEBUG(Log::instance()->getLogger(), L"$$$$$ testUploadSessionAsynchronous5");

    CPPUNIT_ASSERT(createTestDir());

    SyncPath localFilePath = localTestDirPath / bigFileDirName / bigFileName;

    UploadSession uploadSessionJob(_driveDbId, nullptr, localFilePath, localFilePath.filename().native(), _dirId, 12345, false,
                                   5);
    ExitCode exitCode = uploadSessionJob.runSynchronously();
    CPPUNIT_ASSERT(exitCode == ExitCode::Ok);
=======
    const SyncPath localFilePath = localTestDirPath / bigFileDirName / bigFileName;

    ExitCode exitCode = ExitCodeUnknown;
    NodeId nodeId;
    while (_nbParalleleThreads > 0) {
        LOGW_DEBUG(Log::instance()->getLogger(), L"$$$$$ testDriveUploadSessionAsynchronous - " << _nbParalleleThreads << " threads");
        DriveUploadSession driveUploadSessionJob(_driveDbId, nullptr, localFilePath, localFilePath.filename().native(), remoteTmpDir.id(),
                                       12345, false, _nbParalleleThreads);
        exitCode = driveUploadSessionJob.runSynchronously();
        if (exitCode == ExitCodeOk) {
            nodeId = driveUploadSessionJob.nodeId();
            break;
        } else if (exitCode == ExitCodeNetworkError && driveUploadSessionJob.exitCause() == ExitCauseSocketsDefuncted) {
            LOGW_DEBUG(Log::instance()->getLogger(), L"$$$$$ testDriveUploadSessionAsynchronous - Sockets defuncted by kernel");
            // Decrease upload session max parallel jobs
            if (_nbParalleleThreads > 1) {
                _nbParalleleThreads = std::floor(_nbParalleleThreads / 2.0);
            } else {
                break;
            }
        } else {
            break;
        }
    }

    CPPUNIT_ASSERT(exitCode == ExitCodeOk);
>>>>>>> 5fea1566

    GetFileListJob fileListJob(_driveDbId, remoteTmpDir.id());
    exitCode = fileListJob.runSynchronously();
    CPPUNIT_ASSERT(exitCode == ExitCode::Ok);

    Poco::JSON::Object::Ptr resObj = fileListJob.jsonRes();
    CPPUNIT_ASSERT(resObj);
    Poco::JSON::Array::Ptr dataArray = resObj->getArray(dataKey);
    CPPUNIT_ASSERT(dataArray->getObject(0)->get(idKey) == nodeId);
    CPPUNIT_ASSERT(dataArray->getObject(0)->get(nameKey) == localFilePath.filename().string());
}

void TestNetworkJobs::testDriveUploadSessionSynchronousAborted() {
    LOGW_DEBUG(Log::instance()->getLogger(), L"$$$$$ testDriveUploadSessionSynchronousAborted");

    const RemoteTemporaryDirectory remoteTmpDir(_driveDbId, _remoteDirId, "testDriveUploadSessionSynchronousAborted");

    SyncPath localFilePath = localTestDirPath / bigFileDirName / bigFileName;

    LOGW_DEBUG(Log::instance()->getLogger(),
               L"$$$$$ testDriveUploadSessionSynchronousAborted - " << _nbParalleleThreads << " threads");
    std::shared_ptr<DriveUploadSession> DriveUploadSessionJob = std::make_shared<DriveUploadSession>(
        _driveDbId, nullptr, localFilePath, localFilePath.filename().native(), remoteTmpDir.id(), 12345, false, 1);
    JobManager::instance()->queueAsyncJob(DriveUploadSessionJob);

    Utility::msleep(1000);  // Wait 1sec

    DriveUploadSessionJob->abort();

    Utility::msleep(1000);  // Wait 1sec

    NodeId newNodeId = DriveUploadSessionJob->nodeId();
    CPPUNIT_ASSERT(newNodeId.empty());
}

void TestNetworkJobs::testDriveUploadSessionAsynchronousAborted() {
    LOGW_DEBUG(Log::instance()->getLogger(), L"$$$$$ testDriveUploadSessionAsynchronousAborted");

    const RemoteTemporaryDirectory remoteTmpDir(_driveDbId, _remoteDirId, "testDriveUploadSessionAsynchronousAborted");

    SyncPath localFilePath = localTestDirPath / bigFileDirName / bigFileName;

    std::shared_ptr<DriveUploadSession> DriveUploadSessionJob =
        std::make_shared<DriveUploadSession>(_driveDbId, nullptr, localFilePath, localFilePath.filename().native(), remoteTmpDir.id(),
                                        12345, false, _nbParalleleThreads);
    JobManager::instance()->queueAsyncJob(DriveUploadSessionJob);

    Utility::msleep(1000);  // Wait 1sec

    LOGW_DEBUG(Log::instance()->getLogger(), L"$$$$$ testDriveUploadSessionAsynchronousAborted - Abort");
    DriveUploadSessionJob->abort();

    Utility::msleep(1000);  // Wait 1sec

    LOGW_DEBUG(Log::instance()->getLogger(), L"$$$$$ testDriveUploadSessionAsynchronousAborted - Check jobs");
    GetFileListJob fileListJob(_driveDbId, remoteTmpDir.id());
    ExitCode exitCode = fileListJob.runSynchronously();
    CPPUNIT_ASSERT(exitCode == ExitCode::Ok);

    Poco::JSON::Object::Ptr resObj = fileListJob.jsonRes();
    CPPUNIT_ASSERT(resObj);
    Poco::JSON::Array::Ptr dataArray = resObj->getArray(dataKey);
    CPPUNIT_ASSERT(dataArray);
    CPPUNIT_ASSERT(dataArray->empty());
}

bool TestNetworkJobs::createTestFiles() {
    _dummyFileName = Str("test_file_") + Str2SyncName(CommonUtility::generateRandomStringAlphaNum(10));

    // Create local test file
    SyncPath dummyLocalFilePath = localTestDirPath / dummyDirName / dummyFileName;
    _dummyLocalFilePath = localTestDirPath / dummyDirName / _dummyFileName;

    CPPUNIT_ASSERT(std::filesystem::copy_file(dummyLocalFilePath, _dummyLocalFilePath));

    // Extract local file ID
    FileStat fileStat;
    IoError ioError = IoErrorSuccess;
    IoHelper::getFileStat(_dummyLocalFilePath, &fileStat, ioError);
    CPPUNIT_ASSERT(ioError == IoErrorSuccess);
    _dummyLocalFileId = std::to_string(fileStat.inode);

    // Create remote test file
    CopyToDirectoryJob job(_driveDbId, testDummyFileRemoteId, testDummyDirRemoteId, _dummyFileName);
    ExitCode exitCode = job.runSynchronously();
    CPPUNIT_ASSERT(exitCode == ExitCode::Ok);

    // Extract remote file ID
    if (job.jsonRes()) {
        Poco::JSON::Object::Ptr dataObj = job.jsonRes()->getObject(dataKey);
        if (dataObj) {
            _dummyRemoteFileId = dataObj->get(idKey).toString();
        }
    }

    if (_dummyRemoteFileId.empty()) {
        return false;
    }

    return true;
}

}  // namespace KDC<|MERGE_RESOLUTION|>--- conflicted
+++ resolved
@@ -124,12 +124,7 @@
     if (!_dummyRemoteFileId.empty()) {
         DeleteJob job(_driveDbId, _dummyRemoteFileId, "", "");
         job.setBypassCheck(true);
-<<<<<<< HEAD
-        ExitCode exitCode = job.runSynchronously();
-        CPPUNIT_ASSERT(exitCode == ExitCode::Ok);
-=======
         job.runSynchronously();
->>>>>>> 5fea1566
     }
     if (!_dummyLocalFilePath.empty()) std::filesystem::remove_all(_dummyLocalFilePath);
 
@@ -141,13 +136,8 @@
     const RemoteTemporaryDirectory remoteTmpDir(_driveDbId, _remoteDirId, "testCreateDir");
 
     GetFileListJob fileListJob(_driveDbId, _remoteDirId);
-<<<<<<< HEAD
-    ExitCode exitCode = fileListJob.runSynchronously();
-    CPPUNIT_ASSERT(exitCode == ExitCode::Ok);
-=======
     const ExitCode exitCode = fileListJob.runSynchronously();
     CPPUNIT_ASSERT(exitCode == ExitCodeOk);
->>>>>>> 5fea1566
 
     Poco::JSON::Object::Ptr resObj = fileListJob.jsonRes();
     CPPUNIT_ASSERT(resObj);
@@ -174,11 +164,11 @@
     const SyncName filename = Str("testCopyToDir_") + Str2SyncName(CommonUtility::generateRandomStringAlphaNum()) + Str(".txt");
     CopyToDirectoryJob job(_driveDbId, testFileRemoteId, remoteTmpDir.id(), filename);
     ExitCode exitCode = job.runSynchronously();
-    CPPUNIT_ASSERT(exitCode == ExitCode::Ok);
+    CPPUNIT_ASSERT(exitCode == ExitCodeOk);
 
     GetFileListJob fileListJob(_driveDbId, remoteTmpDir.id());
     exitCode = fileListJob.runSynchronously();
-    CPPUNIT_ASSERT(exitCode == ExitCode::Ok);
+    CPPUNIT_ASSERT(exitCode == ExitCodeOk);
 
     Poco::JSON::Object::Ptr resObj = fileListJob.jsonRes();
     CPPUNIT_ASSERT(resObj);
@@ -198,12 +188,6 @@
 void TestNetworkJobs::testDelete() {
     CPPUNIT_ASSERT(createTestFiles());
 
-<<<<<<< HEAD
-    DeleteJob job(_driveDbId, _dirId, "", "");  // TODO : this test needs to be fixed, local ID and path are now mandatory
-    job.setBypassCheck(true);
-    ExitCode exitCode = job.runSynchronously();
-    CPPUNIT_ASSERT(exitCode == ExitCode::Ok);
-=======
     // Delete file - Empty local id & path provided => canRun == false
     DeleteJob jobEmptyLocalFileId(_driveDbId, _dummyRemoteFileId, "", "");
     CPPUNIT_ASSERT(!jobEmptyLocalFileId.canRun());
@@ -217,12 +201,11 @@
     CPPUNIT_ASSERT(jobLocalFileSynonymExists.canRun());
     ExitCode exitCode = jobLocalFileSynonymExists.runSynchronously();
     CPPUNIT_ASSERT(exitCode == ExitCodeOk);
->>>>>>> 5fea1566
 
     // Check that the file has been deleted
     GetFileListJob fileListJob(_driveDbId, testDummyDirRemoteId);
     exitCode = fileListJob.runSynchronously();
-    CPPUNIT_ASSERT(exitCode == ExitCode::Ok);
+    CPPUNIT_ASSERT(exitCode == ExitCodeOk);
 
     Poco::JSON::Object::Ptr resObj = fileListJob.jsonRes();
     CPPUNIT_ASSERT(resObj);
@@ -280,7 +263,7 @@
     SyncPath localDestFilePath = temporaryDirectory.path() / "test_file.txt";
     DownloadJob job(_driveDbId, testFileRemoteId, localDestFilePath, 0, 0, 0, false);
     ExitCode exitCode = job.runSynchronously();
-    CPPUNIT_ASSERT(exitCode == ExitCode::Ok);
+    CPPUNIT_ASSERT(exitCode == ExitCodeOk);
 
     CPPUNIT_ASSERT(std::filesystem::exists(localDestFilePath));
 
@@ -309,7 +292,7 @@
 void TestNetworkJobs::testGetAvatar() {
     GetInfoUserJob job(_userDbId);
     ExitCode exitCode = job.runSynchronously();
-    CPPUNIT_ASSERT(exitCode == ExitCode::Ok);
+    CPPUNIT_ASSERT(exitCode == ExitCodeOk);
 
     CPPUNIT_ASSERT(job.jsonRes());
     Poco::JSON::Object::Ptr data = job.jsonRes()->getObject(dataKey);
@@ -317,7 +300,7 @@
 
     GetAvatarJob avatarJob(avatarUrl);
     exitCode = avatarJob.runSynchronously();
-    CPPUNIT_ASSERT(exitCode == ExitCode::Ok);
+    CPPUNIT_ASSERT(exitCode == ExitCodeOk);
 
     CPPUNIT_ASSERT(avatarJob.avatar());
     CPPUNIT_ASSERT(!avatarJob.avatar().get()->empty());
@@ -327,7 +310,7 @@
     GetDrivesListJob job(_userDbId);
     job.runSynchronously();
     ExitCode exitCode = job.runSynchronously();
-    CPPUNIT_ASSERT(exitCode == ExitCode::Ok);
+    CPPUNIT_ASSERT(exitCode == ExitCodeOk);
 
     bool found = false;
     Poco::JSON::Array::Ptr data = job.jsonRes()->getArray("data");
@@ -345,7 +328,7 @@
 void TestNetworkJobs::testGetFileInfo() {
     GetFileInfoJob job(_driveDbId, testFileRemoteId);
     ExitCode exitCode = job.runSynchronously();
-    CPPUNIT_ASSERT(exitCode == ExitCode::Ok);
+    CPPUNIT_ASSERT(exitCode == ExitCodeOk);
 
     // Extract file ID
     Poco::JSON::Object::Ptr resObj = job.jsonRes();
@@ -360,7 +343,7 @@
 void TestNetworkJobs::testGetFileList() {
     GetFileListJob job(_driveDbId, pictureDirRemoteId);
     ExitCode exitCode = job.runSynchronously();
-    CPPUNIT_ASSERT(exitCode == ExitCode::Ok);
+    CPPUNIT_ASSERT(exitCode == ExitCodeOk);
 
     int counter = 0;
     Poco::JSON::Array::Ptr dataArray = job.jsonRes()->getArray(dataKey);
@@ -373,7 +356,7 @@
 void TestNetworkJobs::testGetFileListWithCursor() {
     InitFileListWithCursorJob job(_driveDbId, pictureDirRemoteId);
     ExitCode exitCode = job.runSynchronously();
-    CPPUNIT_ASSERT(exitCode == ExitCode::Ok);
+    CPPUNIT_ASSERT(exitCode == ExitCodeOk);
 
     int counter = 0;
     std::string cursor;
@@ -396,7 +379,7 @@
 void TestNetworkJobs::testFullFileListWithCursorJson() {
     JsonFullFileListWithCursorJob job(_driveDbId, "1", {}, false);
     ExitCode exitCode = job.runSynchronously();
-    CPPUNIT_ASSERT(exitCode == ExitCode::Ok);
+    CPPUNIT_ASSERT(exitCode == ExitCodeOk);
 
     int counter = 0;
     std::string cursor;
@@ -422,7 +405,7 @@
 void TestNetworkJobs::testFullFileListWithCursorJsonZip() {
     JsonFullFileListWithCursorJob job(_driveDbId, "1", {}, true);
     ExitCode exitCode = job.runSynchronously();
-    CPPUNIT_ASSERT(exitCode == ExitCode::Ok);
+    CPPUNIT_ASSERT(exitCode == ExitCodeOk);
 
     int counter = 0;
     std::string cursor;
@@ -448,7 +431,7 @@
 void TestNetworkJobs::testFullFileListWithCursorCsv() {
     CsvFullFileListWithCursorJob job(_driveDbId, "1", {}, false);
     ExitCode exitCode = job.runSynchronously();
-    CPPUNIT_ASSERT(exitCode == ExitCode::Ok);
+    CPPUNIT_ASSERT(exitCode == ExitCodeOk);
 
     int counter = 0;
     std::string cursor = job.getCursor();
@@ -472,7 +455,7 @@
 void TestNetworkJobs::testFullFileListWithCursorCsvZip() {
     CsvFullFileListWithCursorJob job(_driveDbId, "1", {}, true);
     ExitCode exitCode = job.runSynchronously();
-    CPPUNIT_ASSERT(exitCode == ExitCode::Ok);
+    CPPUNIT_ASSERT(exitCode == ExitCodeOk);
 
     int counter = 0;
     std::string cursor = job.getCursor();
@@ -496,7 +479,7 @@
 void TestNetworkJobs::testFullFileListWithCursorJsonBlacklist() {
     JsonFullFileListWithCursorJob job(_driveDbId, "1", {pictureDirRemoteId}, true);
     ExitCode exitCode = job.runSynchronously();
-    CPPUNIT_ASSERT(exitCode == ExitCode::Ok);
+    CPPUNIT_ASSERT(exitCode == ExitCodeOk);
 
     int counter = 0;
     std::string cursor;
@@ -522,7 +505,7 @@
 void TestNetworkJobs::testFullFileListWithCursorCsvBlacklist() {
     CsvFullFileListWithCursorJob job(_driveDbId, "1", {pictureDirRemoteId}, true);
     ExitCode exitCode = job.runSynchronously();
-    CPPUNIT_ASSERT(exitCode == ExitCode::Ok);
+    CPPUNIT_ASSERT(exitCode == ExitCodeOk);
 
     int counter = 0;
     std::string cursor = job.getCursor();
@@ -546,7 +529,7 @@
 void TestNetworkJobs::testGetInfoUser() {
     GetInfoUserJob job(_userDbId);
     ExitCode exitCode = job.runSynchronously();
-    CPPUNIT_ASSERT(exitCode == ExitCode::Ok);
+    CPPUNIT_ASSERT(exitCode == ExitCodeOk);
 
     Poco::JSON::Object::Ptr data = job.jsonRes()->getObject(dataKey);
     //    CPPUNIT_ASSERT(data->get(emailKey).toString() == _email);
@@ -555,7 +538,7 @@
 void TestNetworkJobs::testGetInfoDrive() {
     GetInfoDriveJob job(_driveDbId);
     ExitCode exitCode = job.runSynchronously();
-    CPPUNIT_ASSERT(exitCode == ExitCode::Ok);
+    CPPUNIT_ASSERT(exitCode == ExitCodeOk);
 
     Poco::JSON::Object::Ptr data = job.jsonRes()->getObject(dataKey);
     CPPUNIT_ASSERT(data->get(nameKey).toString() == "kDrive Desktop Team");
@@ -564,7 +547,7 @@
 void TestNetworkJobs::testThumbnail() {
     GetThumbnailJob job(_driveDbId, picture1RemoteId.c_str(), 50);
     ExitCode exitCode = job.runSynchronously();
-    CPPUNIT_ASSERT(exitCode == ExitCode::Ok);
+    CPPUNIT_ASSERT(exitCode == ExitCodeOk);
 
     CPPUNIT_ASSERT(!job.octetStreamRes().empty());
 }
@@ -575,7 +558,7 @@
     // Duplicate
     DuplicateJob dupJob(_driveDbId, testFileRemoteId, Str("test_duplicate.txt"));
     ExitCode exitCode = dupJob.runSynchronously();
-    CPPUNIT_ASSERT(exitCode == ExitCode::Ok);
+    CPPUNIT_ASSERT(exitCode == ExitCodeOk);
 
     NodeId dupFileId;
     if (dupJob.jsonRes()) {
@@ -591,11 +574,11 @@
     MoveJob moveJob(_driveDbId, "", dupFileId, remoteTmpDir.id());
     moveJob.setBypassCheck(true);
     exitCode = moveJob.runSynchronously();
-    CPPUNIT_ASSERT(exitCode == ExitCode::Ok);
+    CPPUNIT_ASSERT(exitCode == ExitCodeOk);
 
     GetFileListJob fileListJob(_driveDbId, remoteTmpDir.id());
     exitCode = fileListJob.runSynchronously();
-    CPPUNIT_ASSERT(exitCode == ExitCode::Ok);
+    CPPUNIT_ASSERT(exitCode == ExitCodeOk);
 
     Poco::JSON::Object::Ptr resObj = fileListJob.jsonRes();
     CPPUNIT_ASSERT(resObj);
@@ -613,7 +596,7 @@
     // Check the name has changed
     GetFileInfoJob fileInfoJob(_driveDbId, testFileRemoteRenameId);
     ExitCode exitCode = fileInfoJob.runSynchronously();
-    CPPUNIT_ASSERT(exitCode == ExitCode::Ok);
+    CPPUNIT_ASSERT(exitCode == ExitCodeOk);
 
     Poco::JSON::Object::Ptr dataObj = fileInfoJob.jsonRes()->getObject(dataKey);
     SyncName name;
@@ -630,13 +613,13 @@
 
     UploadJob job(_driveDbId, localFilePath, localFilePath.filename().native(), remoteTmpDir.id(), 0);
     ExitCode exitCode = job.runSynchronously();
-    CPPUNIT_ASSERT(exitCode == ExitCode::Ok);
+    CPPUNIT_ASSERT(exitCode == ExitCodeOk);
 
     NodeId newNodeId = job.nodeId();
 
     GetFileInfoJob fileInfoJob(_driveDbId, newNodeId);
     exitCode = fileInfoJob.runSynchronously();
-    CPPUNIT_ASSERT(exitCode == ExitCode::Ok);
+    CPPUNIT_ASSERT(exitCode == ExitCodeOk);
 
     Poco::JSON::Object::Ptr dataObj = fileInfoJob.jsonRes()->getObject(dataKey);
     std::string name;
@@ -684,21 +667,14 @@
 
     SyncPath localFilePath = localTestDirPath / bigFileDirName / bigFileName;
 
-<<<<<<< HEAD
-    UploadSession uploadSessionJob(_driveDbId, nullptr, localFilePath, localFilePath.filename().native(), _dirId, 12345, false,
-                                   1);
-    ExitCode exitCode = uploadSessionJob.runSynchronously();
-    CPPUNIT_ASSERT(exitCode == ExitCode::Ok);
-=======
     DriveUploadSession driveUploadSessionJob(_driveDbId, nullptr, localFilePath, localFilePath.filename().native(), remoteTmpDir.id(),
                                    12345, false, 1);
     ExitCode exitCode = driveUploadSessionJob.runSynchronously();
     CPPUNIT_ASSERT(exitCode == ExitCodeOk);
->>>>>>> 5fea1566
 
     GetFileListJob fileListJob(_driveDbId, remoteTmpDir.id());
     exitCode = fileListJob.runSynchronously();
-    CPPUNIT_ASSERT(exitCode == ExitCode::Ok);
+    CPPUNIT_ASSERT(exitCode == ExitCodeOk);
 
     Poco::JSON::Object::Ptr resObj = fileListJob.jsonRes();
     CPPUNIT_ASSERT(resObj);
@@ -712,37 +688,6 @@
 
     const RemoteTemporaryDirectory remoteTmpDir(_driveDbId, _remoteDirId, "testDriveUploadSessionAsynchronous");
 
-<<<<<<< HEAD
-    SyncPath localFilePath = localTestDirPath / bigFileDirName / bigFileName;
-
-    UploadSession uploadSessionJob(_driveDbId, nullptr, localFilePath, localFilePath.filename().native(), _dirId, 12345, false,
-                                   2);
-    ExitCode exitCode = uploadSessionJob.runSynchronously();
-    CPPUNIT_ASSERT(exitCode == ExitCode::Ok);
-
-    GetFileListJob fileListJob(_driveDbId, _dirId);
-    exitCode = fileListJob.runSynchronously();
-    CPPUNIT_ASSERT(exitCode == ExitCode::Ok);
-
-    Poco::JSON::Object::Ptr resObj = fileListJob.jsonRes();
-    CPPUNIT_ASSERT(resObj);
-    Poco::JSON::Array::Ptr dataArray = resObj->getArray(dataKey);
-    CPPUNIT_ASSERT(dataArray->getObject(0)->get(idKey) == uploadSessionJob.nodeId());
-    CPPUNIT_ASSERT(dataArray->getObject(0)->get(nameKey) == localFilePath.filename().string());
-}
-
-void TestNetworkJobs::testUploadSessionAsynchronous5() {
-    LOGW_DEBUG(Log::instance()->getLogger(), L"$$$$$ testUploadSessionAsynchronous5");
-
-    CPPUNIT_ASSERT(createTestDir());
-
-    SyncPath localFilePath = localTestDirPath / bigFileDirName / bigFileName;
-
-    UploadSession uploadSessionJob(_driveDbId, nullptr, localFilePath, localFilePath.filename().native(), _dirId, 12345, false,
-                                   5);
-    ExitCode exitCode = uploadSessionJob.runSynchronously();
-    CPPUNIT_ASSERT(exitCode == ExitCode::Ok);
-=======
     const SyncPath localFilePath = localTestDirPath / bigFileDirName / bigFileName;
 
     ExitCode exitCode = ExitCodeUnknown;
@@ -769,11 +714,10 @@
     }
 
     CPPUNIT_ASSERT(exitCode == ExitCodeOk);
->>>>>>> 5fea1566
 
     GetFileListJob fileListJob(_driveDbId, remoteTmpDir.id());
     exitCode = fileListJob.runSynchronously();
-    CPPUNIT_ASSERT(exitCode == ExitCode::Ok);
+    CPPUNIT_ASSERT(exitCode == ExitCodeOk);
 
     Poco::JSON::Object::Ptr resObj = fileListJob.jsonRes();
     CPPUNIT_ASSERT(resObj);
@@ -827,7 +771,7 @@
     LOGW_DEBUG(Log::instance()->getLogger(), L"$$$$$ testDriveUploadSessionAsynchronousAborted - Check jobs");
     GetFileListJob fileListJob(_driveDbId, remoteTmpDir.id());
     ExitCode exitCode = fileListJob.runSynchronously();
-    CPPUNIT_ASSERT(exitCode == ExitCode::Ok);
+    CPPUNIT_ASSERT(exitCode == ExitCodeOk);
 
     Poco::JSON::Object::Ptr resObj = fileListJob.jsonRes();
     CPPUNIT_ASSERT(resObj);
@@ -855,7 +799,7 @@
     // Create remote test file
     CopyToDirectoryJob job(_driveDbId, testDummyFileRemoteId, testDummyDirRemoteId, _dummyFileName);
     ExitCode exitCode = job.runSynchronously();
-    CPPUNIT_ASSERT(exitCode == ExitCode::Ok);
+    CPPUNIT_ASSERT(exitCode == ExitCodeOk);
 
     // Extract remote file ID
     if (job.jsonRes()) {
