/*
 * Infomaniak kDrive - Desktop
 * Copyright (C) 2023-2024 Infomaniak Network SA
 *
 * This program is free software: you can redistribute it and/or modify
 * it under the terms of the GNU General Public License as published by
 * the Free Software Foundation, either version 3 of the License, or
 * (at your option) any later version.
 *
 * This program is distributed in the hope that it will be useful,
 * but WITHOUT ANY WARRANTY; without even the implied warranty of
 * MERCHANTABILITY or FITNESS FOR A PARTICULAR PURPOSE.  See the
 * GNU General Public License for more details.
 *
 * You should have received a copy of the GNU General Public License
 * along with this program.  If not, see <http://www.gnu.org/licenses/>.
 */

#include "testnetworkjobs.h"

#include "jobs/network/copytodirectoryjob.h"
#include "jobs/network/createdirjob.h"
#include "jobs/network/deletejob.h"
#include "jobs/network/downloadjob.h"
#include "jobs/network/duplicatejob.h"
#include "jobs/network/csvfullfilelistwithcursorjob.h"
#include "jobs/network/getavatarjob.h"
#include "jobs/network/getdriveslistjob.h"
#include "jobs/network/getfileinfojob.h"
#include "jobs/network/getfilelistjob.h"
#include "jobs/network/initfilelistwithcursorjob.h"
#include "jobs/network/getinfouserjob.h"
#include "jobs/network/getinfodrivejob.h"
#include "jobs/network/getthumbnailjob.h"
#include "jobs/network/jsonfullfilelistwithcursorjob.h"
#include "jobs/network/movejob.h"
#include "jobs/network/renamejob.h"
#include "jobs/network/upload_session/uploadsession.h"
#include "jobs/network/uploadjob.h"
#include "jobs/jobmanager.h"
#include "network/proxy.h"
#include "libcommon/keychainmanager/keychainmanager.h"
#include "libcommonserver/utility/utility.h"
#include "libcommonserver/io/filestat.h"
#include "libcommonserver/io/iohelper.h"
#include "libparms/db/parmsdb.h"
#include "utility/jsonparserutility.h"
#include "requests/parameterscache.h"
#include "test_utility/localtemporarydirectory.h"

using namespace CppUnit;

namespace KDC {

static const NodeId pictureDirRemoteId = "56851";       // test_ci/test_pictures
static const NodeId picture1RemoteId = "97373";         // test_ci/test_pictures/picture-1.jpg
static const NodeId testFileRemoteId = "97370";         // test_ci/test_networkjobs/test_download.txt
static const NodeId testFileRemoteRenameId = "97376";   // test_ci/test_networkjobs/test_rename*.txt
static const NodeId testBigFileRemoteId = "97601";      // test_ci/big_file_dir/big_text_file.txt
static const NodeId testDummyDirRemoteId = "98648";     // test_ci/dummy_dir
static const NodeId testDummyFileRemoteId = "98649";    // test_ci/dummy_dir/picture.jpg

static const std::string desktopTeamTestDriveName = "kDrive Desktop Team";
static const std::string bigFileDirName = "big_file_dir";
static const std::string bigFileName = "big_text_file.txt";
static const std::string dummyDirName = "dummy_dir";
static const std::string dummyFileName = "picture.jpg";

int TestNetworkJobs::_nbParalleleThreads = 10;

void TestNetworkJobs::setUp() {
    LOGW_DEBUG(Log::instance()->getLogger(), L"$$$$$ Set Up");

    const std::string userIdStr = loadEnvVariable("KDRIVE_TEST_CI_USER_ID");
    const std::string accountIdStr = loadEnvVariable("KDRIVE_TEST_CI_ACCOUNT_ID");
    const std::string driveIdStr = loadEnvVariable("KDRIVE_TEST_CI_DRIVE_ID");
    const std::string remoteDirIdStr = loadEnvVariable("KDRIVE_TEST_CI_REMOTE_DIR_ID");
    const std::string apiTokenStr = loadEnvVariable("KDRIVE_TEST_CI_API_TOKEN");

    // Insert api token into keystore
    ApiToken apiToken;
    apiToken.setAccessToken(apiTokenStr);

    const std::string keychainKey("123");
    KeyChainManager::instance(true);
    KeyChainManager::instance()->writeToken(keychainKey, apiToken.reconstructJsonString());

    // Create parmsDb
    bool alreadyExists = false;
    std::filesystem::path parmsDbPath = Db::makeDbName(alreadyExists, true);
    ParmsDb::instance(parmsDbPath, "3.4.0", true, true);
    ParametersCache::instance()->parameters().setExtendedLog(true);

    // Insert user, account & drive
    const int userId(atoi(userIdStr.c_str()));
    User user(1, userId, keychainKey);
    ParmsDb::instance()->insertUser(user);
    _userDbId = user.dbId();

    const int accountId(atoi(accountIdStr.c_str()));
    Account account(1, accountId, user.dbId());
    ParmsDb::instance()->insertAccount(account);

    _driveDbId = 1;
    const int driveId = atoi(driveIdStr.c_str());
    Drive drive(_driveDbId, driveId, account.dbId(), std::string(), 0, std::string());
    ParmsDb::instance()->insertDrive(drive);

    _remoteDirId = remoteDirIdStr;

    // Setup proxy
    Parameters parameters;
    bool found = false;
    if (ParmsDb::instance()->selectParameters(parameters, found) && found) {
        Proxy::instance(parameters.proxyConfig());
    }
}

void TestNetworkJobs::tearDown() {
    LOGW_DEBUG(Log::instance()->getLogger(), L"$$$$$ Tear Down");

<<<<<<< HEAD
    if (_deleteTestDir) {
        DeleteJob job(_driveDbId, _dirId, "", "");
        job.setBypassCheck(true);
=======
    ParmsDb::instance()->close();

    if (_deleteDummyFile) {
        DeleteJob job(_driveDbId, _dummyRemoteFileId, "1234", _dummyLocalFilePath);
        ExitCode exitCode = job.runSynchronously();
        CPPUNIT_ASSERT(exitCode == ExitCodeOk);
    }

    if (_deleteDummyDir) {
        DeleteJob job(_driveDbId, _dummyRemoteDirId, "1234", _dummyLocalDirPath);
>>>>>>> 571eb785
        ExitCode exitCode = job.runSynchronously();
        CPPUNIT_ASSERT(exitCode == ExitCodeOk);
    }

    ParmsDb::instance()->close();
    ParmsDb::reset();
}

void TestNetworkJobs::testCreateDir() {
    CPPUNIT_ASSERT(createTestDir());

    GetFileListJob fileListJob(_driveDbId, _remoteDirId);
    ExitCode exitCode = fileListJob.runSynchronously();
    CPPUNIT_ASSERT(exitCode == ExitCodeOk);

    Poco::JSON::Object::Ptr resObj = fileListJob.jsonRes();
    CPPUNIT_ASSERT(resObj);

    bool newDirFound = false;
    Poco::JSON::Array::Ptr dataArray = resObj->getArray(dataKey);
    for (auto it = dataArray->begin(); it != dataArray->end(); ++it) {
        Poco::JSON::Object::Ptr dirObj = it->extract<Poco::JSON::Object::Ptr>();

        SyncName name;
        CPPUNIT_ASSERT(JsonParserUtility::extractValue(dirObj, nameKey, name));

        if (_dummyDirName == name) {
            newDirFound = true;
            break;
        }
    }
    CPPUNIT_ASSERT(newDirFound);
}

void TestNetworkJobs::testCopyToDir() {
    // Create test dir
    CPPUNIT_ASSERT(createTestDir());

    SyncName filename = Str("testCopyToDir_") + Str2SyncName(CommonUtility::generateRandomStringAlphaNum()) + Str(".txt");
    CopyToDirectoryJob job(_driveDbId, testFileRemoteId, _dummyRemoteDirId, filename);
    ExitCode exitCode = job.runSynchronously();
    CPPUNIT_ASSERT(exitCode == ExitCodeOk);

    GetFileListJob fileListJob(_driveDbId, _dummyRemoteDirId);
    exitCode = fileListJob.runSynchronously();
    CPPUNIT_ASSERT(exitCode == ExitCodeOk);

    Poco::JSON::Object::Ptr resObj = fileListJob.jsonRes();
    CPPUNIT_ASSERT(resObj);

    bool found = false;
    Poco::JSON::Array::Ptr dataArray = resObj->getArray(dataKey);
    for (const auto &it : *dataArray) {
        Poco::JSON::Object::Ptr dirObj = it.extract<Poco::JSON::Object::Ptr>();
        if (filename == Str2SyncName(dirObj->get(nameKey))) {
            found = true;
            break;
        }
    }
    CPPUNIT_ASSERT(found);
}

void TestNetworkJobs::testDelete() {
    CPPUNIT_ASSERT(createTestFiles());

    // Delete file - Empty local id & path provided => canRun == false
    DeleteJob jobEmptyLocalFileId(_driveDbId, _dummyRemoteFileId, "", "");
    CPPUNIT_ASSERT(!jobEmptyLocalFileId.canRun());

    // Delete file - A local file exists with the same path & id => canRun == false
    DeleteJob jobLocalFileExists(_driveDbId, _dummyRemoteFileId, _dummyLocalFileId, _dummyLocalFilePath);
    CPPUNIT_ASSERT(!jobLocalFileExists.canRun());

    // Delete file - A local file exists with the same path but not the same id => canRun == true
    DeleteJob jobLocalFileSynonymExists(_driveDbId, _dummyRemoteFileId, "1234", _dummyLocalFilePath);
    CPPUNIT_ASSERT(jobLocalFileSynonymExists.canRun());
    ExitCode exitCode = jobLocalFileSynonymExists.runSynchronously();
    CPPUNIT_ASSERT(exitCode == ExitCodeOk);

    // Check that the file has been deleted
    GetFileListJob fileListJob(_driveDbId, testDummyDirRemoteId);
    exitCode = fileListJob.runSynchronously();
    CPPUNIT_ASSERT(exitCode == ExitCodeOk);

    Poco::JSON::Object::Ptr resObj = fileListJob.jsonRes();
    CPPUNIT_ASSERT(resObj);

    bool newFileFound = false;
    Poco::JSON::Array::Ptr dataArray = resObj->getArray(dataKey);
    for (Poco::JSON::Array::ConstIterator it = dataArray->begin(); it != dataArray->end(); ++it) {
        Poco::JSON::Object::Ptr dirObj = it->extract<Poco::JSON::Object::Ptr>();
        SyncName currentName = dirObj->get(nameKey);
        if (_dummyFileName == currentName) {
            newFileFound = true;
            break;
        }
    }
    CPPUNIT_ASSERT(!newFileFound);

    _deleteDummyFile = false;

    CPPUNIT_ASSERT(createTestDir());

    // Delete directory - Empty local id & path provided => canRun == false
    DeleteJob jobEmptyLocalDirId(_driveDbId, _dummyRemoteDirId, "", "");
    CPPUNIT_ASSERT(!jobEmptyLocalDirId.canRun());

    // Delete directory - A local dir exists with the same path & id => canRun == false
    DeleteJob jobLocalDirExists(_driveDbId, _dummyRemoteDirId, _dummyLocalDirId, _dummyLocalDirPath);
    CPPUNIT_ASSERT(!jobLocalDirExists.canRun());

    // Delete directory - A local dir exists with the same path but not the same id => canRun == true
    DeleteJob jobLocalDirSynonymExists(_driveDbId, _dummyRemoteDirId, "1234", _dummyLocalDirPath);
    CPPUNIT_ASSERT(jobLocalDirSynonymExists.canRun());
    exitCode = jobLocalDirSynonymExists.runSynchronously();
    CPPUNIT_ASSERT(exitCode == ExitCodeOk);

    // Check that the dir has been deleted
    GetFileListJob fileListJob2(_driveDbId, _remoteDirId);
    exitCode = fileListJob2.runSynchronously();
    CPPUNIT_ASSERT(exitCode == ExitCodeOk);

    resObj = fileListJob2.jsonRes();
    CPPUNIT_ASSERT(resObj);

    bool newDirFound = false;
    dataArray = resObj->getArray(dataKey);
    for (Poco::JSON::Array::ConstIterator it = dataArray->begin(); it != dataArray->end(); ++it) {
        Poco::JSON::Object::Ptr dirObj = it->extract<Poco::JSON::Object::Ptr>();
        SyncName currentName = dirObj->get(nameKey);
        if (_dummyDirName == currentName) {
            newDirFound = true;
            break;
        }
    }
    CPPUNIT_ASSERT(!newDirFound);

    _deleteDummyDir = false;
}

void TestNetworkJobs::testDownload() {
    const LocalTemporaryDirectory temporaryDirectory("testDownload");
    SyncPath localDestFilePath = temporaryDirectory.path / "test_file.txt";
    DownloadJob job(_driveDbId, testFileRemoteId, localDestFilePath, 0, 0, 0, false);
    ExitCode exitCode = job.runSynchronously();
    CPPUNIT_ASSERT(exitCode == ExitCodeOk);

    CPPUNIT_ASSERT(std::filesystem::exists(localDestFilePath));

    // Check file content
    std::ifstream ifs(localDestFilePath.string().c_str());
    std::string content((std::istreambuf_iterator<char>(ifs)), (std::istreambuf_iterator<char>()));
    CPPUNIT_ASSERT(content == "test");
}

void TestNetworkJobs::testDownloadAborted() {
    const LocalTemporaryDirectory temporaryDirectory("testDownloadAborted");
    SyncPath localDestFilePath = temporaryDirectory.path / bigFileName;
    std::shared_ptr<DownloadJob> job =
        std::make_shared<DownloadJob>(_driveDbId, testBigFileRemoteId, localDestFilePath, 0, 0, 0, false);
    JobManager::instance()->queueAsyncJob(job);

    Utility::msleep(1000);  // Wait 1sec

    job->abort();

    Utility::msleep(1000);  // Wait 1sec

    CPPUNIT_ASSERT(!std::filesystem::exists(localDestFilePath));
}

void TestNetworkJobs::testGetAvatar() {
    GetInfoUserJob job(_userDbId);
    ExitCode exitCode = job.runSynchronously();
    CPPUNIT_ASSERT(exitCode == ExitCodeOk);

    CPPUNIT_ASSERT(job.jsonRes());
    Poco::JSON::Object::Ptr data = job.jsonRes()->getObject(dataKey);
    std::string avatarUrl = data->get(avatarKey);

    GetAvatarJob avatarJob(avatarUrl);
    exitCode = avatarJob.runSynchronously();
    CPPUNIT_ASSERT(exitCode == ExitCodeOk);

    CPPUNIT_ASSERT(avatarJob.avatar());
    CPPUNIT_ASSERT(!avatarJob.avatar().get()->empty());
}

void TestNetworkJobs::testGetDriveList() {
    GetDrivesListJob job(_userDbId);
    job.runSynchronously();
    ExitCode exitCode = job.runSynchronously();
    CPPUNIT_ASSERT(exitCode == ExitCodeOk);

    bool found = false;
    Poco::JSON::Array::Ptr data = job.jsonRes()->getArray("data");
    for (size_t i = 0; i < data->size(); i++) {
        Poco::JSON::Object::Ptr obj = data->getObject(static_cast<unsigned int>(i));
        std::string name = obj->get("drive_name");
        found = name == desktopTeamTestDriveName;
        if (found) {
            break;
        }
    }
    CPPUNIT_ASSERT(found);
}

void TestNetworkJobs::testGetFileInfo() {
    GetFileInfoJob job(_driveDbId, testFileRemoteId);
    ExitCode exitCode = job.runSynchronously();
    CPPUNIT_ASSERT(exitCode == ExitCodeOk);

    // Extract file ID
    Poco::JSON::Object::Ptr resObj = job.jsonRes();
    Poco::JSON::Object::Ptr dataObj = resObj->getObject(dataKey);
    std::string name;
    if (dataObj) {
        name = dataObj->get(nameKey).toString();
    }
    CPPUNIT_ASSERT(name == "test_download.txt");
}

void TestNetworkJobs::testGetFileList() {
    GetFileListJob job(_driveDbId, pictureDirRemoteId);
    ExitCode exitCode = job.runSynchronously();
    CPPUNIT_ASSERT(exitCode == ExitCodeOk);

    int counter = 0;
    Poco::JSON::Array::Ptr dataArray = job.jsonRes()->getArray(dataKey);
    for (Poco::JSON::Array::ConstIterator it = dataArray->begin(); it != dataArray->end(); ++it) {
        counter++;
    }
    CPPUNIT_ASSERT(counter == 5);
}

void TestNetworkJobs::testGetFileListWithCursor() {
    InitFileListWithCursorJob job(_driveDbId, pictureDirRemoteId);
    ExitCode exitCode = job.runSynchronously();
    CPPUNIT_ASSERT(exitCode == ExitCodeOk);

    int counter = 0;
    std::string cursor;
    Poco::JSON::Object::Ptr dataObj = job.jsonRes()->getObject(dataKey);
    if (dataObj) {
        cursor = dataObj->get(cursorKey).toString();

        Poco::JSON::Array::Ptr filesArray = dataObj->getArray(filesKey);
        if (filesArray) {
            for (auto it = filesArray->begin(); it != filesArray->end(); ++it) {
                counter++;
            }
        }
    }

    CPPUNIT_ASSERT(!cursor.empty());
    CPPUNIT_ASSERT(counter == 5);
}

void TestNetworkJobs::testFullFileListWithCursorJson() {
    JsonFullFileListWithCursorJob job(_driveDbId, "1", {}, false);
    ExitCode exitCode = job.runSynchronously();
    CPPUNIT_ASSERT(exitCode == ExitCodeOk);

    int counter = 0;
    std::string cursor;
    Poco::JSON::Object::Ptr dataObj = job.jsonRes()->getObject(dataKey);
    if (dataObj) {
        cursor = dataObj->get(cursorKey).toString();

        Poco::JSON::Array::Ptr filesArray = dataObj->getArray(filesKey);
        if (filesArray) {
            for (auto it = filesArray->begin(); it != filesArray->end(); ++it) {
                Poco::JSON::Object::Ptr obj = it->extract<Poco::JSON::Object::Ptr>();
                if (obj->get(parentIdKey).toString() == pictureDirRemoteId) {
                    counter++;
                }
            }
        }
    }

    CPPUNIT_ASSERT(!cursor.empty());
    CPPUNIT_ASSERT(counter == 5);
}

void TestNetworkJobs::testFullFileListWithCursorJsonZip() {
    JsonFullFileListWithCursorJob job(_driveDbId, "1", {}, true);
    ExitCode exitCode = job.runSynchronously();
    CPPUNIT_ASSERT(exitCode == ExitCodeOk);

    int counter = 0;
    std::string cursor;
    Poco::JSON::Object::Ptr dataObj = job.jsonRes()->getObject(dataKey);
    if (dataObj) {
        cursor = dataObj->get(cursorKey).toString();

        Poco::JSON::Array::Ptr filesArray = dataObj->getArray(filesKey);
        if (filesArray) {
            for (auto it = filesArray->begin(); it != filesArray->end(); ++it) {
                Poco::JSON::Object::Ptr obj = it->extract<Poco::JSON::Object::Ptr>();
                if (obj->get(parentIdKey).toString() == pictureDirRemoteId) {
                    counter++;
                }
            }
        }
    }

    CPPUNIT_ASSERT(!cursor.empty());
    CPPUNIT_ASSERT(counter == 5);
}

void TestNetworkJobs::testFullFileListWithCursorCsv() {
    CsvFullFileListWithCursorJob job(_driveDbId, "1", {}, false);
    ExitCode exitCode = job.runSynchronously();
    CPPUNIT_ASSERT(exitCode == ExitCodeOk);

    int counter = 0;
    std::string cursor = job.getCursor();
    SnapshotItem item;
    bool error = false;
    bool ignore = false;
    while (job.getItem(item, error, ignore)) {
        if (ignore) {
            continue;
        }

        if (item.parentId() == pictureDirRemoteId) {
            counter++;
        }
    }

    CPPUNIT_ASSERT(!cursor.empty());
    CPPUNIT_ASSERT(counter == 5);
}

void TestNetworkJobs::testFullFileListWithCursorCsvZip() {
    CsvFullFileListWithCursorJob job(_driveDbId, "1", {}, true);
    ExitCode exitCode = job.runSynchronously();
    CPPUNIT_ASSERT(exitCode == ExitCodeOk);

    int counter = 0;
    std::string cursor = job.getCursor();
    SnapshotItem item;
    bool error = false;
    bool ignore = false;
    while (job.getItem(item, error, ignore)) {
        if (ignore) {
            continue;
        }

        if (item.parentId() == pictureDirRemoteId) {
            counter++;
        }
    }

    CPPUNIT_ASSERT(!cursor.empty());
    CPPUNIT_ASSERT(counter == 5);
}

void TestNetworkJobs::testFullFileListWithCursorJsonBlacklist() {
    JsonFullFileListWithCursorJob job(_driveDbId, "1", {pictureDirRemoteId}, true);
    ExitCode exitCode = job.runSynchronously();
    CPPUNIT_ASSERT(exitCode == ExitCodeOk);

    int counter = 0;
    std::string cursor;
    Poco::JSON::Object::Ptr dataObj = job.jsonRes()->getObject(dataKey);
    if (dataObj) {
        cursor = dataObj->get(cursorKey).toString();

        Poco::JSON::Array::Ptr filesArray = dataObj->getArray(filesKey);
        if (filesArray) {
            for (auto it = filesArray->begin(); it != filesArray->end(); ++it) {
                Poco::JSON::Object::Ptr obj = it->extract<Poco::JSON::Object::Ptr>();
                if (obj->get(parentIdKey).toString() == pictureDirRemoteId) {
                    counter++;
                }
            }
        }
    }

    CPPUNIT_ASSERT(!cursor.empty());
    CPPUNIT_ASSERT(counter == 0);
}

void TestNetworkJobs::testFullFileListWithCursorCsvBlacklist() {
    CsvFullFileListWithCursorJob job(_driveDbId, "1", {pictureDirRemoteId}, true);
    ExitCode exitCode = job.runSynchronously();
    CPPUNIT_ASSERT(exitCode == ExitCodeOk);

    int counter = 0;
    std::string cursor = job.getCursor();
    SnapshotItem item;
    bool error = false;
    bool ignore = false;
    while (job.getItem(item, error, ignore)) {
        if (ignore) {
            continue;
        }

        if (item.parentId() == pictureDirRemoteId) {
            counter++;
        }
    }

    CPPUNIT_ASSERT(!cursor.empty());
    CPPUNIT_ASSERT(counter == 0);
}

void TestNetworkJobs::testGetInfoUser() {
    GetInfoUserJob job(_userDbId);
    ExitCode exitCode = job.runSynchronously();
    CPPUNIT_ASSERT(exitCode == ExitCodeOk);

    Poco::JSON::Object::Ptr data = job.jsonRes()->getObject(dataKey);
    //    CPPUNIT_ASSERT(data->get(emailKey).toString() == _email);
}

void TestNetworkJobs::testGetInfoDrive() {
    GetInfoDriveJob job(_driveDbId);
    ExitCode exitCode = job.runSynchronously();
    CPPUNIT_ASSERT(exitCode == ExitCodeOk);

    Poco::JSON::Object::Ptr data = job.jsonRes()->getObject(dataKey);
    CPPUNIT_ASSERT(data->get(nameKey).toString() == "kDrive Desktop Team");
}

void TestNetworkJobs::testThumbnail() {
    GetThumbnailJob job(_driveDbId, picture1RemoteId.c_str(), 50);
    ExitCode exitCode = job.runSynchronously();
    CPPUNIT_ASSERT(exitCode == ExitCodeOk);

    CPPUNIT_ASSERT(!job.octetStreamRes().empty());
}

void TestNetworkJobs::testDuplicateRenameMove() {
    CPPUNIT_ASSERT(createTestDir());

    // Duplicate
    DuplicateJob dupJob(_driveDbId, testFileRemoteId, Str("test_duplicate.txt"));
    ExitCode exitCode = dupJob.runSynchronously();
    CPPUNIT_ASSERT(exitCode == ExitCodeOk);

    NodeId dupFileId;
    if (dupJob.jsonRes()) {
        Poco::JSON::Object::Ptr dataObj = dupJob.jsonRes()->getObject(dataKey);
        if (dataObj) {
            dupFileId = dataObj->get(idKey).toString();
        }
    }

    CPPUNIT_ASSERT(!dupFileId.empty());

    // Move
    MoveJob moveJob(_driveDbId, "", dupFileId, _dummyRemoteDirId);
    moveJob.setBypassCheck(true);
    exitCode = moveJob.runSynchronously();
    CPPUNIT_ASSERT(exitCode == ExitCodeOk);

    GetFileListJob fileListJob(_driveDbId, _dummyRemoteDirId);
    exitCode = fileListJob.runSynchronously();
    CPPUNIT_ASSERT(exitCode == ExitCodeOk);

    Poco::JSON::Object::Ptr resObj = fileListJob.jsonRes();
    CPPUNIT_ASSERT(resObj);
    Poco::JSON::Array::Ptr dataArray = resObj->getArray(dataKey);
    CPPUNIT_ASSERT(dataArray->getObject(0)->get(idKey) == dupFileId);
    CPPUNIT_ASSERT(dataArray->getObject(0)->get(nameKey) == "test_duplicate.txt");
}

void TestNetworkJobs::testRename() {
    // Rename
    SyncName filename = Str("test_rename_") + Str2SyncName(CommonUtility::generateRandomStringAlphaNum()) + Str(".txt");
    RenameJob renamejob(_driveDbId, testFileRemoteRenameId, filename);
    renamejob.runSynchronously();

    // Check the name has changed
    GetFileInfoJob fileInfoJob(_driveDbId, testFileRemoteRenameId);
    ExitCode exitCode = fileInfoJob.runSynchronously();
    CPPUNIT_ASSERT(exitCode == ExitCodeOk);

    Poco::JSON::Object::Ptr dataObj = fileInfoJob.jsonRes()->getObject(dataKey);
    SyncName name;
    if (dataObj) {
        name = Str2SyncName(dataObj->get(nameKey).toString());
    }
    CPPUNIT_ASSERT(name == filename);
}

void TestNetworkJobs::testUpload() {
    CPPUNIT_ASSERT(createTestDir());

    SyncPath localFilePath = localTestDirPath / bigFileDirName / bigFileName;

    UploadJob job(_driveDbId, localFilePath, localFilePath.filename().native(), _dummyRemoteDirId, 0);
    ExitCode exitCode = job.runSynchronously();
    CPPUNIT_ASSERT(exitCode == ExitCodeOk);

    NodeId newNodeId = job.nodeId();

    GetFileInfoJob fileInfoJob(_driveDbId, newNodeId);
    exitCode = fileInfoJob.runSynchronously();
    CPPUNIT_ASSERT(exitCode == ExitCodeOk);

    Poco::JSON::Object::Ptr dataObj = fileInfoJob.jsonRes()->getObject(dataKey);
    std::string name;
    if (dataObj) {
        name = dataObj->get(nameKey).toString();
    }
    CPPUNIT_ASSERT(name == bigFileName);
}

void TestNetworkJobs::testUploadAborted() {
    CPPUNIT_ASSERT(createTestDir());

    SyncPath localFilePath = localTestDirPath / bigFileDirName / bigFileName;

    std::shared_ptr<UploadJob> job =
        std::make_shared<UploadJob>(_driveDbId, localFilePath, localFilePath.filename().native(), _dummyRemoteDirId, 0);
    JobManager::instance()->queueAsyncJob(job);

    Utility::msleep(1000);  // Wait 1sec

    job->abort();

    Utility::msleep(1000);  // Wait 1sec

    NodeId newNodeId = job->nodeId();
    CPPUNIT_ASSERT(newNodeId.empty());
}

void TestNetworkJobs::testUploadSessionConstructorException() {
    LOGW_DEBUG(Log::instance()->getLogger(), L"$$$$$ testUploadSessionConstructor");

    CPPUNIT_ASSERT(createTestDir());

    SyncPath localFilePath =
        localTestDirPath;  // The constructor of UploadSession will attempt to retrieve the file size of directory.

    CPPUNIT_ASSERT_THROW_MESSAGE(
        "UploadSession() didn't throw as expected",
        UploadSession(_driveDbId, nullptr, localFilePath, localFilePath.filename().native(), _dummyRemoteDirId, 12345, false, 1),
        std::runtime_error);
}

void TestNetworkJobs::testUploadSessionSynchronous() {
    LOGW_DEBUG(Log::instance()->getLogger(), L"$$$$$ testUploadSessionSynchronous");

    CPPUNIT_ASSERT(createTestDir());

    SyncPath localFilePath = localTestDirPath / bigFileDirName / bigFileName;

    UploadSession uploadSessionJob(_driveDbId, nullptr, localFilePath, localFilePath.filename().native(), _dummyRemoteDirId,
                                   12345, false, 1);
    ExitCode exitCode = uploadSessionJob.runSynchronously();
    CPPUNIT_ASSERT(exitCode == ExitCodeOk);

    GetFileListJob fileListJob(_driveDbId, _dummyRemoteDirId);
    exitCode = fileListJob.runSynchronously();
    CPPUNIT_ASSERT(exitCode == ExitCodeOk);

    Poco::JSON::Object::Ptr resObj = fileListJob.jsonRes();
    CPPUNIT_ASSERT(resObj);
    Poco::JSON::Array::Ptr dataArray = resObj->getArray(dataKey);
    CPPUNIT_ASSERT(dataArray->getObject(0)->get(idKey) == uploadSessionJob.nodeId());
    CPPUNIT_ASSERT(Utility::s2ws(dataArray->getObject(0)->get(nameKey)) == Path2WStr(localFilePath.filename()));
}

void TestNetworkJobs::testUploadSessionAsynchronous() {
    LOGW_DEBUG(Log::instance()->getLogger(), L"$$$$$ testUploadSessionAsynchronous");

    CPPUNIT_ASSERT(createTestDir());

    SyncPath localFilePath = localTestDirPath / bigFileDirName / bigFileName;

    ExitCode exitCode = ExitCodeUnknown;
    NodeId nodeId;
    while (_nbParalleleThreads > 0) {
        LOGW_DEBUG(Log::instance()->getLogger(), L"$$$$$ testUploadSessionAsynchronous - " << _nbParalleleThreads << " threads");
        UploadSession uploadSessionJob(_driveDbId, nullptr, localFilePath, localFilePath.filename().native(), _dummyRemoteDirId,
                                       12345, false, _nbParalleleThreads);
        exitCode = uploadSessionJob.runSynchronously();
        if (exitCode == ExitCodeOk) {
            nodeId = uploadSessionJob.nodeId();
            break;
        } else if (exitCode == ExitCodeNetworkError && uploadSessionJob.exitCause() == ExitCauseSocketsDefuncted) {
            LOGW_DEBUG(Log::instance()->getLogger(), L"$$$$$ testUploadSessionAsynchronous - Sockets defuncted by kernel");
            _nbParalleleThreads = std::floor(_nbParalleleThreads / 2.0);
            continue;
        } else {
            break;
        }
    }

    CPPUNIT_ASSERT(exitCode == ExitCodeOk);

    GetFileListJob fileListJob(_driveDbId, _dummyRemoteDirId);
    exitCode = fileListJob.runSynchronously();
    CPPUNIT_ASSERT(exitCode == ExitCodeOk);

    Poco::JSON::Object::Ptr resObj = fileListJob.jsonRes();
    CPPUNIT_ASSERT(resObj);
    Poco::JSON::Array::Ptr dataArray = resObj->getArray(dataKey);
    CPPUNIT_ASSERT(dataArray->getObject(0)->get(idKey) == nodeId);
    CPPUNIT_ASSERT(dataArray->getObject(0)->get(nameKey) == localFilePath.filename().string());
}

void TestNetworkJobs::testUploadSessionSynchronousAborted() {
    LOGW_DEBUG(Log::instance()->getLogger(), L"$$$$$ testUploadSessionSynchronousAborted");

    CPPUNIT_ASSERT(createTestDir());

    SyncPath localFilePath = localTestDirPath / bigFileDirName / bigFileName;

    LOGW_DEBUG(Log::instance()->getLogger(),
               L"$$$$$ testUploadSessionSynchronousAborted - " << _nbParalleleThreads << " threads");
    std::shared_ptr<UploadSession> uploadSessionJob = std::make_shared<UploadSession>(
        _driveDbId, nullptr, localFilePath, localFilePath.filename().native(), _dummyRemoteDirId, 12345, false, 1);
    JobManager::instance()->queueAsyncJob(uploadSessionJob);

    Utility::msleep(1000);  // Wait 1sec

    uploadSessionJob->abort();

    Utility::msleep(1000);  // Wait 1sec

    NodeId newNodeId = uploadSessionJob->nodeId();
    CPPUNIT_ASSERT(newNodeId.empty());
}

void TestNetworkJobs::testUploadSessionAsynchronousAborted() {
    LOGW_DEBUG(Log::instance()->getLogger(), L"$$$$$ testUploadSessionAsynchronousAborted");

    CPPUNIT_ASSERT(createTestDir());

    SyncPath localFilePath = localTestDirPath / bigFileDirName / bigFileName;

    std::shared_ptr<UploadSession> uploadSessionJob =
        std::make_shared<UploadSession>(_driveDbId, nullptr, localFilePath, localFilePath.filename().native(), _dummyRemoteDirId,
                                        12345, false, _nbParalleleThreads);
    JobManager::instance()->queueAsyncJob(uploadSessionJob);

    Utility::msleep(1000);  // Wait 1sec

    LOGW_DEBUG(Log::instance()->getLogger(), L"$$$$$ testUploadSessionAsynchronousAborted - Abort");
    uploadSessionJob->abort();

    Utility::msleep(1000);  // Wait 1sec

    LOGW_DEBUG(Log::instance()->getLogger(), L"$$$$$ testUploadSessionAsynchronousAborted - Check jobs");
    GetFileListJob fileListJob(_driveDbId, _dummyRemoteDirId);
    ExitCode exitCode = fileListJob.runSynchronously();
    CPPUNIT_ASSERT(exitCode == ExitCodeOk);

    Poco::JSON::Object::Ptr resObj = fileListJob.jsonRes();
    CPPUNIT_ASSERT(resObj);
    Poco::JSON::Array::Ptr dataArray = resObj->getArray(dataKey);
    CPPUNIT_ASSERT(dataArray);
    CPPUNIT_ASSERT(dataArray->empty());
}

bool TestNetworkJobs::createTestDir() {
    _dummyDirName = Str("test_dir_") + Str2SyncName(CommonUtility::generateRandomStringAlphaNum(10));

    // Create local test dir
    _dummyLocalDirPath = localTestDirPath / _dummyDirName;
    CPPUNIT_ASSERT(std::filesystem::create_directory(_dummyLocalDirPath));

    // Extract local dir ID
    FileStat fileStat;
    IoError ioError = IoErrorSuccess;
    IoHelper::getFileStat(_dummyLocalDirPath, &fileStat, ioError);
    CPPUNIT_ASSERT(ioError == IoErrorSuccess);
    _dummyLocalDirId = std::to_string(fileStat.inode);

    // Create remote test dir
    CreateDirJob job(_driveDbId, _dummyDirName, _remoteDirId, _dummyDirName);
    ExitCode exitCode = job.runSynchronously();
    CPPUNIT_ASSERT(exitCode == ExitCodeOk);

    // Extract file ID
    if (job.jsonRes()) {
        Poco::JSON::Object::Ptr dataObj = job.jsonRes()->getObject(dataKey);
        if (dataObj) {
            _dummyRemoteDirId = dataObj->get(idKey).toString();
        }
    }

    if (_dummyRemoteDirId.empty()) {
        return false;
    }

    _deleteDummyDir = true;
    return true;
}

bool TestNetworkJobs::createTestFiles() {
    _dummyFileName = Str("test_file_") + Str2SyncName(CommonUtility::generateRandomStringAlphaNum(10));

    // Create local test file
    SyncPath dummyLocalFilePath = localTestDirPath / dummyDirName / dummyFileName;
    _dummyLocalFilePath = localTestDirPath / dummyDirName / _dummyFileName;

    CPPUNIT_ASSERT(std::filesystem::copy_file(dummyLocalFilePath, _dummyLocalFilePath));

    // Extract local file ID
    FileStat fileStat;
    IoError ioError = IoErrorSuccess;
    IoHelper::getFileStat(_dummyLocalFilePath, &fileStat, ioError);
    CPPUNIT_ASSERT(ioError == IoErrorSuccess);
    _dummyLocalFileId = std::to_string(fileStat.inode);

    // Create remote test file
    CopyToDirectoryJob job(_driveDbId, testDummyFileRemoteId, testDummyDirRemoteId, _dummyFileName);
    ExitCode exitCode = job.runSynchronously();
    CPPUNIT_ASSERT(exitCode == ExitCodeOk);

    // Extract remote file ID
    if (job.jsonRes()) {
        Poco::JSON::Object::Ptr dataObj = job.jsonRes()->getObject(dataKey);
        if (dataObj) {
            _dummyRemoteFileId = dataObj->get(idKey).toString();
        }
    }

    if (_dummyRemoteFileId.empty()) {
        return false;
    }

    _deleteDummyFile = true;
    return true;
}

}  // namespace KDC<|MERGE_RESOLUTION|>--- conflicted
+++ resolved
@@ -119,13 +119,6 @@
 void TestNetworkJobs::tearDown() {
     LOGW_DEBUG(Log::instance()->getLogger(), L"$$$$$ Tear Down");
 
-<<<<<<< HEAD
-    if (_deleteTestDir) {
-        DeleteJob job(_driveDbId, _dirId, "", "");
-        job.setBypassCheck(true);
-=======
-    ParmsDb::instance()->close();
-
     if (_deleteDummyFile) {
         DeleteJob job(_driveDbId, _dummyRemoteFileId, "1234", _dummyLocalFilePath);
         ExitCode exitCode = job.runSynchronously();
@@ -134,7 +127,7 @@
 
     if (_deleteDummyDir) {
         DeleteJob job(_driveDbId, _dummyRemoteDirId, "1234", _dummyLocalDirPath);
->>>>>>> 571eb785
+        job.setBypassCheck(true);
         ExitCode exitCode = job.runSynchronously();
         CPPUNIT_ASSERT(exitCode == ExitCodeOk);
     }
