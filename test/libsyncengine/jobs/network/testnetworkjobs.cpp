--- conflicted
+++ resolved
@@ -38,10 +38,7 @@
 #include "requests/parameterscache.h"
 #include "jobs/network/infomaniak_API/getappversionjob.h"
 #include "jobs/network/directdownloadjob.h"
-<<<<<<< HEAD
 #include "jobs/network/kDrive_API/searchjob.h"
-=======
->>>>>>> 20dffb51
 #include "jobs/network/kDrive_API/listing/csvfullfilelistwithcursorjob.h"
 #include "jobs/network/kDrive_API/upload/uploadjob.h"
 #include "jobs/network/kDrive_API/upload/upload_session/driveuploadsession.h"
@@ -735,19 +732,10 @@
     const LocalTemporaryDirectory temporaryDirectory("tmp");
     CPPUNIT_ASSERT(DownloadJob::hasEnoughPlace(temporaryDirectory.path(), temporaryDirectory.path(), 9000000,
                                                Log::instance()->getLogger()));
-<<<<<<< HEAD
-    CPPUNIT_ASSERT_EQUAL(SyncPath{}, lowDiskSpacePath);
-
-    // Enough disk space on destination path, but not on tmp path
-    CPPUNIT_ASSERT(!DownloadJob::hasEnoughPlace(temporaryDirectory.path(), smallPartitionPath, 9000000, lowDiskSpacePath,
-                                                Log::instance()->getLogger()));
-    CPPUNIT_ASSERT_EQUAL(smallPartitionPath, lowDiskSpacePath);
-=======
 
     // Enough disk space on destination path, but not on tmp path
     CPPUNIT_ASSERT(
             !DownloadJob::hasEnoughPlace(temporaryDirectory.path(), smallPartitionPath, 9000000, Log::instance()->getLogger()));
->>>>>>> 20dffb51
 
     // Enough disk space on tmp path, but not on destination path
     CPPUNIT_ASSERT(
