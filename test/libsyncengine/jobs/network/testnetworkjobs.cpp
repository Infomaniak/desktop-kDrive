/*
 * Infomaniak kDrive - Desktop
 * Copyright (C) 2023-2025 Infomaniak Network SA
 *
 * This program is free software: you can redistribute it and/or modify
 * it under the terms of the GNU General Public License as published by
 * the Free Software Foundation, either version 3 of the License, or
 * (at your option) any later version.
 *
 * This program is distributed in the hope that it will be useful,
 * but WITHOUT ANY WARRANTY; without even the implied warranty of
 * MERCHANTABILITY or FITNESS FOR A PARTICULAR PURPOSE.  See the
 * GNU General Public License for more details.
 *
 * You should have received a copy of the GNU General Public License
 * along with this program.  If not, see <http://www.gnu.org/licenses/>.
 */

#include "testnetworkjobs.h"
#include "jobs/network/API_v2/copytodirectoryjob.h"
#include "jobs/network/API_v2/createdirjob.h"
#include "jobs/network/API_v2/deletejob.h"
#include "jobs/network/API_v2/downloadjob.h"
#include "jobs/network/API_v2/duplicatejob.h"
#include "jobs/network/API_v2/csvfullfilelistwithcursorjob.h"
#include "jobs/network/getavatarjob.h"
#include "jobs/network/API_v2/getdriveslistjob.h"
#include "jobs/network/API_v2/getfileinfojob.h"
#include "jobs/network/API_v2/getfilelistjob.h"
#include "jobs/network/API_v2/initfilelistwithcursorjob.h"
#include "jobs/network/API_v2/getinfouserjob.h"
#include "jobs/network/API_v2/getinfodrivejob.h"
#include "jobs/network/API_v2/getthumbnailjob.h"
#include "jobs/network/API_v2/jsonfullfilelistwithcursorjob.h"
#include "jobs/network/API_v2/movejob.h"
#include "jobs/network/API_v2/renamejob.h"
#include "jobs/network/API_v2/upload_session/driveuploadsession.h"
#include "jobs/network/API_v2/upload_session/loguploadsession.h"
#include "jobs/network/API_v2/uploadjob.h"
#include "jobs/network/API_v2/getsizejob.h"
#include "jobs/jobmanager.h"
#include "network/proxy.h"
#include "utility/jsonparserutility.h"
#include "requests/parameterscache.h"
#include "jobs/network/getappversionjob.h"
#include "jobs/network/directdownloadjob.h"
#include "libcommon/keychainmanager/keychainmanager.h"
#include "libcommonserver/utility/utility.h"
#include "libcommonserver/io/filestat.h"
#include "libcommonserver/io/iohelper.h"
#include "libparms/db/parmsdb.h"

#include "test_utility/localtemporarydirectory.h"
#include "test_utility/remotetemporarydirectory.h"
#include "test_utility/testhelpers.h"
#include "mocks/libsyncengine/vfs/mockvfs.h"

using namespace CppUnit;

namespace KDC {

uint64_t TestNetworkJobs::_nbParalleleThreads = 10;

namespace {
static const NodeId pictureDirRemoteId = "56851"; // test_ci/test_pictures
static const NodeId picture1RemoteId = "97373"; // test_ci/test_pictures/picture-1.jpg
static const NodeId testFileRemoteId = "97370"; // test_ci/test_networkjobs/test_download.txt
static const NodeId testFileRemoteRenameId = "97376"; // test_ci/test_networkjobs/test_rename*.txt
#ifdef __APPLE__
static const NodeId testAliasDnDRemoteId = "2023013"; // test_ci/test_networkjobs/test_alias_dnd
static const NodeId testAliasGoodRemoteId = "2017813"; // test_ci/test_networkjobs/test_alias_good.log
static const NodeId testAliasCorruptedRemoteId = "2017817"; // test_ci/test_networkjobs/test_alias_corrupted.log
#endif
static const NodeId testBigFileRemoteId = "97601"; // test_ci/big_file_dir/big_text_file.txt
static const NodeId testDummyDirRemoteId = "98648"; // test_ci/dummy_dir
static const NodeId testDummyFileRemoteId = "98649"; // test_ci/dummy_dir/picture.jpg

static const std::string desktopTeamTestDriveName = "kDrive Desktop Team";
static const std::string bigFileName = "big_text_file.txt";
static const std::string dummyDirName = "dummy_dir";
static const std::string dummyFileName = "picture.jpg";


void createBigTextFile(const SyncPath &path) {
    static const size_t sizeInBytes = 97 * 1000000;
    std::ofstream ofs{path};
    ofs << std::string(sizeInBytes, 'a');
}

void createEmptyFile(const SyncPath &path) {
    std::ofstream{path};
}
} // namespace

void TestNetworkJobs::setUp() {
    TestBase::start();
    LOGW_DEBUG(Log::instance()->getLogger(), L"$$$$$ Set Up");

    const testhelpers::TestVariables testVariables;

    // Insert api token into keystore
    ApiToken apiToken;
    apiToken.setAccessToken(testVariables.apiToken);

    const std::string keychainKey("123");
    KeyChainManager::instance(true);
    KeyChainManager::instance()->writeToken(keychainKey, apiToken.reconstructJsonString());
    // Create parmsDb
    bool alreadyExists = false;
    std::filesystem::path parmsDbPath = Db::makeDbName(alreadyExists, true);
    ParmsDb::instance(parmsDbPath, KDRIVE_VERSION_STRING, true, true);
    ParametersCache::instance()->parameters().setExtendedLog(true);

    // Insert user, account & drive
    const int userId(atoi(testVariables.userId.c_str()));
    User user(1, userId, keychainKey);
    ParmsDb::instance()->insertUser(user);
    _userDbId = user.dbId();

    const int accountId(atoi(testVariables.accountId.c_str()));
    Account account(1, accountId, user.dbId());
    ParmsDb::instance()->insertAccount(account);

    _driveDbId = 1;
    const int driveId = atoi(testVariables.driveId.c_str());
    Drive drive(_driveDbId, driveId, account.dbId(), std::string(), 0, std::string());
    ParmsDb::instance()->insertDrive(drive);

    _remoteDirId = testVariables.remoteDirId;

    // Setup proxy
    Parameters parameters;
    bool found = false;
    if (ParmsDb::instance()->selectParameters(parameters, found) && found) {
        Proxy::instance(parameters.proxyConfig());
    }
}

void TestNetworkJobs::tearDown() {
    LOGW_DEBUG(Log::instance()->getLogger(), L"$$$$$ Tear Down");

    if (!_dummyRemoteFileId.empty()) {
        DeleteJob job(_driveDbId, _dummyRemoteFileId, "", "");
        job.setBypassCheck(true);
        job.runSynchronously();
    }
    if (!_dummyLocalFilePath.empty()) std::filesystem::remove_all(_dummyLocalFilePath);

    ParmsDb::instance()->close();
    ParmsDb::reset();
    MockIoHelperTestNetworkJobs::resetStdFunctions();
    TestBase::stop();
}


void TestNetworkJobs::testCreateDir() {
    const RemoteTemporaryDirectory remoteTmpDir(_driveDbId, _remoteDirId, "testCreateDir");

    GetFileListJob fileListJob(_driveDbId, _remoteDirId);
    const ExitCode exitCode = fileListJob.runSynchronously();
    CPPUNIT_ASSERT(exitCode == ExitCode::Ok);

    Poco::JSON::Object::Ptr resObj = fileListJob.jsonRes();
    CPPUNIT_ASSERT(resObj);

    bool newDirFound = false;
    for (const auto dataArray = resObj->getArray(dataKey); const auto &item: *dataArray) {
        const auto &dirObj = item.extract<Poco::JSON::Object::Ptr>();

        SyncName name;
        CPPUNIT_ASSERT(JsonParserUtility::extractValue(dirObj, nameKey, name));

        if (remoteTmpDir.name() == name) {
            newDirFound = true;
            break;
        }
    }
    CPPUNIT_ASSERT(newDirFound);
}

void TestNetworkJobs::testCopyToDir() {
    // Create test dir
    const RemoteTemporaryDirectory remoteTmpDir(_driveDbId, _remoteDirId, "testCopyToDir");

    const SyncName filename = Str("testCopyToDir_") + Str2SyncName(CommonUtility::generateRandomStringAlphaNum()) + Str(".txt");
    CopyToDirectoryJob job(_driveDbId, testFileRemoteId, remoteTmpDir.id(), filename);
    ExitCode exitCode = job.runSynchronously();
    CPPUNIT_ASSERT(exitCode == ExitCode::Ok);

    GetFileListJob fileListJob(_driveDbId, remoteTmpDir.id());
    exitCode = fileListJob.runSynchronously();
    CPPUNIT_ASSERT(exitCode == ExitCode::Ok);

    Poco::JSON::Object::Ptr resObj = fileListJob.jsonRes();
    CPPUNIT_ASSERT(resObj);

    bool found = false;
    Poco::JSON::Array::Ptr dataArray = resObj->getArray(dataKey);
    for (const auto &it: *dataArray) {
        Poco::JSON::Object::Ptr dirObj = it.extract<Poco::JSON::Object::Ptr>();
        if (filename == Str2SyncName(dirObj->get(nameKey))) {
            found = true;
            break;
        }
    }
    CPPUNIT_ASSERT(found);
}

void TestNetworkJobs::testDelete() {
    CPPUNIT_ASSERT(createTestFiles());

    // Delete file - Empty local id & path provided => canRun == false
    DeleteJob jobEmptyLocalFileId(_driveDbId, _dummyRemoteFileId, "", "");
    CPPUNIT_ASSERT(!jobEmptyLocalFileId.canRun());

    // Delete file - A local file exists with the same path & id => canRun == false
    DeleteJob jobLocalFileExists(_driveDbId, _dummyRemoteFileId, _dummyLocalFileId, _dummyLocalFilePath);
    CPPUNIT_ASSERT(!jobLocalFileExists.canRun());

    // Delete file - A local file exists with the same path but not the same id => canRun == true
    DeleteJob jobLocalFileSynonymExists(_driveDbId, _dummyRemoteFileId, "1234", _dummyLocalFilePath);
    CPPUNIT_ASSERT(jobLocalFileSynonymExists.canRun());
    ExitCode exitCode = jobLocalFileSynonymExists.runSynchronously();
    CPPUNIT_ASSERT(exitCode == ExitCode::Ok);

    // Check that the file has been deleted
    GetFileListJob fileListJob(_driveDbId, testDummyDirRemoteId);
    exitCode = fileListJob.runSynchronously();
    CPPUNIT_ASSERT(exitCode == ExitCode::Ok);

    Poco::JSON::Object::Ptr resObj = fileListJob.jsonRes();
    CPPUNIT_ASSERT(resObj);

    bool newFileFound = false;
    for (const auto dataArray = resObj->getArray(dataKey); const auto &item: *dataArray) {
        const auto &dirObj = item.extract<Poco::JSON::Object::Ptr>();
        if (_dummyFileName == dirObj->get(nameKey)) {
            newFileFound = true;
            break;
        }
    }
    CPPUNIT_ASSERT(!newFileFound);

    RemoteTemporaryDirectory remoteTmpDir(_driveDbId, _remoteDirId, "testDelete");
    const LocalTemporaryDirectory localTmpDir("testDelete");

    // Delete directory - Empty local id & path provided => canRun == false
    DeleteJob jobEmptyLocalDirId(_driveDbId, remoteTmpDir.id(), "", "");
    CPPUNIT_ASSERT(!jobEmptyLocalDirId.canRun());

    // Delete directory - A local dir exists with the same path & id => canRun == false
    DeleteJob jobLocalDirExists(_driveDbId, remoteTmpDir.id(), localTmpDir.id(), localTmpDir.path());
    CPPUNIT_ASSERT(!jobLocalDirExists.canRun());

    // Delete directory - A local dir exists with the same path but not the same id => canRun == true
    DeleteJob jobLocalDirSynonymExists(_driveDbId, remoteTmpDir.id(), "1234", localTmpDir.path());
    CPPUNIT_ASSERT(jobLocalDirSynonymExists.canRun());
    exitCode = jobLocalDirSynonymExists.runSynchronously();
    CPPUNIT_ASSERT(exitCode == ExitCode::Ok);

    // Check that the dir has been deleted
    GetFileListJob fileListJob2(_driveDbId, _remoteDirId);
    exitCode = fileListJob2.runSynchronously();
    CPPUNIT_ASSERT(exitCode == ExitCode::Ok);

    resObj = fileListJob2.jsonRes();
    CPPUNIT_ASSERT(resObj);

    bool newDirFound = false;
    const auto dataArray = resObj->getArray(dataKey);
    for (Poco::JSON::Array::ConstIterator it = dataArray->begin(); it != dataArray->end(); ++it) {
        Poco::JSON::Object::Ptr dirObj = it->extract<Poco::JSON::Object::Ptr>();
        SyncName currentName = dirObj->get(nameKey);
        if (remoteTmpDir.name() == currentName) {
            newDirFound = true;
            break;
        }
    }
    CPPUNIT_ASSERT(!newDirFound);
    remoteTmpDir.setDeleted();
}

void TestNetworkJobs::testDownload() {
    {
        const LocalTemporaryDirectory temporaryDirectory("tmp");
        const LocalTemporaryDirectory temporaryDirectorySync("syncDir");
        SyncPath localDestFilePath = temporaryDirectorySync.path() / "test_file.txt";

        // Download (CREATE propagation)
        {
            DownloadJob job(nullptr, _driveDbId, testFileRemoteId, localDestFilePath, 0, 0, 0, false);
            const ExitCode exitCode = job.runSynchronously();
            CPPUNIT_ASSERT(exitCode == ExitCode::Ok);
        }

        // Check that the file has been copied
        CPPUNIT_ASSERT(std::filesystem::exists(localDestFilePath));

        // Check that the tmp file has been deleted
        CPPUNIT_ASSERT(std::filesystem::is_empty(temporaryDirectory.path()));

        // Check file content
        {
            std::ifstream ifs(localDestFilePath.string().c_str());
            std::string content((std::istreambuf_iterator<char>(ifs)), (std::istreambuf_iterator<char>()));
            CPPUNIT_ASSERT(content == "test");
        }

        // Get nodeid
        NodeId nodeId;
        CPPUNIT_ASSERT(IoHelper::getNodeId(localDestFilePath, nodeId));

        // Download again (EDIT propagation)
        {
            DownloadJob job(nullptr, _driveDbId, testFileRemoteId, localDestFilePath, 0, 0, 0, false);
            const ExitCode exitCode = job.runSynchronously();
            CPPUNIT_ASSERT(exitCode == ExitCode::Ok);
        }

        // Check file content
        {
            std::ifstream ifs(localDestFilePath.string().c_str());
            std::string content((std::istreambuf_iterator<char>(ifs)), (std::istreambuf_iterator<char>()));
            CPPUNIT_ASSERT(content == "test");
        }

        // Check that the node id has not changed
        NodeId nodeId2;
        CPPUNIT_ASSERT(IoHelper::getNodeId(localDestFilePath, nodeId2));
        CPPUNIT_ASSERT(nodeId == nodeId2);

        // Download again but as an EDIT to be propagated on a hydrated placeholder

        {
            auto vfs = std::make_shared<MockVfs<VfsOff>>(VfsSetupParams(Log::instance()->getLogger()));
            vfs->setMockForceStatus([]([[maybe_unused]] const SyncPath &path,
                                       [[maybe_unused]] const VfsStatus &vfsStatus) -> ExitInfo { return ExitCode::Ok; });

            DownloadJob job(vfs, _driveDbId, testFileRemoteId, localDestFilePath, 0, 0, 0, false);
            const ExitCode exitCode = job.runSynchronously();
            CPPUNIT_ASSERT_EQUAL(ExitCode::Ok, exitCode);
            CPPUNIT_ASSERT_EQUAL(true, job._isHydrated);
        }

        // Check file content
        {
            std::ifstream ifs(localDestFilePath.string().c_str());
            std::string content((std::istreambuf_iterator<char>(ifs)), (std::istreambuf_iterator<char>()));
            CPPUNIT_ASSERT(content == "test");
        }

        // Check that the node id has not changed
        CPPUNIT_ASSERT(IoHelper::getNodeId(localDestFilePath, nodeId2));
        CPPUNIT_ASSERT(nodeId == nodeId2);
    }

    // Cross Device Link
    {
        const LocalTemporaryDirectory temporaryDirectory("tmp");
        const LocalTemporaryDirectory temporaryDirectorySync("syncDir");
        SyncPath localDestFilePath = temporaryDirectorySync.path() / bigFileName;

        std::function<SyncPath(std::error_code & ec)> MockTempDirectoryPath = [&temporaryDirectory](std::error_code &ec) {
            ec.clear();
            return temporaryDirectory.path();
        };
        std::function<void(const SyncPath &srcPath, const SyncPath &destPath, std::error_code &ec)> MockRename =
                []([[maybe_unused]] const SyncPath &, [[maybe_unused]] const SyncPath &, std::error_code &ec) {
#ifdef _WIN32
                    ec = std::make_error_code(static_cast<std::errc>(ERROR_NOT_SAME_DEVICE));
#else
                    ec = std::make_error_code(std::errc::cross_device_link);
#endif
                };
        MockIoHelperTestNetworkJobs::setStdRename(MockRename);
        MockIoHelperTestNetworkJobs::setStdTempDirectoryPath(MockTempDirectoryPath);

        // CREATE
        {
            DownloadJob job(nullptr, _driveDbId, testFileRemoteId, localDestFilePath, 0, 0, 0, true);
            const ExitCode exitCode = job.runSynchronously();
            CPPUNIT_ASSERT(exitCode == ExitCode::Ok);
        }

        // Check that the file has been copied
        CPPUNIT_ASSERT(std::filesystem::exists(localDestFilePath));

        // Check that the tmp file has been deleted
        CPPUNIT_ASSERT(std::filesystem::is_empty(temporaryDirectory.path()));

        // Check file content
        {
            std::ifstream ifs(localDestFilePath.string().c_str());
            std::string content((std::istreambuf_iterator<char>(ifs)), (std::istreambuf_iterator<char>()));
            CPPUNIT_ASSERT(content == "test");
        }

        // EDIT
        {
            DownloadJob job(nullptr, _driveDbId, testFileRemoteId, localDestFilePath, 0, 0, 0, false);
            const ExitCode exitCode = job.runSynchronously();
            CPPUNIT_ASSERT(exitCode == ExitCode::Ok);
        }

        // Check that the tmp file has been deleted
        CPPUNIT_ASSERT(std::filesystem::is_empty(temporaryDirectory.path()));

        // Check file content
        {
            std::ifstream ifs(localDestFilePath.string().c_str());
            std::string content((std::istreambuf_iterator<char>(ifs)), (std::istreambuf_iterator<char>()));
            CPPUNIT_ASSERT(content == "test");
        }

        MockIoHelperTestNetworkJobs::resetStdFunctions();
    }
    if (testhelpers::isRunningOnCI()) {
        // Not Enough disk space (Only run on CI because it requires a small partition to be set up)
        const SyncPath smallPartitionPath = testhelpers::TestVariables().local8MoPartitionPath;
        if (smallPartitionPath.empty()) return;

        // Not Enough disk space
        const LocalTemporaryDirectory temporaryDirectory("tmp");
        const SyncPath local9MoFilePath = temporaryDirectory.path() / "9Mo.txt";
        const RemoteTemporaryDirectory remoteTmpDir(_driveDbId, _remoteDirId, "testDownload");
        std::ofstream ofs(local9MoFilePath, std::ios::binary);
        ofs << std::string(9 * 1000000, 'a');
        ofs.close();

        // Upload file
        UploadJob uploadJob(nullptr, _driveDbId, local9MoFilePath, Str2SyncName("9Mo.txt"), remoteTmpDir.id(), 0);
        uploadJob.runSynchronously();
        CPPUNIT_ASSERT_EQUAL(ExitCode::Ok, uploadJob.exitCode());

        CPPUNIT_ASSERT(!smallPartitionPath.empty());
        IoError ioError = IoError::Unknown;
        bool exist = false;
        CPPUNIT_ASSERT(IoHelper::checkIfPathExists(smallPartitionPath, exist, ioError));
        CPPUNIT_ASSERT_EQUAL(IoError::Success, ioError);
        CPPUNIT_ASSERT(exist);

        // Not Enough disk space (tmp dir)
        {
            // Trying to download a file with size 9Mo in a 8Mo disk should fail with SystemError,
            // NotEnoughDiskSpace.
            const SyncPath localDestFilePath = temporaryDirectory.path() / "9Mo.txt";
            DownloadJob downloadJob(nullptr, _driveDbId, remoteTmpDir.id(), localDestFilePath, 0, 0, 0, false);

            MockIoHelperTestNetworkJobs::setStdTempDirectoryPath([&smallPartitionPath](std::error_code &ec) {
                ec.clear();
                return smallPartitionPath;
            });

            downloadJob.runSynchronously();
            MockIoHelperTestNetworkJobs::resetStdFunctions();
            const ExitInfo exitInfo = {downloadJob.exitCode(), downloadJob.exitCause()};
            CPPUNIT_ASSERT_EQUAL_MESSAGE(std::string("Space available at " + smallPartitionPath.string() + " -> " +
                                                     std::to_string(Utility::getFreeDiskSpace(smallPartitionPath))),
                                         ExitInfo(ExitCode::SystemError, ExitCause::NotEnoughDiskSpace), exitInfo);
        }

        // Not Enough disk space (destination dir)
        {
            // Trying to download a file with size 9Mo in a 8Mo disk should fail with SystemError,
            // NotEnoughDiskSpace.
            const SyncPath localDestFilePath = smallPartitionPath / "9Mo.txt";
            DownloadJob downloadJob(nullptr, _driveDbId, remoteTmpDir.id(), localDestFilePath, 0, 0, 0, false);

            downloadJob.runSynchronously();
            const ExitInfo exitInfo = {downloadJob.exitCode(), downloadJob.exitCause()};
            CPPUNIT_ASSERT_EQUAL_MESSAGE(std::string("Space available at " + smallPartitionPath.string() + " -> " +
                                                     std::to_string(Utility::getFreeDiskSpace(smallPartitionPath))),
                                         ExitInfo(ExitCode::SystemError, ExitCause::NotEnoughDiskSpace), exitInfo);
        }
    }

    // Empty file
    {
        const LocalTemporaryDirectory temporaryDirectory("tmp");
        const SyncPath local0bytesFilePath = temporaryDirectory.path() / "0bytes.txt";
        const RemoteTemporaryDirectory remoteTmpDir(_driveDbId, _remoteDirId, "testDownload0bytesFile");
        std::ofstream(local0bytesFilePath).close();

        // Upload file
        UploadJob uploadJob(nullptr, _driveDbId, local0bytesFilePath, Str2SyncName("0bytes.txt"), remoteTmpDir.id(), 0);
        uploadJob.runSynchronously();
        CPPUNIT_ASSERT_EQUAL(ExitCode::Ok, uploadJob.exitCode());
        const NodeId remote0bytesFileId = uploadJob.nodeId();
        const LocalTemporaryDirectory temporaryDirectorySync("syncDir");
        const SyncPath localDestFilePath = temporaryDirectorySync.path() / "empty_file.txt";
        // Download an empty file
        {
            DownloadJob job(nullptr, _driveDbId, remote0bytesFileId, localDestFilePath, 0, 0, 0, false);
            (void) job.runSynchronously();
            const ExitInfo exitInfo = {job.exitCode(), job.exitCause()};
            CPPUNIT_ASSERT_EQUAL(ExitInfo(ExitCode::Ok), exitInfo);
        }
        // Check that the file has been copied
        CPPUNIT_ASSERT(std::filesystem::exists(localDestFilePath));
    }
#ifdef __APPLE__
    {
        const LocalTemporaryDirectory temporaryDirectory("tmp");
        const LocalTemporaryDirectory temporaryDirectorySync("syncDir");
        SyncPath localDestFilePath = temporaryDirectorySync.path() / "test_alias_good";

        // Download a valid alias
        {
            DownloadJob job(nullptr, _driveDbId, testAliasGoodRemoteId, localDestFilePath, 0, 0, 0, false);
            const ExitCode exitCode = job.runSynchronously();
            CPPUNIT_ASSERT(exitCode == ExitCode::Ok);
        }

        // Check that the file has been copied
        CPPUNIT_ASSERT(std::filesystem::exists(localDestFilePath));

        // Check that the tmp file has been deleted
        CPPUNIT_ASSERT(std::filesystem::is_empty(temporaryDirectory.path()));
    }

    {
        const LocalTemporaryDirectory temporaryDirectory("tmp");
        const LocalTemporaryDirectory temporaryDirectorySync("syncDir");
        SyncPath localDestFilePath = temporaryDirectorySync.path() / "test_alias_dnd";

        // Download an invalid alias (not imported by the desktop app)
        {
            DownloadJob job(nullptr, _driveDbId, testAliasDnDRemoteId, localDestFilePath, 0, 0, 0, false);
            const ExitCode exitCode = job.runSynchronously();
            CPPUNIT_ASSERT(exitCode == ExitCode::Ok);
        }

        // Check that the file has been copied
        CPPUNIT_ASSERT(std::filesystem::exists(localDestFilePath));

        // Check that the tmp file has been deleted
        CPPUNIT_ASSERT(std::filesystem::is_empty(temporaryDirectory.path()));
    }

    {
        const LocalTemporaryDirectory temporaryDirectory("tmp");
        const LocalTemporaryDirectory temporaryDirectorySync("syncDir");
        SyncPath localDestFilePath = temporaryDirectorySync.path() / "test_alias_corrupted";

        // Download an invalid alias (corrupted)
        {
            DownloadJob job(nullptr, _driveDbId, testAliasCorruptedRemoteId, localDestFilePath, 0, 0, 0, false);
            const ExitCode exitCode = job.runSynchronously();
            CPPUNIT_ASSERT(exitCode == ExitCode::SystemError);
        }

        // Check that the file has NOT been copied
        CPPUNIT_ASSERT(!std::filesystem::exists(localDestFilePath));

        // Check that the tmp file has been deleted
        CPPUNIT_ASSERT(std::filesystem::is_empty(temporaryDirectory.path()));
    }
#endif
}

void TestNetworkJobs::testDownloadAborted() {
    const LocalTemporaryDirectory temporaryDirectory("testDownloadAborted");
    const SyncPath localDestFilePath = temporaryDirectory.path() / bigFileName;

    auto vfs = std::make_shared<MockVfs<VfsOff>>(VfsSetupParams(Log::instance()->getLogger()));
    bool forceStatusCalled = false;
    VfsStatus vfsStatusRes;
    vfs->setMockForceStatus(
            [&forceStatusCalled, &vfsStatusRes]([[maybe_unused]] const SyncPath &path, const VfsStatus &vfsStatus) -> ExitInfo {
                forceStatusCalled = true;
                vfsStatusRes = vfsStatus;
                return ExitCode::Ok;
            });

    std::shared_ptr<DownloadJob> job =
            std::make_shared<DownloadJob>(vfs, _driveDbId, testBigFileRemoteId, localDestFilePath, 0, 0, 0, false);
    JobManager::instance()->queueAsyncJob(job);

    int counter = 0;
    while (!job->isRunning()) {
        Utility::msleep(10);
        CPPUNIT_ASSERT_LESS(500, ++counter); // Wait at most 5sec
    }
    job->abort();

    Utility::msleep(1000); // Wait 1sec
    job.reset();

    CPPUNIT_ASSERT(forceStatusCalled);
    CPPUNIT_ASSERT(!vfsStatusRes.isSyncing);
    CPPUNIT_ASSERT_EQUAL(static_cast<int16_t>(0), vfsStatusRes.progress);
    CPPUNIT_ASSERT(!vfsStatusRes.isHydrated);
    CPPUNIT_ASSERT(!std::filesystem::exists(localDestFilePath));
}

void TestNetworkJobs::testGetAvatar() {
    GetInfoUserJob job(_userDbId);
    ExitCode exitCode = job.runSynchronously();
    CPPUNIT_ASSERT(exitCode == ExitCode::Ok);

    CPPUNIT_ASSERT(job.jsonRes());
    const std::string avatarUrl = job.avatarUrl();

    GetAvatarJob avatarJob(avatarUrl);
    exitCode = avatarJob.runSynchronously();
    CPPUNIT_ASSERT(exitCode == ExitCode::Ok);

    CPPUNIT_ASSERT(avatarJob.avatar());
    CPPUNIT_ASSERT(!avatarJob.avatar().get()->empty());
}

void TestNetworkJobs::testGetDriveList() {
    GetDrivesListJob job(_userDbId);
    job.runSynchronously();
    const ExitCode exitCode = job.runSynchronously();
    CPPUNIT_ASSERT(exitCode == ExitCode::Ok);

    bool found = false;
    Poco::JSON::Array::Ptr data = job.jsonRes()->getArray("data");
    for (size_t i = 0; i < data->size(); i++) {
        Poco::JSON::Object::Ptr obj = data->getObject(static_cast<unsigned int>(i));
        std::string name = obj->get("drive_name");
        found = name == desktopTeamTestDriveName;
        if (found) {
            break;
        }
    }
    CPPUNIT_ASSERT(found);
}

void TestNetworkJobs::testGetFileInfo() {
    {
        GetFileInfoJob job(_driveDbId, testFileRemoteId);
        CPPUNIT_ASSERT_EQUAL(ExitCode::Ok, job.runSynchronously());
        CPPUNIT_ASSERT(job.jsonRes());
        CPPUNIT_ASSERT(job.path().empty());
    }

    // The returned path is relative to the remote drive root.
    {
        GetFileInfoJob jobWithPath(_driveDbId, testFileRemoteId);
        jobWithPath.setWithPath(true);
        CPPUNIT_ASSERT_EQUAL(ExitCode::Ok, jobWithPath.runSynchronously());

        const auto expectedPath =
                SyncPath("Common documents") / "Test kDrive" / "test_ci" / "test_networkjobs" / "test_download.txt";
        CPPUNIT_ASSERT_EQUAL(expectedPath, jobWithPath.path());
    }

    // The returned path is empty if the job requests info on the remote drive root.
    {
        GetFileInfoJob jobWithPath(_driveDbId, "1"); // The identifier of the remote root drive is always 1.
        CPPUNIT_ASSERT_EQUAL(ExitCode::Ok, jobWithPath.runSynchronously());
        jobWithPath.setWithPath(true);
        CPPUNIT_ASSERT(jobWithPath.path().empty());
    }
}

void TestNetworkJobs::testGetFileList() {
    GetFileListJob job(_driveDbId, pictureDirRemoteId);
    const ExitCode exitCode = job.runSynchronously();
    CPPUNIT_ASSERT(exitCode == ExitCode::Ok);

    int counter = 0;
    Poco::JSON::Array::Ptr dataArray = job.jsonRes()->getArray(dataKey);
    for (Poco::JSON::Array::ConstIterator it = dataArray->begin(); it != dataArray->end(); ++it) {
        counter++;
    }
    CPPUNIT_ASSERT(counter == 5);
}

void TestNetworkJobs::testGetFileListWithCursor() {
    InitFileListWithCursorJob job(_driveDbId, pictureDirRemoteId);
    const ExitCode exitCode = job.runSynchronously();
    CPPUNIT_ASSERT(exitCode == ExitCode::Ok);

    int counter = 0;
    std::string cursor;
    Poco::JSON::Object::Ptr dataObj = job.jsonRes()->getObject(dataKey);
    if (dataObj) {
        cursor = dataObj->get(cursorKey).toString();

        Poco::JSON::Array::Ptr filesArray = dataObj->getArray(filesKey);
        if (filesArray) {
            for (auto it = filesArray->begin(); it != filesArray->end(); ++it) {
                counter++;
            }
        }
    }

    CPPUNIT_ASSERT(!cursor.empty());
    CPPUNIT_ASSERT(counter == 5);
}

void TestNetworkJobs::testFullFileListWithCursorJson() {
    JsonFullFileListWithCursorJob job(_driveDbId, "1", {}, false);
    const ExitCode exitCode = job.runSynchronously();
    CPPUNIT_ASSERT(exitCode == ExitCode::Ok);

    int counter = 0;
    std::string cursor;
    Poco::JSON::Object::Ptr dataObj = job.jsonRes()->getObject(dataKey);
    if (dataObj) {
        cursor = dataObj->get(cursorKey).toString();

        Poco::JSON::Array::Ptr filesArray = dataObj->getArray(filesKey);
        if (filesArray) {
            for (auto it = filesArray->begin(); it != filesArray->end(); ++it) {
                Poco::JSON::Object::Ptr obj = it->extract<Poco::JSON::Object::Ptr>();
                if (obj->get(parentIdKey).toString() == pictureDirRemoteId) {
                    counter++;
                }
            }
        }
    }

    CPPUNIT_ASSERT(!cursor.empty());
    CPPUNIT_ASSERT(counter == 5);
}

void TestNetworkJobs::testFullFileListWithCursorJsonZip() {
    JsonFullFileListWithCursorJob job(_driveDbId, "1", {}, true);
    const ExitCode exitCode = job.runSynchronously();
    CPPUNIT_ASSERT(exitCode == ExitCode::Ok);

    int counter = 0;
    std::string cursor;
    Poco::JSON::Object::Ptr dataObj = job.jsonRes()->getObject(dataKey);
    if (dataObj) {
        cursor = dataObj->get(cursorKey).toString();

        Poco::JSON::Array::Ptr filesArray = dataObj->getArray(filesKey);
        if (filesArray) {
            for (auto it = filesArray->begin(); it != filesArray->end(); ++it) {
                Poco::JSON::Object::Ptr obj = it->extract<Poco::JSON::Object::Ptr>();
                if (obj->get(parentIdKey).toString() == pictureDirRemoteId) {
                    counter++;
                }
            }
        }
    }

    CPPUNIT_ASSERT(!cursor.empty());
    CPPUNIT_ASSERT(counter == 5);
}

void TestNetworkJobs::testFullFileListWithCursorCsv() {
    CsvFullFileListWithCursorJob job(_driveDbId, "1", {}, false);
    const ExitCode exitCode = job.runSynchronously();
    CPPUNIT_ASSERT(exitCode == ExitCode::Ok);

    int counter = 0;
    std::string cursor = job.getCursor();
    SnapshotItem item;
    bool error = false;
    bool ignore = false;
    bool eof = false;
    while (job.getItem(item, error, ignore, eof)) {
        if (ignore) {
            continue;
        }

        if (item.parentId() == pictureDirRemoteId) {
            counter++;
        }
    }

    CPPUNIT_ASSERT(!cursor.empty());
    CPPUNIT_ASSERT(counter == 5);
    CPPUNIT_ASSERT(eof);
}

void TestNetworkJobs::testFullFileListWithCursorCsvZip() {
    CsvFullFileListWithCursorJob job(_driveDbId, "1", {}, true);
    const ExitCode exitCode = job.runSynchronously();
    CPPUNIT_ASSERT(exitCode == ExitCode::Ok);

    int counter = 0;
    std::string cursor = job.getCursor();
    SnapshotItem item;
    bool error = false;
    bool ignore = false;
    bool eof = false;
    while (job.getItem(item, error, ignore, eof)) {
        if (ignore) {
            continue;
        }

        if (item.parentId() == pictureDirRemoteId) {
            counter++;
        }
    }

    CPPUNIT_ASSERT(!cursor.empty());
    CPPUNIT_ASSERT(counter == 5);
    CPPUNIT_ASSERT(eof);
}

void TestNetworkJobs::testFullFileListWithCursorJsonBlacklist() {
    JsonFullFileListWithCursorJob job(_driveDbId, "1", {pictureDirRemoteId}, true);
    const ExitCode exitCode = job.runSynchronously();
    CPPUNIT_ASSERT(exitCode == ExitCode::Ok);

    int counter = 0;
    std::string cursor;
    Poco::JSON::Object::Ptr dataObj = job.jsonRes()->getObject(dataKey);
    if (dataObj) {
        cursor = dataObj->get(cursorKey).toString();

        Poco::JSON::Array::Ptr filesArray = dataObj->getArray(filesKey);
        if (filesArray) {
            for (auto it = filesArray->begin(); it != filesArray->end(); ++it) {
                Poco::JSON::Object::Ptr obj = it->extract<Poco::JSON::Object::Ptr>();
                if (obj->get(parentIdKey).toString() == pictureDirRemoteId) {
                    counter++;
                }
            }
        }
    }

    CPPUNIT_ASSERT(!cursor.empty());
    CPPUNIT_ASSERT(counter == 0);
}

void TestNetworkJobs::testFullFileListWithCursorCsvBlacklist() {
    CsvFullFileListWithCursorJob job(_driveDbId, "1", {pictureDirRemoteId}, true);
    const ExitCode exitCode = job.runSynchronously();
    CPPUNIT_ASSERT_EQUAL(ExitCode::Ok, exitCode);

    int counter = 0;
    std::string cursor = job.getCursor();
    SnapshotItem item;
    bool error = false;
    bool ignore = false;
    bool eof = false;
    while (job.getItem(item, error, ignore, eof)) {
        if (ignore) {
            continue;
        }

        if (item.parentId() == pictureDirRemoteId) {
            counter++;
        }
    }

    CPPUNIT_ASSERT(!cursor.empty());
    CPPUNIT_ASSERT(counter == 0);
    CPPUNIT_ASSERT(eof);
}

void TestNetworkJobs::testFullFileListWithCursorMissingEof() {
    CsvFullFileListWithCursorJob job(_driveDbId, "1");
    const ExitCode exitCode = job.runSynchronously();
    CPPUNIT_ASSERT_EQUAL(ExitCode::Ok, exitCode);

    int counter = 0;
    const std::string cursor = job.getCursor();
    SnapshotItem item;
    bool error = false;
    bool ignore = false;
    bool eof = false;
    // Call getItem only once to simulate a troncated CSV file
    job.getItem(item, error, ignore, eof);
    if (item.parentId() == pictureDirRemoteId) {
        counter++;
    }

    CPPUNIT_ASSERT(!cursor.empty());
    CPPUNIT_ASSERT_LESS(5, counter);
    CPPUNIT_ASSERT(!eof);
}

void TestNetworkJobs::testGetInfoUser() {
    GetInfoUserJob job(_userDbId);
    const ExitCode exitCode = job.runSynchronously();
    CPPUNIT_ASSERT_EQUAL(ExitCode::Ok, exitCode);

    CPPUNIT_ASSERT_EQUAL(std::string("John Doe"), job.name());
    CPPUNIT_ASSERT_EQUAL(std::string("john.doe@nogafam.ch"), job.email());
    CPPUNIT_ASSERT_EQUAL(false, job.isStaff());
}

void TestNetworkJobs::testGetInfoDrive() {
    GetInfoDriveJob job(_driveDbId);
    const ExitCode exitCode = job.runSynchronously();
    CPPUNIT_ASSERT_EQUAL(ExitCode::Ok, exitCode);

    Poco::JSON::Object::Ptr data = job.jsonRes()->getObject(dataKey);
    CPPUNIT_ASSERT(data->get(nameKey).toString() == "kDrive Desktop Team");
}

void TestNetworkJobs::testThumbnail() {
    GetThumbnailJob job(_driveDbId, picture1RemoteId.c_str(), 50);
    const ExitCode exitCode = job.runSynchronously();
    CPPUNIT_ASSERT_EQUAL(ExitCode::Ok, exitCode);

    CPPUNIT_ASSERT(!job.octetStreamRes().empty());
}

void TestNetworkJobs::testDuplicateRenameMove() {
    const RemoteTemporaryDirectory remoteTmpDir(_driveDbId, _remoteDirId, "testDuplicateRenameMove");

    // Duplicate
    DuplicateJob dupJob(nullptr, _driveDbId, testFileRemoteId, Str("test_duplicate.txt"));
    ExitCode exitCode = dupJob.runSynchronously();
    CPPUNIT_ASSERT_EQUAL(ExitCode::Ok, exitCode);

    NodeId dupFileId;
    if (dupJob.jsonRes()) {
        Poco::JSON::Object::Ptr dataObj = dupJob.jsonRes()->getObject(dataKey);
        if (dataObj) {
            dupFileId = dataObj->get(idKey).toString();
        }
    }

    CPPUNIT_ASSERT(!dupFileId.empty());

    // Move
    MoveJob moveJob(nullptr, _driveDbId, "", dupFileId, remoteTmpDir.id());
    moveJob.setBypassCheck(true);
    exitCode = moveJob.runSynchronously();
    CPPUNIT_ASSERT_EQUAL(ExitCode::Ok, exitCode);

    GetFileListJob fileListJob(_driveDbId, remoteTmpDir.id());
    exitCode = fileListJob.runSynchronously();
    CPPUNIT_ASSERT_EQUAL(ExitCode::Ok, exitCode);

    Poco::JSON::Object::Ptr resObj = fileListJob.jsonRes();
    CPPUNIT_ASSERT(resObj);
    Poco::JSON::Array::Ptr dataArray = resObj->getArray(dataKey);
    CPPUNIT_ASSERT_EQUAL(dupFileId, NodeId(dataArray->getObject(0)->get(idKey).convert<std::string>()));
    CPPUNIT_ASSERT_EQUAL(std::string("test_duplicate.txt"), dataArray->getObject(0)->get(nameKey).convert<std::string>());
}

void TestNetworkJobs::testRename() {
    // Rename
    const SyncName filename = Str("test_rename_") + Str2SyncName(CommonUtility::generateRandomStringAlphaNum()) + Str(".txt");
    RenameJob renamejob(nullptr, _driveDbId, testFileRemoteRenameId, filename);
    renamejob.runSynchronously();

    // Check the name has changed
    GetFileInfoJob fileInfoJob(_driveDbId, testFileRemoteRenameId);
    ExitCode exitCode = fileInfoJob.runSynchronously();
    CPPUNIT_ASSERT(exitCode == ExitCode::Ok);

    Poco::JSON::Object::Ptr dataObj = fileInfoJob.jsonRes()->getObject(dataKey);
    SyncName name;
    if (dataObj) {
        name = Str2SyncName(dataObj->get(nameKey).toString());
    }
    CPPUNIT_ASSERT(name == filename);
}

void TestNetworkJobs::testUpload() {
    // Successful upload
    const RemoteTemporaryDirectory remoteTmpDir(_driveDbId, _remoteDirId, "testUpload");
    const LocalTemporaryDirectory temporaryDirectory("testUpload");
    const SyncPath localFilePath = temporaryDirectory.path() / "empty_file.txt";
    createEmptyFile(localFilePath);

    UploadJob job(nullptr, _driveDbId, localFilePath, localFilePath.filename().native(), remoteTmpDir.id(), 0);
    ExitCode exitCode = job.runSynchronously();
    CPPUNIT_ASSERT(exitCode == ExitCode::Ok);

    NodeId newNodeId = job.nodeId();

    GetFileInfoJob fileInfoJob(_driveDbId, newNodeId);
    exitCode = fileInfoJob.runSynchronously();
    CPPUNIT_ASSERT(exitCode == ExitCode::Ok);

    Poco::JSON::Object::Ptr dataObj = fileInfoJob.jsonRes()->getObject(dataKey);
    std::string name;
    if (dataObj) {
        name = dataObj->get(nameKey).toString();
    }
    CPPUNIT_ASSERT(name == std::string("empty_file.txt"));
}

void TestNetworkJobs::testUploadAborted() {
    const RemoteTemporaryDirectory remoteTmpDir(_driveDbId, _remoteDirId, "testUploadAborted");
    const LocalTemporaryDirectory temporaryDirectory("testUploadAborted");
    const SyncPath localFilePath = temporaryDirectory.path() / bigFileName;
    createBigTextFile(localFilePath);

    auto vfs = std::make_shared<MockVfs<VfsOff>>(VfsSetupParams(Log::instance()->getLogger()));
    bool forceStatusCalled = false;
    vfs->setMockForceStatus(
            [&forceStatusCalled]([[maybe_unused]] const SyncPath &path, [[maybe_unused]] const VfsStatus &vfsStatus) -> ExitInfo {
                forceStatusCalled = true;
                return ExitCode::Ok;
            });

    auto job =
            std::make_shared<UploadJob>(vfs, _driveDbId, localFilePath, localFilePath.filename().native(), remoteTmpDir.id(), 0);
    JobManager::instance()->queueAsyncJob(job);

    int counter = 0;
    while (!job->isRunning()) {
        Utility::msleep(10);
        CPPUNIT_ASSERT_LESS(500, ++counter); // Wait at most 5sec
    }
    job->abort();

<<<<<<< HEAD
    Utility::msleep(5000); // Wait 5sec

    const NodeId newNodeId = job->nodeId();
=======
    // Wait for job to finish
    while (!JobManager::instance()->isJobFinished(job->jobId())) {
        Utility::msleep(100);
    }

    const auto newNodeId = job->nodeId();
>>>>>>> 530e1f88
    CPPUNIT_ASSERT(newNodeId.empty());

    job.reset();
    CPPUNIT_ASSERT_MESSAGE("forceStatus should not be called after an aborted UploadSession", !forceStatusCalled);
}

void TestNetworkJobs::testDriveUploadSessionConstructorException() {
    const RemoteTemporaryDirectory remoteTmpDir(_driveDbId, _remoteDirId, "testDriveUploadSessionConstructorException");

    SyncPath localFilePath = testhelpers::localTestDirPath;
    // The constructor of DriveUploadSession will attempt to retrieve the file size of directory.

    CPPUNIT_ASSERT_THROW_MESSAGE("DriveUploadSession() didn't throw as expected",
                                 DriveUploadSession(nullptr, _driveDbId, nullptr, localFilePath,
                                                    localFilePath.filename().native(), remoteTmpDir.id(), 12345, false, 1),
                                 std::runtime_error);
}

void TestNetworkJobs::testDriveUploadSessionSynchronous() {
    // Create a file
    LOGW_DEBUG(Log::instance()->getLogger(), L"$$$$$ testDriveUploadSessionSynchronous Create");

    const RemoteTemporaryDirectory remoteTmpDir(_driveDbId, _remoteDirId, "testDriveUploadSessionSynchronous");
    const LocalTemporaryDirectory localTmpDir("testDriveUploadSessionSynchronous");
    const SyncPath localFilePath = localTmpDir.path() / bigFileName;
    createBigTextFile(localFilePath);


    DriveUploadSession driveUploadSessionJobCreate(nullptr, _driveDbId, nullptr, localFilePath, localFilePath.filename().native(),
                                                   remoteTmpDir.id(), 12345, false, 1);
    ExitCode exitCode = driveUploadSessionJobCreate.runSynchronously();
    CPPUNIT_ASSERT_EQUAL(ExitCode::Ok, exitCode);

    const NodeId newNodeId = driveUploadSessionJobCreate.nodeId();
    GetFileListJob fileListJob(_driveDbId, remoteTmpDir.id());
    exitCode = fileListJob.runSynchronously();
    CPPUNIT_ASSERT_EQUAL(ExitCode::Ok, exitCode);

    Poco::JSON::Object::Ptr resObj = fileListJob.jsonRes();
    CPPUNIT_ASSERT(resObj);
    Poco::JSON::Array::Ptr dataArray = resObj->getArray(dataKey);
    CPPUNIT_ASSERT(dataArray->getObject(0)->get(idKey) == newNodeId);
    CPPUNIT_ASSERT(Utility::s2ws(dataArray->getObject(0)->get(nameKey)) == Path2WStr(localFilePath.filename()));

    // Update a file
    LOGW_DEBUG(Log::instance()->getLogger(), L"$$$$$ testDriveUploadSessionSynchronous Edit");
    std::ofstream ofs(localFilePath, std::ios::app);
    ofs << "test";
    ofs.close();
    uint64_t fileSizeLocal = 0;
    auto ioError = IoError::Unknown;
    CPPUNIT_ASSERT(IoHelper::getFileSize(localFilePath, fileSizeLocal, ioError));
    CPPUNIT_ASSERT_EQUAL(IoError::Success, ioError);

    DriveUploadSession driveUploadSessionJobEdit(nullptr, _driveDbId, nullptr, localFilePath, newNodeId, false, 1);
    exitCode = driveUploadSessionJobEdit.runSynchronously();
    CPPUNIT_ASSERT_EQUAL(ExitCode::Ok, exitCode);

    GetSizeJob fileSizeJob(_driveDbId, newNodeId);
    exitCode = fileSizeJob.runSynchronously();
    CPPUNIT_ASSERT_EQUAL(ExitCode::Ok, exitCode);
    int64_t fileSizeRemote = fileSizeJob.size();

    CPPUNIT_ASSERT_EQUAL(static_cast<int64_t>(fileSizeLocal), fileSizeRemote);
}

void TestNetworkJobs::testDriveUploadSessionAsynchronous() {
    // Create a file
    LOGW_DEBUG(Log::instance()->getLogger(), L"$$$$$ testDriveUploadSessionAsynchronousCreate");

    const RemoteTemporaryDirectory remoteTmpDir(_driveDbId, _remoteDirId, "testDriveUploadSessionAsynchronous");
    const LocalTemporaryDirectory localTmpDir("testDriveUploadSessionASynchronous");
    const SyncPath localFilePath = localTmpDir.path() / bigFileName;
    createBigTextFile(localFilePath);

    IoError ioError = IoError::Unknown;
    ExitCode exitCode = ExitCode::Unknown;
    NodeId newNodeId;
    uint64_t initialNbParalleleThreads = _nbParalleleThreads;
    while (_nbParalleleThreads > 0) {
        LOG_DEBUG(Log::instance()->getLogger(),
                  "$$$$$ testDriveUploadSessionAsynchronous - " << _nbParalleleThreads << " threads");
        DriveUploadSession driveUploadSessionJob(nullptr, _driveDbId, nullptr, localFilePath, localFilePath.filename().native(),
                                                 remoteTmpDir.id(), 12345, false, _nbParalleleThreads);
        exitCode = driveUploadSessionJob.runSynchronously();
        if (exitCode == ExitCode::Ok) {
            newNodeId = driveUploadSessionJob.nodeId();
            break;
        } else if (exitCode == ExitCode::NetworkError && driveUploadSessionJob.exitCause() == ExitCause::SocketsDefuncted) {
            LOGW_DEBUG(Log::instance()->getLogger(), L"$$$$$ testDriveUploadSessionAsynchronous - Sockets defuncted by kernel");
            // Decrease upload session max parallel jobs
            if (_nbParalleleThreads > 1) {
                _nbParalleleThreads = static_cast<uint64_t>(std::floor(static_cast<double>(_nbParalleleThreads) / 2.0));
            } else {
                break;
            }
        } else {
            break;
        }
    }
    _nbParalleleThreads = initialNbParalleleThreads;
    CPPUNIT_ASSERT_EQUAL(ExitCode::Ok, exitCode);

    GetFileListJob fileListJob(_driveDbId, remoteTmpDir.id());
    exitCode = fileListJob.runSynchronously();
    CPPUNIT_ASSERT_EQUAL(ExitCode::Ok, exitCode);

    Poco::JSON::Object::Ptr resObj = fileListJob.jsonRes();
    CPPUNIT_ASSERT(resObj);
    Poco::JSON::Array::Ptr dataArray = resObj->getArray(dataKey);
    CPPUNIT_ASSERT(dataArray->getObject(0)->get(idKey) == newNodeId);
    CPPUNIT_ASSERT(dataArray->getObject(0)->get(nameKey) == localFilePath.filename().string());

    // Edit a file
    _nbParalleleThreads = 10;
    LOGW_DEBUG(Log::instance()->getLogger(), L"$$$$$ testDriveUploadSessionAsynchronousEdit");
    std::ofstream ofs(localFilePath, std::ios::app);
    ofs << "test";
    ofs.close();
    uint64_t fileSizeLocal = 0;
    CPPUNIT_ASSERT(IoHelper::getFileSize(localFilePath, fileSizeLocal, ioError));
    CPPUNIT_ASSERT_EQUAL(IoError::Success, ioError);
    while (_nbParalleleThreads > 0) {
        LOG_DEBUG(Log::instance()->getLogger(),
                  "$$$$$ testDriveUploadSessionAsynchronous - " << _nbParalleleThreads << " threads");
        DriveUploadSession driveUploadSessionJob(nullptr, _driveDbId, nullptr, localFilePath, newNodeId, 12345, false,
                                                 _nbParalleleThreads);
        exitCode = driveUploadSessionJob.runSynchronously();
        if (exitCode == ExitCode::Ok) {
            break;
        } else if (exitCode == ExitCode::NetworkError && driveUploadSessionJob.exitCause() == ExitCause::SocketsDefuncted) {
            LOGW_DEBUG(Log::instance()->getLogger(), L"$$$$$ testDriveUploadSessionAsynchronous - Sockets defuncted by kernel");
            // Decrease upload session max parallel jobs
            if (_nbParalleleThreads > 1) {
                _nbParalleleThreads = static_cast<uint64_t>(std::floor(static_cast<double>(_nbParalleleThreads) / 2.0));
            } else {
                break;
            }
        } else {
            break;
        }
    }
    _nbParalleleThreads = initialNbParalleleThreads;

    CPPUNIT_ASSERT_EQUAL(ExitCode::Ok, exitCode);

    GetSizeJob fileSizeJob(_driveDbId, newNodeId);
    exitCode = fileSizeJob.runSynchronously();
    CPPUNIT_ASSERT_EQUAL(ExitCode::Ok, exitCode);

    int64_t fileSizeRemote = fileSizeJob.size();
    CPPUNIT_ASSERT_EQUAL(static_cast<int64_t>(fileSizeLocal), fileSizeRemote);
}

void TestNetworkJobs::testDriveUploadSessionSynchronousAborted() {
    LOGW_DEBUG(Log::instance()->getLogger(), L"$$$$$ testDriveUploadSessionSynchronousAborted");

    const RemoteTemporaryDirectory remoteTmpDir(_driveDbId, _remoteDirId, "testDriveUploadSessionSynchronousAborted");
    const LocalTemporaryDirectory temporaryDirectory("testDriveUploadSessionSynchronousAborted");
    const SyncPath localFilePath = temporaryDirectory.path() / bigFileName;
    createBigTextFile(localFilePath);

    LOG_DEBUG(Log::instance()->getLogger(),
              "$$$$$ testDriveUploadSessionSynchronousAborted - " << _nbParalleleThreads << " threads");

    auto vfs = std::make_shared<MockVfs<VfsOff>>(VfsSetupParams(Log::instance()->getLogger()));
    bool forceStatusCalled = false;
    vfs->setMockForceStatus(
            [&forceStatusCalled]([[maybe_unused]] const SyncPath &path, [[maybe_unused]] const VfsStatus &vfsStatus) -> ExitInfo {
                forceStatusCalled = true;
                return ExitCode::Ok;
            });

    auto DriveUploadSessionJob = std::make_shared<DriveUploadSession>(
            vfs, _driveDbId, nullptr, localFilePath, localFilePath.filename().native(), remoteTmpDir.id(), 12345, false, 1);
    JobManager::instance()->queueAsyncJob(DriveUploadSessionJob);

    int counter = 0;
    while (!DriveUploadSessionJob->isRunning()) {
        Utility::msleep(10);
        CPPUNIT_ASSERT_LESS(500, ++counter); // Wait at most 5sec
    }
    DriveUploadSessionJob->abort();

    Utility::msleep(1000); // Wait 1sec

    NodeId newNodeId = DriveUploadSessionJob->nodeId();
    CPPUNIT_ASSERT(newNodeId.empty());

    DriveUploadSessionJob.reset(); // Ensure forceStatus is not called after the job is aborted.
    CPPUNIT_ASSERT_MESSAGE("forceStatus should not be called after an aborted UploadSession", !forceStatusCalled);
}

void TestNetworkJobs::testDriveUploadSessionAsynchronousAborted() {
    LOGW_DEBUG(Log::instance()->getLogger(), L"$$$$$ testDriveUploadSessionAsynchronousAborted");

    const RemoteTemporaryDirectory remoteTmpDir(_driveDbId, _remoteDirId, "testDriveUploadSessionAsynchronousAborted");
    const LocalTemporaryDirectory temporaryDirectory("testDriveUploadSessionAsynchronousAborted");
    const SyncPath localFilePath = temporaryDirectory.path() / bigFileName;
    createBigTextFile(localFilePath);

    auto vfs = std::make_shared<MockVfs<VfsOff>>(VfsSetupParams(Log::instance()->getLogger()));
    bool forceStatusCalled = false;
    vfs->setMockForceStatus(
            [&forceStatusCalled]([[maybe_unused]] const SyncPath &path, [[maybe_unused]] const VfsStatus &vfsStatus) -> ExitInfo {
                forceStatusCalled = true;
                return ExitCode::Ok;
            });

    auto DriveUploadSessionJob =
            std::make_shared<DriveUploadSession>(vfs, _driveDbId, nullptr, localFilePath, localFilePath.filename().native(),
                                                 remoteTmpDir.id(), 12345, false, _nbParalleleThreads);
    JobManager::instance()->queueAsyncJob(DriveUploadSessionJob);

    int counter = 0;
    while (!DriveUploadSessionJob->isRunning()) {
        Utility::msleep(10);
        CPPUNIT_ASSERT_LESS(500, ++counter); // Wait at most 5sec
    }

    LOGW_DEBUG(Log::instance()->getLogger(), L"$$$$$ testDriveUploadSessionAsynchronousAborted - Abort");
    DriveUploadSessionJob->abort();

    Utility::msleep(1000); // Wait 1sec

    LOGW_DEBUG(Log::instance()->getLogger(), L"$$$$$ testDriveUploadSessionAsynchronousAborted - Check jobs");
    GetFileListJob fileListJob(_driveDbId, remoteTmpDir.id());
    ExitCode exitCode = fileListJob.runSynchronously();
    CPPUNIT_ASSERT(exitCode == ExitCode::Ok);

    Poco::JSON::Object::Ptr resObj = fileListJob.jsonRes();
    CPPUNIT_ASSERT(resObj);
    Poco::JSON::Array::Ptr dataArray = resObj->getArray(dataKey);
    CPPUNIT_ASSERT(dataArray);
    CPPUNIT_ASSERT(dataArray->empty());

    DriveUploadSessionJob.reset(); // Ensure forceStatus is not called after the job is aborted.
    CPPUNIT_ASSERT_MESSAGE("forceStatus should not be called after an aborted UploadSession", !forceStatusCalled);
}

void TestNetworkJobs::testGetAppVersionInfo() {
    const auto appUid = "1234567890";
    // Without user IDs
    {
        GetAppVersionJob job(CommonUtility::platform(), appUid);
        job.runSynchronously();
        CPPUNIT_ASSERT(!job.hasHttpError());
        CPPUNIT_ASSERT(job.versionInfo(VersionChannel::Internal).isValid());
        CPPUNIT_ASSERT(job.versionInfo(VersionChannel::Beta).isValid());
        CPPUNIT_ASSERT(job.versionInfo(VersionChannel::Next).isValid());
        CPPUNIT_ASSERT(job.versionInfo(VersionChannel::Prod).isValid());
        CPPUNIT_ASSERT(job.versionInfo(job.prodVersionChannel()).isValid());
    }
    // With 1 user ID
    {
        User user;
        bool found = false;
        ParmsDb::instance()->selectUser(_userDbId, user, found);

        GetAppVersionJob job(CommonUtility::platform(), appUid, {user.userId()});
        job.runSynchronously();
        CPPUNIT_ASSERT(!job.hasHttpError());
        CPPUNIT_ASSERT(job.versionInfo(VersionChannel::Internal).isValid());
        CPPUNIT_ASSERT(job.versionInfo(VersionChannel::Beta).isValid());
        CPPUNIT_ASSERT(job.versionInfo(VersionChannel::Next).isValid());
        CPPUNIT_ASSERT(job.versionInfo(VersionChannel::Prod).isValid());
        CPPUNIT_ASSERT(job.versionInfo(job.prodVersionChannel()).isValid());
    }
    // // With several user IDs
    // TODO : commented out because we need valid user IDs but we have only one available in tests for now
    // {
    //     GetAppVersionJob job(CommonUtility::platform(), appUid, {123, 456, 789});
    //     job.runSynchronously();
    //     CPPUNIT_ASSERT(!job.hasHttpError());
    //     CPPUNIT_ASSERT(job.getVersionInfo(VersionChannel::Internal).isValid());
    //     CPPUNIT_ASSERT(job.getVersionInfo(VersionChannel::Beta).isValid());
    //     CPPUNIT_ASSERT(job.getVersionInfo(VersionChannel::Next).isValid());
    //     CPPUNIT_ASSERT(job.getVersionInfo(VersionChannel::Prod).isValid());
    //     CPPUNIT_ASSERT(job.getProdVersionInfo().isValid());
    // }
}

void TestNetworkJobs::testDirectDownload() {
    const LocalTemporaryDirectory temporaryDirectory("testDirectDownload");
    SyncPath localDestFilePath = temporaryDirectory.path() / "testInstaller.exe";

    DirectDownloadJob job(localDestFilePath,
                          "https://download.storage.infomaniak.com/drive/desktopclient/kDrive-3.6.1.20240604.exe");
    job.runSynchronously();
    CPPUNIT_ASSERT(std::filesystem::exists(localDestFilePath));
    CPPUNIT_ASSERT_EQUAL(119771744, static_cast<int>(std::filesystem::file_size(localDestFilePath)));
}

bool TestNetworkJobs::createTestFiles() {
    _dummyFileName = Str("test_file_") + Str2SyncName(CommonUtility::generateRandomStringAlphaNum(10));

    // Create local test file
    SyncPath dummyLocalFilePath = testhelpers::localTestDirPath / dummyDirName / dummyFileName;
    _dummyLocalFilePath = testhelpers::localTestDirPath / dummyDirName / _dummyFileName;

    CPPUNIT_ASSERT(std::filesystem::copy_file(dummyLocalFilePath, _dummyLocalFilePath));

    // Extract local file ID
    FileStat fileStat;
    IoError ioError = IoError::Success;
    IoHelper::getFileStat(_dummyLocalFilePath, &fileStat, ioError);
    CPPUNIT_ASSERT(ioError == IoError::Success);
    _dummyLocalFileId = std::to_string(fileStat.inode);

    // Create remote test file
    CopyToDirectoryJob job(_driveDbId, testDummyFileRemoteId, testDummyDirRemoteId, _dummyFileName);
    const ExitCode exitCode = job.runSynchronously();
    CPPUNIT_ASSERT(exitCode == ExitCode::Ok);

    // Extract remote file ID
    if (job.jsonRes()) {
        Poco::JSON::Object::Ptr dataObj = job.jsonRes()->getObject(dataKey);
        if (dataObj) {
            _dummyRemoteFileId = dataObj->get(idKey).toString();
        }
    }

    if (_dummyRemoteFileId.empty()) {
        return false;
    }

    return true;
}

} // namespace KDC<|MERGE_RESOLUTION|>--- conflicted
+++ resolved
@@ -1001,18 +1001,12 @@
     }
     job->abort();
 
-<<<<<<< HEAD
-    Utility::msleep(5000); // Wait 5sec
-
-    const NodeId newNodeId = job->nodeId();
-=======
     // Wait for job to finish
     while (!JobManager::instance()->isJobFinished(job->jobId())) {
         Utility::msleep(100);
     }
 
     const auto newNodeId = job->nodeId();
->>>>>>> 530e1f88
     CPPUNIT_ASSERT(newNodeId.empty());
 
     job.reset();
