/*
 * Infomaniak kDrive - Desktop
 * Copyright (C) 2023-2024 Infomaniak Network SA
 *
 * This program is free software: you can redistribute it and/or modify
 * it under the terms of the GNU General Public License as published by
 * the Free Software Foundation, either version 3 of the License, or
 * (at your option) any later version.
 *
 * This program is distributed in the hope that it will be useful,
 * but WITHOUT ANY WARRANTY; without even the implied warranty of
 * MERCHANTABILITY or FITNESS FOR A PARTICULAR PURPOSE.  See the
 * GNU General Public License for more details.
 *
 * You should have received a copy of the GNU General Public License
 * along with this program.  If not, see <http://www.gnu.org/licenses/>.
 */

#include "testnetworkjobs.h"
#include "jobs/network/API_v2/copytodirectoryjob.h"
#include "jobs/network/API_v2/createdirjob.h"
#include "jobs/network/API_v2/deletejob.h"
#include "jobs/network/API_v2/downloadjob.h"
#include "jobs/network/API_v2/duplicatejob.h"
#include "jobs/network/API_v2/csvfullfilelistwithcursorjob.h"
#include "jobs/network/getavatarjob.h"
#include "jobs/network/API_v2/getdriveslistjob.h"
#include "jobs/network/API_v2/getfileinfojob.h"
#include "jobs/network/API_v2/getfilelistjob.h"
#include "jobs/network/API_v2/initfilelistwithcursorjob.h"
#include "jobs/network/API_v2/getinfouserjob.h"
#include "jobs/network/API_v2/getinfodrivejob.h"
#include "jobs/network/API_v2/getthumbnailjob.h"
#include "jobs/network/API_v2/jsonfullfilelistwithcursorjob.h"
#include "jobs/network/API_v2/movejob.h"
#include "jobs/network/API_v2/renamejob.h"
#include "jobs/network/API_v2/upload_session/driveuploadsession.h"
#include "jobs/network/API_v2/upload_session/loguploadsession.h"
#include "jobs/network/API_v2/uploadjob.h"
#include "jobs/network/API_v2/getsizejob.h"
#include "jobs/jobmanager.h"
#include "network/proxy.h"
#include "libcommon/keychainmanager/keychainmanager.h"
#include "libcommonserver/utility/utility.h"
#include "libcommonserver/io/filestat.h"
#include "libcommonserver/io/iohelper.h"
#include "libparms/db/parmsdb.h"
#include "utility/jsonparserutility.h"
#include "requests/parameterscache.h"
#include "test_utility/localtemporarydirectory.h"
#include "test_utility/remotetemporarydirectory.h"
#include <iostream>

#include "jobs/network/getappversionjob.h"
#include "test_utility/testhelpers.h"
#include "jobs/network/directdownloadjob.h"

using namespace CppUnit;

namespace KDC {
static const NodeId pictureDirRemoteId = "56851"; // test_ci/test_pictures
static const NodeId picture1RemoteId = "97373"; // test_ci/test_pictures/picture-1.jpg
static const NodeId testFileRemoteId = "97370"; // test_ci/test_networkjobs/test_download.txt
static const NodeId testFileRemoteRenameId = "97376"; // test_ci/test_networkjobs/test_rename*.txt
static const NodeId testBigFileRemoteId = "97601"; // test_ci/big_file_dir/big_text_file.txt
static const NodeId testDummyDirRemoteId = "98648"; // test_ci/dummy_dir
static const NodeId testDummyFileRemoteId = "98649"; // test_ci/dummy_dir/picture.jpg

static const std::string desktopTeamTestDriveName = "kDrive Desktop Team";
static const std::string bigFileDirName = "big_file_dir";
static const std::string bigFileName = "big_text_file.txt";
static const std::string dummyDirName = "dummy_dir";
static const std::string dummyFileName = "picture.jpg";

uint64_t TestNetworkJobs::_nbParalleleThreads = 10;

void TestNetworkJobs::setUp() {
    LOGW_DEBUG(Log::instance()->getLogger(), L"$$$$$ Set Up");

    const testhelpers::TestVariables testVariables;

    // Insert api token into keystore
    ApiToken apiToken;
    apiToken.setAccessToken(testVariables.apiToken);

    const std::string keychainKey("123");
    KeyChainManager::instance(true);
    KeyChainManager::instance()->writeToken(keychainKey, apiToken.reconstructJsonString());

    // Create parmsDb
    bool alreadyExists = false;
    std::filesystem::path parmsDbPath = Db::makeDbName(alreadyExists, true);
    ParmsDb::instance(parmsDbPath, KDRIVE_VERSION_STRING, true, true);
    ParametersCache::instance()->parameters().setExtendedLog(true);

    // Insert user, account & drive
    const int userId(atoi(testVariables.userId.c_str()));
    User user(1, userId, keychainKey);
    ParmsDb::instance()->insertUser(user);
    _userDbId = user.dbId();

    const int accountId(atoi(testVariables.accountId.c_str()));
    Account account(1, accountId, user.dbId());
    ParmsDb::instance()->insertAccount(account);

    _driveDbId = 1;
    const int driveId = atoi(testVariables.driveId.c_str());
    Drive drive(_driveDbId, driveId, account.dbId(), std::string(), 0, std::string());
    ParmsDb::instance()->insertDrive(drive);

    _remoteDirId = testVariables.remoteDirId;

    // Setup proxy
    Parameters parameters;
    bool found = false;
    if (ParmsDb::instance()->selectParameters(parameters, found) && found) {
        Proxy::instance(parameters.proxyConfig());
    }
}

void TestNetworkJobs::tearDown() {
    LOGW_DEBUG(Log::instance()->getLogger(), L"$$$$$ Tear Down");

    if (!_dummyRemoteFileId.empty()) {
        DeleteJob job(_driveDbId, _dummyRemoteFileId, "", "");
        job.setBypassCheck(true);
        job.runSynchronously();
    }
    if (!_dummyLocalFilePath.empty()) std::filesystem::remove_all(_dummyLocalFilePath);

    ParmsDb::instance()->close();
    ParmsDb::reset();
    MockIoHelperTestNetworkJobs::resetStdFunctions();
}


void TestNetworkJobs::testCreateDir() {
    const RemoteTemporaryDirectory remoteTmpDir(_driveDbId, _remoteDirId, "testCreateDir");

    GetFileListJob fileListJob(_driveDbId, _remoteDirId);
    const ExitCode exitCode = fileListJob.runSynchronously();
    CPPUNIT_ASSERT(exitCode == ExitCode::Ok);

    Poco::JSON::Object::Ptr resObj = fileListJob.jsonRes();
    CPPUNIT_ASSERT(resObj);

    bool newDirFound = false;
    for (const auto dataArray = resObj->getArray(dataKey); const auto &item: *dataArray) {
        const auto &dirObj = item.extract<Poco::JSON::Object::Ptr>();

        SyncName name;
        CPPUNIT_ASSERT(JsonParserUtility::extractValue(dirObj, nameKey, name));

        if (remoteTmpDir.name() == name) {
            newDirFound = true;
            break;
        }
    }
    CPPUNIT_ASSERT(newDirFound);
}

void TestNetworkJobs::testCopyToDir() {
    // Create test dir
    const RemoteTemporaryDirectory remoteTmpDir(_driveDbId, _remoteDirId, "testCopyToDir");

    const SyncName filename = Str("testCopyToDir_") + Str2SyncName(CommonUtility::generateRandomStringAlphaNum()) + Str(".txt");
    CopyToDirectoryJob job(_driveDbId, testFileRemoteId, remoteTmpDir.id(), filename);
    ExitCode exitCode = job.runSynchronously();
    CPPUNIT_ASSERT(exitCode == ExitCode::Ok);

    GetFileListJob fileListJob(_driveDbId, remoteTmpDir.id());
    exitCode = fileListJob.runSynchronously();
    CPPUNIT_ASSERT(exitCode == ExitCode::Ok);

    Poco::JSON::Object::Ptr resObj = fileListJob.jsonRes();
    CPPUNIT_ASSERT(resObj);

    bool found = false;
    Poco::JSON::Array::Ptr dataArray = resObj->getArray(dataKey);
    for (const auto &it: *dataArray) {
        Poco::JSON::Object::Ptr dirObj = it.extract<Poco::JSON::Object::Ptr>();
        if (filename == Str2SyncName(dirObj->get(nameKey))) {
            found = true;
            break;
        }
    }
    CPPUNIT_ASSERT(found);
}

void TestNetworkJobs::testDelete() {
    CPPUNIT_ASSERT(createTestFiles());

    // Delete file - Empty local id & path provided => canRun == false
    DeleteJob jobEmptyLocalFileId(_driveDbId, _dummyRemoteFileId, "", "");
    CPPUNIT_ASSERT(!jobEmptyLocalFileId.canRun());

    // Delete file - A local file exists with the same path & id => canRun == false
    DeleteJob jobLocalFileExists(_driveDbId, _dummyRemoteFileId, _dummyLocalFileId, _dummyLocalFilePath);
    CPPUNIT_ASSERT(!jobLocalFileExists.canRun());

    // Delete file - A local file exists with the same path but not the same id => canRun == true
    DeleteJob jobLocalFileSynonymExists(_driveDbId, _dummyRemoteFileId, "1234", _dummyLocalFilePath);
    CPPUNIT_ASSERT(jobLocalFileSynonymExists.canRun());
    ExitCode exitCode = jobLocalFileSynonymExists.runSynchronously();
    CPPUNIT_ASSERT(exitCode == ExitCode::Ok);

    // Check that the file has been deleted
    GetFileListJob fileListJob(_driveDbId, testDummyDirRemoteId);
    exitCode = fileListJob.runSynchronously();
    CPPUNIT_ASSERT(exitCode == ExitCode::Ok);

    Poco::JSON::Object::Ptr resObj = fileListJob.jsonRes();
    CPPUNIT_ASSERT(resObj);

    bool newFileFound = false;
    for (const auto dataArray = resObj->getArray(dataKey); const auto &item: *dataArray) {
        const auto &dirObj = item.extract<Poco::JSON::Object::Ptr>();
        if (_dummyFileName == dirObj->get(nameKey)) {
            newFileFound = true;
            break;
        }
    }
    CPPUNIT_ASSERT(!newFileFound);

    RemoteTemporaryDirectory remoteTmpDir(_driveDbId, _remoteDirId, "testDelete");
    const LocalTemporaryDirectory localTmpDir("testDelete");

    // Delete directory - Empty local id & path provided => canRun == false
    DeleteJob jobEmptyLocalDirId(_driveDbId, remoteTmpDir.id(), "", "");
    CPPUNIT_ASSERT(!jobEmptyLocalDirId.canRun());

    // Delete directory - A local dir exists with the same path & id => canRun == false
    DeleteJob jobLocalDirExists(_driveDbId, remoteTmpDir.id(), localTmpDir.id(), localTmpDir.path());
    CPPUNIT_ASSERT(!jobLocalDirExists.canRun());

    // Delete directory - A local dir exists with the same path but not the same id => canRun == true
    DeleteJob jobLocalDirSynonymExists(_driveDbId, remoteTmpDir.id(), "1234", localTmpDir.path());
    CPPUNIT_ASSERT(jobLocalDirSynonymExists.canRun());
    exitCode = jobLocalDirSynonymExists.runSynchronously();
    CPPUNIT_ASSERT(exitCode == ExitCode::Ok);

    // Check that the dir has been deleted
    GetFileListJob fileListJob2(_driveDbId, _remoteDirId);
    exitCode = fileListJob2.runSynchronously();
    CPPUNIT_ASSERT(exitCode == ExitCode::Ok);

    resObj = fileListJob2.jsonRes();
    CPPUNIT_ASSERT(resObj);

    bool newDirFound = false;
    const auto dataArray = resObj->getArray(dataKey);
    for (Poco::JSON::Array::ConstIterator it = dataArray->begin(); it != dataArray->end(); ++it) {
        Poco::JSON::Object::Ptr dirObj = it->extract<Poco::JSON::Object::Ptr>();
        SyncName currentName = dirObj->get(nameKey);
        if (remoteTmpDir.name() == currentName) {
            newDirFound = true;
            break;
        }
    }
    CPPUNIT_ASSERT(!newDirFound);
    remoteTmpDir.setDeleted();
}

void TestNetworkJobs::testDownload() {
    {
        const LocalTemporaryDirectory temporaryDirectory("tmp");
        const LocalTemporaryDirectory temporaryDirectorySync("syncDir");
        SyncPath localDestFilePath = temporaryDirectorySync.path() / "test_file.txt";

        // Download (CREATE propagation)
        {
            DownloadJob job(_driveDbId, testFileRemoteId, localDestFilePath, 0, 0, 0, false);
            const ExitCode exitCode = job.runSynchronously();
            CPPUNIT_ASSERT(exitCode == ExitCode::Ok);
        }

        // Check that the file has been copied
        CPPUNIT_ASSERT(std::filesystem::exists(localDestFilePath));

        // Check that the tmp file has been deleted
        CPPUNIT_ASSERT(std::filesystem::is_empty(temporaryDirectory.path()));

        // Check file content
        {
            std::ifstream ifs(localDestFilePath.string().c_str());
            std::string content((std::istreambuf_iterator<char>(ifs)), (std::istreambuf_iterator<char>()));
            CPPUNIT_ASSERT(content == "test");
        }

        // Get nodeid
        NodeId nodeId;
        CPPUNIT_ASSERT(IoHelper::getNodeId(localDestFilePath, nodeId));

        // Download again (EDIT propagation)
        {
            DownloadJob job(_driveDbId, testFileRemoteId, localDestFilePath, 0, 0, 0, false);
            const ExitCode exitCode = job.runSynchronously();
            CPPUNIT_ASSERT(exitCode == ExitCode::Ok);
        }

        // Check file content
        {
            std::ifstream ifs(localDestFilePath.string().c_str());
            std::string content((std::istreambuf_iterator<char>(ifs)), (std::istreambuf_iterator<char>()));
            CPPUNIT_ASSERT(content == "test");
        }

        // Get nodeid
        NodeId nodeId2;
        CPPUNIT_ASSERT(IoHelper::getNodeId(localDestFilePath, nodeId2));

        // Check that the node id has not changed
        CPPUNIT_ASSERT(nodeId == nodeId2);
    }

    // Cross Device Link
    {
        const LocalTemporaryDirectory temporaryDirectory("tmp");
        const LocalTemporaryDirectory temporaryDirectorySync("syncDir");
        SyncPath localDestFilePath = temporaryDirectorySync.path() / bigFileName;

        std::function<SyncPath(std::error_code & ec)> MockTempDirectoryPath = [&temporaryDirectory](std::error_code &ec) {
            ec.clear();
            return temporaryDirectory.path();
        };
        std::function<void(const SyncPath &srcPath, const SyncPath &destPath, std::error_code &ec)> MockRename =
<<<<<<< HEAD
                [](const SyncPath &srcPath, const SyncPath &destPath, std::error_code &ec) {
                    (void)(srcPath);
                    (void)(destPath);
=======
                [](const SyncPath &, const SyncPath &, std::error_code &ec) {
>>>>>>> 5a51ff84
#ifdef _WIN32
                    ec = std::make_error_code(static_cast<std::errc>(ERROR_NOT_SAME_DEVICE));
#else
                    ec = std::make_error_code(std::errc::cross_device_link);
#endif
                };
        MockIoHelperTestNetworkJobs::setStdRename(MockRename);
        MockIoHelperTestNetworkJobs::setStdTempDirectoryPath(MockTempDirectoryPath);

        {
            DownloadJob job(_driveDbId, testFileRemoteId, localDestFilePath, 0, 0, 0, false);
            const ExitCode exitCode = job.runSynchronously();
            CPPUNIT_ASSERT(exitCode == ExitCode::Ok);
        }

        // Check that the file has been copied
        CPPUNIT_ASSERT(std::filesystem::exists(localDestFilePath));

        // Check that the tmp file has been deleted
        CPPUNIT_ASSERT(std::filesystem::is_empty(temporaryDirectory.path()));

        // Check file content
        {
            std::ifstream ifs(localDestFilePath.string().c_str());
            std::string content((std::istreambuf_iterator<char>(ifs)), (std::istreambuf_iterator<char>()));
            CPPUNIT_ASSERT(content == "test");
        }
    }
}

void TestNetworkJobs::testDownloadAborted() {
    const LocalTemporaryDirectory temporaryDirectory("testDownloadAborted");
    SyncPath localDestFilePath = temporaryDirectory.path() / bigFileName;
    std::shared_ptr<DownloadJob> job =
            std::make_shared<DownloadJob>(_driveDbId, testBigFileRemoteId, localDestFilePath, 0, 0, 0, false);
    JobManager::instance()->queueAsyncJob(job);

    Utility::msleep(1000); // Wait 1sec

    job->abort();

    Utility::msleep(1000); // Wait 1sec

    CPPUNIT_ASSERT(!std::filesystem::exists(localDestFilePath));
}

void TestNetworkJobs::testGetAvatar() {
    GetInfoUserJob job(_userDbId);
    ExitCode exitCode = job.runSynchronously();
    CPPUNIT_ASSERT(exitCode == ExitCode::Ok);

    CPPUNIT_ASSERT(job.jsonRes());
    Poco::JSON::Object::Ptr data = job.jsonRes()->getObject(dataKey);
    std::string avatarUrl = data->get(avatarKey);

    GetAvatarJob avatarJob(avatarUrl);
    exitCode = avatarJob.runSynchronously();
    CPPUNIT_ASSERT(exitCode == ExitCode::Ok);

    CPPUNIT_ASSERT(avatarJob.avatar());
    CPPUNIT_ASSERT(!avatarJob.avatar().get()->empty());
}

void TestNetworkJobs::testGetDriveList() {
    GetDrivesListJob job(_userDbId);
    job.runSynchronously();
    const ExitCode exitCode = job.runSynchronously();
    CPPUNIT_ASSERT(exitCode == ExitCode::Ok);

    bool found = false;
    Poco::JSON::Array::Ptr data = job.jsonRes()->getArray("data");
    for (size_t i = 0; i < data->size(); i++) {
        Poco::JSON::Object::Ptr obj = data->getObject(static_cast<unsigned int>(i));
        std::string name = obj->get("drive_name");
        found = name == desktopTeamTestDriveName;
        if (found) {
            break;
        }
    }
    CPPUNIT_ASSERT(found);
}

void TestNetworkJobs::testGetFileInfo() {
    {
        GetFileInfoJob job(_driveDbId, testFileRemoteId);
        CPPUNIT_ASSERT_EQUAL(ExitCode::Ok, job.runSynchronously());
        CPPUNIT_ASSERT(job.jsonRes());
        CPPUNIT_ASSERT(job.path().empty());
    }

    // The returned path is relative to the remote drive root.
    {
        GetFileInfoJob jobWithPath(_driveDbId, testFileRemoteId);
        jobWithPath.setWithPath(true);
        CPPUNIT_ASSERT_EQUAL(ExitCode::Ok, jobWithPath.runSynchronously());

        const auto expectedPath =
                SyncPath("Common documents") / "Test kDrive" / "test_ci" / "test_networkjobs" / "test_download.txt";
        CPPUNIT_ASSERT_EQUAL(expectedPath, jobWithPath.path());
    }

    // The returned path is empty if the job requests info on the remote drive root.
    {
        GetFileInfoJob jobWithPath(_driveDbId, "1"); // The identifier of the remote root drive is always 1.
        CPPUNIT_ASSERT_EQUAL(ExitCode::Ok, jobWithPath.runSynchronously());
        jobWithPath.setWithPath(true);
        CPPUNIT_ASSERT(jobWithPath.path().empty());
    }
}

void TestNetworkJobs::testGetFileList() {
    GetFileListJob job(_driveDbId, pictureDirRemoteId);
    const ExitCode exitCode = job.runSynchronously();
    CPPUNIT_ASSERT(exitCode == ExitCode::Ok);

    int counter = 0;
    Poco::JSON::Array::Ptr dataArray = job.jsonRes()->getArray(dataKey);
    for (Poco::JSON::Array::ConstIterator it = dataArray->begin(); it != dataArray->end(); ++it) {
        counter++;
    }
    CPPUNIT_ASSERT(counter == 5);
}

void TestNetworkJobs::testGetFileListWithCursor() {
    InitFileListWithCursorJob job(_driveDbId, pictureDirRemoteId);
    const ExitCode exitCode = job.runSynchronously();
    CPPUNIT_ASSERT(exitCode == ExitCode::Ok);

    int counter = 0;
    std::string cursor;
    Poco::JSON::Object::Ptr dataObj = job.jsonRes()->getObject(dataKey);
    if (dataObj) {
        cursor = dataObj->get(cursorKey).toString();

        Poco::JSON::Array::Ptr filesArray = dataObj->getArray(filesKey);
        if (filesArray) {
            for (auto it = filesArray->begin(); it != filesArray->end(); ++it) {
                counter++;
            }
        }
    }

    CPPUNIT_ASSERT(!cursor.empty());
    CPPUNIT_ASSERT(counter == 5);
}

void TestNetworkJobs::testFullFileListWithCursorJson() {
    JsonFullFileListWithCursorJob job(_driveDbId, "1", {}, false);
    const ExitCode exitCode = job.runSynchronously();
    CPPUNIT_ASSERT(exitCode == ExitCode::Ok);

    int counter = 0;
    std::string cursor;
    Poco::JSON::Object::Ptr dataObj = job.jsonRes()->getObject(dataKey);
    if (dataObj) {
        cursor = dataObj->get(cursorKey).toString();

        Poco::JSON::Array::Ptr filesArray = dataObj->getArray(filesKey);
        if (filesArray) {
            for (auto it = filesArray->begin(); it != filesArray->end(); ++it) {
                Poco::JSON::Object::Ptr obj = it->extract<Poco::JSON::Object::Ptr>();
                if (obj->get(parentIdKey).toString() == pictureDirRemoteId) {
                    counter++;
                }
            }
        }
    }

    CPPUNIT_ASSERT(!cursor.empty());
    CPPUNIT_ASSERT(counter == 5);
}

void TestNetworkJobs::testFullFileListWithCursorJsonZip() {
    JsonFullFileListWithCursorJob job(_driveDbId, "1", {}, true);
    const ExitCode exitCode = job.runSynchronously();
    CPPUNIT_ASSERT(exitCode == ExitCode::Ok);

    int counter = 0;
    std::string cursor;
    Poco::JSON::Object::Ptr dataObj = job.jsonRes()->getObject(dataKey);
    if (dataObj) {
        cursor = dataObj->get(cursorKey).toString();

        Poco::JSON::Array::Ptr filesArray = dataObj->getArray(filesKey);
        if (filesArray) {
            for (auto it = filesArray->begin(); it != filesArray->end(); ++it) {
                Poco::JSON::Object::Ptr obj = it->extract<Poco::JSON::Object::Ptr>();
                if (obj->get(parentIdKey).toString() == pictureDirRemoteId) {
                    counter++;
                }
            }
        }
    }

    CPPUNIT_ASSERT(!cursor.empty());
    CPPUNIT_ASSERT(counter == 5);
}

void TestNetworkJobs::testFullFileListWithCursorCsv() {
    CsvFullFileListWithCursorJob job(_driveDbId, "1", {}, false);
    const ExitCode exitCode = job.runSynchronously();
    CPPUNIT_ASSERT(exitCode == ExitCode::Ok);

    int counter = 0;
    std::string cursor = job.getCursor();
    SnapshotItem item;
    bool error = false;
    bool ignore = false;
    bool eof = false;
    while (job.getItem(item, error, ignore, eof)) {
        if (ignore) {
            continue;
        }

        if (item.parentId() == pictureDirRemoteId) {
            counter++;
        }
    }

    CPPUNIT_ASSERT(!cursor.empty());
    CPPUNIT_ASSERT(counter == 5);
    CPPUNIT_ASSERT(eof);
}

void TestNetworkJobs::testFullFileListWithCursorCsvZip() {
    CsvFullFileListWithCursorJob job(_driveDbId, "1", {}, true);
    const ExitCode exitCode = job.runSynchronously();
    CPPUNIT_ASSERT(exitCode == ExitCode::Ok);

    int counter = 0;
    std::string cursor = job.getCursor();
    SnapshotItem item;
    bool error = false;
    bool ignore = false;
    bool eof = false;
    while (job.getItem(item, error, ignore, eof)) {
        if (ignore) {
            continue;
        }

        if (item.parentId() == pictureDirRemoteId) {
            counter++;
        }
    }

    CPPUNIT_ASSERT(!cursor.empty());
    CPPUNIT_ASSERT(counter == 5);
    CPPUNIT_ASSERT(eof);
}

void TestNetworkJobs::testFullFileListWithCursorJsonBlacklist() {
    JsonFullFileListWithCursorJob job(_driveDbId, "1", {pictureDirRemoteId}, true);
    const ExitCode exitCode = job.runSynchronously();
    CPPUNIT_ASSERT(exitCode == ExitCode::Ok);

    int counter = 0;
    std::string cursor;
    Poco::JSON::Object::Ptr dataObj = job.jsonRes()->getObject(dataKey);
    if (dataObj) {
        cursor = dataObj->get(cursorKey).toString();

        Poco::JSON::Array::Ptr filesArray = dataObj->getArray(filesKey);
        if (filesArray) {
            for (auto it = filesArray->begin(); it != filesArray->end(); ++it) {
                Poco::JSON::Object::Ptr obj = it->extract<Poco::JSON::Object::Ptr>();
                if (obj->get(parentIdKey).toString() == pictureDirRemoteId) {
                    counter++;
                }
            }
        }
    }

    CPPUNIT_ASSERT(!cursor.empty());
    CPPUNIT_ASSERT(counter == 0);
}

void TestNetworkJobs::testFullFileListWithCursorCsvBlacklist() {
    CsvFullFileListWithCursorJob job(_driveDbId, "1", {pictureDirRemoteId}, true);
    const ExitCode exitCode = job.runSynchronously();
    CPPUNIT_ASSERT(exitCode == ExitCode::Ok);

    int counter = 0;
    std::string cursor = job.getCursor();
    SnapshotItem item;
    bool error = false;
    bool ignore = false;
    bool eof = false;
    while (job.getItem(item, error, ignore, eof)) {
        if (ignore) {
            continue;
        }

        if (item.parentId() == pictureDirRemoteId) {
            counter++;
        }
    }

    CPPUNIT_ASSERT(!cursor.empty());
    CPPUNIT_ASSERT(counter == 0);
    CPPUNIT_ASSERT(eof);
}

void TestNetworkJobs::testFullFileListWithCursorMissingEof() {
    CsvFullFileListWithCursorJob job(_driveDbId, "1");
    const ExitCode exitCode = job.runSynchronously();
    CPPUNIT_ASSERT(exitCode == ExitCode::Ok);

    int counter = 0;
    const std::string cursor = job.getCursor();
    SnapshotItem item;
    bool error = false;
    bool ignore = false;
    bool eof = false;
    // Call getItem only once to simulate a troncated CSV file
    job.getItem(item, error, ignore, eof);
    if (item.parentId() == pictureDirRemoteId) {
        counter++;
    }

    CPPUNIT_ASSERT(!cursor.empty());
    CPPUNIT_ASSERT_LESS(5, counter);
    CPPUNIT_ASSERT(!eof);
}

void TestNetworkJobs::testGetInfoUser() {
    GetInfoUserJob job(_userDbId);
    const ExitCode exitCode = job.runSynchronously();
    CPPUNIT_ASSERT(exitCode == ExitCode::Ok);

    Poco::JSON::Object::Ptr data = job.jsonRes()->getObject(dataKey);
    //    CPPUNIT_ASSERT(data->get(emailKey).toString() == _email);
}

void TestNetworkJobs::testGetInfoDrive() {
    GetInfoDriveJob job(_driveDbId);
    const ExitCode exitCode = job.runSynchronously();
    CPPUNIT_ASSERT(exitCode == ExitCode::Ok);

    Poco::JSON::Object::Ptr data = job.jsonRes()->getObject(dataKey);
    CPPUNIT_ASSERT(data->get(nameKey).toString() == "kDrive Desktop Team");
}

void TestNetworkJobs::testThumbnail() {
    GetThumbnailJob job(_driveDbId, picture1RemoteId.c_str(), 50);
    const ExitCode exitCode = job.runSynchronously();
    CPPUNIT_ASSERT(exitCode == ExitCode::Ok);

    CPPUNIT_ASSERT(!job.octetStreamRes().empty());
}

void TestNetworkJobs::testDuplicateRenameMove() {
    const RemoteTemporaryDirectory remoteTmpDir(_driveDbId, _remoteDirId, "testDuplicateRenameMove");

    // Duplicate
    DuplicateJob dupJob(_driveDbId, testFileRemoteId, Str("test_duplicate.txt"));
    ExitCode exitCode = dupJob.runSynchronously();
    CPPUNIT_ASSERT(exitCode == ExitCode::Ok);

    NodeId dupFileId;
    if (dupJob.jsonRes()) {
        Poco::JSON::Object::Ptr dataObj = dupJob.jsonRes()->getObject(dataKey);
        if (dataObj) {
            dupFileId = dataObj->get(idKey).toString();
        }
    }

    CPPUNIT_ASSERT(!dupFileId.empty());

    // Move
    MoveJob moveJob(_driveDbId, "", dupFileId, remoteTmpDir.id());
    moveJob.setBypassCheck(true);
    exitCode = moveJob.runSynchronously();
    CPPUNIT_ASSERT(exitCode == ExitCode::Ok);

    GetFileListJob fileListJob(_driveDbId, remoteTmpDir.id());
    exitCode = fileListJob.runSynchronously();
    CPPUNIT_ASSERT(exitCode == ExitCode::Ok);

    Poco::JSON::Object::Ptr resObj = fileListJob.jsonRes();
    CPPUNIT_ASSERT(resObj);
    Poco::JSON::Array::Ptr dataArray = resObj->getArray(dataKey);
    CPPUNIT_ASSERT(dataArray->getObject(0)->get(idKey) == dupFileId);
    CPPUNIT_ASSERT(dataArray->getObject(0)->get(nameKey) == "test_duplicate.txt");
}

void TestNetworkJobs::testRename() {
    // Rename
    const SyncName filename = Str("test_rename_") + Str2SyncName(CommonUtility::generateRandomStringAlphaNum()) + Str(".txt");
    RenameJob renamejob(_driveDbId, testFileRemoteRenameId, filename);
    renamejob.runSynchronously();

    // Check the name has changed
    GetFileInfoJob fileInfoJob(_driveDbId, testFileRemoteRenameId);
    ExitCode exitCode = fileInfoJob.runSynchronously();
    CPPUNIT_ASSERT(exitCode == ExitCode::Ok);

    Poco::JSON::Object::Ptr dataObj = fileInfoJob.jsonRes()->getObject(dataKey);
    SyncName name;
    if (dataObj) {
        name = Str2SyncName(dataObj->get(nameKey).toString());
    }
    CPPUNIT_ASSERT(name == filename);
}

void TestNetworkJobs::testUpload() {
    // Successful upload
    const RemoteTemporaryDirectory remoteTmpDir(_driveDbId, _remoteDirId, "testUpload");
    SyncPath localFilePath = testhelpers::localTestDirPath / bigFileDirName / bigFileName;

    UploadJob job(_driveDbId, localFilePath, localFilePath.filename().native(), remoteTmpDir.id(), 0);
    ExitCode exitCode = job.runSynchronously();
    CPPUNIT_ASSERT(exitCode == ExitCode::Ok);

    NodeId newNodeId = job.nodeId();

    GetFileInfoJob fileInfoJob(_driveDbId, newNodeId);
    exitCode = fileInfoJob.runSynchronously();
    CPPUNIT_ASSERT(exitCode == ExitCode::Ok);

    Poco::JSON::Object::Ptr dataObj = fileInfoJob.jsonRes()->getObject(dataKey);
    std::string name;
    if (dataObj) {
        name = dataObj->get(nameKey).toString();
    }
    CPPUNIT_ASSERT(name == bigFileName);
}

void TestNetworkJobs::testUploadAborted() {
    const RemoteTemporaryDirectory remoteTmpDir(_driveDbId, _remoteDirId, "testUploadAborted");

    SyncPath localFilePath = testhelpers::localTestDirPath / bigFileDirName / bigFileName;

    const std::shared_ptr<UploadJob> job =
            std::make_shared<UploadJob>(_driveDbId, localFilePath, localFilePath.filename().native(), remoteTmpDir.id(), 0);
    JobManager::instance()->queueAsyncJob(job);

    Utility::msleep(1000); // Wait 1sec

    job->abort();

    Utility::msleep(1000); // Wait 1sec

    NodeId newNodeId = job->nodeId();
    CPPUNIT_ASSERT(newNodeId.empty());
}

void TestNetworkJobs::testDriveUploadSessionConstructorException() {
    const RemoteTemporaryDirectory remoteTmpDir(_driveDbId, _remoteDirId, "testDriveUploadSessionConstructorException");

    SyncPath localFilePath = testhelpers::localTestDirPath;
    // The constructor of DriveUploadSession will attempt to retrieve the file size of directory.

    CPPUNIT_ASSERT_THROW_MESSAGE("DriveUploadSession() didn't throw as expected",
                                 DriveUploadSession(_driveDbId, nullptr, localFilePath, localFilePath.filename().native(),
                                                    remoteTmpDir.id(), 12345, false, 1),
                                 std::runtime_error);
}

void TestNetworkJobs::testDriveUploadSessionSynchronous() {
    // Create a file
    LOGW_DEBUG(Log::instance()->getLogger(), L"$$$$$ testDriveUploadSessionSynchronous Create");

    const RemoteTemporaryDirectory remoteTmpDir(_driveDbId, _remoteDirId, "testDriveUploadSessionSynchronous");
    const LocalTemporaryDirectory localTmpDir("testDriveUploadSessionSynchronous");
    const SyncPath localFilePath = localTmpDir.path() / bigFileName;

    IoError ioError = IoError::Unknown;
    CPPUNIT_ASSERT(
            IoHelper::copyFileOrDirectory(testhelpers::localTestDirPath / bigFileDirName / bigFileName, localFilePath, ioError));
    CPPUNIT_ASSERT_EQUAL(IoError::Success, ioError);

    DriveUploadSession driveUploadSessionJobCreate(_driveDbId, nullptr, localFilePath, localFilePath.filename().native(),
                                                   remoteTmpDir.id(), 12345, false, 1);
    ExitCode exitCode = driveUploadSessionJobCreate.runSynchronously();
    CPPUNIT_ASSERT_EQUAL(ExitCode::Ok, exitCode);

    const NodeId newNodeId = driveUploadSessionJobCreate.nodeId();
    GetFileListJob fileListJob(_driveDbId, remoteTmpDir.id());
    exitCode = fileListJob.runSynchronously();
    CPPUNIT_ASSERT_EQUAL(ExitCode::Ok, exitCode);

    Poco::JSON::Object::Ptr resObj = fileListJob.jsonRes();
    CPPUNIT_ASSERT(resObj);
    Poco::JSON::Array::Ptr dataArray = resObj->getArray(dataKey);
    CPPUNIT_ASSERT(dataArray->getObject(0)->get(idKey) == newNodeId);
    CPPUNIT_ASSERT(Utility::s2ws(dataArray->getObject(0)->get(nameKey)) == Path2WStr(localFilePath.filename()));

    // Update a file
    LOGW_DEBUG(Log::instance()->getLogger(), L"$$$$$ testDriveUploadSessionSynchronous Edit");
    std::ofstream ofs(localFilePath, std::ios::app);
    ofs << "test";
    ofs.close();
    uint64_t fileSizeLocal = 0;
    CPPUNIT_ASSERT(IoHelper::getFileSize(localFilePath, fileSizeLocal, ioError));
    CPPUNIT_ASSERT_EQUAL(IoError::Success, ioError);

    DriveUploadSession driveUploadSessionJobEdit(_driveDbId, nullptr, localFilePath, newNodeId, false, 1);
    exitCode = driveUploadSessionJobEdit.runSynchronously();
    CPPUNIT_ASSERT_EQUAL(ExitCode::Ok, exitCode);

    GetSizeJob fileSizeJob(_driveDbId, newNodeId);
    exitCode = fileSizeJob.runSynchronously();
    CPPUNIT_ASSERT_EQUAL(ExitCode::Ok, exitCode);
    int64_t fileSizeRemote = fileSizeJob.size();

    CPPUNIT_ASSERT_EQUAL(static_cast<int64_t>(fileSizeLocal), fileSizeRemote);
}

void TestNetworkJobs::testDriveUploadSessionAsynchronous() {
    // Create a file
    LOGW_DEBUG(Log::instance()->getLogger(), L"$$$$$ testDriveUploadSessionAsynchronousCreate");

    const RemoteTemporaryDirectory remoteTmpDir(_driveDbId, _remoteDirId, "testDriveUploadSessionAsynchronous");
    const LocalTemporaryDirectory localTmpDir("testDriveUploadSessionASynchronous");
    const SyncPath localFilePath = localTmpDir.path() / bigFileName;

    IoError ioError = IoError::Unknown;
    CPPUNIT_ASSERT(
            IoHelper::copyFileOrDirectory(testhelpers::localTestDirPath / bigFileDirName / bigFileName, localFilePath, ioError));
    CPPUNIT_ASSERT_EQUAL(IoError::Success, ioError);

    ExitCode exitCode = ExitCode::Unknown;
    NodeId newNodeId;
    uint64_t initialNbParalleleThreads = _nbParalleleThreads;
    while (_nbParalleleThreads > 0) {
        LOG_DEBUG(Log::instance()->getLogger(),
                  "$$$$$ testDriveUploadSessionAsynchronous - " << _nbParalleleThreads << " threads");
        DriveUploadSession driveUploadSessionJob(_driveDbId, nullptr, localFilePath, localFilePath.filename().native(),
                                                 remoteTmpDir.id(), 12345, false, _nbParalleleThreads);
        exitCode = driveUploadSessionJob.runSynchronously();
        if (exitCode == ExitCode::Ok) {
            newNodeId = driveUploadSessionJob.nodeId();
            break;
        } else if (exitCode == ExitCode::NetworkError && driveUploadSessionJob.exitCause() == ExitCause::SocketsDefuncted) {
            LOGW_DEBUG(Log::instance()->getLogger(), L"$$$$$ testDriveUploadSessionAsynchronous - Sockets defuncted by kernel");
            // Decrease upload session max parallel jobs
            if (_nbParalleleThreads > 1) {
                _nbParalleleThreads = static_cast<uint64_t>(std::floor(static_cast<double>(_nbParalleleThreads) / 2.0));
            } else {
                break;
            }
        } else {
            break;
        }
    }
    _nbParalleleThreads = initialNbParalleleThreads;
    CPPUNIT_ASSERT_EQUAL(ExitCode::Ok, exitCode);

    GetFileListJob fileListJob(_driveDbId, remoteTmpDir.id());
    exitCode = fileListJob.runSynchronously();
    CPPUNIT_ASSERT_EQUAL(ExitCode::Ok, exitCode);

    Poco::JSON::Object::Ptr resObj = fileListJob.jsonRes();
    CPPUNIT_ASSERT(resObj);
    Poco::JSON::Array::Ptr dataArray = resObj->getArray(dataKey);
    CPPUNIT_ASSERT(dataArray->getObject(0)->get(idKey) == newNodeId);
    CPPUNIT_ASSERT(dataArray->getObject(0)->get(nameKey) == localFilePath.filename().string());

    // Edit a file
    _nbParalleleThreads = 10;
    LOGW_DEBUG(Log::instance()->getLogger(), L"$$$$$ testDriveUploadSessionAsynchronousEdit");
    std::ofstream ofs(localFilePath, std::ios::app);
    ofs << "test";
    ofs.close();
    uint64_t fileSizeLocal = 0;
    CPPUNIT_ASSERT(IoHelper::getFileSize(localFilePath, fileSizeLocal, ioError));
    CPPUNIT_ASSERT_EQUAL(IoError::Success, ioError);
    while (_nbParalleleThreads > 0) {
        LOG_DEBUG(Log::instance()->getLogger(),
                  "$$$$$ testDriveUploadSessionAsynchronous - " << _nbParalleleThreads << " threads");
        DriveUploadSession driveUploadSessionJob(_driveDbId, nullptr, localFilePath, newNodeId, 12345, false,
                                                 _nbParalleleThreads);
        exitCode = driveUploadSessionJob.runSynchronously();
        if (exitCode == ExitCode::Ok) {
            break;
        } else if (exitCode == ExitCode::NetworkError && driveUploadSessionJob.exitCause() == ExitCause::SocketsDefuncted) {
            LOGW_DEBUG(Log::instance()->getLogger(), L"$$$$$ testDriveUploadSessionAsynchronous - Sockets defuncted by kernel");
            // Decrease upload session max parallel jobs
            if (_nbParalleleThreads > 1) {
                _nbParalleleThreads = static_cast<uint64_t>(std::floor(static_cast<double>(_nbParalleleThreads) / 2.0));
            } else {
                break;
            }
        } else {
            break;
        }
    }
    _nbParalleleThreads = initialNbParalleleThreads;

    CPPUNIT_ASSERT_EQUAL(ExitCode::Ok, exitCode);

    GetSizeJob fileSizeJob(_driveDbId, newNodeId);
    exitCode = fileSizeJob.runSynchronously();
    CPPUNIT_ASSERT_EQUAL(ExitCode::Ok, exitCode);

    int64_t fileSizeRemote = fileSizeJob.size();
    CPPUNIT_ASSERT_EQUAL(static_cast<int64_t>(fileSizeLocal), fileSizeRemote);
}

void TestNetworkJobs::testDriveUploadSessionSynchronousAborted() {
    LOGW_DEBUG(Log::instance()->getLogger(), L"$$$$$ testDriveUploadSessionSynchronousAborted");

    const RemoteTemporaryDirectory remoteTmpDir(_driveDbId, _remoteDirId, "testDriveUploadSessionSynchronousAborted");

    SyncPath localFilePath = testhelpers::localTestDirPath / bigFileDirName / bigFileName;

    LOG_DEBUG(Log::instance()->getLogger(),
              "$$$$$ testDriveUploadSessionSynchronousAborted - " << _nbParalleleThreads << " threads");
    std::shared_ptr<DriveUploadSession> DriveUploadSessionJob = std::make_shared<DriveUploadSession>(
            _driveDbId, nullptr, localFilePath, localFilePath.filename().native(), remoteTmpDir.id(), 12345, false, 1);
    JobManager::instance()->queueAsyncJob(DriveUploadSessionJob);

    Utility::msleep(1000); // Wait 1sec

    DriveUploadSessionJob->abort();

    Utility::msleep(1000); // Wait 1sec

    NodeId newNodeId = DriveUploadSessionJob->nodeId();
    CPPUNIT_ASSERT(newNodeId.empty());
}

void TestNetworkJobs::testDriveUploadSessionAsynchronousAborted() {
    LOGW_DEBUG(Log::instance()->getLogger(), L"$$$$$ testDriveUploadSessionAsynchronousAborted");

    const RemoteTemporaryDirectory remoteTmpDir(_driveDbId, _remoteDirId, "testDriveUploadSessionAsynchronousAborted");

    SyncPath localFilePath = testhelpers::localTestDirPath / bigFileDirName / bigFileName;

    std::shared_ptr<DriveUploadSession> DriveUploadSessionJob =
            std::make_shared<DriveUploadSession>(_driveDbId, nullptr, localFilePath, localFilePath.filename().native(),
                                                 remoteTmpDir.id(), 12345, false, _nbParalleleThreads);
    JobManager::instance()->queueAsyncJob(DriveUploadSessionJob);

    Utility::msleep(1000); // Wait 1sec

    LOGW_DEBUG(Log::instance()->getLogger(), L"$$$$$ testDriveUploadSessionAsynchronousAborted - Abort");
    DriveUploadSessionJob->abort();

    Utility::msleep(1000); // Wait 1sec

    LOGW_DEBUG(Log::instance()->getLogger(), L"$$$$$ testDriveUploadSessionAsynchronousAborted - Check jobs");
    GetFileListJob fileListJob(_driveDbId, remoteTmpDir.id());
    ExitCode exitCode = fileListJob.runSynchronously();
    CPPUNIT_ASSERT(exitCode == ExitCode::Ok);

    Poco::JSON::Object::Ptr resObj = fileListJob.jsonRes();
    CPPUNIT_ASSERT(resObj);
    Poco::JSON::Array::Ptr dataArray = resObj->getArray(dataKey);
    CPPUNIT_ASSERT(dataArray);
    CPPUNIT_ASSERT(dataArray->empty());
}

void TestNetworkJobs::testGetAppVersionInfo() {
    const auto appUid = "1234567890";
    // Without user IDs
    {
        GetAppVersionJob job(CommonUtility::platform(), appUid);
        job.runSynchronously();
        CPPUNIT_ASSERT(!job.hasHttpError());
        CPPUNIT_ASSERT(job.getVersionInfo(DistributionChannel::Internal).isValid());
        CPPUNIT_ASSERT(job.getVersionInfo(DistributionChannel::Beta).isValid());
        CPPUNIT_ASSERT(job.getVersionInfo(DistributionChannel::Next).isValid());
        CPPUNIT_ASSERT(job.getVersionInfo(DistributionChannel::Prod).isValid());
        CPPUNIT_ASSERT(job.getProdVersionInfo().isValid());
    }
    // With 1 user ID
    {
        User user;
        bool found = false;
        ParmsDb::instance()->selectUser(_userDbId, user, found);

        GetAppVersionJob job(CommonUtility::platform(), appUid, {user.userId()});
        job.runSynchronously();
        CPPUNIT_ASSERT(!job.hasHttpError());
        CPPUNIT_ASSERT(job.getVersionInfo(DistributionChannel::Internal).isValid());
        CPPUNIT_ASSERT(job.getVersionInfo(DistributionChannel::Beta).isValid());
        CPPUNIT_ASSERT(job.getVersionInfo(DistributionChannel::Next).isValid());
        CPPUNIT_ASSERT(job.getVersionInfo(DistributionChannel::Prod).isValid());
        CPPUNIT_ASSERT(job.getProdVersionInfo().isValid());
    }
    // // With several user IDs
    // TODO : commented out because we need valid user IDs but we have only one available in tests for now
    // {
    //     GetAppVersionJob job(CommonUtility::platform(), appUid, {123, 456, 789});
    //     job.runSynchronously();
    //     CPPUNIT_ASSERT(!job.hasHttpError());
    //     CPPUNIT_ASSERT(job.getVersionInfo(DistributionChannel::Internal).isValid());
    //     CPPUNIT_ASSERT(job.getVersionInfo(DistributionChannel::Beta).isValid());
    //     CPPUNIT_ASSERT(job.getVersionInfo(DistributionChannel::Next).isValid());
    //     CPPUNIT_ASSERT(job.getVersionInfo(DistributionChannel::Prod).isValid());
    //     CPPUNIT_ASSERT(job.getProdVersionInfo().isValid());
    // }
}

void TestNetworkJobs::testDirectDownload() {
    const LocalTemporaryDirectory temporaryDirectory("testDirectDownload");
    SyncPath localDestFilePath = temporaryDirectory.path() / "testInstaller.exe";

    DirectDownloadJob job(localDestFilePath,
                          "https://download.storage.infomaniak.com/drive/desktopclient/kDrive-3.6.1.20240604.exe");
    job.runSynchronously();
    CPPUNIT_ASSERT(std::filesystem::exists(localDestFilePath));
    CPPUNIT_ASSERT_EQUAL(119771744, static_cast<int>(std::filesystem::file_size(localDestFilePath)));
}

bool TestNetworkJobs::createTestFiles() {
    _dummyFileName = Str("test_file_") + Str2SyncName(CommonUtility::generateRandomStringAlphaNum(10));

    // Create local test file
    SyncPath dummyLocalFilePath = testhelpers::localTestDirPath / dummyDirName / dummyFileName;
    _dummyLocalFilePath = testhelpers::localTestDirPath / dummyDirName / _dummyFileName;

    CPPUNIT_ASSERT(std::filesystem::copy_file(dummyLocalFilePath, _dummyLocalFilePath));

    // Extract local file ID
    FileStat fileStat;
    IoError ioError = IoError::Success;
    IoHelper::getFileStat(_dummyLocalFilePath, &fileStat, ioError);
    CPPUNIT_ASSERT(ioError == IoError::Success);
    _dummyLocalFileId = std::to_string(fileStat.inode);

    // Create remote test file
    CopyToDirectoryJob job(_driveDbId, testDummyFileRemoteId, testDummyDirRemoteId, _dummyFileName);
    const ExitCode exitCode = job.runSynchronously();
    CPPUNIT_ASSERT(exitCode == ExitCode::Ok);

    // Extract remote file ID
    if (job.jsonRes()) {
        Poco::JSON::Object::Ptr dataObj = job.jsonRes()->getObject(dataKey);
        if (dataObj) {
            _dummyRemoteFileId = dataObj->get(idKey).toString();
        }
    }

    if (_dummyRemoteFileId.empty()) {
        return false;
    }

    return true;
}

} // namespace KDC<|MERGE_RESOLUTION|>--- conflicted
+++ resolved
@@ -324,13 +324,7 @@
             return temporaryDirectory.path();
         };
         std::function<void(const SyncPath &srcPath, const SyncPath &destPath, std::error_code &ec)> MockRename =
-<<<<<<< HEAD
-                [](const SyncPath &srcPath, const SyncPath &destPath, std::error_code &ec) {
-                    (void)(srcPath);
-                    (void)(destPath);
-=======
                 [](const SyncPath &, const SyncPath &, std::error_code &ec) {
->>>>>>> 5a51ff84
 #ifdef _WIN32
                     ec = std::make_error_code(static_cast<std::errc>(ERROR_NOT_SAME_DEVICE));
 #else
