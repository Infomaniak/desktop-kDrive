--- conflicted
+++ resolved
@@ -401,18 +401,10 @@
         ofs.close();
 
         // Upload file
-<<<<<<< HEAD
         UploadJob uploadJob(nullptr, _driveDbId, local9MoFilePath, Str2SyncName("9Mo.txt"), remoteTmpDir.id(), 0);
         uploadJob.runSynchronously();
         CPPUNIT_ASSERT_EQUAL(ExitCode::Ok, uploadJob.exitCode());
 
-
-=======
-        UploadJob uploadJob(_driveDbId, local9MoFilePath, Str2SyncName("9Mo.txt"), remoteTmpDir.id(), 0);
-        uploadJob.runSynchronously();
-        CPPUNIT_ASSERT_EQUAL(ExitCode::Ok, uploadJob.exitCode());
-
->>>>>>> c98a66f8
         SyncPath smallPartitionPath = testhelpers::TestVariables().local8MoPartitionPath;
         CPPUNIT_ASSERT(!smallPartitionPath.empty());
         IoError ioError = IoError::Unknown;
