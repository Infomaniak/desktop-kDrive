--- conflicted
+++ resolved
@@ -258,13 +258,8 @@
         CPPUNIT_ASSERT(!ignore);
         CPPUNIT_ASSERT(!error);
 
-<<<<<<< HEAD
-        const SnapshotItem expectedItem(NodeId("0"), NodeId("1"), Str2SyncName(std::string("kDrive2")), SyncTime(123),
+        const SnapshotItem expectedItem(NodeId("0"), NodeId("1"), Str2SyncName(std::string(R"("kDrive2")")), SyncTime(123),
                                         SyncTime(124), NodeType::Directory, int64_t(1000), true, false);
-=======
-        const SnapshotItem expectedItem(NodeId("0"), NodeId("1"), Str2SyncName(std::string(R"("kDrive2")")), SyncTime(123),
-                                        SyncTime(124), NodeTypeDirectory, int64_t(1000), true, false);
->>>>>>> e9ab562b
 
         const auto result = snapshotitem_checker::compare(expectedItem, item);
         CPPUNIT_ASSERT_MESSAGE(result.message, result.success);
