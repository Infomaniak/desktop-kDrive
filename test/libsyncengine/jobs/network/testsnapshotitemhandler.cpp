/*
 * Infomaniak kDrive - Desktop
 * Copyright (C) 2023-2025 Infomaniak Network SA
 *
 * This program is free software: you can redistribute it and/or modify
 * it under the terms of the GNU General Public License as published by
 * the Free Software Foundation, either version 3 of the License, or
 * (at your option) any later version.
 *
 * This program is distributed in the hope that it will be useful,
 * but WITHOUT ANY WARRANTY; without even the implied warranty of
 * MERCHANTABILITY or FITNESS FOR A PARTICULAR PURPOSE.  See the
 * GNU General Public License for more details.
 *
 * You should have received a copy of the GNU General Public License
 * along with this program.  If not, see <http://www.gnu.org/licenses/>.
 */

#include "testsnapshotitemhandler.h"
#include "libsyncengine/jobs/network/API_v2/csvfullfilelistwithcursorjob.h"
#include "libcommonserver/log/log.h"


using namespace CppUnit;

namespace KDC {

static const std::string endOfFileDelimiter("#EOF");

namespace snapshotitem_checker {
std::string makeMessage(const CppUnit::Exception &e) {
    std::string msg = "Details: \n    -" + e.message().details();
    msg += "    -- line: " + e.sourceLine().fileName() + ":" + std::to_string(e.sourceLine().lineNumber());

    return msg;
}

Result compare(const SnapshotItem &lhs, const SnapshotItem &rhs) noexcept {
    try {
        CPPUNIT_ASSERT_EQUAL(lhs.id(), rhs.id());
        CPPUNIT_ASSERT_EQUAL(lhs.parentId(), rhs.parentId());
        CPPUNIT_ASSERT_EQUAL(SyncName2Str(lhs.name()), SyncName2Str(rhs.name()));
        CPPUNIT_ASSERT_EQUAL(lhs.type(), rhs.type());
        CPPUNIT_ASSERT_EQUAL(lhs.size(), rhs.size());
        CPPUNIT_ASSERT_EQUAL(lhs.createdAt(), rhs.createdAt());
        CPPUNIT_ASSERT_EQUAL(lhs.lastModified(), rhs.lastModified());
        CPPUNIT_ASSERT_EQUAL(lhs.canWrite(), rhs.canWrite());
        CPPUNIT_ASSERT_EQUAL(lhs.isLink(), rhs.isLink());
    } catch (const CppUnit::Exception &e) {
        return Result{false, makeMessage(e)};
    };

    return {};
}
} // namespace snapshotitem_checker

<<<<<<< HEAD
void TestSnapshotItemHandler::setUp() {
    TestBase::start();
}

void TestSnapshotItemHandler::tearDown() {
    TestBase::stop();
}

=======
>>>>>>> 05bb1137
void TestSnapshotItemHandler::testUpdateItem() {
    SnapshotItemHandler handler(Log::instance()->getLogger());
    // Regular cases.
    {
        SnapshotItem item;
        CPPUNIT_ASSERT(handler.updateSnapshotItem("0", SnapshotItemHandler::CsvIndexId, item));
        CPPUNIT_ASSERT_EQUAL(NodeId("0"), item.id());

        CPPUNIT_ASSERT(handler.updateSnapshotItem("1", SnapshotItemHandler::CsvIndexParentId, item));
        CPPUNIT_ASSERT_EQUAL(NodeId("1"), item.parentId());

        CPPUNIT_ASSERT(handler.updateSnapshotItem("kDrive2", SnapshotItemHandler::CsvIndexName, item));
        CPPUNIT_ASSERT_EQUAL(std::string("kDrive2"), SyncName2Str(item.name()));

        CPPUNIT_ASSERT(handler.updateSnapshotItem("file", SnapshotItemHandler::CsvIndexType, item));
        CPPUNIT_ASSERT_EQUAL(NodeType::File, item.type());
        CPPUNIT_ASSERT(handler.updateSnapshotItem("dir", SnapshotItemHandler::CsvIndexType, item));
        CPPUNIT_ASSERT_EQUAL(NodeType::Directory, item.type());

        CPPUNIT_ASSERT(handler.updateSnapshotItem("1000", SnapshotItemHandler::CsvIndexSize, item));
        CPPUNIT_ASSERT_EQUAL(int64_t(1000), item.size());

        CPPUNIT_ASSERT(handler.updateSnapshotItem("123", SnapshotItemHandler::CsvIndexCreatedAt, item));
        CPPUNIT_ASSERT_EQUAL(SyncTime(123), item.createdAt());

        CPPUNIT_ASSERT(handler.updateSnapshotItem("124", SnapshotItemHandler::CsvIndexModtime, item));
        CPPUNIT_ASSERT_EQUAL(SyncTime(124), item.lastModified());
        CPPUNIT_ASSERT(handler.updateSnapshotItem("-1", SnapshotItemHandler::CsvIndexModtime,
                                                  item)); // We can have negative values! (for dates before 1970)
        CPPUNIT_ASSERT_EQUAL(int64_t(-1), item.lastModified());

        CPPUNIT_ASSERT(handler.updateSnapshotItem("1", SnapshotItemHandler::CsvIndexCanWrite, item));
        CPPUNIT_ASSERT_EQUAL(true, item.canWrite());
        CPPUNIT_ASSERT(handler.updateSnapshotItem("0", SnapshotItemHandler::CsvIndexCanWrite, item));
        CPPUNIT_ASSERT_EQUAL(false, item.canWrite());
        CPPUNIT_ASSERT(handler.updateSnapshotItem("X", SnapshotItemHandler::CsvIndexCanWrite, item));
        CPPUNIT_ASSERT_EQUAL(false, item.canWrite());

        CPPUNIT_ASSERT(handler.updateSnapshotItem("0", SnapshotItemHandler::CsvIndexIsLink, item));
        CPPUNIT_ASSERT_EQUAL(false, item.isLink());
        CPPUNIT_ASSERT(handler.updateSnapshotItem("X", SnapshotItemHandler::CsvIndexIsLink, item));
        CPPUNIT_ASSERT_EQUAL(false, item.isLink());
    }

    // Invalid sizes.
    {
        SnapshotItem item;
        CPPUNIT_ASSERT(!handler.updateSnapshotItem("Invalid Size! Integer representation expected",
                                                   SnapshotItemHandler::CsvIndexSize, item));
        CPPUNIT_ASSERT_EQUAL(int64_t(0), item.size());
    }
    {
        SnapshotItem item;
        CPPUNIT_ASSERT(!handler.updateSnapshotItem("-1", SnapshotItemHandler::CsvIndexSize, item));
        CPPUNIT_ASSERT_EQUAL(int64_t(-1), item.size());
    }
    {
        SnapshotItem item;
        CPPUNIT_ASSERT(!handler.updateSnapshotItem(std::string(100, '9'), SnapshotItemHandler::CsvIndexSize, item));
        CPPUNIT_ASSERT_EQUAL(int64_t(0), item.size());
    }

    // Invalid dates.
    {
        SnapshotItem item;
        CPPUNIT_ASSERT(!handler.updateSnapshotItem("Invalid date! Integer representation expected",
                                                   SnapshotItemHandler::CsvIndexCreatedAt, item));
        CPPUNIT_ASSERT_EQUAL(int64_t(0), item.createdAt());
    }
    {
        SnapshotItem item;
        CPPUNIT_ASSERT(!handler.updateSnapshotItem("-1", SnapshotItemHandler::CsvIndexCreatedAt, item));
        CPPUNIT_ASSERT_EQUAL(int64_t(-1), item.createdAt());
    }
    {
        SnapshotItem item;
        CPPUNIT_ASSERT(!handler.updateSnapshotItem(std::string(100, '9'), SnapshotItemHandler::CsvIndexCreatedAt, item));
        CPPUNIT_ASSERT_EQUAL(int64_t(0), item.createdAt());
    }
    {
        SnapshotItem item;
        CPPUNIT_ASSERT(!handler.updateSnapshotItem("Invalid date! Integer representation expected",
                                                   SnapshotItemHandler::CsvIndexModtime, item));
        CPPUNIT_ASSERT_EQUAL(int64_t(0), item.lastModified());
    }
    {
        SnapshotItem item;
        CPPUNIT_ASSERT(!handler.updateSnapshotItem(std::string(100, '9'), SnapshotItemHandler::CsvIndexModtime, item));
        CPPUNIT_ASSERT_EQUAL(int64_t(0), item.lastModified());
    }
}

// Turn the name string into the form that is returned from the backend.
// Reference : https://www.ietf.org/rfc/rfc4180.txt
std::string toCsvString(const std::string &name) {
    std::stringstream ss;
    bool encloseInDoubleQuotes = false;
    bool prevCharBackslash = false;

    for (char c: name) {
        if (c == '"') {
            if (!prevCharBackslash) { // If a double quote is preceded by a comma, do not insert a second double quote.
                encloseInDoubleQuotes = true;
                ss << '"'; // Insert 2 double quotes instead of one
            }
        }

        if (c == ',' || c == '\n') {
            encloseInDoubleQuotes = true;
        }

        ss << c;
        prevCharBackslash = c == '\\';
    }

    std::string output;
    if (encloseInDoubleQuotes) output += '"';
    output += ss.str();
    if (encloseInDoubleQuotes) output += '"';
    return output;
}

void TestSnapshotItemHandler::testToCsvString() {
    // Nothing to change
    std::string actual = toCsvString(R"(test)");
    std::string expected = R"(test)";
    CPPUNIT_ASSERT_EQUAL(expected, actual);

    // Double quote enclosed if file name contains a comma
    actual = toCsvString(R"(te,st)");
    expected = R"("te,st")";
    CPPUNIT_ASSERT_EQUAL(expected, actual);

    // Name contains double quotes
    actual = toCsvString(R"(test"test"test)");
    expected = R"("test""test""test")";
    CPPUNIT_ASSERT_EQUAL(expected, actual);
    actual = toCsvString(R"("test")");
    expected = R"("""test""")";
    CPPUNIT_ASSERT_EQUAL(expected, actual);

    // Name contains line return
    actual = toCsvString(R"(test
test)");
    expected = R"("test
test")";
    CPPUNIT_ASSERT_EQUAL(expected, actual);

    // Name contains escaped double quote (\")
    actual = toCsvString(R"(te\"st)");
    expected = R"(te\"st)";
    CPPUNIT_ASSERT_EQUAL(expected, actual);
}

void TestSnapshotItemHandler::testGetItem() {
    // A single line to define an item: failure
    {
        SnapshotItem item;
        bool ignore = true;
        bool error = true;
        bool eof = true;
        std::stringstream ss;
        ss << "id,parent_id,name,type,size,created_at,last_modified_at,can_write,is_link";
        SnapshotItemHandler handler(Log::instance()->getLogger());
        CPPUNIT_ASSERT(!handler.getItem(item, ss, error, ignore, eof));
        CPPUNIT_ASSERT(!ignore);
        CPPUNIT_ASSERT(!error);
    }

    // No quotes within the snapshot item name: success, the item won't be ignored
    {
        SnapshotItem item;
        bool ignore = false;
        bool error = false;
        bool eof = false;
        std::stringstream ss;
        ss << "id,parent_id,name,type,size,created_at,last_modified_at,can_write,is_link\n"
           << "0,1," << toCsvString("kDrive2") << ",dir,1000,123,124,0,1";
        SnapshotItemHandler handler(Log::instance()->getLogger());
        CPPUNIT_ASSERT(handler.getItem(item, ss, error, ignore, eof));
        CPPUNIT_ASSERT(!ignore);
        CPPUNIT_ASSERT(!error);

        const SnapshotItem expectedItem(NodeId("0"), NodeId("1"), Str2SyncName(std::string("kDrive2")), SyncTime(123),
                                        SyncTime(124), NodeType::Directory, int64_t(1000), true, false, true);

        const auto result = snapshotitem_checker::compare(expectedItem, item);
        CPPUNIT_ASSERT_MESSAGE(result.message, result.success);
    }

    // A pair of double quotes within the snapshot item name: success, the item won't be ignored
    {
        SnapshotItem item;
        bool ignore = false;
        bool error = false;
        bool eof = false;
        std::stringstream ss;
        ss << "id,parent_id,name,type,size,created_at,last_modified_at,can_write,is_link\n"
           << "0,1," << toCsvString(R"("kDrive2")") << ",dir,1000,123,124,0,1,";
        SnapshotItemHandler handler(Log::instance()->getLogger());
        CPPUNIT_ASSERT(handler.getItem(item, ss, error, ignore, eof));
        CPPUNIT_ASSERT(!ignore);
        CPPUNIT_ASSERT(!error);

        const SnapshotItem expectedItem(NodeId("0"), NodeId("1"), Str2SyncName(std::string(R"("kDrive2")")), SyncTime(123),
                                        SyncTime(124), NodeType::Directory, int64_t(1000), true, false, true);

        const auto result = snapshotitem_checker::compare(expectedItem, item);
        CPPUNIT_ASSERT_MESSAGE(result.message, result.success);
    }

    // Two pairs of double quotes within the snapshot item name: success
    {
        SnapshotItem item;
        bool ignore = false;
        bool error = false;
        bool eof = false;
        std::stringstream ss;
        ss << "id,parent_id,name,type,size,created_at,last_modified_at,can_write,is_link\n"
           << "0,1," << toCsvString(R"(""kDrive2"")") << ",dir,1000,123,124,0,1";
        SnapshotItemHandler handler(Log::instance()->getLogger());
        CPPUNIT_ASSERT(handler.getItem(item, ss, error, ignore, eof));
        CPPUNIT_ASSERT(!ignore);
        CPPUNIT_ASSERT(!error);
    }

    // Harmless line return with the item name: success, the item won't be ignored
    {
        SnapshotItem item;
        bool ignore = false;
        bool error = false;
        bool eof = false;
        std::stringstream ss;
        ss << "id,parent_id,name,type,size,created_at,last_modified_at,can_write,is_link\n"
           << "0,1," << toCsvString(R"(kDrive
2)") << ",dir,1000,123,124,1,0,";
        SnapshotItemHandler handler(Log::instance()->getLogger());
        CPPUNIT_ASSERT(handler.getItem(item, ss, error, ignore, eof));
        CPPUNIT_ASSERT(!ignore);
        CPPUNIT_ASSERT(!error);

        const SnapshotItem expectedItem(NodeId("0"), NodeId("1"), Str2SyncName(std::string("kDrive\n2")), SyncTime(123),
                                        SyncTime(124), NodeType::Directory, int64_t(1000), false, true, true);

        const auto result = snapshotitem_checker::compare(expectedItem, item);
        CPPUNIT_ASSERT_MESSAGE(result.message, result.success);
    }

    // Harmful line return within the item name: error
    {
        SnapshotItem item;
        bool ignore = false;
        bool error = false;
        bool eof = false;
        std::stringstream ss;
        ss << "id,parent_id,name,type,size,created_at,last_modified_at,can_write,is_link\n"
           << "0,1," << toCsvString(R"("kDrive
    )");
        SnapshotItemHandler handler(Log::instance()->getLogger());
        CPPUNIT_ASSERT(handler.getItem(item, ss, error, ignore, eof));
        CPPUNIT_ASSERT(!ignore);
        CPPUNIT_ASSERT(error);
    }

    // Missing required field: no error, but the item will be ignored
    {
        SnapshotItem item;
        bool ignore = false;
        bool error = false;
        bool eof = false;
        std::stringstream ss;
        ss << "id,parent_id,name,type,size,created_at,last_modified_at,can_write,is_link\n"
           << "0,1," << toCsvString(R"(kDrive2)") << ",dir,1000,123,124,";
        SnapshotItemHandler handler(Log::instance()->getLogger());
        CPPUNIT_ASSERT(handler.getItem(item, ss, error, ignore, eof));
        CPPUNIT_ASSERT(ignore);
        CPPUNIT_ASSERT(!error);
    }

    // Double quotes within the snapshot item name: success
    {
        SnapshotItem item;
        bool ignore = false;
        bool error = false;
        bool eof = false;
        std::stringstream ss;
        ss << "id,parent_id,name,type,size,created_at,last_modified_at,can_write,is_link\n"
           << "0,1," << toCsvString(R"("test"test")") << ",dir,1000,123,124,0,1";
        SnapshotItemHandler handler(Log::instance()->getLogger());
        CPPUNIT_ASSERT(handler.getItem(item, ss, error, ignore, eof));
        CPPUNIT_ASSERT(!ignore);
        CPPUNIT_ASSERT(!error);
    }

    // A pair of double quotes within the snapshot item name: success
    {
        SnapshotItem item;
        bool ignore = false;
        bool error = false;
        bool eof = false;
        std::stringstream ss;
        ss << "id,parent_id,name,type,size,created_at,last_modified_at,can_write,is_link\n"
           << "0,1," << toCsvString(R"("kDrive2")") << ",dir,1000,123,124,0,1";
        SnapshotItemHandler handler(Log::instance()->getLogger());
        CPPUNIT_ASSERT(handler.getItem(item, ss, error, ignore, eof));
        CPPUNIT_ASSERT(!ignore);
        CPPUNIT_ASSERT(!error);
    }

    // Escaped double quotes within the snapshot item name: no error, but the item will be ignored
    {
        SnapshotItem item;
        bool ignore = false;
        bool error = false;
        bool eof = false;
        std::stringstream ss;
        ss << "id,parent_id,name,type,size,created_at,last_modified_at,can_write,is_link\n"
           << "0,1," << toCsvString(R"(test\"test)") << ",dir,1000,123,124,0,1";
        SnapshotItemHandler handler(Log::instance()->getLogger());
        CPPUNIT_ASSERT(handler.getItem(item, ss, error, ignore, eof));
        CPPUNIT_ASSERT(ignore);
        CPPUNIT_ASSERT(!error);
    }

    // Escaped double quotes within the snapshot item name: no error, but the item will be ignored
    {
        SnapshotItem item;
        bool ignore = false;
        bool error = false;
        bool eof = false;
        std::stringstream ss;
        ss << "id,parent_id,name,type,size,created_at,last_modified_at,can_write,is_link\n"
           << "0,1," << toCsvString(R"(test\"test)") << ",dir,1000,123,124,0,1\n"
           << "0,1," << toCsvString(R"("coucou")") << ",dir,1000,123,124,0,1\n"
           << "0,1,coucou2,dir,1000,123,124,0,1";
        SnapshotItemHandler handler(Log::instance()->getLogger());

        // First line should be ignored because of parsing issue
        CPPUNIT_ASSERT(handler.getItem(item, ss, error, ignore, eof));
        CPPUNIT_ASSERT(ignore);
        CPPUNIT_ASSERT(!error);
        // The other ones should be correctly parsed
        int counter = 0;
        while (handler.getItem(item, ss, error, ignore, eof)) {
            counter++;
            CPPUNIT_ASSERT(!ignore);
            CPPUNIT_ASSERT(!error);
        }
        CPPUNIT_ASSERT_EQUAL(2, counter); // There should be 2 valid items
    }

    // End of line test : normal case
    {
        SnapshotItem item;
        bool ignore = false;
        bool error = false;
        bool eof = false;
        std::stringstream ss;
        ss << "id,parent_id,name,type,size,created_at,last_modified_at,can_write,is_link\n"
           << "1,0,test,dir,1000,123,124,0,1\n"
           << endOfFileDelimiter.c_str();
        SnapshotItemHandler handler(Log::instance()->getLogger());
        while (handler.getItem(item, ss, error, ignore, eof)) {
            // Nothing to do, just read the whole file
        }
        CPPUNIT_ASSERT(!ignore);
        CPPUNIT_ASSERT(!error);
        CPPUNIT_ASSERT(eof);

        const SnapshotItem expectedItem(NodeId("1"), NodeId("0"), Str2SyncName(std::string("test")), static_cast<SyncTime>(123),
                                        static_cast<SyncTime>(124), NodeType::Directory, static_cast<int64_t>(1000), true, false,
                                        true);
        const auto [success, message] = snapshotitem_checker::compare(expectedItem, item);
        CPPUNIT_ASSERT_MESSAGE(message, success);
    }

    // End of line test : missing EOF delimiter
    {
        SnapshotItem item;
        bool ignore = false;
        bool error = false;
        bool eof = false;
        std::stringstream ss;
        ss << "id,parent_id,name,type,size,created_at,last_modified_at,can_write,is_link\n"
           << "1,0,test,dir,1000,123,124,0,1\n";
        SnapshotItemHandler handler(Log::instance()->getLogger());
        while (handler.getItem(item, ss, error, ignore, eof)) {
            // Nothing to do, just read the whole file
        }
        CPPUNIT_ASSERT(!ignore);
        CPPUNIT_ASSERT(!error);
        CPPUNIT_ASSERT(!eof);

        const SnapshotItem expectedItem(NodeId("1"), NodeId("0"), Str2SyncName(std::string("test")), static_cast<SyncTime>(123),
                                        static_cast<SyncTime>(124), NodeType::Directory, static_cast<int64_t>(1000), true, false,
                                        true);
        const auto [success, message] = snapshotitem_checker::compare(expectedItem, item);
        CPPUNIT_ASSERT_MESSAGE(message, success);
    }

    // End of line test : EOF delimiter not at the end
    {
        SnapshotItem item;
        bool ignore = false;
        bool error = false;
        bool eof = false;
        std::stringstream ss;
        ss << "id,parent_id,name,type,size,created_at,last_modified_at,can_write,is_link\n"
           << "1,0,test,dir,1000,123,124,0,1\n"
           << endOfFileDelimiter.c_str() << "\n"
           << "2,0,test2,dir,1000,123,124,0,1";
        SnapshotItemHandler handler(Log::instance()->getLogger());
        CPPUNIT_ASSERT(handler.getItem(item, ss, error, ignore, eof));
        CPPUNIT_ASSERT(!ignore);
        CPPUNIT_ASSERT(!error);
        CPPUNIT_ASSERT(!eof);
        {
            const SnapshotItem expectedItem(NodeId("1"), NodeId("0"), Str2SyncName(std::string("test")),
                                            static_cast<SyncTime>(123), static_cast<SyncTime>(124), NodeType::Directory,
                                            static_cast<int64_t>(1000), true, false, true);
            const auto [success, message] = snapshotitem_checker::compare(expectedItem, item);
            CPPUNIT_ASSERT_MESSAGE(message, success);
        }

        while (handler.getItem(item, ss, error, ignore, eof)) {
            // Nothing to do, just read the whole file
        }
        CPPUNIT_ASSERT(!ignore);
        CPPUNIT_ASSERT(!error);
        CPPUNIT_ASSERT(eof);
        {
            const SnapshotItem expectedItem(NodeId("2"), NodeId("0"), Str2SyncName(std::string("test2")),
                                            static_cast<SyncTime>(123), static_cast<SyncTime>(124), NodeType::Directory,
                                            static_cast<int64_t>(1000), true, false, true);
            const auto [success, message] = snapshotitem_checker::compare(expectedItem, item);
            CPPUNIT_ASSERT_MESSAGE(message, !success);
        }
    }
}

} // namespace KDC<|MERGE_RESOLUTION|>--- conflicted
+++ resolved
@@ -54,17 +54,6 @@
 }
 } // namespace snapshotitem_checker
 
-<<<<<<< HEAD
-void TestSnapshotItemHandler::setUp() {
-    TestBase::start();
-}
-
-void TestSnapshotItemHandler::tearDown() {
-    TestBase::stop();
-}
-
-=======
->>>>>>> 05bb1137
 void TestSnapshotItemHandler::testUpdateItem() {
     SnapshotItemHandler handler(Log::instance()->getLogger());
     // Regular cases.
