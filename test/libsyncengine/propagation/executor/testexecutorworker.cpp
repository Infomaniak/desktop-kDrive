/*
 * Infomaniak kDrive - Desktop
 * Copyright (C) 2023-2024 Infomaniak Network SA
 *
 * This program is free software: you can redistribute it and/or modify
 * it under the terms of the GNU General Public License as published by
 * the Free Software Foundation, either version 3 of the License, or
 * (at your option) any later version.
 *
 * This program is distributed in the hope that it will be useful,
 * but WITHOUT ANY WARRANTY; without even the implied warranty of
 * MERCHANTABILITY or FITNESS FOR A PARTICULAR PURPOSE.  See the
 * GNU General Public License for more details.
 *
 * You should have received a copy of the GNU General Public License
 * along with this program.  If not, see <http://www.gnu.org/licenses/>.
 */

#include "testexecutorworker.h"

#include "propagation/executor/executorworker.h"
#include "io/filestat.h"
#include "io/iohelper.h"
#include "keychainmanager/keychainmanager.h"
#include "network/proxy.h"
#include "test_utility/testhelpers.h"

#include <memory>

namespace KDC {

void TestExecutorWorker::setUp() {
    const testhelpers::TestVariables testVariables;

    const std::string localPathStr = _localTempDir.path().string();

    // Insert api token into keystore
    std::string keychainKey("123");
    KeyChainManager::instance(true);
    KeyChainManager::instance()->writeToken(keychainKey, testVariables.apiToken);

    // Create parmsDb
    bool alreadyExists = false;
    std::filesystem::path parmsDbPath = Db::makeDbName(alreadyExists, true);
    std::filesystem::remove(parmsDbPath);
    ParmsDb::instance(parmsDbPath, KDRIVE_VERSION_STRING, true, true);

    // Insert user, account, drive & sync
    int userId(12321);
    User user(1, userId, keychainKey);
    ParmsDb::instance()->insertUser(user);

    int accountId(atoi(testVariables.accountId.c_str()));
    Account account(1, accountId, user.dbId());
    ParmsDb::instance()->insertAccount(account);

    int driveDbId = 1;
    int driveId = atoi(testVariables.driveId.c_str());
    Drive drive(driveDbId, driveId, account.dbId(), std::string(), 0, std::string());
    ParmsDb::instance()->insertDrive(drive);

    _sync = Sync(1, drive.dbId(), localPathStr, testVariables.remotePath);
    ParmsDb::instance()->insertSync(_sync);

    // Setup proxy
    Parameters parameters;
    if (bool found = false; ParmsDb::instance()->selectParameters(parameters, found) && found) {
        Proxy::instance(parameters.proxyConfig());
    }

    _syncPal = std::make_shared<SyncPal>(_sync.dbId(), KDRIVE_VERSION_STRING);
<<<<<<< HEAD
    _syncPal->createSharedObjects();
    _syncPal->createWorkers();
=======
    _executorWorker = std::shared_ptr<ExecutorWorker>(new ExecutorWorker(_syncPal, "Executor", "EXEC"));
>>>>>>> 21d68d0e
    _syncPal->syncDb()->setAutoDelete(true);
}

void TestExecutorWorker::tearDown() {
    ParmsDb::instance()->close();
    ParmsDb::reset();
    if (_syncPal && _syncPal->syncDb()) {
        _syncPal->syncDb()->close();
    }
}

void TestExecutorWorker::testCheckLiteSyncInfoForCreate() {
#ifdef __APPLE__
    // Setup dummy values. Test inputs are set in the callbacks defined below.
    const auto opPtr = std::make_shared<SyncOperation>();
    opPtr->setTargetSide(ReplicaSide::Remote);
    const auto node = std::make_shared<Node>(1, ReplicaSide::Local, "test_file.txt", NodeType::File, OperationType::None, "1234",
                                             testhelpers::defaultTime, testhelpers::defaultTime, testhelpers::defaultFileSize,
                                             _syncPal->updateTree(ReplicaSide::Local)->rootNode());
    opPtr->setAffectedNode(node);

    // A hydrated placeholder.
    {
        _syncPal->setVfsStatusCallback([]([[maybe_unused]] int syncDbId, [[maybe_unused]] const SyncPath &itemPath,
                                          bool &isPlaceholder, bool &isHydrated, bool &isSyncing, int &progress) -> bool {
            isPlaceholder = true;
            isHydrated = true;
            isSyncing = false;
            progress = 0;
            return true;
        });

        bool isDehydratedPlaceholder = false;
        _executorWorker->checkLiteSyncInfoForCreate(opPtr, "/", isDehydratedPlaceholder);

        CPPUNIT_ASSERT(!isDehydratedPlaceholder);
    }

    // A dehydrated placeholder.
    {
        _syncPal->setVfsStatusCallback([]([[maybe_unused]] int syncDbId, [[maybe_unused]] const SyncPath &itemPath,
                                          bool &isPlaceholder, bool &isHydrated, bool &isSyncing, int &progress) -> bool {
            isPlaceholder = true;
            isHydrated = false;
            isSyncing = false;
            progress = 0;
            return true;
        });

        bool isDehydratedPlaceholder = false;
        _executorWorker->checkLiteSyncInfoForCreate(opPtr, "/", isDehydratedPlaceholder);

        CPPUNIT_ASSERT(isDehydratedPlaceholder);
    }

    // A partially hydrated placeholder (syncing item).
    {
        _syncPal->setVfsStatusCallback([]([[maybe_unused]] int syncDbId, [[maybe_unused]] const SyncPath &itemPath,
                                          bool &isPlaceholder, bool &isHydrated, bool &isSyncing, int &progress) -> bool {
            isPlaceholder = true;
            isHydrated = false;
            isSyncing = true;
            progress = 30;
            return true;
        });

        bool isDehydratedPlaceholder = false;
        _executorWorker->checkLiteSyncInfoForCreate(opPtr, "/", isDehydratedPlaceholder);

        CPPUNIT_ASSERT(!isDehydratedPlaceholder);
    }

    // Not a placeholder.
    {
        _syncPal->setVfsStatusCallback([]([[maybe_unused]] int syncDbId, [[maybe_unused]] const SyncPath &itemPath,
                                          bool &isPlaceholder, bool &isHydrated, bool &isSyncing, int &progress) -> bool {
            isPlaceholder = false;
            isHydrated = false;
            isSyncing = false;
            progress = 0;
            return true;
        });

        bool isDehydratedPlaceholder = false;
        _executorWorker->checkLiteSyncInfoForCreate(opPtr, "/", isDehydratedPlaceholder);

        CPPUNIT_ASSERT(!isDehydratedPlaceholder);
    }
#endif
}

SyncOpPtr TestExecutorWorker::generateSyncOperation(const DbNodeId dbNodeId, const SyncName &filename,
                                                    const OperationType opType) {
    auto node = std::make_shared<Node>(dbNodeId, ReplicaSide::Local, filename, NodeType::File, OperationType::None, "lid",
                                       testhelpers::defaultTime, testhelpers::defaultTime, testhelpers::defaultFileSize,
                                       _syncPal->updateTree(ReplicaSide::Local)->rootNode());
    auto correspondingNode = std::make_shared<Node>(
            dbNodeId, ReplicaSide::Remote, filename, NodeType::File, OperationType::None, "rid", testhelpers::defaultTime,
            testhelpers::defaultTime, testhelpers::defaultFileSize, _syncPal->updateTree(ReplicaSide::Remote)->rootNode());

    SyncOpPtr op = std::make_shared<SyncOperation>();
    op->setAffectedNode(node);
    op->setCorrespondingNode(correspondingNode);
    op->setType(opType);

    return op;
}


SyncOpPtr TestExecutorWorker::generateSyncOperationWithNestedNodes(const DbNodeId dbNodeId, const SyncName &parentFilename,
                                                                   const OperationType opType, const NodeType nodeType) {
    auto parentNode =
            std::make_shared<Node>(dbNodeId, ReplicaSide::Local, parentFilename, NodeType::Directory, OperationType::None,
                                   "local_parent_id", testhelpers::defaultTime, testhelpers::defaultTime,
                                   testhelpers::defaultFileSize, _syncPal->updateTree(ReplicaSide::Local)->rootNode());

    auto node = std::make_shared<Node>(dbNodeId, ReplicaSide::Local, Str("test_file.txt"), nodeType, OperationType::None,
                                       "local_child_id", testhelpers::defaultTime, testhelpers::defaultTime,
                                       testhelpers::defaultFileSize, parentNode);


    auto correspondingNode =
            std::make_shared<Node>(dbNodeId, ReplicaSide::Remote, Str("test_file.txt"), nodeType, OperationType::None,
                                   "remote_child_id", testhelpers::defaultTime, testhelpers::defaultTime,
                                   testhelpers::defaultFileSize, _syncPal->updateTree(ReplicaSide::Remote)->rootNode());

    SyncOpPtr op = std::make_shared<SyncOperation>();
    op->setAffectedNode(node);
    op->setCorrespondingNode(correspondingNode);
    op->setType(opType);

    return op;
}

class ExecutorWorkerMock : public ExecutorWorker {
    public:
        ExecutorWorkerMock(std::shared_ptr<SyncPal> syncPal, const std::string &name, const std::string &shortName) :
            ExecutorWorker(syncPal, name, shortName){};

        using ArgsMap = std::map<std::shared_ptr<Node>, std::shared_ptr<Node>>;
        void setCorrespondingNodeInOtherTree(ArgsMap nodeMap) { _correspondingNodeInOtherTree = nodeMap; };

    protected:
        ArgsMap _correspondingNodeInOtherTree;
        virtual std::shared_ptr<Node> correspondingNodeInOtherTree(const std::shared_ptr<Node> node) {
            if (auto it = _correspondingNodeInOtherTree.find(node); it != _correspondingNodeInOtherTree.cend()) {
                return it->second;
            }

            return nullptr;
        };
};

void TestExecutorWorker::testIsValidDestination() {
    // Always true if the target side is local or unknown
    {
        SyncOpPtr op = generateSyncOperation(1, Str("test_file.txt"));
        CPPUNIT_ASSERT(_executorWorker->isValidDestination(op));
    }
    // Always true if the operation is not of type Create
    {
        SyncOpPtr op = generateSyncOperation(1, Str("test_file.txt"));
        op->setTargetSide(ReplicaSide::Remote);
        CPPUNIT_ASSERT(_executorWorker->isValidDestination(op));
    }
    // Always true if the item is created on the local replica at the root of the synchronisation folder
    {
        SyncOpPtr op = generateSyncOperation(1, Str("parent_dir"));
        op->setTargetSide(ReplicaSide::Remote);
        CPPUNIT_ASSERT(_executorWorker->isValidDestination(op));
    }


    const auto executorWorkerMock = std::shared_ptr<ExecutorWorkerMock>(new ExecutorWorkerMock(_syncPal, "Executor", "EXEC"));
    // False if the item created on the local replica is not at the root of the synchronisation folder and has no
    // corresponding parent node.
    {
        SyncOpPtr op = generateSyncOperationWithNestedNodes(1, Str("test_file.txt"), OperationType::Create, NodeType::File);
        executorWorkerMock->setCorrespondingNodeInOtherTree({{op->affectedNode()->parentNode(), nullptr}});
        op->setTargetSide(ReplicaSide::Remote);
        CPPUNIT_ASSERT(!executorWorkerMock->isValidDestination(op));
    }

    const auto root = _syncPal->updateTree(ReplicaSide::Remote)->rootNode();

    // False if the item created on the local replica is not at the root of the synchronisation folder and has a
    // corresponding parent node with no id.
    {
        const auto correspondingParentNode = std::make_shared<Node>(
                666, ReplicaSide::Remote, Str("parent_dir"), NodeType::Directory, OperationType::None, std::nullopt,
                testhelpers::defaultTime, testhelpers::defaultTime, testhelpers::defaultFileSize, root);


        SyncOpPtr op = generateSyncOperationWithNestedNodes(1, Str("test_file.txt"), OperationType::Create, NodeType::File);
        executorWorkerMock->setCorrespondingNodeInOtherTree({{op->affectedNode()->parentNode(), correspondingParentNode}});
        op->setTargetSide(ReplicaSide::Remote);
        CPPUNIT_ASSERT(!executorWorkerMock->isValidDestination(op));
    }

    const auto correspondingParentCommonDocsNode = std::make_shared<Node>(
            666, ReplicaSide::Remote, Utility::commonDocumentsFolderName(), NodeType::Directory, OperationType::None,
            "common_docs_id", testhelpers::defaultTime, testhelpers::defaultTime, testhelpers::defaultFileSize, root);

    // False if the item created on the local replica is a file and has Common Documents as corresponding parent node.
    {
        SyncOpPtr op = generateSyncOperationWithNestedNodes(1, Str("test_file.txt"), OperationType::Create, NodeType::File);
        op->setTargetSide(ReplicaSide::Remote);
        executorWorkerMock->setCorrespondingNodeInOtherTree(
                {{op->affectedNode()->parentNode(), correspondingParentCommonDocsNode}});
        CPPUNIT_ASSERT(!executorWorkerMock->isValidDestination(op));
    }

    // True if the item created on the local replica is a directory and has Common Documents as corresponding parent node.
    {
        SyncOpPtr op = generateSyncOperationWithNestedNodes(1, Str("test_dir"), OperationType::Create, NodeType::Directory);
        op->setTargetSide(ReplicaSide::Remote);
        executorWorkerMock->setCorrespondingNodeInOtherTree(
                {{op->affectedNode()->parentNode(), correspondingParentCommonDocsNode}});
        CPPUNIT_ASSERT(executorWorkerMock->isValidDestination(op));
    }

    const auto correspondingParentSharedNode = std::make_shared<Node>(
            777, ReplicaSide::Remote, Utility::sharedFolderName(), NodeType::Directory, OperationType::None, "shared_id",
            testhelpers::defaultTime, testhelpers::defaultTime, testhelpers::defaultFileSize, root);

    // False if the item is created on the local replica is a file and has Shared as corresponding parent node.
    {
        SyncOpPtr op = generateSyncOperationWithNestedNodes(1, Str("test_file.txt"), OperationType::Create, NodeType::File);
        op->setTargetSide(ReplicaSide::Remote);
        executorWorkerMock->setCorrespondingNodeInOtherTree({{op->affectedNode()->parentNode(), correspondingParentSharedNode}});
        CPPUNIT_ASSERT(!executorWorkerMock->isValidDestination(op));
    }

    // False if the item created on the local replica is a directory and has Shared as corresponding parent node.
    {
        SyncOpPtr op = generateSyncOperationWithNestedNodes(1, Str("test_dir"), OperationType::Create, NodeType::Directory);
        op->setTargetSide(ReplicaSide::Remote);
        executorWorkerMock->setCorrespondingNodeInOtherTree({{op->affectedNode()->parentNode(), correspondingParentSharedNode}});
        CPPUNIT_ASSERT(!executorWorkerMock->isValidDestination(op));
    }
}

void TestExecutorWorker::testTerminatedJobsQueue() {
    TerminatedJobsQueue terminatedJobsQueue;

    int ended = 0; // count the number of ended threads

    // Function objects to be used in the thread
    std::function inserter = [&terminatedJobsQueue, &ended](const UniqueId id) {
        terminatedJobsQueue.push(id);
        ended++;
    };
    std::function popper = [&terminatedJobsQueue, &ended]() {
        terminatedJobsQueue.pop();
        ended++;
    };
    std::function fronter = [&terminatedJobsQueue, &ended]() {
        [[maybe_unused]] auto foo = terminatedJobsQueue.front();
        ended++;
    };
    std::function emptyChecker = [&terminatedJobsQueue, &ended]() {
        [[maybe_unused]] auto foo = terminatedJobsQueue.empty();
        ended++;
    };

    // Check that all functions are thread safe
    terminatedJobsQueue.lock(); // Lock the queue for the current thread

    std::thread t1(inserter, 1);
    Utility::msleep(10); // Give enough time for the thread to terminate
    CPPUNIT_ASSERT_EQUAL(0, ended);

    std::thread t2(fronter);
    Utility::msleep(10);
    CPPUNIT_ASSERT_EQUAL(0, ended);

    std::thread t3(popper);
    Utility::msleep(10);
    CPPUNIT_ASSERT_EQUAL(0, ended);

    std::thread t4(emptyChecker);
    Utility::msleep(10);
    CPPUNIT_ASSERT_EQUAL(0, ended);

    terminatedJobsQueue.unlock(); // Unlock the queue for the current thread
    Utility::msleep(10);
    CPPUNIT_ASSERT_EQUAL(4, ended);

    t1.join();
    t2.join();
    t3.join();
    t4.join(); // Wait for all threads to finish.
}

void TestExecutorWorker::testLogCorrespondingNodeErrorMsg() {
    SyncOpPtr op = generateSyncOperation(1, Str("test_file.txt"));
    _executorWorker->logCorrespondingNodeErrorMsg(op);

    op->setCorrespondingNode(nullptr);
    _executorWorker->logCorrespondingNodeErrorMsg(op);
}

void TestExecutorWorker::testFixModificationDate() {
    // Create temp directory
    const LocalTemporaryDirectory temporaryDirectory;
    // Create file
    const SyncName filename = Str("test_file.txt");
    const SyncPath path = temporaryDirectory.path() / filename;
    {
        std::ofstream ofs(path);
        ofs << "abc";
        ofs.close();
    }

    // Update DB
    DbNode dbNode(0, _syncPal->syncDb()->rootNode().nodeId(), filename, filename, "lid", "rid", testhelpers::defaultTime,
                  testhelpers::defaultTime, testhelpers::defaultTime, NodeType::File, testhelpers::defaultFileSize, "cs");
    DbNodeId dbNodeId;
    bool constraintError = false;
    _syncPal->syncDb()->insertNode(dbNode, dbNodeId, constraintError);

    SyncOpPtr op = generateSyncOperation(dbNodeId, filename);
    CPPUNIT_ASSERT(_executorWorker->fixModificationDate(op, path));

    FileStat filestat;
    IoError ioError = IoError::Unknown;
    IoHelper::getFileStat(path, &filestat, ioError);

    CPPUNIT_ASSERT_EQUAL(IoError::Success, ioError);
    CPPUNIT_ASSERT_EQUAL(testhelpers::defaultTime, filestat.modtime);
}

void TestExecutorWorker::testAffectedUpdateTree() {
    // Normal cases
    auto syncOp = std::make_shared<SyncOperation>();
    syncOp->setTargetSide(ReplicaSide::Local);

    CPPUNIT_ASSERT_EQUAL(ReplicaSide::Remote, _executorWorker->affectedUpdateTree(syncOp)->side());

    syncOp->setTargetSide(ReplicaSide::Remote);
    CPPUNIT_ASSERT_EQUAL(ReplicaSide::Local, _executorWorker->affectedUpdateTree(syncOp)->side());

    // ReplicaSide::Unknown case
    syncOp->setTargetSide(ReplicaSide::Unknown);
    CPPUNIT_ASSERT_EQUAL(std::shared_ptr<UpdateTree>(nullptr), _executorWorker->affectedUpdateTree(syncOp));
}

void TestExecutorWorker::testTargetUpdateTree() {
    // Normal cases
    auto syncOp = std::make_shared<SyncOperation>();
    syncOp->setTargetSide(ReplicaSide::Local);
    CPPUNIT_ASSERT_EQUAL(ReplicaSide::Local, _executorWorker->targetUpdateTree(syncOp)->side());

    syncOp->setTargetSide(ReplicaSide::Remote);
    CPPUNIT_ASSERT_EQUAL(ReplicaSide::Remote, _executorWorker->targetUpdateTree(syncOp)->side());

    // ReplicaSide::Unknown case
    syncOp->setTargetSide(ReplicaSide::Unknown);
    CPPUNIT_ASSERT_EQUAL(std::shared_ptr<UpdateTree>(nullptr), _executorWorker->targetUpdateTree(syncOp));
}

void TestExecutorWorker::testRemoveDependentOps() {
    {
        // Nested create.
        _syncPal->_syncOps->clear();

        auto op1Create = std::make_shared<SyncOperation>(); // a/ is created.
        auto op2Create = std::make_shared<SyncOperation>(); // a/b/ is created.
        auto op3Create = std::make_shared<SyncOperation>(); // a/b/c/ is created.
        auto affectedNode1 = std::make_shared<Node>(ReplicaSide::Remote, Str2SyncName("an1"), NodeType::Unknown,
                                                    OperationType::None, "idAn1", 1234, 1234, 1, nullptr);
        auto affectedNode2 = std::make_shared<Node>(ReplicaSide::Remote, Str2SyncName("an2"), NodeType::Unknown,
                                                    OperationType::None, "idAn2", 1234, 1234, 1, nullptr);
        auto affectedNode3 = std::make_shared<Node>(ReplicaSide::Remote, Str2SyncName("an3"), NodeType::Unknown,
                                                    OperationType::None, "idAn3", 1234, 1234, 1, nullptr);
        auto affectedNode4 = std::make_shared<Node>(ReplicaSide::Remote, Str2SyncName("an4"), NodeType::Unknown,
                                                    OperationType::None, "idAn4", 1234, 1234, 1, nullptr);

        affectedNode4->setParentNode(affectedNode3);
        affectedNode3->setParentNode(affectedNode2);
        affectedNode2->setParentNode(affectedNode1);

        op1Create->setAffectedNode(affectedNode2);
        op2Create->setAffectedNode(affectedNode3);
        op3Create->setAffectedNode(affectedNode4);

        _syncPal->_syncOps->pushOp(op1Create);
        _syncPal->_syncOps->pushOp(op2Create);
        _syncPal->_syncOps->pushOp(op3Create);

        _executorWorker->_opList = _syncPal->_syncOps->opSortedList();
        _executorWorker->removeDependentOps(op1Create); // op1Create failed, we should remove op2Create and op3Create.

        CPPUNIT_ASSERT(opsExist(op1Create));
        CPPUNIT_ASSERT(!opsExist(op2Create));
        CPPUNIT_ASSERT(!opsExist(op3Create));
    }

    {
        // Nested Move.
        _syncPal->_syncOps->clear();

        auto op1Create = std::make_shared<SyncOperation>(); // a/ is created.
        auto op2Move = std::make_shared<SyncOperation>(); // b/ is moved to a/b/.

        auto affectedNode1 = std::make_shared<Node>(ReplicaSide::Remote, Str2SyncName("an1"), NodeType::Unknown,
                                                    OperationType::None, "idAn1", 1234, 1234, 1, nullptr); // a/
        auto affectedNode2 = std::make_shared<Node>(ReplicaSide::Remote, Str2SyncName("an2"), NodeType::Unknown,
                                                    OperationType::None, "idAn2", 1234, 1234, 1, nullptr); // a/b

        auto correspondingNode2 = std::make_shared<Node>(ReplicaSide::Local, Str2SyncName("cn2"), NodeType::Unknown,
                                                         OperationType::None, "idCn2", 1234, 1234, 1, nullptr); // b/

        affectedNode2->setParentNode(affectedNode1);

        op1Create->setAffectedNode(affectedNode1);
        op2Move->setAffectedNode(affectedNode2);
        op2Move->setCorrespondingNode(correspondingNode2);

        _syncPal->_syncOps->pushOp(op1Create);
        _syncPal->_syncOps->pushOp(op2Move);

        _executorWorker->_opList = _syncPal->_syncOps->opSortedList();
        _executorWorker->removeDependentOps(op1Create); // op2Move failed, we should remove op2Edit.
        CPPUNIT_ASSERT(opsExist(op1Create));
        CPPUNIT_ASSERT(!opsExist(op2Move));
    }

    {
        // Double Move.
        _syncPal->_syncOps->clear();

        auto op1Move = std::make_shared<SyncOperation>(); // a is moved to b.
        auto op2Move = std::make_shared<SyncOperation>(); // y is moved to b/y.

        auto affectedNode1 = std::make_shared<Node>(ReplicaSide::Remote, Str2SyncName("an1"), NodeType::Unknown,
                                                    OperationType::None, "idAn1", 1234, 1234, 1, nullptr); // b
        auto affectedNode2 = std::make_shared<Node>(ReplicaSide::Remote, Str2SyncName("an2"), NodeType::Unknown,
                                                    OperationType::None, "idAn2", 1234, 1234, 1, nullptr); // b/y

        auto correspondingNode1 = std::make_shared<Node>(ReplicaSide::Local, Str2SyncName("cn1"), NodeType::Unknown,
                                                         OperationType::None, "idCn1", 1234, 1234, 1, nullptr); // a
        auto correspondingNode2 = std::make_shared<Node>(ReplicaSide::Local, Str2SyncName("cn2"), NodeType::Unknown,
                                                         OperationType::None, "idCn2", 1234, 1234, 1, nullptr); // y

        affectedNode2->setParentNode(affectedNode1);

        op1Move->setAffectedNode(affectedNode1);
        op1Move->setCorrespondingNode(correspondingNode1);

        op2Move->setAffectedNode(affectedNode2);
        op2Move->setCorrespondingNode(correspondingNode2);

        _syncPal->_syncOps->pushOp(op1Move);
        _syncPal->_syncOps->pushOp(op2Move);

        _executorWorker->_opList = _syncPal->_syncOps->opSortedList();
        _executorWorker->removeDependentOps(op1Move); // op2Move failed, we should remove op2Edit.
        CPPUNIT_ASSERT(opsExist(op1Move));
        CPPUNIT_ASSERT(!opsExist(op2Move));
    }
}

bool TestExecutorWorker::opsExist(SyncOpPtr op) {
    for (const auto &opId: _executorWorker->_opList) {
        if (_syncPal->_syncOps->getOp(opId) == op) {
            return true;
        }
    }

    return false;
}

} // namespace KDC<|MERGE_RESOLUTION|>--- conflicted
+++ resolved
@@ -69,13 +69,11 @@
     }
 
     _syncPal = std::make_shared<SyncPal>(_sync.dbId(), KDRIVE_VERSION_STRING);
-<<<<<<< HEAD
     _syncPal->createSharedObjects();
     _syncPal->createWorkers();
-=======
+    _syncPal->syncDb()->setAutoDelete(true);
+
     _executorWorker = std::shared_ptr<ExecutorWorker>(new ExecutorWorker(_syncPal, "Executor", "EXEC"));
->>>>>>> 21d68d0e
-    _syncPal->syncDb()->setAutoDelete(true);
 }
 
 void TestExecutorWorker::tearDown() {
