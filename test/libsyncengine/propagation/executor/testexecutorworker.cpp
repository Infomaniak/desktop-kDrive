--- conflicted
+++ resolved
@@ -69,12 +69,9 @@
     }
 
     _syncPal = std::make_shared<SyncPal>(_sync.dbId(), KDRIVE_VERSION_STRING);
-<<<<<<< HEAD
     _syncPal->createSharedObjects();
     _syncPal->createWorkers();
-=======
     _executorWorker = std::shared_ptr<ExecutorWorker>(new ExecutorWorker(_syncPal, "Executor", "EXEC"));
->>>>>>> ae1a728c
     _syncPal->syncDb()->setAutoDelete(true);
 }
 
