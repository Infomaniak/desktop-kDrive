/*
 * Infomaniak kDrive - Desktop
 * Copyright (C) 2023-2025 Infomaniak Network SA
 *
 * This program is free software: you can redistribute it and/or modify
 * it under the terms of the GNU General Public License as published by
 * the Free Software Foundation, either version 3 of the License, or
 * (at your option) any later version.
 *
 * This program is distributed in the hope that it will be useful,
 * but WITHOUT ANY WARRANTY; without even the implied warranty of
 * MERCHANTABILITY or FITNESS FOR A PARTICULAR PURPOSE.  See the
 * GNU General Public License for more details.
 *
 * You should have received a copy of the GNU General Public License
 * along with this program.  If not, see <http://www.gnu.org/licenses/>.
 */

#include "testexecutorworker.h"

#include "propagation/executor/executorworker.h"
#include "io/filestat.h"
#include "io/iohelper.h"
#include "keychainmanager/keychainmanager.h"
#include "network/proxy.h"
#include "test_utility/testhelpers.h"

#include <memory>

namespace KDC {

void TestExecutorWorker::setUp() {
    const testhelpers::TestVariables testVariables;

    const std::string localPathStr = _localTempDir.path().string();

    // Insert api token into keystore
    std::string keychainKey("123");
    KeyChainManager::instance(true);
    KeyChainManager::instance()->writeToken(keychainKey, testVariables.apiToken);

    // Create parmsDb
    bool alreadyExists = false;
    std::filesystem::path parmsDbPath = Db::makeDbName(alreadyExists, true);
    std::filesystem::remove(parmsDbPath);
    ParmsDb::instance(parmsDbPath, KDRIVE_VERSION_STRING, true, true);

    // Insert user, account, drive & sync
    int userId(12321);
    User user(1, userId, keychainKey);
    ParmsDb::instance()->insertUser(user);

    int accountId(atoi(testVariables.accountId.c_str()));
    Account account(1, accountId, user.dbId());
    ParmsDb::instance()->insertAccount(account);

    int driveDbId = 1;
    int driveId = atoi(testVariables.driveId.c_str());
    Drive drive(driveDbId, driveId, account.dbId(), std::string(), 0, std::string());
    ParmsDb::instance()->insertDrive(drive);

    _sync = Sync(1, drive.dbId(), localPathStr, testVariables.remotePath);
    ParmsDb::instance()->insertSync(_sync);

    // Setup proxy
    Parameters parameters;
    if (bool found = false; ParmsDb::instance()->selectParameters(parameters, found) && found) {
        Proxy::instance(parameters.proxyConfig());
    }

    _syncPal = std::make_shared<SyncPal>(std::make_shared<VfsOff>(VfsSetupParams(Log::instance()->getLogger())), _sync.dbId(), KDRIVE_VERSION_STRING);
    _syncPal->createSharedObjects();
    _syncPal->createWorkers(std::chrono::seconds(0));
    _syncPal->syncDb()->setAutoDelete(true);

    _executorWorker = std::shared_ptr<ExecutorWorker>(new ExecutorWorker(_syncPal, "Executor", "EXEC"));
}

void TestExecutorWorker::tearDown() {
    ParmsDb::instance()->close();
    ParmsDb::reset();
    if (_syncPal && _syncPal->syncDb()) {
        _syncPal->syncDb()->close();
    }
}

void TestExecutorWorker::testCheckLiteSyncInfoForCreate() {
#ifdef __APPLE__
    // Setup a syncpal using MockVfs
    _syncPal->stop();
    std::shared_ptr<MockVfs> mockVfs = std::make_shared<MockVfs>();
    _syncPal = std::make_shared<SyncPal>(mockVfs, _sync.dbId(), KDRIVE_VERSION_STRING);
    _syncPal->createSharedObjects();
    _syncPal->createWorkers();
    _syncPal->syncDb()->setAutoDelete(true);

    _executorWorker = std::shared_ptr<ExecutorWorker>(new ExecutorWorker(_syncPal, "Executor", "EXEC"));


    //   Setup dummy values. Test inputs are set in the callbacks defined below.
    const auto opPtr = std::make_shared<SyncOperation>();
    opPtr->setTargetSide(ReplicaSide::Remote);
    const auto node = std::make_shared<Node>(1, ReplicaSide::Local, Str2SyncName("test_file.txt"), NodeType::File,
                                             OperationType::None, "1234", testhelpers::defaultTime, testhelpers::defaultTime,
                                             testhelpers::defaultFileSize, _syncPal->updateTree(ReplicaSide::Local)->rootNode());
    opPtr->setAffectedNode(node);
<<<<<<< HEAD

    auto mockVfs = std::make_shared<MockVfs>();
    _syncPal->setVfsPtr(mockVfs);
=======
>>>>>>> f89dd48d
    // A hydrated placeholder.
    {
        constexpr VfsStatus vfsStatus = {.isPlaceholder = true, .isHydrated = true, .isSyncing = false, .progress = 0};
        mockVfs->setVfsStatusOutput(vfsStatus);
        bool isDehydratedPlaceholder = false;
        _executorWorker->checkLiteSyncInfoForCreate(opPtr, "/", isDehydratedPlaceholder);

        CPPUNIT_ASSERT(!isDehydratedPlaceholder);
    }

    // A dehydrated placeholder.
    {
        constexpr VfsStatus vfsStatus = {.isPlaceholder = true, .isHydrated = false, .isSyncing = false, .progress = 0};
        mockVfs->setVfsStatusOutput(vfsStatus);
        bool isDehydratedPlaceholder = false;
        _executorWorker->checkLiteSyncInfoForCreate(opPtr, "/", isDehydratedPlaceholder);

        CPPUNIT_ASSERT(isDehydratedPlaceholder);
    }

    // A partially hydrated placeholder (syncing item).
    {
        constexpr VfsStatus vfsStatus = {.isPlaceholder = true, .isHydrated = false, .isSyncing = true, .progress = 30};
        mockVfs->setVfsStatusOutput(vfsStatus);
        bool isDehydratedPlaceholder = false;
        _executorWorker->checkLiteSyncInfoForCreate(opPtr, "/", isDehydratedPlaceholder);

        CPPUNIT_ASSERT(!isDehydratedPlaceholder);
    }

    // Not a placeholder.
    {
        constexpr VfsStatus vfsStatus = {.isPlaceholder = false, .isHydrated = false, .isSyncing = false, .progress = 0};
        mockVfs->setVfsStatusOutput(vfsStatus);
        bool isDehydratedPlaceholder = false;
        _executorWorker->checkLiteSyncInfoForCreate(opPtr, "/", isDehydratedPlaceholder);

        CPPUNIT_ASSERT(!isDehydratedPlaceholder);
    }
#endif
}

SyncOpPtr TestExecutorWorker::generateSyncOperation(const DbNodeId dbNodeId, const SyncName &filename,
                                                    const OperationType opType) {
    const auto node = std::make_shared<Node>(dbNodeId, ReplicaSide::Local, filename, NodeType::File, OperationType::None, "lid",
                                             testhelpers::defaultTime, testhelpers::defaultTime, testhelpers::defaultFileSize,
                                             _syncPal->updateTree(ReplicaSide::Local)->rootNode());
    const auto correspondingNode = std::make_shared<Node>(
            dbNodeId, ReplicaSide::Remote, filename, NodeType::File, OperationType::None, "rid", testhelpers::defaultTime,
            testhelpers::defaultTime, testhelpers::defaultFileSize, _syncPal->updateTree(ReplicaSide::Remote)->rootNode());

    auto op = std::make_shared<SyncOperation>();
    op->setAffectedNode(node);
    op->setCorrespondingNode(correspondingNode);
    op->setType(opType);

    return op;
}


SyncOpPtr TestExecutorWorker::generateSyncOperationWithNestedNodes(const DbNodeId dbNodeId, const SyncName &parentFilename,
                                                                   const OperationType opType, const NodeType nodeType) {
    auto parentNode =
            std::make_shared<Node>(dbNodeId, ReplicaSide::Local, parentFilename, NodeType::Directory, OperationType::None,
                                   "local_parent_id", testhelpers::defaultTime, testhelpers::defaultTime,
                                   testhelpers::defaultFileSize, _syncPal->updateTree(ReplicaSide::Local)->rootNode());

    auto node = std::make_shared<Node>(dbNodeId, ReplicaSide::Local, Str("test_file.txt"), nodeType, OperationType::None,
                                       "local_child_id", testhelpers::defaultTime, testhelpers::defaultTime,
                                       testhelpers::defaultFileSize, parentNode);


    auto correspondingNode =
            std::make_shared<Node>(dbNodeId, ReplicaSide::Remote, Str("test_file.txt"), nodeType, OperationType::None,
                                   "remote_child_id", testhelpers::defaultTime, testhelpers::defaultTime,
                                   testhelpers::defaultFileSize, _syncPal->updateTree(ReplicaSide::Remote)->rootNode());

    SyncOpPtr op = std::make_shared<SyncOperation>();
    op->setAffectedNode(node);
    op->setCorrespondingNode(correspondingNode);
    op->setType(opType);

    return op;
}

class ExecutorWorkerMock : public ExecutorWorker {
    public:
        ExecutorWorkerMock(std::shared_ptr<SyncPal> syncPal, const std::string &name, const std::string &shortName) :
            ExecutorWorker(syncPal, name, shortName) {};

        using ArgsMap = std::map<std::shared_ptr<Node>, std::shared_ptr<Node>>;
        void setCorrespondingNodeInOtherTree(ArgsMap nodeMap) { _correspondingNodeInOtherTree = nodeMap; };

    protected:
        ArgsMap _correspondingNodeInOtherTree;
        virtual std::shared_ptr<Node> correspondingNodeInOtherTree(const std::shared_ptr<Node> node) {
            if (auto it = _correspondingNodeInOtherTree.find(node); it != _correspondingNodeInOtherTree.cend()) {
                return it->second;
            }

            return nullptr;
        };
};

void TestExecutorWorker::testIsValidDestination() {
    // Always true if the target side is local or unknown
    {
        SyncOpPtr op = generateSyncOperation(1, Str("test_file.txt"));
        CPPUNIT_ASSERT(_executorWorker->isValidDestination(op));
    }
    // Always true if the operation is not of type Create
    {
        SyncOpPtr op = generateSyncOperation(1, Str("test_file.txt"));
        op->setTargetSide(ReplicaSide::Remote);
        CPPUNIT_ASSERT(_executorWorker->isValidDestination(op));
    }
    // Always true if the item is created on the local replica at the root of the synchronisation folder
    {
        SyncOpPtr op = generateSyncOperation(1, Str("parent_dir"));
        op->setTargetSide(ReplicaSide::Remote);
        CPPUNIT_ASSERT(_executorWorker->isValidDestination(op));
    }


    const auto executorWorkerMock = std::shared_ptr<ExecutorWorkerMock>(new ExecutorWorkerMock(_syncPal, "Executor", "EXEC"));
    // False if the item created on the local replica is not at the root of the synchronisation folder and has no
    // corresponding parent node.
    {
        SyncOpPtr op = generateSyncOperationWithNestedNodes(1, Str("test_file.txt"), OperationType::Create, NodeType::File);
        executorWorkerMock->setCorrespondingNodeInOtherTree({{op->affectedNode()->parentNode(), nullptr}});
        op->setTargetSide(ReplicaSide::Remote);
        CPPUNIT_ASSERT(!executorWorkerMock->isValidDestination(op));
    }

    const auto root = _syncPal->updateTree(ReplicaSide::Remote)->rootNode();

    const auto correspondingParentCommonDocsNode = std::make_shared<Node>(
            666, ReplicaSide::Remote, Utility::commonDocumentsFolderName(), NodeType::Directory, OperationType::None,
            "common_docs_id", testhelpers::defaultTime, testhelpers::defaultTime, testhelpers::defaultFileSize, root);

    // False if the item created on the local replica is a file and has Common Documents as corresponding parent node.
    {
        SyncOpPtr op = generateSyncOperationWithNestedNodes(1, Str("test_file.txt"), OperationType::Create, NodeType::File);
        op->setTargetSide(ReplicaSide::Remote);
        executorWorkerMock->setCorrespondingNodeInOtherTree(
                {{op->affectedNode()->parentNode(), correspondingParentCommonDocsNode}});
        CPPUNIT_ASSERT(!executorWorkerMock->isValidDestination(op));
    }

    // True if the item created on the local replica is a directory and has Common Documents as corresponding parent node.
    {
        SyncOpPtr op = generateSyncOperationWithNestedNodes(1, Str("test_dir"), OperationType::Create, NodeType::Directory);
        op->setTargetSide(ReplicaSide::Remote);
        executorWorkerMock->setCorrespondingNodeInOtherTree(
                {{op->affectedNode()->parentNode(), correspondingParentCommonDocsNode}});
        CPPUNIT_ASSERT(executorWorkerMock->isValidDestination(op));
    }

    const auto correspondingParentSharedNode = std::make_shared<Node>(
            777, ReplicaSide::Remote, Utility::sharedFolderName(), NodeType::Directory, OperationType::None, "shared_id",
            testhelpers::defaultTime, testhelpers::defaultTime, testhelpers::defaultFileSize, root);

    // False if the item is created on the local replica is a file and has Shared as corresponding parent node.
    {
        SyncOpPtr op = generateSyncOperationWithNestedNodes(1, Str("test_file.txt"), OperationType::Create, NodeType::File);
        op->setTargetSide(ReplicaSide::Remote);
        executorWorkerMock->setCorrespondingNodeInOtherTree({{op->affectedNode()->parentNode(), correspondingParentSharedNode}});
        CPPUNIT_ASSERT(!executorWorkerMock->isValidDestination(op));
    }

    // False if the item created on the local replica is a directory and has Shared as corresponding parent node.
    {
        SyncOpPtr op = generateSyncOperationWithNestedNodes(1, Str("test_dir"), OperationType::Create, NodeType::Directory);
        op->setTargetSide(ReplicaSide::Remote);
        executorWorkerMock->setCorrespondingNodeInOtherTree({{op->affectedNode()->parentNode(), correspondingParentSharedNode}});
        CPPUNIT_ASSERT(!executorWorkerMock->isValidDestination(op));
    }
}

void TestExecutorWorker::testTerminatedJobsQueue() {
    TerminatedJobsQueue terminatedJobsQueue;

    int ended = 0; // count the number of ended threads

    // Function objects to be used in the thread
    std::function inserter = [&terminatedJobsQueue, &ended](const UniqueId id) {
        terminatedJobsQueue.push(id);
        ended++;
    };
    std::function popper = [&terminatedJobsQueue, &ended]() {
        terminatedJobsQueue.pop();
        ended++;
    };
    std::function fronter = [&terminatedJobsQueue, &ended]() {
        [[maybe_unused]] auto foo = terminatedJobsQueue.front();
        ended++;
    };
    std::function emptyChecker = [&terminatedJobsQueue, &ended]() {
        [[maybe_unused]] auto foo = terminatedJobsQueue.empty();
        ended++;
    };

    // Check that all functions are thread safe
    terminatedJobsQueue.lock(); // Lock the queue for the current thread

    std::thread t1(inserter, 1);
    Utility::msleep(10); // Give enough time for the thread to terminate
    CPPUNIT_ASSERT_EQUAL(0, ended);

    std::thread t2(fronter);
    Utility::msleep(10);
    CPPUNIT_ASSERT_EQUAL(0, ended);

    std::thread t3(popper);
    Utility::msleep(10);
    CPPUNIT_ASSERT_EQUAL(0, ended);

    std::thread t4(emptyChecker);
    Utility::msleep(10);
    CPPUNIT_ASSERT_EQUAL(0, ended);

    terminatedJobsQueue.unlock(); // Unlock the queue for the current thread
    Utility::msleep(10);
    CPPUNIT_ASSERT_EQUAL(4, ended);

    t1.join();
    t2.join();
    t3.join();
    t4.join(); // Wait for all threads to finish.
}

void TestExecutorWorker::testPropagateConflictToDbAndTree() {
    bool propagateChange = false;
    const auto syncOp = generateSyncOperation(1, Str("test"));

    // Conflict types involving no special treatment, just propagate changes to DB.
    syncOp->setConflict(Conflict(syncOp->affectedNode(), syncOp->correspondingNode(), ConflictType::CreateParentDelete));
    _executorWorker->propagateConflictToDbAndTree(syncOp, propagateChange);
    CPPUNIT_ASSERT_EQUAL(true, propagateChange);

    syncOp->setConflict(Conflict(syncOp->affectedNode(), syncOp->correspondingNode(), ConflictType::MoveDelete));
    _executorWorker->propagateConflictToDbAndTree(syncOp, propagateChange);
    CPPUNIT_ASSERT_EQUAL(true, propagateChange);

    syncOp->setConflict(Conflict(syncOp->affectedNode(), syncOp->correspondingNode(), ConflictType::MoveParentDelete));
    _executorWorker->propagateConflictToDbAndTree(syncOp, propagateChange);
    CPPUNIT_ASSERT_EQUAL(true, propagateChange);

    syncOp->setConflict(Conflict(syncOp->affectedNode(), syncOp->correspondingNode(), ConflictType::MoveMoveCycle));
    _executorWorker->propagateConflictToDbAndTree(syncOp, propagateChange);
    CPPUNIT_ASSERT_EQUAL(true, propagateChange);

    syncOp->setConflict(Conflict(syncOp->affectedNode(), syncOp->correspondingNode(), ConflictType::None));
    _executorWorker->propagateConflictToDbAndTree(syncOp, propagateChange);
    CPPUNIT_ASSERT_EQUAL(true, propagateChange);

    /// EditDelete conflict : apply normal behavior only if the operation type is Delete.
    syncOp->setConflict(Conflict(syncOp->affectedNode(), syncOp->correspondingNode(), ConflictType::EditDelete));
    syncOp->setType(OperationType::Delete);
    _executorWorker->propagateConflictToDbAndTree(syncOp, propagateChange);
    CPPUNIT_ASSERT_EQUAL(true, propagateChange);

    // EditDelete conflict : Do nothing if operation type is different from Delete.
    syncOp->setConflict(Conflict(syncOp->affectedNode(), syncOp->correspondingNode(), ConflictType::EditDelete));
    syncOp->setType(OperationType::Move);
    _executorWorker->propagateConflictToDbAndTree(syncOp, propagateChange);
    CPPUNIT_ASSERT_EQUAL(false, propagateChange);

    // Conflict types involving special treatment
    syncOp->setConflict(Conflict(syncOp->affectedNode(), syncOp->correspondingNode(), ConflictType::EditEdit));
    _executorWorker->propagateConflictToDbAndTree(syncOp, propagateChange);
    CPPUNIT_ASSERT_EQUAL(false, propagateChange);

    syncOp->setConflict(Conflict(syncOp->affectedNode(), syncOp->correspondingNode(), ConflictType::CreateCreate));
    _executorWorker->propagateConflictToDbAndTree(syncOp, propagateChange);
    CPPUNIT_ASSERT_EQUAL(false, propagateChange);

    syncOp->setConflict(Conflict(syncOp->affectedNode(), syncOp->correspondingNode(), ConflictType::MoveCreate));
    _executorWorker->propagateConflictToDbAndTree(syncOp, propagateChange);
    CPPUNIT_ASSERT_EQUAL(false, propagateChange);

    syncOp->setConflict(Conflict(syncOp->affectedNode(), syncOp->correspondingNode(), ConflictType::MoveMoveDest));
    _executorWorker->propagateConflictToDbAndTree(syncOp, propagateChange);
    CPPUNIT_ASSERT_EQUAL(false, propagateChange);

    syncOp->setConflict(Conflict(syncOp->affectedNode(), syncOp->correspondingNode(), ConflictType::MoveMoveSource));
    _executorWorker->propagateConflictToDbAndTree(syncOp, propagateChange);
    CPPUNIT_ASSERT_EQUAL(false, propagateChange);
}

void TestExecutorWorker::testDeleteOpNodes() {
    const auto syncOp = generateSyncOperation(1, Str("test"));
    syncOp->setTargetSide(ReplicaSide::Remote);

    {
        _syncPal->updateTree(ReplicaSide::Local)->insertNode(syncOp->affectedNode());
        _syncPal->updateTree(ReplicaSide::Remote)->insertNode(syncOp->correspondingNode());
        CPPUNIT_ASSERT(_executorWorker->deleteOpNodes(syncOp));
        CPPUNIT_ASSERT(!_syncPal->updateTree(ReplicaSide::Local)->exists(*syncOp->affectedNode()->id()));
        CPPUNIT_ASSERT(!_syncPal->updateTree(ReplicaSide::Remote)->exists(*syncOp->correspondingNode()->id()));
    }

    {
        // No corresponding node
        syncOp->setCorrespondingNode(nullptr);
        _syncPal->updateTree(ReplicaSide::Local)->insertNode(syncOp->affectedNode());
        CPPUNIT_ASSERT(_executorWorker->deleteOpNodes(syncOp));
        CPPUNIT_ASSERT(!_syncPal->updateTree(ReplicaSide::Local)->exists(*syncOp->affectedNode()->id()));
    }
}

void TestExecutorWorker::testFixModificationDate() {
    // Create temp directory
    const LocalTemporaryDirectory temporaryDirectory;
    // Create file
    const SyncName filename = Str("test_file.txt");
    const SyncPath path = temporaryDirectory.path() / filename;
    {
        std::ofstream ofs(path);
        ofs << "abc";
        ofs.close();
    }

    // Update DB
    DbNode dbNode(0, _syncPal->syncDb()->rootNode().nodeId(), filename, filename, "lid", "rid", testhelpers::defaultTime,
                  testhelpers::defaultTime, testhelpers::defaultTime, NodeType::File, testhelpers::defaultFileSize, "cs");
    DbNodeId dbNodeId;
    bool constraintError = false;
    _syncPal->syncDb()->insertNode(dbNode, dbNodeId, constraintError);

    SyncOpPtr op = generateSyncOperation(dbNodeId, filename);
    CPPUNIT_ASSERT(_executorWorker->fixModificationDate(op, path));

    FileStat filestat;
    IoError ioError = IoError::Unknown;
    IoHelper::getFileStat(path, &filestat, ioError);

    CPPUNIT_ASSERT_EQUAL(IoError::Success, ioError);
    CPPUNIT_ASSERT_EQUAL(testhelpers::defaultTime, filestat.modtime);
}

void TestExecutorWorker::testAffectedUpdateTree() {
    // Normal cases
    auto syncOp = std::make_shared<SyncOperation>();
    syncOp->setTargetSide(ReplicaSide::Local);

    CPPUNIT_ASSERT_EQUAL(ReplicaSide::Remote, _executorWorker->affectedUpdateTree(syncOp)->side());

    syncOp->setTargetSide(ReplicaSide::Remote);
    CPPUNIT_ASSERT_EQUAL(ReplicaSide::Local, _executorWorker->affectedUpdateTree(syncOp)->side());

    // ReplicaSide::Unknown case
    syncOp->setTargetSide(ReplicaSide::Unknown);
    CPPUNIT_ASSERT_EQUAL(std::shared_ptr<UpdateTree>(nullptr), _executorWorker->affectedUpdateTree(syncOp));
}

void TestExecutorWorker::testTargetUpdateTree() {
    // Normal cases
    auto syncOp = std::make_shared<SyncOperation>();
    syncOp->setTargetSide(ReplicaSide::Local);
    CPPUNIT_ASSERT_EQUAL(ReplicaSide::Local, _executorWorker->targetUpdateTree(syncOp)->side());

    syncOp->setTargetSide(ReplicaSide::Remote);
    CPPUNIT_ASSERT_EQUAL(ReplicaSide::Remote, _executorWorker->targetUpdateTree(syncOp)->side());

    // ReplicaSide::Unknown case
    syncOp->setTargetSide(ReplicaSide::Unknown);
    CPPUNIT_ASSERT_EQUAL(std::shared_ptr<UpdateTree>(nullptr), _executorWorker->targetUpdateTree(syncOp));
}

void TestExecutorWorker::testRemoveDependentOps() {
    {
        // Nested create.
        _syncPal->_syncOps->clear();

        auto op1Create = std::make_shared<SyncOperation>(); // a/ is created.
        auto op2Create = std::make_shared<SyncOperation>(); // a/b/ is created.
        auto op3Create = std::make_shared<SyncOperation>(); // a/b/c/ is created.
        auto affectedNode1 = std::make_shared<Node>(ReplicaSide::Remote, Str2SyncName("an1"), NodeType::Unknown,
                                                    OperationType::None, "idAn1", 1234, 1234, 1, nullptr);
        auto affectedNode2 = std::make_shared<Node>(ReplicaSide::Remote, Str2SyncName("an2"), NodeType::Unknown,
                                                    OperationType::None, "idAn2", 1234, 1234, 1, nullptr);
        auto affectedNode3 = std::make_shared<Node>(ReplicaSide::Remote, Str2SyncName("an3"), NodeType::Unknown,
                                                    OperationType::None, "idAn3", 1234, 1234, 1, nullptr);
        auto affectedNode4 = std::make_shared<Node>(ReplicaSide::Remote, Str2SyncName("an4"), NodeType::Unknown,
                                                    OperationType::None, "idAn4", 1234, 1234, 1, nullptr);

        affectedNode4->setParentNode(affectedNode3);
        affectedNode3->setParentNode(affectedNode2);
        affectedNode2->setParentNode(affectedNode1);

        op1Create->setAffectedNode(affectedNode2);
        op2Create->setAffectedNode(affectedNode3);
        op3Create->setAffectedNode(affectedNode4);

        _syncPal->_syncOps->pushOp(op1Create);
        _syncPal->_syncOps->pushOp(op2Create);
        _syncPal->_syncOps->pushOp(op3Create);

        _executorWorker->_opList = _syncPal->_syncOps->opSortedList();
        _executorWorker->removeDependentOps(op1Create); // op1Create failed, we should remove op2Create and op3Create.

        CPPUNIT_ASSERT(opsExist(op1Create));
        CPPUNIT_ASSERT(!opsExist(op2Create));
        CPPUNIT_ASSERT(!opsExist(op3Create));
    }

    {
        // Nested Move.
        _syncPal->_syncOps->clear();

        auto op1Create = std::make_shared<SyncOperation>(); // a/ is created.
        auto op2Move = std::make_shared<SyncOperation>(); // b/ is moved to a/b/.

        auto affectedNode1 = std::make_shared<Node>(ReplicaSide::Remote, Str2SyncName("an1"), NodeType::Unknown,
                                                    OperationType::None, "idAn1", 1234, 1234, 1, nullptr); // a/
        auto affectedNode2 = std::make_shared<Node>(ReplicaSide::Remote, Str2SyncName("an2"), NodeType::Unknown,
                                                    OperationType::None, "idAn2", 1234, 1234, 1, nullptr); // a/b

        auto correspondingNode2 = std::make_shared<Node>(ReplicaSide::Local, Str2SyncName("cn2"), NodeType::Unknown,
                                                         OperationType::None, "idCn2", 1234, 1234, 1, nullptr); // b/

        affectedNode2->setParentNode(affectedNode1);

        op1Create->setAffectedNode(affectedNode1);
        op2Move->setAffectedNode(affectedNode2);
        op2Move->setCorrespondingNode(correspondingNode2);

        _syncPal->_syncOps->pushOp(op1Create);
        _syncPal->_syncOps->pushOp(op2Move);

        _executorWorker->_opList = _syncPal->_syncOps->opSortedList();
        _executorWorker->removeDependentOps(op1Create); // op2Move failed, we should remove op2Edit.
        CPPUNIT_ASSERT(opsExist(op1Create));
        CPPUNIT_ASSERT(!opsExist(op2Move));
    }

    {
        // Double Move.
        _syncPal->_syncOps->clear();

        auto op1Move = std::make_shared<SyncOperation>(); // a is moved to b.
        auto op2Move = std::make_shared<SyncOperation>(); // y is moved to b/y.

        auto affectedNode1 = std::make_shared<Node>(ReplicaSide::Remote, Str2SyncName("an1"), NodeType::Unknown,
                                                    OperationType::None, "idAn1", 1234, 1234, 1, nullptr); // b
        auto affectedNode2 = std::make_shared<Node>(ReplicaSide::Remote, Str2SyncName("an2"), NodeType::Unknown,
                                                    OperationType::None, "idAn2", 1234, 1234, 1, nullptr); // b/y

        auto correspondingNode1 = std::make_shared<Node>(ReplicaSide::Local, Str2SyncName("cn1"), NodeType::Unknown,
                                                         OperationType::None, "idCn1", 1234, 1234, 1, nullptr); // a
        auto correspondingNode2 = std::make_shared<Node>(ReplicaSide::Local, Str2SyncName("cn2"), NodeType::Unknown,
                                                         OperationType::None, "idCn2", 1234, 1234, 1, nullptr); // y

        affectedNode2->setParentNode(affectedNode1);

        op1Move->setAffectedNode(affectedNode1);
        op1Move->setCorrespondingNode(correspondingNode1);

        op2Move->setAffectedNode(affectedNode2);
        op2Move->setCorrespondingNode(correspondingNode2);

        _syncPal->_syncOps->pushOp(op1Move);
        _syncPal->_syncOps->pushOp(op2Move);

        _executorWorker->_opList = _syncPal->_syncOps->opSortedList();
        _executorWorker->removeDependentOps(op1Move); // op2Move failed, we should remove op2Edit.
        CPPUNIT_ASSERT(opsExist(op1Move));
        CPPUNIT_ASSERT(!opsExist(op2Move));
    }
}

bool TestExecutorWorker::opsExist(SyncOpPtr op) {
    for (const auto &opId: _executorWorker->_opList) {
        if (_syncPal->_syncOps->getOp(opId) == op) {
            return true;
        }
    }

    return false;
}

} // namespace KDC<|MERGE_RESOLUTION|>--- conflicted
+++ resolved
@@ -68,7 +68,8 @@
         Proxy::instance(parameters.proxyConfig());
     }
 
-    _syncPal = std::make_shared<SyncPal>(std::make_shared<VfsOff>(VfsSetupParams(Log::instance()->getLogger())), _sync.dbId(), KDRIVE_VERSION_STRING);
+    _syncPal = std::make_shared<SyncPal>(std::make_shared<VfsOff>(VfsSetupParams(Log::instance()->getLogger())), _sync.dbId(),
+                                         KDRIVE_VERSION_STRING);
     _syncPal->createSharedObjects();
     _syncPal->createWorkers(std::chrono::seconds(0));
     _syncPal->syncDb()->setAutoDelete(true);
@@ -104,12 +105,6 @@
                                              OperationType::None, "1234", testhelpers::defaultTime, testhelpers::defaultTime,
                                              testhelpers::defaultFileSize, _syncPal->updateTree(ReplicaSide::Local)->rootNode());
     opPtr->setAffectedNode(node);
-<<<<<<< HEAD
-
-    auto mockVfs = std::make_shared<MockVfs>();
-    _syncPal->setVfsPtr(mockVfs);
-=======
->>>>>>> f89dd48d
     // A hydrated placeholder.
     {
         constexpr VfsStatus vfsStatus = {.isPlaceholder = true, .isHydrated = true, .isSyncing = false, .progress = 0};
