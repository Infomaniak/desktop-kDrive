--- conflicted
+++ resolved
@@ -332,7 +332,8 @@
     waitForSyncToFinish();
 
     bool found = false;
-    CPPUNIT_ASSERT(_syncPal->syncDb()->correspondingNodeId(ReplicaSide::Remote, _newTestFileRemoteId, _newTestFileLocalId, found));
+    CPPUNIT_ASSERT(
+        _syncPal->syncDb()->correspondingNodeId(ReplicaSide::Remote, _newTestFileRemoteId, _newTestFileLocalId, found));
     CPPUNIT_ASSERT(found);
     CPPUNIT_ASSERT(_syncPal->_localSnapshot->exists(_newTestFileLocalId));
 
@@ -356,13 +357,8 @@
     waitForSyncToFinish();
 
     bool found = false;
-<<<<<<< HEAD
-    CPPUNIT_ASSERT(_syncPal->syncDb()->correspondingNodeId(ReplicaSideRemote, _newTestFileRemoteId, _newTestFileLocalId,
+    CPPUNIT_ASSERT(_syncPal->syncDb()->correspondingNodeId(ReplicaSide::Remote, _newTestFileRemoteId, _newTestFileLocalId,
                                                            found));  // Update the local ID
-=======
-    CPPUNIT_ASSERT(_syncPal->syncDb()->correspondingNodeId(ReplicaSide::Remote, _newTestFileRemoteId, _newTestFileLocalId,
-                                                          found));  // Update the local ID
->>>>>>> 76f2e35d
     CPPUNIT_ASSERT(found);
     SyncTime newModTime = _syncPal->_localSnapshot->lastModified(_newTestFileLocalId);
     CPPUNIT_ASSERT(newModTime > prevModTime);
