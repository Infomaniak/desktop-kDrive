/*
 * Infomaniak kDrive - Desktop
 * Copyright (C) 2023-2024 Infomaniak Network SA
 *
 * This program is free software: you can redistribute it and/or modify
 * it under the terms of the GNU General Public License as published by
 * the Free Software Foundation, either version 3 of the License, or
 * (at your option) any later version.
 *
 * This program is distributed in the hope that it will be useful,
 * but WITHOUT ANY WARRANTY; without even the implied warranty of
 * MERCHANTABILITY or FITNESS FOR A PARTICULAR PURPOSE.  See the
 * GNU General Public License for more details.
 *
 * You should have received a copy of the GNU General Public License
 * along with this program.  If not, see <http://www.gnu.org/licenses/>.
 */

#include "testoperationsorterworker.h"
using namespace CppUnit;

namespace KDC {

#ifdef _WIN32
auto &Console = std::wcout;
#else
auto &Console = std::cout;
#endif


void TestOperationSorterWorker::setUp() {
    // Create SyncPal
    bool alreadyExists;
    std::filesystem::path parmsDbPath = Db::makeDbName(alreadyExists);
    std::filesystem::remove(parmsDbPath);
    ParmsDb::instance(parmsDbPath, "3.4.0", true, true);
    ParmsDb::instance()->setAutoDelete(true);

    SyncPath syncDbPath = Db::makeDbName(1, 1, 1, 1, alreadyExists);
    std::filesystem::remove(syncDbPath);
    _syncPal = std::shared_ptr<SyncPal>(new SyncPal(syncDbPath, "3.4.0", true));
    _syncPal->syncDb()->setAutoDelete(true);

    _syncPal->_operationsSorterWorker =
        std::shared_ptr<OperationSorterWorker>(new OperationSorterWorker(_syncPal, "Operation Sorter", "OPSO"));
}

void TestOperationSorterWorker::tearDown() {
    ParmsDb::instance()->close();
    _syncPal->syncDb()->close();
}

void TestOperationSorterWorker::testMoveFirstAfterSecond() {
    std::shared_ptr<Node> node1 =
        std::shared_ptr<Node>(new Node(std::nullopt, ReplicaSideLocal, Str("1"), NodeTypeDirectory, std::nullopt, 0, 0, 12345));
    std::shared_ptr<Node> node2 =
        std::shared_ptr<Node>(new Node(std::nullopt, ReplicaSideLocal, Str("2"), NodeTypeDirectory, std::nullopt, 0, 0, 12345));
    std::shared_ptr<Node> node3 =
        std::shared_ptr<Node>(new Node(std::nullopt, ReplicaSideLocal, Str("3"), NodeTypeDirectory, std::nullopt, 0, 0, 12345));
    std::shared_ptr<Node> node4 =
        std::shared_ptr<Node>(new Node(std::nullopt, ReplicaSideLocal, Str("4"), NodeTypeDirectory, std::nullopt, 0, 0, 12345));
    std::shared_ptr<Node> node5 =
        std::shared_ptr<Node>(new Node(std::nullopt, ReplicaSideLocal, Str("5"), NodeTypeDirectory, std::nullopt, 0, 0, 12345));
    SyncOpPtr op1 = std::make_shared<SyncOperation>();
    SyncOpPtr op2 = std::make_shared<SyncOperation>();
    SyncOpPtr op3 = std::make_shared<SyncOperation>();
    SyncOpPtr op4 = std::make_shared<SyncOperation>();
    SyncOpPtr op5 = std::make_shared<SyncOperation>();
    op1->setAffectedNode(node1);
    op2->setAffectedNode(node2);
    op3->setAffectedNode(node3);
    op4->setAffectedNode(node4);
    op5->setAffectedNode(node5);
    _syncPal->_syncOps->pushOp(op1);
    _syncPal->_syncOps->pushOp(op2);
    _syncPal->_syncOps->pushOp(op3);
    _syncPal->_syncOps->pushOp(op4);
    _syncPal->_syncOps->pushOp(op5);
    _syncPal->_operationsSorterWorker->_unsortedList = *_syncPal->_syncOps;
    CPPUNIT_ASSERT(_syncPal->_syncOps->size() == 5);

    // op2 is moved after op4
    _syncPal->_operationsSorterWorker->moveFirstAfterSecond(op2, op4);
    int opFirstId;
    int opSecondId;
    int i = 1;
    for (const auto &opId : _syncPal->_syncOps->opSortedList()) {
        SyncOpPtr op = _syncPal->_syncOps->getOp(opId);
        if (op == op2) {
            opFirstId = i;
        }
        if (op == op4) {
            opSecondId = i;
        }
        i++;
    }
    CPPUNIT_ASSERT(opFirstId == 4);
    CPPUNIT_ASSERT(opSecondId == 3);
    // nothing moved bc op5 is at 5 and op2 at 4
    _syncPal->_operationsSorterWorker->moveFirstAfterSecond(op5, op2);
    i = 1;
    for (const auto &opId : _syncPal->_syncOps->opSortedList()) {
        SyncOpPtr op = _syncPal->_syncOps->getOp(opId);
        if (op == op5) {
            opFirstId = i;
        }
        if (op == op2) {
            opSecondId = i;
        }
        i++;
    }
    CPPUNIT_ASSERT(opFirstId == 5);
    CPPUNIT_ASSERT(opSecondId == 4);
    // op4 is moved at 5 and op5 at 4
    _syncPal->_operationsSorterWorker->moveFirstAfterSecond(op4, op5);
    i = 1;
    for (const auto &opId : _syncPal->_syncOps->opSortedList()) {
        SyncOpPtr op = _syncPal->_syncOps->getOp(opId);
        if (op == op4) {
            opFirstId = i;
        }
        if (op == op5) {
            opSecondId = i;
        }
        i++;
    }
    CPPUNIT_ASSERT(opFirstId == 5);
    CPPUNIT_ASSERT(opSecondId == 4);
}

void TestOperationSorterWorker::testFixDeleteBeforeMove() {
    time_t tLoc = std::time(0);
    time_t tDrive = std::time(0);
    DbNodeId dbNodeIdDir1;
    DbNodeId dbNodeIdDir11;
    DbNodeId dbNodeIdDir111;
    DbNodeId dbNodeIdFile1111;
    DbNodeId dbNodeIdDir2;
    DbNodeId dbNodeIdDir3;
    DbNodeId dbnodeIdDir4;
    DbNodeId dbnodeIdDir5;

    bool constraintError = false;
    DbNode nodeDir1(0, _syncPal->syncDb()->rootNode().nodeId(), Str("Dir 1"), Str("Dir 1"), "d1", "r1", tLoc, tLoc, tDrive,
                    NodeType::NodeTypeDirectory, 0, std::nullopt);
    _syncPal->syncDb()->insertNode(nodeDir1, dbNodeIdDir1, constraintError);
    DbNode nodeDir11(0, dbNodeIdDir1, Str("Dir 1.1"), Str("Dir 1.1"), "11", "id drive 1.1", tLoc, tLoc, tDrive,
                     NodeType::NodeTypeDirectory, 0, std::nullopt);
    _syncPal->syncDb()->insertNode(nodeDir11, dbNodeIdDir11, constraintError);
    DbNode nodeDir111(0, dbNodeIdDir11, Str("Dir 1.1.1"), Str("Dir 1.1.1"), "111", "id drive 111", tLoc, tLoc, tDrive,
                      NodeType::NodeTypeDirectory, 0, std::nullopt);
    _syncPal->syncDb()->insertNode(nodeDir111, dbNodeIdDir111, constraintError);
    DbNode nodeFile1111(0, dbNodeIdDir111, Str("File 1.1.1.1"), Str("File 1.1.1.1"), "1111", "r1111", tLoc, tLoc, tDrive,
                        NodeType::NodeTypeFile, 0, "cs 1.1.1");
    _syncPal->syncDb()->insertNode(nodeFile1111, dbNodeIdFile1111, constraintError);
    DbNode nodeDir2(0, _syncPal->syncDb()->rootNode().nodeId(), Str("Dir 2"), Str("Dir 2"), "2", "r2", tLoc, tLoc, tDrive,
                    NodeType::NodeTypeDirectory, 0, std::nullopt);
    _syncPal->syncDb()->insertNode(nodeDir2, dbNodeIdDir2, constraintError);
    DbNode nodeDir3(0, _syncPal->syncDb()->rootNode().nodeId(), Str("Dir 3"), Str("Dir 3"), "3", "r3", tLoc, tLoc, tDrive,
                    NodeType::NodeTypeDirectory, 0, std::nullopt);
    _syncPal->syncDb()->insertNode(nodeDir3, dbNodeIdDir3, constraintError);
    DbNode nodeDir4(0, _syncPal->syncDb()->rootNode().nodeId(), Str("Dir 4"), Str("Dir 4"), "4", "r4", tLoc, tLoc, tDrive,
                    NodeType::NodeTypeDirectory, 0, std::nullopt);
    _syncPal->syncDb()->insertNode(nodeDir4, dbnodeIdDir4, constraintError);
    DbNode nodeDir5(0, _syncPal->syncDb()->rootNode().nodeId(), Str("Dir 5"), Str("Dir 5"), "5", "r5", tLoc, tLoc, tDrive,
                    NodeType::NodeTypeDirectory, 0, std::nullopt);
    _syncPal->syncDb()->insertNode(nodeDir5, dbnodeIdDir5, constraintError);
    SyncTime createdAt = 1654788079;
    SyncTime lastmodified = 1654788079;
    int64_t size = 12345;

<<<<<<< HEAD
    std::shared_ptr<Node> rootNode(new Node(_syncPal->syncDb()->rootNode().nodeId(), _syncPal->_localUpdateTree->side(), Str(""),
                                            NodeTypeDirectory, OperationTypeNone, _syncPal->syncDb()->rootNode().nodeIdLocal(),
=======
    std::shared_ptr<Node> rootNode(new Node(_syncPal->_syncDb->rootNode().nodeId(), _syncPal->updateTree(ReplicaSideLocal)->side(), Str(""),
                                            NodeTypeDirectory, OperationTypeNone, _syncPal->_syncDb->rootNode().nodeIdLocal(),
>>>>>>> e425f273
                                            createdAt, lastmodified, size, nullptr));
    std::shared_ptr<Node> node1(new Node(dbNodeIdDir1, _syncPal->updateTree(ReplicaSideLocal)->side(), Str("Dir 1"), NodeTypeDirectory,
                                         OperationTypeNone, "d1", createdAt, lastmodified, size, rootNode));
    std::shared_ptr<Node> node11(new Node(dbNodeIdDir11, _syncPal->updateTree(ReplicaSideLocal)->side(), Str("Dir 1.1"), NodeTypeDirectory,
                                          OperationTypeNone, "11", createdAt, lastmodified, size, node1));
    std::shared_ptr<Node> node111(new Node(dbNodeIdDir111, _syncPal->updateTree(ReplicaSideLocal)->side(), Str("Dir 1.1.1"),
                                           NodeTypeDirectory, OperationTypeNone, "111", createdAt, lastmodified, size, node11));
    std::shared_ptr<Node> node1111(new Node(dbNodeIdFile1111, _syncPal->updateTree(ReplicaSideLocal)->side(), Str("File 1.1.1.1"),
                                            NodeTypeFile, OperationTypeNone, "1111", createdAt, lastmodified, size, node111));
    std::shared_ptr<Node> node2(new Node(dbNodeIdDir2, _syncPal->updateTree(ReplicaSideLocal)->side(), Str("Dir 2"), NodeTypeDirectory,
                                         OperationTypeNone, "2", createdAt, lastmodified, size, rootNode));
    std::shared_ptr<Node> node3(new Node(dbNodeIdDir3, _syncPal->updateTree(ReplicaSideLocal)->side(), Str("Dir 3"), NodeTypeDirectory,
                                         OperationTypeNone, "3", createdAt, lastmodified, size, rootNode));
    std::shared_ptr<Node> node4(new Node(dbnodeIdDir4, _syncPal->updateTree(ReplicaSideLocal)->side(), Str("Dir 4"), NodeTypeDirectory,
                                         OperationTypeNone, "4", createdAt, lastmodified, size, rootNode));
    std::shared_ptr<Node> node5(new Node(dbnodeIdDir5, _syncPal->updateTree(ReplicaSideLocal)->side(), Str("Dir 5"), NodeTypeDirectory,
                                         OperationTypeNone, "5", createdAt, lastmodified, size, rootNode));
<<<<<<< HEAD
    std::shared_ptr<Node> rrootNode(new Node(_syncPal->syncDb()->rootNode().nodeId(), _syncPal->_remoteUpdateTree->side(), Str(""),
                                             NodeTypeDirectory, OperationTypeNone, _syncPal->syncDb()->rootNode().nodeIdRemote(),
=======
    std::shared_ptr<Node> rrootNode(new Node(_syncPal->_syncDb->rootNode().nodeId(), _syncPal->updateTree(ReplicaSideRemote)->side(), Str(""),
                                             NodeTypeDirectory, OperationTypeNone, _syncPal->_syncDb->rootNode().nodeIdRemote(),
>>>>>>> e425f273
                                             createdAt, lastmodified, size, nullptr));
    std::shared_ptr<Node> rNode1(new Node(dbNodeIdDir1, _syncPal->updateTree(ReplicaSideRemote)->side(), Str("Dir 1"), NodeTypeDirectory,
                                          OperationTypeNone, "r1", createdAt, lastmodified, size, rrootNode));
    std::shared_ptr<Node> rNode11(new Node(dbNodeIdDir11, _syncPal->updateTree(ReplicaSideRemote)->side(), Str("Dir 1.1"), NodeTypeDirectory,
                                           OperationTypeNone, "r11", createdAt, lastmodified, size, rNode1));
    std::shared_ptr<Node> rNode111(new Node(dbNodeIdDir111, _syncPal->updateTree(ReplicaSideRemote)->side(), Str("Dir 1.1.1"),
                                            NodeTypeDirectory, OperationTypeNone, "r111", createdAt, lastmodified, size,
                                            rNode11));
    std::shared_ptr<Node> rNode1111(new Node(dbNodeIdFile1111, _syncPal->updateTree(ReplicaSideRemote)->side(), Str("File 1.1.1.1"),
                                             NodeTypeFile, OperationTypeNone, "r1111", createdAt, lastmodified, size, rNode111));
    std::shared_ptr<Node> rNode2(new Node(dbNodeIdDir2, _syncPal->updateTree(ReplicaSideRemote)->side(), Str("Dir 2"), NodeTypeDirectory,
                                          OperationTypeNone, "r2", createdAt, lastmodified, size, rrootNode));
    std::shared_ptr<Node> rNode3(new Node(dbNodeIdDir3, _syncPal->updateTree(ReplicaSideRemote)->side(), Str("Dir 3"), NodeTypeDirectory,
                                          OperationTypeNone, "r3", createdAt, lastmodified, size, rrootNode));
    std::shared_ptr<Node> rNode4(new Node(dbnodeIdDir4, _syncPal->updateTree(ReplicaSideRemote)->side(), Str("Dir 4"), NodeTypeDirectory,
                                          OperationTypeNone, "r4", createdAt, lastmodified, size, rrootNode));
    std::shared_ptr<Node> rNode5(new Node(dbnodeIdDir5, _syncPal->updateTree(ReplicaSideRemote)->side(), Str("Dir 5"), NodeTypeDirectory,
                                          OperationTypeNone, "r5", createdAt, lastmodified, size, rrootNode));

    SyncOpPtr op1 = std::make_shared<SyncOperation>();
    SyncOpPtr op2 = std::make_shared<SyncOperation>();
    SyncOpPtr op3 = std::make_shared<SyncOperation>();
    SyncOpPtr op4 = std::make_shared<SyncOperation>();
    SyncOpPtr op5 = std::make_shared<SyncOperation>();
    op1->setAffectedNode(node111);
    op1->setTargetSide(node111->side());
    op1->setType(OperationTypeMove);
    op2->setAffectedNode(node111);
    op2->setTargetSide(node111->side());
    op2->setType(OperationTypeDelete);
    op3->setAffectedNode(node3);

    op4->setAffectedNode(node4);
    op5->setAffectedNode(node5);

    _syncPal->_syncOps->pushOp(op5);
    _syncPal->_syncOps->pushOp(op1);
    _syncPal->_syncOps->pushOp(op4);
    _syncPal->_syncOps->pushOp(op3);
    _syncPal->_syncOps->pushOp(op2);
    _syncPal->_operationsSorterWorker->_unsortedList = *_syncPal->_syncOps;

    _syncPal->_operationsSorterWorker->fixDeleteBeforeMove();
    CPPUNIT_ASSERT(_syncPal->_syncOps->_opSortedList.back() == op1->id());
    _syncPal->_syncOps->_opSortedList.pop_back();
    CPPUNIT_ASSERT(_syncPal->_syncOps->_opSortedList.back() == op2->id());
}

void TestOperationSorterWorker::testFixMoveBeforeCreate() {
    time_t tLoc = std::time(0);
    time_t tDrive = std::time(0);
    DbNodeId dbNodeIdDir1;
    DbNodeId dbNodeIdDir11;
    DbNodeId dbNodeIdDir111;
    DbNodeId dbNodeIdFile1111;
    DbNodeId dbNodeIdDir2;
    DbNodeId dbNodeIdDir3;
    DbNodeId dbnodeIdDir4;
    DbNodeId dbnodeIdDir5;

    bool constraintError = false;
    DbNode nodeDir1(0, _syncPal->syncDb()->rootNode().nodeId(), Str("Dir 1"), Str("Dir 1"), "d1", "r1", tLoc, tLoc, tDrive,
                    NodeType::NodeTypeDirectory, 0, std::nullopt);
    _syncPal->syncDb()->insertNode(nodeDir1, dbNodeIdDir1, constraintError);
    DbNode nodeDir11(0, dbNodeIdDir1, Str("Dir 1.1"), Str("Dir 1.1"), "11", "id drive 1.1", tLoc, tLoc, tDrive,
                     NodeType::NodeTypeDirectory, 0, std::nullopt);
    _syncPal->syncDb()->insertNode(nodeDir11, dbNodeIdDir11, constraintError);
    DbNode nodeDir111(0, dbNodeIdDir11, Str("Dir 1.1.1"), Str("Dir 1.1.1"), "111", "id drive 111", tLoc, tLoc, tDrive,
                      NodeType::NodeTypeDirectory, 0, std::nullopt);
    _syncPal->syncDb()->insertNode(nodeDir111, dbNodeIdDir111, constraintError);
    DbNode nodeFile1111(0, dbNodeIdDir111, Str("File 1.1.1.1"), Str("File 1.1.1.1"), "1111", "r1111", tLoc, tLoc, tDrive,
                        NodeType::NodeTypeFile, 0, "cs 1.1.1");
    _syncPal->syncDb()->insertNode(nodeFile1111, dbNodeIdFile1111, constraintError);
    DbNode nodeDir2(0, _syncPal->syncDb()->rootNode().nodeId(), Str("Dir 2"), Str("Dir 2"), "2", "r2", tLoc, tLoc, tDrive,
                    NodeType::NodeTypeDirectory, 0, std::nullopt);
    _syncPal->syncDb()->insertNode(nodeDir2, dbNodeIdDir2, constraintError);
    DbNode nodeDir3(0, _syncPal->syncDb()->rootNode().nodeId(), Str("Dir 3"), Str("Dir 3"), "3", "r3", tLoc, tLoc, tDrive,
                    NodeType::NodeTypeDirectory, 0, std::nullopt);
    _syncPal->syncDb()->insertNode(nodeDir3, dbNodeIdDir3, constraintError);
    DbNode nodeDir4(0, _syncPal->syncDb()->rootNode().nodeId(), Str("Dir 4"), Str("Dir 4"), "4", "r4", tLoc, tLoc, tDrive,
                    NodeType::NodeTypeDirectory, 0, std::nullopt);
    _syncPal->syncDb()->insertNode(nodeDir4, dbnodeIdDir4, constraintError);
    DbNode nodeDir5(0, _syncPal->syncDb()->rootNode().nodeId(), Str("Dir 5"), Str("Dir 5"), "5", "r5", tLoc, tLoc, tDrive,
                    NodeType::NodeTypeDirectory, 0, std::nullopt);
    _syncPal->syncDb()->insertNode(nodeDir5, dbnodeIdDir5, constraintError);
    SyncTime createdAt = 1654788079;
    SyncTime lastmodified = 1654788079;
    int64_t size = 12345;

<<<<<<< HEAD
    std::shared_ptr<Node> rootNode(new Node(_syncPal->syncDb()->rootNode().nodeId(), _syncPal->_localUpdateTree->side(), Str(""),
                                            NodeTypeDirectory, OperationTypeNone, _syncPal->syncDb()->rootNode().nodeIdLocal(),
=======
    std::shared_ptr<Node> rootNode(new Node(_syncPal->_syncDb->rootNode().nodeId(), _syncPal->updateTree(ReplicaSideLocal)->side(), Str(""),
                                            NodeTypeDirectory, OperationTypeNone, _syncPal->_syncDb->rootNode().nodeIdLocal(),
>>>>>>> e425f273
                                            createdAt, lastmodified, size, nullptr));
    std::shared_ptr<Node> node1(new Node(dbNodeIdDir1, _syncPal->updateTree(ReplicaSideLocal)->side(), Str("Dir 1"), NodeTypeDirectory,
                                         OperationTypeNone, "d1", createdAt, lastmodified, size, rootNode));
    std::shared_ptr<Node> node11(new Node(dbNodeIdDir11, _syncPal->updateTree(ReplicaSideLocal)->side(), Str("Dir 1.1"), NodeTypeDirectory,
                                          OperationTypeNone, "11", createdAt, lastmodified, size, node1));
    std::shared_ptr<Node> node111(new Node(dbNodeIdDir111, _syncPal->updateTree(ReplicaSideLocal)->side(), Str("Dir 1.1.1"),
                                           NodeTypeDirectory, OperationTypeNone, "111", createdAt, lastmodified, size, node11));
    std::shared_ptr<Node> node1111(new Node(dbNodeIdFile1111, _syncPal->updateTree(ReplicaSideLocal)->side(), Str("File 1.1.1.1"),
                                            NodeTypeFile, OperationTypeNone, "1111", createdAt, lastmodified, size, node111));
    std::shared_ptr<Node> node2(new Node(dbNodeIdDir2, _syncPal->updateTree(ReplicaSideLocal)->side(), Str("Dir 2"), NodeTypeDirectory,
                                         OperationTypeNone, "2", createdAt, lastmodified, size, rootNode));
    std::shared_ptr<Node> node3(new Node(dbNodeIdDir3, _syncPal->updateTree(ReplicaSideLocal)->side(), Str("Dir 3"), NodeTypeDirectory,
                                         OperationTypeNone, "3", createdAt, lastmodified, size, rootNode));
    std::shared_ptr<Node> node4(new Node(dbnodeIdDir4, _syncPal->updateTree(ReplicaSideLocal)->side(), Str("Dir 4"), NodeTypeDirectory,
                                         OperationTypeNone, "4", createdAt, lastmodified, size, rootNode));
    std::shared_ptr<Node> node5(new Node(dbnodeIdDir5, _syncPal->updateTree(ReplicaSideLocal)->side(), Str("Dir 5"), NodeTypeDirectory,
                                         OperationTypeNone, "5", createdAt, lastmodified, size, rootNode));
<<<<<<< HEAD
    std::shared_ptr<Node> rrootNode(new Node(_syncPal->syncDb()->rootNode().nodeId(), _syncPal->_remoteUpdateTree->side(), Str(""),
                                             NodeTypeDirectory, OperationTypeNone, _syncPal->syncDb()->rootNode().nodeIdRemote(),
=======
    std::shared_ptr<Node> rrootNode(new Node(_syncPal->_syncDb->rootNode().nodeId(), _syncPal->updateTree(ReplicaSideRemote)->side(), Str(""),
                                             NodeTypeDirectory, OperationTypeNone, _syncPal->_syncDb->rootNode().nodeIdRemote(),
>>>>>>> e425f273
                                             createdAt, lastmodified, size, nullptr));
    std::shared_ptr<Node> rNode1(new Node(dbNodeIdDir1, _syncPal->updateTree(ReplicaSideRemote)->side(), Str("Dir 1"), NodeTypeDirectory,
                                          OperationTypeNone, "r1", createdAt, lastmodified, size, rrootNode));
    std::shared_ptr<Node> rNode11(new Node(dbNodeIdDir11, _syncPal->updateTree(ReplicaSideRemote)->side(), Str("Dir 1.1"), NodeTypeDirectory,
                                           OperationTypeNone, "r11", createdAt, lastmodified, size, rNode1));
    std::shared_ptr<Node> rNode111(new Node(dbNodeIdDir111, _syncPal->updateTree(ReplicaSideRemote)->side(), Str("Dir 1.1.1"),
                                            NodeTypeDirectory, OperationTypeNone, "r111", createdAt, lastmodified, size,
                                            rNode11));
    std::shared_ptr<Node> rNode1111(new Node(dbNodeIdFile1111, _syncPal->updateTree(ReplicaSideRemote)->side(), Str("File 1.1.1.1"),
                                             NodeTypeFile, OperationTypeNone, "r1111", createdAt, lastmodified, size, rNode111));
    std::shared_ptr<Node> rNode2(new Node(dbNodeIdDir2, _syncPal->updateTree(ReplicaSideRemote)->side(), Str("Dir 2"), NodeTypeDirectory,
                                          OperationTypeNone, "r2", createdAt, lastmodified, size, rrootNode));
    std::shared_ptr<Node> rNode3(new Node(dbNodeIdDir3, _syncPal->updateTree(ReplicaSideRemote)->side(), Str("Dir 3"), NodeTypeDirectory,
                                          OperationTypeNone, "r3", createdAt, lastmodified, size, rrootNode));
    std::shared_ptr<Node> rNode4(new Node(dbnodeIdDir4, _syncPal->updateTree(ReplicaSideRemote)->side(), Str("Dir 4"), NodeTypeDirectory,
                                          OperationTypeNone, "r4", createdAt, lastmodified, size, rrootNode));
    std::shared_ptr<Node> rNode5(new Node(dbnodeIdDir5, _syncPal->updateTree(ReplicaSideRemote)->side(), Str("Dir 5"), NodeTypeDirectory,
                                          OperationTypeNone, "r5", createdAt, lastmodified, size, rrootNode));
    std::shared_ptr<Node> node111C(new Node(std::nullopt, _syncPal->updateTree(ReplicaSideLocal)->side(), Str("Dir 1.1.1"), NodeTypeDirectory,
                                            OperationTypeCreate, "111c", createdAt, lastmodified, size, node3));

    node111->setMoveOrigin("Dir 3/Dir 1.1.1");
    node111->setMoveOriginParentDbId(dbNodeIdDir3);

    SyncOpPtr op1 = std::make_shared<SyncOperation>();
    SyncOpPtr op2 = std::make_shared<SyncOperation>();
    SyncOpPtr op3 = std::make_shared<SyncOperation>();
    SyncOpPtr op4 = std::make_shared<SyncOperation>();
    SyncOpPtr op5 = std::make_shared<SyncOperation>();
    op1->setAffectedNode(node111);
    op1->setTargetSide(node111->side());
    op1->setType(OperationTypeMove);
    op2->setAffectedNode(node111C);
    op2->setTargetSide(node111C->side());
    op2->setType(OperationTypeCreate);
    op3->setAffectedNode(node3);
    op4->setAffectedNode(node4);
    op5->setAffectedNode(node5);

    _syncPal->_syncOps->pushOp(op5);
    _syncPal->_syncOps->pushOp(op2);
    _syncPal->_syncOps->pushOp(op4);
    _syncPal->_syncOps->pushOp(op3);
    _syncPal->_syncOps->pushOp(op1);
    _syncPal->_operationsSorterWorker->_unsortedList = *_syncPal->_syncOps;

    _syncPal->_operationsSorterWorker->fixMoveBeforeCreate();
    CPPUNIT_ASSERT(_syncPal->_syncOps->_opSortedList.back() == op2->id());
    _syncPal->_syncOps->_opSortedList.pop_back();
    CPPUNIT_ASSERT(_syncPal->_syncOps->_opSortedList.back() == op1->id());
}

void TestOperationSorterWorker::testFixMoveBeforeDelete() {
    time_t tLoc = std::time(0);
    time_t tDrive = std::time(0);
    DbNodeId dbNodeIdDir1;
    DbNodeId dbNodeIdDir11;
    DbNodeId dbNodeIdDir111;
    DbNodeId dbNodeIdFile1111;
    DbNodeId dbNodeIdDir2;
    DbNodeId dbNodeIdDir3;
    DbNodeId dbnodeIdDir4;
    DbNodeId dbnodeIdDir5;

    bool constraintError = false;
    DbNode nodeDir1(0, _syncPal->syncDb()->rootNode().nodeId(), Str("Dir 1"), Str("Dir 1"), "d1", "r1", tLoc, tLoc, tDrive,
                    NodeType::NodeTypeDirectory, 0, std::nullopt);
    _syncPal->syncDb()->insertNode(nodeDir1, dbNodeIdDir1, constraintError);
    DbNode nodeDir11(0, dbNodeIdDir1, Str("Dir 1.1"), Str("Dir 1.1"), "11", "r11", tLoc, tLoc, tDrive,
                     NodeType::NodeTypeDirectory, 0, std::nullopt);
    _syncPal->syncDb()->insertNode(nodeDir11, dbNodeIdDir11, constraintError);
    DbNode nodeDir111(0, dbNodeIdDir11, Str("Dir 1.1.1"), Str("Dir 1.1.1"), "111", "r111", tLoc, tLoc, tDrive,
                      NodeType::NodeTypeDirectory, 0, std::nullopt);
    _syncPal->syncDb()->insertNode(nodeDir111, dbNodeIdDir111, constraintError);
    DbNode nodeFile1111(0, dbNodeIdDir111, Str("File 1.1.1.1"), Str("File 1.1.1.1"), "1111", "r1111", tLoc, tLoc, tDrive,
                        NodeType::NodeTypeFile, 0, "cs 1.1.1");
    _syncPal->syncDb()->insertNode(nodeFile1111, dbNodeIdFile1111, constraintError);
    DbNode nodeDir2(0, _syncPal->syncDb()->rootNode().nodeId(), Str("Dir 2"), Str("Dir 2"), "2", "r2", tLoc, tLoc, tDrive,
                    NodeType::NodeTypeDirectory, 0, std::nullopt);
    _syncPal->syncDb()->insertNode(nodeDir2, dbNodeIdDir2, constraintError);
    DbNode nodeDir3(0, _syncPal->syncDb()->rootNode().nodeId(), Str("Dir 3"), Str("Dir 3"), "3", "r3", tLoc, tLoc, tDrive,
                    NodeType::NodeTypeDirectory, 0, std::nullopt);
    _syncPal->syncDb()->insertNode(nodeDir3, dbNodeIdDir3, constraintError);
    DbNode nodeDir4(0, _syncPal->syncDb()->rootNode().nodeId(), Str("Dir 4"), Str("Dir 4"), "4", "r4", tLoc, tLoc, tDrive,
                    NodeType::NodeTypeDirectory, 0, std::nullopt);
    _syncPal->syncDb()->insertNode(nodeDir4, dbnodeIdDir4, constraintError);
    DbNode nodeDir5(0, _syncPal->syncDb()->rootNode().nodeId(), Str("Dir 5"), Str("Dir 5"), "5", "r5", tLoc, tLoc, tDrive,
                    NodeType::NodeTypeDirectory, 0, std::nullopt);
    _syncPal->syncDb()->insertNode(nodeDir5, dbnodeIdDir5, constraintError);
    SyncTime createdAt = 1654788079;
    SyncTime lastmodified = 1654788079;
    int64_t size = 12345;

<<<<<<< HEAD
    std::shared_ptr<Node> rootNode(new Node(_syncPal->syncDb()->rootNode().nodeId(), _syncPal->_localUpdateTree->side(), Str(""),
                                            NodeTypeDirectory, OperationTypeNone, _syncPal->syncDb()->rootNode().nodeIdLocal(),
=======
    std::shared_ptr<Node> rootNode(new Node(_syncPal->_syncDb->rootNode().nodeId(), _syncPal->updateTree(ReplicaSideLocal)->side(), Str(""),
                                            NodeTypeDirectory, OperationTypeNone, _syncPal->_syncDb->rootNode().nodeIdLocal(),
>>>>>>> e425f273
                                            createdAt, lastmodified, size, nullptr));
    std::shared_ptr<Node> node1(new Node(dbNodeIdDir1, _syncPal->updateTree(ReplicaSideLocal)->side(), Str("Dir 1"), NodeTypeDirectory,
                                         OperationTypeNone, "d1", createdAt, lastmodified, size, rootNode));
    std::shared_ptr<Node> node11(new Node(dbNodeIdDir11, _syncPal->updateTree(ReplicaSideLocal)->side(), Str("Dir 1.1"), NodeTypeDirectory,
                                          OperationTypeNone, "11", createdAt, lastmodified, size, node1));
    std::shared_ptr<Node> node2(new Node(dbNodeIdDir2, _syncPal->updateTree(ReplicaSideLocal)->side(), Str("Dir 2"), NodeTypeDirectory,
                                         OperationTypeNone, "2", createdAt, lastmodified, size, rootNode));
    std::shared_ptr<Node> node111(new Node(dbNodeIdDir111, _syncPal->updateTree(ReplicaSideLocal)->side(), Str("Dir 1.1.1"),
                                           NodeTypeDirectory, OperationTypeNone, "111", createdAt, lastmodified, size, node2));
    std::shared_ptr<Node> node1111(new Node(dbNodeIdFile1111, _syncPal->updateTree(ReplicaSideLocal)->side(), Str("File 1.1.1.1"),
                                            NodeTypeFile, OperationTypeNone, "1111", createdAt, lastmodified, size, node111));
    std::shared_ptr<Node> node3(new Node(dbNodeIdDir3, _syncPal->updateTree(ReplicaSideLocal)->side(), Str("Dir 3"), NodeTypeDirectory,
                                         OperationTypeNone, "3", createdAt, lastmodified, size, rootNode));
    std::shared_ptr<Node> node4(new Node(dbnodeIdDir4, _syncPal->updateTree(ReplicaSideLocal)->side(), Str("Dir 4"), NodeTypeDirectory,
                                         OperationTypeNone, "4", createdAt, lastmodified, size, rootNode));
    std::shared_ptr<Node> node5(new Node(dbnodeIdDir5, _syncPal->updateTree(ReplicaSideLocal)->side(), Str("Dir 5"), NodeTypeDirectory,
                                         OperationTypeNone, "5", createdAt, lastmodified, size, rootNode));
<<<<<<< HEAD
    std::shared_ptr<Node> rrootNode(new Node(_syncPal->syncDb()->rootNode().nodeId(), _syncPal->_remoteUpdateTree->side(), Str(""),
                                             NodeTypeDirectory, OperationTypeNone, _syncPal->syncDb()->rootNode().nodeIdRemote(),
=======
    std::shared_ptr<Node> rrootNode(new Node(_syncPal->_syncDb->rootNode().nodeId(), _syncPal->updateTree(ReplicaSideRemote)->side(), Str(""),
                                             NodeTypeDirectory, OperationTypeNone, _syncPal->_syncDb->rootNode().nodeIdRemote(),
>>>>>>> e425f273
                                             createdAt, lastmodified, size, nullptr));
    std::shared_ptr<Node> rNode1(new Node(dbNodeIdDir1, _syncPal->updateTree(ReplicaSideRemote)->side(), Str("Dir 1"), NodeTypeDirectory,
                                          OperationTypeNone, "r1", createdAt, lastmodified, size, rrootNode));
    std::shared_ptr<Node> rNode11(new Node(dbNodeIdDir11, _syncPal->updateTree(ReplicaSideRemote)->side(), Str("Dir 1.1"), NodeTypeDirectory,
                                           OperationTypeNone, "r11", createdAt, lastmodified, size, rNode1));
    std::shared_ptr<Node> rNode111(new Node(dbNodeIdDir111, _syncPal->updateTree(ReplicaSideRemote)->side(), Str("Dir 1.1.1"),
                                            NodeTypeDirectory, OperationTypeNone, "r111", createdAt, lastmodified, size,
                                            rNode11));
    std::shared_ptr<Node> rNode1111(new Node(dbNodeIdFile1111, _syncPal->updateTree(ReplicaSideRemote)->side(), Str("File 1.1.1.1"),
                                             NodeTypeFile, OperationTypeNone, "r1111", createdAt, lastmodified, size, rNode111));
    std::shared_ptr<Node> rNode2(new Node(dbNodeIdDir2, _syncPal->updateTree(ReplicaSideRemote)->side(), Str("Dir 2"), NodeTypeDirectory,
                                          OperationTypeNone, "r2", createdAt, lastmodified, size, rrootNode));
    std::shared_ptr<Node> rNode3(new Node(dbNodeIdDir3, _syncPal->updateTree(ReplicaSideRemote)->side(), Str("Dir 3"), NodeTypeDirectory,
                                          OperationTypeNone, "r3", createdAt, lastmodified, size, rrootNode));
    std::shared_ptr<Node> rNode4(new Node(dbnodeIdDir4, _syncPal->updateTree(ReplicaSideRemote)->side(), Str("Dir 4"), NodeTypeDirectory,
                                          OperationTypeNone, "r4", createdAt, lastmodified, size, rrootNode));
    std::shared_ptr<Node> rNode5(new Node(dbnodeIdDir5, _syncPal->updateTree(ReplicaSideRemote)->side(), Str("Dir 5"), NodeTypeDirectory,
                                          OperationTypeNone, "r5", createdAt, lastmodified, size, rrootNode));

    node111->setMoveOrigin("Dir 1/Dir 1.1/Dir 1.1.1");
    node111->setMoveOriginParentDbId(dbNodeIdDir11);

    SyncOpPtr op1 = std::make_shared<SyncOperation>();
    SyncOpPtr op2 = std::make_shared<SyncOperation>();
    SyncOpPtr op3 = std::make_shared<SyncOperation>();
    SyncOpPtr op4 = std::make_shared<SyncOperation>();
    SyncOpPtr op5 = std::make_shared<SyncOperation>();
    op1->setAffectedNode(node111);
    op1->setTargetSide(node111->side());
    op1->setType(OperationTypeMove);
    op2->setAffectedNode(node1);
    op2->setTargetSide(node1->side());
    op2->setType(OperationTypeDelete);
    op3->setAffectedNode(node3);
    op4->setAffectedNode(node4);
    op5->setAffectedNode(node5);

    _syncPal->_syncOps->pushOp(op5);
    _syncPal->_syncOps->pushOp(op2);
    _syncPal->_syncOps->pushOp(op4);
    _syncPal->_syncOps->pushOp(op3);
    _syncPal->_syncOps->pushOp(op1);
    _syncPal->_operationsSorterWorker->_unsortedList = *_syncPal->_syncOps;

    _syncPal->_operationsSorterWorker->fixMoveBeforeDelete();
    CPPUNIT_ASSERT(_syncPal->_syncOps->_opSortedList.back() == op2->id());
    _syncPal->_syncOps->_opSortedList.pop_back();
    CPPUNIT_ASSERT(_syncPal->_syncOps->_opSortedList.back() == op1->id());
}

void TestOperationSorterWorker::testFixCreateBeforeMove() {
    time_t tLoc = std::time(0);
    time_t tDrive = std::time(0);
    DbNodeId dbNodeIdDir1;
    DbNodeId dbNodeIdDir11;
    DbNodeId dbNodeIdDir111;
    DbNodeId dbNodeIdFile1111;
    DbNodeId dbNodeIdDir2;
    DbNodeId dbNodeIdDir3;
    DbNodeId dbnodeIdDir4;
    DbNodeId dbnodeIdDir5;

    bool constraintError = false;
    DbNode nodeDir1(0, _syncPal->syncDb()->rootNode().nodeId(), Str("Dir 1"), Str("Dir 1"), "d1", "r1", tLoc, tLoc, tDrive,
                    NodeType::NodeTypeDirectory, 0, std::nullopt);
    _syncPal->syncDb()->insertNode(nodeDir1, dbNodeIdDir1, constraintError);
    DbNode nodeDir11(0, dbNodeIdDir1, Str("Dir 1.1"), Str("Dir 1.1"), "11", "id drive 1.1", tLoc, tLoc, tDrive,
                     NodeType::NodeTypeDirectory, 0, std::nullopt);
    _syncPal->syncDb()->insertNode(nodeDir11, dbNodeIdDir11, constraintError);
    DbNode nodeDir111(0, dbNodeIdDir11, Str("Dir 1.1.1"), Str("Dir 1.1.1"), "111", "id drive 111", tLoc, tLoc, tDrive,
                      NodeType::NodeTypeDirectory, 0, std::nullopt);
    _syncPal->syncDb()->insertNode(nodeDir111, dbNodeIdDir111, constraintError);
    DbNode nodeFile1111(0, dbNodeIdDir111, Str("File 1.1.1.1"), Str("File 1.1.1.1"), "1111", "r1111", tLoc, tLoc, tDrive,
                        NodeType::NodeTypeFile, 0, "cs 1.1.1");
    _syncPal->syncDb()->insertNode(nodeFile1111, dbNodeIdFile1111, constraintError);
    DbNode nodeDir2(0, _syncPal->syncDb()->rootNode().nodeId(), Str("Dir 2"), Str("Dir 2"), "2", "r2", tLoc, tLoc, tDrive,
                    NodeType::NodeTypeDirectory, 0, std::nullopt);
    _syncPal->syncDb()->insertNode(nodeDir2, dbNodeIdDir2, constraintError);
    DbNode nodeDir3(0, _syncPal->syncDb()->rootNode().nodeId(), Str("Dir 3"), Str("Dir 3"), "3", "r3", tLoc, tLoc, tDrive,
                    NodeType::NodeTypeDirectory, 0, std::nullopt);
    _syncPal->syncDb()->insertNode(nodeDir3, dbNodeIdDir3, constraintError);
    DbNode nodeDir4(0, _syncPal->syncDb()->rootNode().nodeId(), Str("Dir 4"), Str("Dir 4"), "4", "r4", tLoc, tLoc, tDrive,
                    NodeType::NodeTypeDirectory, 0, std::nullopt);
    _syncPal->syncDb()->insertNode(nodeDir4, dbnodeIdDir4, constraintError);
    DbNode nodeDir5(0, _syncPal->syncDb()->rootNode().nodeId(), Str("Dir 5"), Str("Dir 5"), "5", "r5", tLoc, tLoc, tDrive,
                    NodeType::NodeTypeDirectory, 0, std::nullopt);
    _syncPal->syncDb()->insertNode(nodeDir5, dbnodeIdDir5, constraintError);
    SyncTime createdAt = 1654788079;
    SyncTime lastmodified = 1654788079;
    int64_t size = 12345;

<<<<<<< HEAD
    std::shared_ptr<Node> rootNode(new Node(_syncPal->syncDb()->rootNode().nodeId(), _syncPal->_localUpdateTree->side(), Str(""),
                                            NodeTypeDirectory, OperationTypeNone, _syncPal->syncDb()->rootNode().nodeIdLocal(),
=======
    std::shared_ptr<Node> rootNode(new Node(_syncPal->_syncDb->rootNode().nodeId(), _syncPal->updateTree(ReplicaSideLocal)->side(), Str(""),
                                            NodeTypeDirectory, OperationTypeNone, _syncPal->_syncDb->rootNode().nodeIdLocal(),
>>>>>>> e425f273
                                            createdAt, lastmodified, size, nullptr));
    std::shared_ptr<Node> node1(new Node(dbNodeIdDir1, _syncPal->updateTree(ReplicaSideLocal)->side(), Str("Dir 1"), NodeTypeDirectory,
                                         OperationTypeNone, "d1", createdAt, lastmodified, size, rootNode));
    std::shared_ptr<Node> node11(new Node(std::nullopt, _syncPal->updateTree(ReplicaSideLocal)->side(), Str("Dir 1.1"), NodeTypeDirectory,
                                          OperationTypeNone, "11", createdAt, lastmodified, size, node1));
    std::shared_ptr<Node> node111(new Node(dbNodeIdDir111, _syncPal->updateTree(ReplicaSideLocal)->side(), Str("Dir 1.1.1"),
                                           NodeTypeDirectory, OperationTypeNone, "111", createdAt, lastmodified, size, node11));
    std::shared_ptr<Node> node1111(new Node(dbNodeIdFile1111, _syncPal->updateTree(ReplicaSideLocal)->side(), Str("File 1.1.1.1"),
                                            NodeTypeFile, OperationTypeNone, "1111", createdAt, lastmodified, size, node111));
    std::shared_ptr<Node> node2(new Node(dbNodeIdDir2, _syncPal->updateTree(ReplicaSideLocal)->side(), Str("Dir 2"), NodeTypeDirectory,
                                         OperationTypeNone, "2", createdAt, lastmodified, size, rootNode));
    std::shared_ptr<Node> node3(new Node(dbNodeIdDir3, _syncPal->updateTree(ReplicaSideLocal)->side(), Str("Dir 3"), NodeTypeDirectory,
                                         OperationTypeNone, "3", createdAt, lastmodified, size, rootNode));
    std::shared_ptr<Node> node4(new Node(dbnodeIdDir4, _syncPal->updateTree(ReplicaSideLocal)->side(), Str("Dir 4"), NodeTypeDirectory,
                                         OperationTypeNone, "4", createdAt, lastmodified, size, rootNode));
    std::shared_ptr<Node> node5(new Node(dbnodeIdDir5, _syncPal->updateTree(ReplicaSideLocal)->side(), Str("Dir 5"), NodeTypeDirectory,
                                         OperationTypeNone, "5", createdAt, lastmodified, size, rootNode));
<<<<<<< HEAD
    std::shared_ptr<Node> rrootNode(new Node(_syncPal->syncDb()->rootNode().nodeId(), _syncPal->_remoteUpdateTree->side(), Str(""),
                                             NodeTypeDirectory, OperationTypeNone, _syncPal->syncDb()->rootNode().nodeIdRemote(),
=======
    std::shared_ptr<Node> rrootNode(new Node(_syncPal->_syncDb->rootNode().nodeId(), _syncPal->updateTree(ReplicaSideRemote)->side(), Str(""),
                                             NodeTypeDirectory, OperationTypeNone, _syncPal->_syncDb->rootNode().nodeIdRemote(),
>>>>>>> e425f273
                                             createdAt, lastmodified, size, nullptr));
    std::shared_ptr<Node> rNode1(new Node(dbNodeIdDir1, _syncPal->updateTree(ReplicaSideRemote)->side(), Str("Dir 1"), NodeTypeDirectory,
                                          OperationTypeNone, "r1", createdAt, lastmodified, size, rrootNode));
    std::shared_ptr<Node> rNode11(new Node(dbNodeIdDir11, _syncPal->updateTree(ReplicaSideRemote)->side(), Str("Dir 1.1"), NodeTypeDirectory,
                                           OperationTypeNone, "r11", createdAt, lastmodified, size, rNode1));
    std::shared_ptr<Node> rNode111(new Node(dbNodeIdDir111, _syncPal->updateTree(ReplicaSideRemote)->side(), Str("Dir 1.1.1"),
                                            NodeTypeDirectory, OperationTypeNone, "r111", createdAt, lastmodified, size,
                                            rNode11));
    std::shared_ptr<Node> rNode1111(new Node(dbNodeIdFile1111, _syncPal->updateTree(ReplicaSideRemote)->side(), Str("File 1.1.1.1"),
                                             NodeTypeFile, OperationTypeNone, "r1111", createdAt, lastmodified, size, rNode111));
    std::shared_ptr<Node> rNode2(new Node(dbNodeIdDir2, _syncPal->updateTree(ReplicaSideRemote)->side(), Str("Dir 2"), NodeTypeDirectory,
                                          OperationTypeNone, "r2", createdAt, lastmodified, size, rrootNode));
    std::shared_ptr<Node> rNode3(new Node(dbNodeIdDir3, _syncPal->updateTree(ReplicaSideRemote)->side(), Str("Dir 3"), NodeTypeDirectory,
                                          OperationTypeNone, "r3", createdAt, lastmodified, size, rrootNode));
    std::shared_ptr<Node> rNode4(new Node(dbnodeIdDir4, _syncPal->updateTree(ReplicaSideRemote)->side(), Str("Dir 4"), NodeTypeDirectory,
                                          OperationTypeNone, "r4", createdAt, lastmodified, size, rrootNode));
    std::shared_ptr<Node> rNode5(new Node(dbnodeIdDir5, _syncPal->updateTree(ReplicaSideRemote)->side(), Str("Dir 5"), NodeTypeDirectory,
                                          OperationTypeNone, "r5", createdAt, lastmodified, size, rrootNode));

    rootNode->insertChildren(node1);
    node1->insertChildren(node11);
    node11->insertChildren(node111);
    node111->insertChildren(node1111);

    SyncOpPtr op1 = std::make_shared<SyncOperation>();
    SyncOpPtr op2 = std::make_shared<SyncOperation>();
    SyncOpPtr op3 = std::make_shared<SyncOperation>();
    SyncOpPtr op4 = std::make_shared<SyncOperation>();
    SyncOpPtr op5 = std::make_shared<SyncOperation>();
    op1->setAffectedNode(node111);
    op1->setTargetSide(node111->side());
    op1->setType(OperationTypeMove);
    op2->setAffectedNode(node11);
    op2->setTargetSide(node11->side());
    op2->setType(OperationTypeCreate);
    op3->setAffectedNode(node3);
    op4->setAffectedNode(node4);
    op5->setAffectedNode(node5);

    _syncPal->_syncOps->pushOp(op5);
    _syncPal->_syncOps->pushOp(op1);
    _syncPal->_syncOps->pushOp(op4);
    _syncPal->_syncOps->pushOp(op3);
    _syncPal->_syncOps->pushOp(op2);
    _syncPal->_operationsSorterWorker->_unsortedList = *_syncPal->_syncOps;

    _syncPal->_operationsSorterWorker->fixCreateBeforeMove();
    CPPUNIT_ASSERT(_syncPal->_syncOps->_opSortedList.back() == op1->id());
    _syncPal->_syncOps->_opSortedList.pop_back();
    CPPUNIT_ASSERT(_syncPal->_syncOps->_opSortedList.back() == op2->id());
}

void TestOperationSorterWorker::testFixCreateBeforeMoveBis() {
    time_t tLoc = std::time(0);
    time_t tDrive = std::time(0);
    DbNodeId dbNodeIdDirA;

    bool constraintError = false;
    DbNode nodeDir1(0, _syncPal->syncDb()->rootNode().nodeId(), Str("Dir A"), Str("Dir A"), "dA", "rdA", tLoc, tLoc, tDrive,
                    NodeType::NodeTypeDirectory, 0, std::nullopt);
    _syncPal->syncDb()->insertNode(nodeDir1, dbNodeIdDirA, constraintError);

    SyncTime createdAt = 1654788079;
    SyncTime lastmodified = 1654788079;
    int64_t size = 12345;

<<<<<<< HEAD
    std::shared_ptr<Node> rootNode(new Node(_syncPal->syncDb()->rootNode().nodeId(), _syncPal->_localUpdateTree->side(), Str(""),
                                            NodeTypeDirectory, OperationTypeNone, _syncPal->syncDb()->rootNode().nodeIdLocal(),
=======
    std::shared_ptr<Node> rootNode(new Node(_syncPal->_syncDb->rootNode().nodeId(), _syncPal->updateTree(ReplicaSideLocal)->side(), Str(""),
                                            NodeTypeDirectory, OperationTypeNone, _syncPal->_syncDb->rootNode().nodeIdLocal(),
>>>>>>> e425f273
                                            createdAt, lastmodified, size, nullptr));
    std::shared_ptr<Node> nodeA(new Node(dbNodeIdDirA, _syncPal->updateTree(ReplicaSideLocal)->side(), Str("Dir A"), NodeTypeDirectory,
                                         OperationTypeMove, "dA", createdAt, lastmodified, size, rootNode));
<<<<<<< HEAD
    std::shared_ptr<Node> rrootNode(new Node(_syncPal->syncDb()->rootNode().nodeId(), _syncPal->_remoteUpdateTree->side(), Str(""),
                                             NodeTypeDirectory, OperationTypeNone, _syncPal->syncDb()->rootNode().nodeIdRemote(),
=======
    std::shared_ptr<Node> rrootNode(new Node(_syncPal->_syncDb->rootNode().nodeId(), _syncPal->updateTree(ReplicaSideRemote)->side(), Str(""),
                                             NodeTypeDirectory, OperationTypeNone, _syncPal->_syncDb->rootNode().nodeIdRemote(),
>>>>>>> e425f273
                                             createdAt, lastmodified, size, nullptr));
    std::shared_ptr<Node> rNodeA(new Node(dbNodeIdDirA, _syncPal->updateTree(ReplicaSideRemote)->side(), Str("Dir A"), NodeTypeDirectory,
                                          OperationTypeNone, "rdA", createdAt, lastmodified, size, rrootNode));


    rootNode->insertChildren(nodeA);

    // Rename Dir A -> Dir B
    nodeA->setMoveOrigin("Dir A");
    nodeA->setMoveOriginParentDbId(_syncPal->syncDb()->rootNode().nodeId());
    nodeA->setName(Str("Dir B"));

    // Create Dir A
    std::shared_ptr<Node> nodeABis(new Node(std::nullopt, _syncPal->updateTree(ReplicaSideLocal)->side(), Str("Dir A"), NodeTypeDirectory,
                                            OperationTypeCreate, "dABis", createdAt, lastmodified, size, rootNode));

    SyncOpPtr op1 = std::make_shared<SyncOperation>();
    SyncOpPtr op2 = std::make_shared<SyncOperation>();
    op1->setAffectedNode(nodeA);
    op1->setTargetSide(nodeA->side());
    op1->setType(OperationTypeMove);
    op2->setAffectedNode(nodeABis);
    op2->setTargetSide(nodeABis->side());
    op2->setType(OperationTypeCreate);

    _syncPal->_syncOps->pushOp(op2);
    _syncPal->_syncOps->pushOp(op1);
    _syncPal->_operationsSorterWorker->_unsortedList = *_syncPal->_syncOps;

    _syncPal->_operationsSorterWorker->fixMoveBeforeCreate();
    CPPUNIT_ASSERT(_syncPal->_syncOps->_opSortedList.back() == op2->id());
    _syncPal->_syncOps->_opSortedList.pop_back();
    CPPUNIT_ASSERT(_syncPal->_syncOps->_opSortedList.back() == op1->id());
}

void TestOperationSorterWorker::testFixDeleteBeforeCreate() {
    time_t tLoc = std::time(0);
    time_t tDrive = std::time(0);
    DbNodeId dbNodeIdDir1;
    DbNodeId dbNodeIdDir11;
    DbNodeId dbNodeIdDir111;
    DbNodeId dbNodeIdFile1111;
    DbNodeId dbNodeIdDir2;
    DbNodeId dbNodeIdDir3;

    bool constraintError = false;
    DbNode nodeDir1(0, _syncPal->syncDb()->rootNode().nodeId(), Str("Dir 1"), Str("Dir 1"), "d1", "r1", tLoc, tLoc, tDrive,
                    NodeType::NodeTypeDirectory, 0, std::nullopt);
    _syncPal->syncDb()->insertNode(nodeDir1, dbNodeIdDir1, constraintError);
    DbNode nodeDir11(0, dbNodeIdDir1, Str("Dir 1.1"), Str("Dir 1.1"), "11", "r11", tLoc, tLoc, tDrive,
                     NodeType::NodeTypeDirectory, 0, std::nullopt);
    _syncPal->syncDb()->insertNode(nodeDir11, dbNodeIdDir11, constraintError);
    DbNode nodeDir111(0, dbNodeIdDir11, Str("Dir 1.1.1"), Str("Dir 1.1.1"), "111", "r111", tLoc, tLoc, tDrive,
                      NodeType::NodeTypeDirectory, 0, std::nullopt);
    _syncPal->syncDb()->insertNode(nodeDir111, dbNodeIdDir111, constraintError);
    DbNode nodeFile1111(0, dbNodeIdDir111, Str("File 1.1.1.1"), Str("File 1.1.1.1"), "1111", "r1111", tLoc, tLoc, tDrive,
                        NodeType::NodeTypeFile, 0, "cs 1.1.1");
    _syncPal->syncDb()->insertNode(nodeFile1111, dbNodeIdFile1111, constraintError);
    DbNode nodeDir2(0, _syncPal->syncDb()->rootNode().nodeId(), Str("Dir 2"), Str("Dir 2"), "2", "r2", tLoc, tLoc, tDrive,
                    NodeType::NodeTypeDirectory, 0, std::nullopt);
    _syncPal->syncDb()->insertNode(nodeDir2, dbNodeIdDir2, constraintError);
    DbNode nodeDir3(0, _syncPal->syncDb()->rootNode().nodeId(), Str("Dir 3"), Str("Dir 3"), "3", "r3", tLoc, tLoc, tDrive,
                    NodeType::NodeTypeDirectory, 0, std::nullopt);
    _syncPal->syncDb()->insertNode(nodeDir3, dbNodeIdDir3, constraintError);
    SyncTime createdAt = 1654788079;
    SyncTime lastmodified = 1654788079;
    int64_t size = 12345;

<<<<<<< HEAD
    std::shared_ptr<Node> rootNode(new Node(_syncPal->syncDb()->rootNode().nodeId(), _syncPal->_localUpdateTree->side(), Str(""),
                                            NodeTypeDirectory, OperationTypeNone, _syncPal->syncDb()->rootNode().nodeIdLocal(),
=======
    std::shared_ptr<Node> rootNode(new Node(_syncPal->_syncDb->rootNode().nodeId(), _syncPal->updateTree(ReplicaSideLocal)->side(), Str(""),
                                            NodeTypeDirectory, OperationTypeNone, _syncPal->_syncDb->rootNode().nodeIdLocal(),
>>>>>>> e425f273
                                            createdAt, lastmodified, size, nullptr));
    std::shared_ptr<Node> node1(new Node(dbNodeIdDir1, _syncPal->updateTree(ReplicaSideLocal)->side(), Str("Dir 1"), NodeTypeDirectory,
                                         OperationTypeNone, "d1", createdAt, lastmodified, size, rootNode));
    std::shared_ptr<Node> node11(new Node(dbNodeIdDir11, _syncPal->updateTree(ReplicaSideLocal)->side(), Str("Dir 1.1"), NodeTypeDirectory,
                                          OperationTypeNone, "11", createdAt, lastmodified, size, node1));
    std::shared_ptr<Node> node111(new Node(dbNodeIdDir111, _syncPal->updateTree(ReplicaSideLocal)->side(), Str("Dir 1.1.1"),
                                           NodeTypeDirectory, OperationTypeNone, "111", createdAt, lastmodified, size, node11));
    std::shared_ptr<Node> node1111(new Node(dbNodeIdFile1111, _syncPal->updateTree(ReplicaSideLocal)->side(), Str("File 1.1.1.1"),
                                            NodeTypeFile, OperationTypeNone, "1111", createdAt, lastmodified, size, node111));
    std::shared_ptr<Node> node2(new Node(dbNodeIdDir2, _syncPal->updateTree(ReplicaSideLocal)->side(), Str("Dir 2"), NodeTypeDirectory,
                                         OperationTypeNone, "2", createdAt, lastmodified, size, rootNode));
    std::shared_ptr<Node> node3(new Node(dbNodeIdDir3, _syncPal->updateTree(ReplicaSideLocal)->side(), Str("Dir 3"), NodeTypeDirectory,
                                         OperationTypeNone, "3", createdAt, lastmodified, size, rootNode));
<<<<<<< HEAD
    std::shared_ptr<Node> rrootNode(new Node(_syncPal->syncDb()->rootNode().nodeId(), _syncPal->_remoteUpdateTree->side(), Str(""),
                                             NodeTypeDirectory, OperationTypeNone, _syncPal->syncDb()->rootNode().nodeIdRemote(),
=======
    std::shared_ptr<Node> rrootNode(new Node(_syncPal->_syncDb->rootNode().nodeId(), _syncPal->updateTree(ReplicaSideRemote)->side(), Str(""),
                                             NodeTypeDirectory, OperationTypeNone, _syncPal->_syncDb->rootNode().nodeIdRemote(),
>>>>>>> e425f273
                                             createdAt, lastmodified, size, nullptr));
    std::shared_ptr<Node> rNode1(new Node(dbNodeIdDir1, _syncPal->updateTree(ReplicaSideRemote)->side(), Str("Dir 1"), NodeTypeDirectory,
                                          OperationTypeNone, "r1", createdAt, lastmodified, size, rrootNode));
    std::shared_ptr<Node> rNode11(new Node(dbNodeIdDir11, _syncPal->updateTree(ReplicaSideRemote)->side(), Str("Dir 1.1"), NodeTypeDirectory,
                                           OperationTypeNone, "r11", createdAt, lastmodified, size, rNode1));
    std::shared_ptr<Node> rNode111(new Node(dbNodeIdDir111, _syncPal->updateTree(ReplicaSideRemote)->side(), Str("Dir 1.1.1"),
                                            NodeTypeDirectory, OperationTypeNone, "r111", createdAt, lastmodified, size,
                                            rNode11));
    std::shared_ptr<Node> rNode1111(new Node(dbNodeIdFile1111, _syncPal->updateTree(ReplicaSideRemote)->side(), Str("File 1.1.1.1"),
                                             NodeTypeFile, OperationTypeNone, "r1111", createdAt, lastmodified, size, rNode111));
    std::shared_ptr<Node> rNode2(new Node(dbNodeIdDir2, _syncPal->updateTree(ReplicaSideRemote)->side(), Str("Dir 2"), NodeTypeDirectory,
                                          OperationTypeNone, "r2", createdAt, lastmodified, size, rrootNode));
    std::shared_ptr<Node> rNode3(new Node(dbNodeIdDir3, _syncPal->updateTree(ReplicaSideRemote)->side(), Str("Dir 3"), NodeTypeDirectory,
                                          OperationTypeNone, "r3", createdAt, lastmodified, size, rrootNode));

    _syncPal->_localSnapshot->updateItem(SnapshotItem("d1", _syncPal->syncDb()->rootNode().nodeIdLocal().value(), Str("Dir 1"),
                                                      createdAt, lastmodified, NodeTypeDirectory, size));
    _syncPal->_localSnapshot->updateItem(
        SnapshotItem("11", "d1", Str("Dir 1.1"), createdAt, lastmodified, NodeTypeDirectory, size));
    _syncPal->_localSnapshot->updateItem(
        SnapshotItem("111", "11", Str("Dir 1.1.1"), createdAt, lastmodified, NodeTypeDirectory, size));
    _syncPal->_localSnapshot->updateItem(
        SnapshotItem("1111c", "111", Str("File 1.1.1.1"), createdAt, lastmodified, NodeTypeDirectory, size));
    _syncPal->_localSnapshot->updateItem(SnapshotItem("2", _syncPal->syncDb()->rootNode().nodeIdLocal().value(), Str("Dir 2"),
                                                      createdAt, lastmodified, NodeTypeDirectory, size));
    _syncPal->_localSnapshot->updateItem(SnapshotItem("3", _syncPal->syncDb()->rootNode().nodeIdLocal().value(), Str("Dir 3"),
                                                      createdAt, lastmodified, NodeTypeDirectory, size));

    _syncPal->_remoteSnapshot->updateItem(SnapshotItem("r1", _syncPal->syncDb()->rootNode().nodeIdRemote().value(), Str("Dir 1"),
                                                       createdAt, lastmodified, NodeTypeDirectory, size));
    _syncPal->_remoteSnapshot->updateItem(
        SnapshotItem("r11", "r1", Str("Dir 1.1"), createdAt, lastmodified, NodeTypeDirectory, size));
    _syncPal->_remoteSnapshot->updateItem(
        SnapshotItem("r111", "r11", Str("Dir 1.1.1"), createdAt, lastmodified, NodeTypeDirectory, size));
    _syncPal->_remoteSnapshot->updateItem(
        SnapshotItem("r1111", "r111", Str("File 1.1.1.1"), createdAt, lastmodified, NodeTypeDirectory, size));
    _syncPal->_remoteSnapshot->updateItem(SnapshotItem("r2", _syncPal->syncDb()->rootNode().nodeIdRemote().value(), Str("Dir 2"),
                                                       createdAt, lastmodified, NodeTypeDirectory, size));
    _syncPal->_remoteSnapshot->updateItem(SnapshotItem("r3", _syncPal->syncDb()->rootNode().nodeIdRemote().value(), Str("Dir 3"),
                                                       createdAt, lastmodified, NodeTypeDirectory, size));

    std::shared_ptr<Node> node1111C(new Node(std::nullopt, _syncPal->updateTree(ReplicaSideLocal)->side(), Str("File 1.1.1.1"), NodeTypeFile,
                                             OperationTypeCreate, "1111c", createdAt, lastmodified, size, node111));

    SyncOpPtr op1 = std::make_shared<SyncOperation>();
    SyncOpPtr op2 = std::make_shared<SyncOperation>();
    SyncOpPtr op3 = std::make_shared<SyncOperation>();
    SyncOpPtr op4 = std::make_shared<SyncOperation>();
    SyncOpPtr op5 = std::make_shared<SyncOperation>();
    op1->setAffectedNode(node1111);
    op1->setTargetSide(node1111->side());
    op1->setType(OperationTypeDelete);
    op2->setAffectedNode(node1111C);
    op2->setTargetSide(node1111C->side());
    op2->setType(OperationTypeCreate);
    op3->setAffectedNode(node3);
    op4->setAffectedNode(node1);
    op5->setAffectedNode(node2);

    _syncPal->_syncOps->pushOp(op5);
    _syncPal->_syncOps->pushOp(op2);
    _syncPal->_syncOps->pushOp(op4);
    _syncPal->_syncOps->pushOp(op3);
    _syncPal->_syncOps->pushOp(op1);
    _syncPal->_operationsSorterWorker->_unsortedList = *_syncPal->_syncOps;

    _syncPal->_operationsSorterWorker->fixDeleteBeforeCreate();
    CPPUNIT_ASSERT(_syncPal->_syncOps->_opSortedList.back() == op2->id());
    _syncPal->_syncOps->_opSortedList.pop_back();
    CPPUNIT_ASSERT(_syncPal->_syncOps->_opSortedList.back() == op1->id());
}

void TestOperationSorterWorker::testFixMoveBeforeMoveOccupied() {
    time_t tLoc = std::time(0);
    time_t tDrive = std::time(0);
    DbNodeId dbNodeIdDir1;
    DbNodeId dbNodeIdDir11;
    DbNodeId dbNodeIdDir2;
    DbNodeId dbNodeIdDir3;

    bool constraintError = true;
    DbNode nodeDir1(0, _syncPal->syncDb()->rootNode().nodeId(), Str("Dir 1"), Str("Dir 1"), "d1", "r1", tLoc, tLoc, tDrive,
                    NodeType::NodeTypeDirectory, 0, std::nullopt);
    _syncPal->syncDb()->insertNode(nodeDir1, dbNodeIdDir1, constraintError);
    DbNode nodeDir11(0, dbNodeIdDir1, Str("Dir 1.1"), Str("Dir 1.1"), "11", "r11", tLoc, tLoc, tDrive,
                     NodeType::NodeTypeDirectory, 0, std::nullopt);
    _syncPal->syncDb()->insertNode(nodeDir11, dbNodeIdDir11, constraintError);
    DbNode nodeDir2(0, _syncPal->syncDb()->rootNode().nodeId(), Str("Dir 2"), Str("Dir 2"), "2", "r2", tLoc, tLoc, tDrive,
                    NodeType::NodeTypeDirectory, 0, std::nullopt);
    _syncPal->syncDb()->insertNode(nodeDir2, dbNodeIdDir2, constraintError);
    DbNode nodeDir3(0, _syncPal->syncDb()->rootNode().nodeId(), Str("Dir 3"), Str("Dir 3"), "3", "r3", tLoc, tLoc, tDrive,
                    NodeType::NodeTypeDirectory, 0, std::nullopt);
    _syncPal->syncDb()->insertNode(nodeDir3, dbNodeIdDir3, constraintError);
    SyncTime createdAt = 1654788079;
    SyncTime lastmodified = 1654788079;
    int64_t size = 12345;

<<<<<<< HEAD
    std::shared_ptr<Node> rootNode(new Node(_syncPal->syncDb()->rootNode().nodeId(), _syncPal->_localUpdateTree->side(), Str(""),
                                            NodeTypeDirectory, OperationTypeNone, _syncPal->syncDb()->rootNode().nodeIdLocal(),
=======
    std::shared_ptr<Node> rootNode(new Node(_syncPal->_syncDb->rootNode().nodeId(), _syncPal->updateTree(ReplicaSideLocal)->side(), Str(""),
                                            NodeTypeDirectory, OperationTypeNone, _syncPal->_syncDb->rootNode().nodeIdLocal(),
>>>>>>> e425f273
                                            createdAt, lastmodified, size, nullptr));
    std::shared_ptr<Node> node1(new Node(dbNodeIdDir1, _syncPal->updateTree(ReplicaSideLocal)->side(), Str("Dir 1"), NodeTypeDirectory,
                                         OperationTypeNone, "d1", createdAt, lastmodified, size, rootNode));
    std::shared_ptr<Node> node11(new Node(dbNodeIdDir11, _syncPal->updateTree(ReplicaSideLocal)->side(), Str("Dir 1.1"), NodeTypeDirectory,
                                          OperationTypeNone, "11", createdAt, lastmodified, size, node1));
    std::shared_ptr<Node> node2(new Node(dbNodeIdDir2, _syncPal->updateTree(ReplicaSideLocal)->side(), Str("Dir 2"), NodeTypeDirectory,
                                         OperationTypeNone, "2", createdAt, lastmodified, size, rootNode));
    std::shared_ptr<Node> node3(new Node(dbNodeIdDir3, _syncPal->updateTree(ReplicaSideLocal)->side(), Str("Dir 3"), NodeTypeDirectory,
                                         OperationTypeNone, "3", createdAt, lastmodified, size, rootNode));
<<<<<<< HEAD
    std::shared_ptr<Node> rrootNode(new Node(_syncPal->syncDb()->rootNode().nodeId(), _syncPal->_remoteUpdateTree->side(), Str(""),
                                             NodeTypeDirectory, OperationTypeNone, _syncPal->syncDb()->rootNode().nodeIdRemote(),
=======
    std::shared_ptr<Node> rrootNode(new Node(_syncPal->_syncDb->rootNode().nodeId(), _syncPal->updateTree(ReplicaSideRemote)->side(), Str(""),
                                             NodeTypeDirectory, OperationTypeNone, _syncPal->_syncDb->rootNode().nodeIdRemote(),
>>>>>>> e425f273
                                             createdAt, lastmodified, size, nullptr));
    std::shared_ptr<Node> rNode1(new Node(dbNodeIdDir1, _syncPal->updateTree(ReplicaSideRemote)->side(), Str("Dir 1"), NodeTypeDirectory,
                                          OperationTypeNone, "r1", createdAt, lastmodified, size, rrootNode));
    std::shared_ptr<Node> rNode11(new Node(dbNodeIdDir11, _syncPal->updateTree(ReplicaSideRemote)->side(), Str("Dir 1.1"), NodeTypeDirectory,
                                           OperationTypeNone, "r11", createdAt, lastmodified, size, rNode1));
    std::shared_ptr<Node> rNode2(new Node(dbNodeIdDir2, _syncPal->updateTree(ReplicaSideRemote)->side(), Str("Dir 2"), NodeTypeDirectory,
                                          OperationTypeNone, "r2", createdAt, lastmodified, size, rrootNode));
    std::shared_ptr<Node> rNode3(new Node(dbNodeIdDir3, _syncPal->updateTree(ReplicaSideRemote)->side(), Str("Dir 3"), NodeTypeDirectory,
                                          OperationTypeNone, "r3", createdAt, lastmodified, size, rrootNode));

    node11->setMoveOrigin("Dir 1/Dir 1.1");
    node11->setMoveOriginParentDbId(dbNodeIdDir1);
    node11->setParentNode(node2);
    node2->insertChildren(node11);
    node1->deleteChildren(node11);
    node11->insertChangeEvent(OperationTypeMove);

    node3->insertChangeEvent(OperationTypeMove);
    node3->setParentNode(node1);
    node3->setName(Str("Dir 1.1"));
    node3->setMoveOriginParentDbId(_syncPal->syncDb()->rootNode().nodeId());
    node3->setMoveOrigin("Dir 3");
    node1->insertChildren(node3);
    rootNode->deleteChildren(node3);

    SyncOpPtr op1 = std::make_shared<SyncOperation>();
    SyncOpPtr op2 = std::make_shared<SyncOperation>();
    SyncOpPtr op3 = std::make_shared<SyncOperation>();
    SyncOpPtr op4 = std::make_shared<SyncOperation>();
    SyncOpPtr op5 = std::make_shared<SyncOperation>();
    op1->setAffectedNode(node11);
    op1->setTargetSide(node11->side());
    op1->setType(OperationTypeMove);
    op2->setAffectedNode(node3);
    op2->setTargetSide(node3->side());
    op2->setType(OperationTypeMove);
    op3->setAffectedNode(node3);
    op4->setAffectedNode(node1);
    op5->setAffectedNode(node2);

    _syncPal->_syncOps->pushOp(op1);
    _syncPal->_syncOps->pushOp(op5);
    _syncPal->_syncOps->pushOp(op4);
    _syncPal->_syncOps->pushOp(op3);
    _syncPal->_syncOps->pushOp(op2);
    _syncPal->_operationsSorterWorker->_unsortedList = *_syncPal->_syncOps;

    _syncPal->_operationsSorterWorker->fixMoveBeforeMoveOccupied();
    CPPUNIT_ASSERT(_syncPal->_syncOps->_opSortedList.back() == op1->id());
    _syncPal->_syncOps->_opSortedList.pop_back();
    CPPUNIT_ASSERT(_syncPal->_syncOps->_opSortedList.back() == op2->id());
}

void TestOperationSorterWorker::testFixCreateBeforeCreate() {
    /**
     *
     *                            root
     *                        _____|_____
     *                       |          |
     *                       A          B
     *                  _____|_____
     *                 |          |
     *                AA         AB
     *           _____|_____
     *          |          |
     *         AAA        AAB
     */

    time_t tLoc = std::time(0);
    time_t tDrive = std::time(0);
    DbNodeId dbNodeIdDirA;
    DbNodeId dbNodeIdDirB;
    DbNodeId dbNodeIdDirAA;
    DbNodeId dbNodeIdDirAB;
    DbNodeId dbNodeIdDirAAA;
    DbNodeId dbNodeIdDirAAB;

    bool constraintError = false;
    DbNode nodeDirA(0, _syncPal->syncDb()->rootNode().nodeId(), Str("A"), Str("A"), "la", "ra", tLoc, tLoc, tDrive,
                    NodeType::NodeTypeDirectory, 0, std::nullopt);
    _syncPal->syncDb()->insertNode(nodeDirA, dbNodeIdDirA, constraintError);
    DbNode nodeDirB(0, _syncPal->syncDb()->rootNode().nodeId(), Str("B"), Str("B"), "lb", "rb", tLoc, tLoc, tDrive,
                    NodeType::NodeTypeDirectory, 0, std::nullopt);
    _syncPal->syncDb()->insertNode(nodeDirB, dbNodeIdDirB, constraintError);
    DbNode nodeDirAA(0, dbNodeIdDirA, Str("AA"), Str("AA"), "laa", "raa", tLoc, tLoc, tDrive, NodeType::NodeTypeDirectory, 0,
                     std::nullopt);
    _syncPal->syncDb()->insertNode(nodeDirAA, dbNodeIdDirAA, constraintError);
    DbNode nodeDirAB(0, dbNodeIdDirA, Str("AB"), Str("AB"), "lab", "rab", tLoc, tLoc, tDrive, NodeType::NodeTypeDirectory, 0,
                     std::nullopt);
    _syncPal->syncDb()->insertNode(nodeDirAB, dbNodeIdDirAB, constraintError);
    DbNode nodeDirAAA(0, dbNodeIdDirAA, Str("AAA"), Str("AAA"), "laaa", "raaa", tLoc, tLoc, tDrive, NodeType::NodeTypeFile, 0,
                      std::nullopt);
    _syncPal->syncDb()->insertNode(nodeDirAAA, dbNodeIdDirAAA, constraintError);
    DbNode nodeDirAAB(0, dbNodeIdDirAA, Str("AAB"), Str("AAB"), "laab", "raab", tLoc, tLoc, tDrive, NodeType::NodeTypeFile, 0,
                      std::nullopt);
    _syncPal->syncDb()->insertNode(nodeDirAAB, dbNodeIdDirAAB, constraintError);

    SyncTime createdAt = 1654788079;
    SyncTime lastmodified = 1654788079;
    int64_t size = 12345;
<<<<<<< HEAD
    std::shared_ptr<Node> rootNode(new Node(_syncPal->syncDb()->rootNode().nodeId(), _syncPal->_localUpdateTree->side(), Str(""),
                                            NodeTypeDirectory, OperationTypeNone, _syncPal->syncDb()->rootNode().nodeIdLocal(),
=======
    std::shared_ptr<Node> rootNode(new Node(_syncPal->_syncDb->rootNode().nodeId(), _syncPal->updateTree(ReplicaSideLocal)->side(), Str(""),
                                            NodeTypeDirectory, OperationTypeNone, _syncPal->_syncDb->rootNode().nodeIdLocal(),
>>>>>>> e425f273
                                            createdAt, lastmodified, size, nullptr));
    std::shared_ptr<Node> nodeA(new Node(dbNodeIdDirA, _syncPal->updateTree(ReplicaSideLocal)->side(), Str("A"), NodeTypeDirectory,
                                         OperationTypeCreate, "a", createdAt, lastmodified, size, rootNode));
    std::shared_ptr<Node> nodeB(new Node(dbNodeIdDirB, _syncPal->updateTree(ReplicaSideLocal)->side(), Str("B"), NodeTypeDirectory,
                                         OperationTypeCreate, "b", createdAt, lastmodified, size, rootNode));
    std::shared_ptr<Node> nodeAA(new Node(dbNodeIdDirAA, _syncPal->updateTree(ReplicaSideLocal)->side(), Str("AA"), NodeTypeDirectory,
                                          OperationTypeCreate, "aa", createdAt, lastmodified, size, nodeA));
    std::shared_ptr<Node> nodeAB(new Node(dbNodeIdDirAB, _syncPal->updateTree(ReplicaSideLocal)->side(), Str("AB"), NodeTypeDirectory,
                                          OperationTypeCreate, "ab", createdAt, lastmodified, size, nodeA));
    std::shared_ptr<Node> nodeAAA(new Node(dbNodeIdDirAAA, _syncPal->updateTree(ReplicaSideLocal)->side(), Str("AAA"), NodeTypeFile,
                                           OperationTypeCreate, "aaa", createdAt, lastmodified, size, nodeAA));
    std::shared_ptr<Node> nodeAAB(new Node(dbNodeIdDirAAB, _syncPal->updateTree(ReplicaSideLocal)->side(), Str("AAB"), NodeTypeFile,
                                           OperationTypeCreate, "aab", createdAt, lastmodified, size, nodeAA));

    SyncOpPtr opA = std::make_shared<SyncOperation>();
    opA->setAffectedNode(nodeA);
    opA->setTargetSide(nodeA->side());
    opA->setType(OperationTypeCreate);

    SyncOpPtr opB = std::make_shared<SyncOperation>();
    opB->setAffectedNode(nodeB);
    opB->setTargetSide(nodeB->side());
    opB->setType(OperationTypeCreate);

    SyncOpPtr opAA = std::make_shared<SyncOperation>();
    opAA->setAffectedNode(nodeAA);
    opAA->setTargetSide(nodeAA->side());
    opAA->setType(OperationTypeCreate);

    SyncOpPtr opAB = std::make_shared<SyncOperation>();
    opAB->setAffectedNode(nodeAB);
    opAB->setTargetSide(nodeAB->side());
    opAB->setType(OperationTypeCreate);

    SyncOpPtr opAAA = std::make_shared<SyncOperation>();
    opAAA->setAffectedNode(nodeAAA);
    opAAA->setTargetSide(nodeAAA->side());
    opAAA->setType(OperationTypeCreate);

    SyncOpPtr opAAB = std::make_shared<SyncOperation>();
    opAAB->setAffectedNode(nodeAAB);
    opAAB->setTargetSide(nodeAAB->side());
    opAAB->setType(OperationTypeCreate);

    // Case 1 : A AAA AA AAB AB B
    Console << std::endl;
    {
        _syncPal->_syncOps->pushOp(opA);
        _syncPal->_syncOps->pushOp(opAAA);
        _syncPal->_syncOps->pushOp(opAA);
        _syncPal->_syncOps->pushOp(opAAB);
        _syncPal->_syncOps->pushOp(opAB);
        _syncPal->_syncOps->pushOp(opB);
        _syncPal->_operationsSorterWorker->_unsortedList = *_syncPal->_syncOps;
        // Expected order: A AA AAA AAB AB B
        Console << Str("Initial ops order : ");
        for (const auto &opId : _syncPal->_syncOps->_opSortedList) {
            SyncOpPtr op = _syncPal->_syncOps->_allOps[opId];
            Console << op->affectedNode()->name().c_str() << Str(" ");
        }
        Console << std::endl;

        std::vector<SyncOpPtr> expectedRes = {opA, opAA, opAAA, opAAB, opAB, opB};

        _syncPal->_operationsSorterWorker->fixCreateBeforeCreate();

        Console << Str("Final ops order : ");
        for (const auto &opId : _syncPal->_syncOps->_opSortedList) {
            SyncOpPtr op = _syncPal->_syncOps->_allOps[opId];
            Console << op->affectedNode()->name().c_str() << Str(" ");
        }
        Console << std::endl;

        int index = 0;
        std::list<UniqueId>::iterator it = _syncPal->_syncOps->_opSortedList.begin();
        for (; it != _syncPal->_syncOps->_opSortedList.end(); it++) {
            CPPUNIT_ASSERT(*it == expectedRes[index++]->id());
        }
    }

    // Case 2 : AAA AAB AA AB A B
    _syncPal->_syncOps->clear();
    {
        _syncPal->_syncOps->pushOp(opAAA);
        _syncPal->_syncOps->pushOp(opAAB);
        _syncPal->_syncOps->pushOp(opAA);
        _syncPal->_syncOps->pushOp(opAB);
        _syncPal->_syncOps->pushOp(opA);
        _syncPal->_syncOps->pushOp(opB);
        _syncPal->_operationsSorterWorker->_unsortedList = *_syncPal->_syncOps;
        // Expected order: A AB AA AAB AAA B
        Console << Str("Initial ops order : ");
        for (const auto &opId : _syncPal->_syncOps->_opSortedList) {
            SyncOpPtr op = _syncPal->_syncOps->_allOps[opId];
            Console << op->affectedNode()->name().c_str() << Str(" ");
        }
        Console << std::endl;
        std::vector<SyncOpPtr> expectedRes = {opA, opAB, opAA, opAAB, opAAA, opB};

        _syncPal->_operationsSorterWorker->fixCreateBeforeCreate();

        Console << Str("Final ops order : ");
        for (const auto &opId : _syncPal->_syncOps->_opSortedList) {
            SyncOpPtr op = _syncPal->_syncOps->_allOps[opId];
            Console << op->affectedNode()->name().c_str() << Str(" ");
        }
        Console << std::endl;

        int index = 0;
        std::list<UniqueId>::iterator it = _syncPal->_syncOps->_opSortedList.begin();
        for (; it != _syncPal->_syncOps->_opSortedList.end(); it++) {
            CPPUNIT_ASSERT(*it == expectedRes[index++]->id());
        }
    }

    // Case 3 : AA AAA B AAB AB A
    _syncPal->_syncOps->clear();
    {
        _syncPal->_syncOps->pushOp(opAA);
        _syncPal->_syncOps->pushOp(opAAA);
        _syncPal->_syncOps->pushOp(opB);
        _syncPal->_syncOps->pushOp(opAAB);
        _syncPal->_syncOps->pushOp(opAB);
        _syncPal->_syncOps->pushOp(opA);
        _syncPal->_operationsSorterWorker->_unsortedList = *_syncPal->_syncOps;
        // Expected order: B A AB AA AAB AAA
        Console << Str("Initial ops order : ");
        for (const auto &opId : _syncPal->_syncOps->_opSortedList) {
            SyncOpPtr op = _syncPal->_syncOps->_allOps[opId];
            Console << op->affectedNode()->name().c_str() << Str(" ");
        }
        Console << std::endl;
        std::vector<SyncOpPtr> expectedRes = {opB, opA, opAB, opAA, opAAB, opAAA};

        _syncPal->_operationsSorterWorker->fixCreateBeforeCreate();

        Console << Str("Final ops order : ");
        for (const auto &opId : _syncPal->_syncOps->_opSortedList) {
            SyncOpPtr op = _syncPal->_syncOps->_allOps[opId];
            Console << op->affectedNode()->name().c_str() << Str(" ");
        }
        Console << std::endl;

        int index = 0;
        std::list<UniqueId>::iterator it = _syncPal->_syncOps->_opSortedList.begin();
        for (; it != _syncPal->_syncOps->_opSortedList.end(); it++) {
            CPPUNIT_ASSERT(*it == expectedRes[index++]->id());
        }
    }
}

void TestOperationSorterWorker::testFixMoveBeforeMoveParentChildFilp() {
    time_t tLoc = std::time(0);
    time_t tDrive = std::time(0);
    DbNodeId dbNodeIdDir1;
    DbNodeId dbNodeIdDir11;
    DbNodeId dbNodeIdDir2;
    DbNodeId dbNodeIdDir3;

    bool constraintError = false;
    DbNode nodeDir1(0, _syncPal->syncDb()->rootNode().nodeId(), Str("Dir 1"), Str("Dir 1"), "d1", "r1", tLoc, tLoc, tDrive,
                    NodeType::NodeTypeDirectory, 0, std::nullopt);
    _syncPal->syncDb()->insertNode(nodeDir1, dbNodeIdDir1, constraintError);
    DbNode nodeDir11(0, dbNodeIdDir1, Str("Dir 1.1"), Str("Dir 1.1"), "11", "r11", tLoc, tLoc, tDrive,
                     NodeType::NodeTypeDirectory, 0, std::nullopt);
    _syncPal->syncDb()->insertNode(nodeDir11, dbNodeIdDir11, constraintError);
    DbNode nodeDir2(0, _syncPal->syncDb()->rootNode().nodeId(), Str("Dir 2"), Str("Dir 2"), "2", "r2", tLoc, tLoc, tDrive,
                    NodeType::NodeTypeDirectory, 0, std::nullopt);
    _syncPal->syncDb()->insertNode(nodeDir2, dbNodeIdDir2, constraintError);
    DbNode nodeDir3(0, _syncPal->syncDb()->rootNode().nodeId(), Str("Dir 3"), Str("Dir 3"), "3", "r3", tLoc, tLoc, tDrive,
                    NodeType::NodeTypeDirectory, 0, std::nullopt);
    _syncPal->syncDb()->insertNode(nodeDir3, dbNodeIdDir3, constraintError);
    SyncTime createdAt = 1654788079;
    SyncTime lastmodified = 1654788079;
    int64_t size = 12345;

<<<<<<< HEAD
    std::shared_ptr<Node> rootNode(new Node(_syncPal->syncDb()->rootNode().nodeId(), _syncPal->_localUpdateTree->side(), Str(""),
                                            NodeTypeDirectory, OperationTypeNone, _syncPal->syncDb()->rootNode().nodeIdLocal(),
=======
    std::shared_ptr<Node> rootNode(new Node(_syncPal->_syncDb->rootNode().nodeId(), _syncPal->updateTree(ReplicaSideLocal)->side(), Str(""),
                                            NodeTypeDirectory, OperationTypeNone, _syncPal->_syncDb->rootNode().nodeIdLocal(),
>>>>>>> e425f273
                                            createdAt, lastmodified, size, nullptr));
    std::shared_ptr<Node> node1(new Node(dbNodeIdDir1, _syncPal->updateTree(ReplicaSideLocal)->side(), Str("Dir 1"), NodeTypeDirectory,
                                         OperationTypeCreate, "d1", createdAt, lastmodified, size, rootNode));
    std::shared_ptr<Node> node11(new Node(dbNodeIdDir11, _syncPal->updateTree(ReplicaSideLocal)->side(), Str("Dir 1.1"), NodeTypeDirectory,
                                          OperationTypeCreate, "11", createdAt, lastmodified, size, node1));
    std::shared_ptr<Node> node2(new Node(dbNodeIdDir2, _syncPal->updateTree(ReplicaSideLocal)->side(), Str("Dir 2"), NodeTypeDirectory,
                                         OperationTypeNone, "2", createdAt, lastmodified, size, rootNode));
    std::shared_ptr<Node> node3(new Node(dbNodeIdDir3, _syncPal->updateTree(ReplicaSideLocal)->side(), Str("Dir 3"), NodeTypeDirectory,
                                         OperationTypeNone, "3", createdAt, lastmodified, size, rootNode));
<<<<<<< HEAD
    std::shared_ptr<Node> rrootNode(new Node(_syncPal->syncDb()->rootNode().nodeId(), _syncPal->_remoteUpdateTree->side(), Str(""),
                                             NodeTypeDirectory, OperationTypeNone, _syncPal->syncDb()->rootNode().nodeIdRemote(),
=======
    std::shared_ptr<Node> rrootNode(new Node(_syncPal->_syncDb->rootNode().nodeId(), _syncPal->updateTree(ReplicaSideRemote)->side(), Str(""),
                                             NodeTypeDirectory, OperationTypeNone, _syncPal->_syncDb->rootNode().nodeIdRemote(),
>>>>>>> e425f273
                                             createdAt, lastmodified, size, nullptr));
    std::shared_ptr<Node> rNode1(new Node(dbNodeIdDir1, _syncPal->updateTree(ReplicaSideRemote)->side(), Str("Dir 1"), NodeTypeDirectory,
                                          OperationTypeNone, "r1", createdAt, lastmodified, size, rrootNode));
    std::shared_ptr<Node> rNode11(new Node(dbNodeIdDir11, _syncPal->updateTree(ReplicaSideRemote)->side(), Str("Dir 1.1"), NodeTypeDirectory,
                                           OperationTypeNone, "r11", createdAt, lastmodified, size, rNode1));
    std::shared_ptr<Node> rNode2(new Node(dbNodeIdDir2, _syncPal->updateTree(ReplicaSideRemote)->side(), Str("Dir 2"), NodeTypeDirectory,
                                          OperationTypeNone, "r2", createdAt, lastmodified, size, rrootNode));
    std::shared_ptr<Node> rNode3(new Node(dbNodeIdDir3, _syncPal->updateTree(ReplicaSideRemote)->side(), Str("Dir 3"), NodeTypeDirectory,
                                          OperationTypeNone, "r3", createdAt, lastmodified, size, rrootNode));

    rootNode->deleteChildren(node1);
    node11->insertChildren(node1);
    node1->setParentNode(node11);
    node1->deleteChildren(node11);
    node1->insertChangeEvent(OperationTypeMove);
    node1->setMoveOrigin("Dir 1");
    node1->setMoveOriginParentDbId(_syncPal->syncDb()->rootNode().nodeId());
    rootNode->insertChildren(node11);
    node11->setParentNode(rootNode);
    node11->insertChangeEvent(OperationTypeMove);
    node11->setMoveOrigin("Dir 1/Dir 1.1");
    node11->setMoveOriginParentDbId(dbNodeIdDir1);

    SyncOpPtr op1 = std::make_shared<SyncOperation>();
    SyncOpPtr op2 = std::make_shared<SyncOperation>();
    SyncOpPtr op3 = std::make_shared<SyncOperation>();
    SyncOpPtr op4 = std::make_shared<SyncOperation>();
    op1->setAffectedNode(node11);
    op1->setTargetSide(node11->side());
    op1->setType(OperationTypeMove);
    op2->setAffectedNode(node2);
    op3->setAffectedNode(node1);
    op3->setTargetSide(node1->side());
    op3->setType(OperationTypeMove);
    op4->setAffectedNode(node3);

    _syncPal->_syncOps->pushOp(op2);
    _syncPal->_syncOps->pushOp(op3);
    _syncPal->_syncOps->pushOp(op4);
    _syncPal->_syncOps->pushOp(op1);
    _syncPal->_operationsSorterWorker->_unsortedList = *_syncPal->_syncOps;

    _syncPal->_operationsSorterWorker->fixMoveBeforeMoveHierarchyFlip();
    CPPUNIT_ASSERT(_syncPal->_syncOps->_opSortedList.back() == op3->id());
    _syncPal->_syncOps->_opSortedList.pop_back();
    CPPUNIT_ASSERT(_syncPal->_syncOps->_opSortedList.back() == op1->id());
}

void TestOperationSorterWorker::testFixImpossibleFirstMoveOp() {
    /*
    // initial situation

    //            S
    //           / \
    //         /    \
    //        N      T
    //               |
    //               Q
    //               |
    //               E
    */

    time_t tLoc = std::time(0);
    time_t tDrive = std::time(0);
    DbNodeId dbNodeIdDirn;
    DbNodeId dbNodeIdDirt;
    DbNodeId dbNodeIdDirq;
    DbNodeId dbNodeIdDire;

    bool constraintError = false;
    DbNode nodeDirn(0, _syncPal->syncDb()->rootNode().nodeId(), Str("n"), Str("n"), "n", "re", tLoc, tLoc, tDrive,
                    NodeType::NodeTypeDirectory, 0, std::nullopt);
    _syncPal->syncDb()->insertNode(nodeDirn, dbNodeIdDirn, constraintError);
    DbNode nodeDirt(0, dbNodeIdDirn, Str("t"), Str("t"), "t", "rq", tLoc, tLoc, tDrive, NodeType::NodeTypeDirectory, 0,
                    std::nullopt);
    _syncPal->syncDb()->insertNode(nodeDirt, dbNodeIdDirt, constraintError);
    DbNode nodeDirq(0, dbNodeIdDirt, Str("q"), Str("q"), "q", "rt", tLoc, tLoc, tDrive, NodeType::NodeTypeDirectory, 0,
                    std::nullopt);
    _syncPal->syncDb()->insertNode(nodeDirq, dbNodeIdDirq, constraintError);
    DbNode nodeDire(0, dbNodeIdDirq, Str("e"), Str("e"), "e", "rn", tLoc, tLoc, tDrive, NodeType::NodeTypeDirectory, 0,
                    std::nullopt);
    _syncPal->syncDb()->insertNode(nodeDire, dbNodeIdDire, constraintError);

    SyncTime createdAt = 1654788079;
    SyncTime lastmodified = 1654788079;
    int64_t size = 12345;
    std::shared_ptr<Node> nodeN(new Node(dbNodeIdDirn, _syncPal->updateTree(ReplicaSideLocal)->side(), Str("n"), NodeTypeDirectory,
                                         OperationTypeNone, "n", createdAt, lastmodified, size,
                                         _syncPal->updateTree(ReplicaSideLocal)->rootNode()));
    std::shared_ptr<Node> nodeT(new Node(dbNodeIdDirt, _syncPal->updateTree(ReplicaSideLocal)->side(), Str("t"), NodeTypeDirectory,
                                         OperationTypeNone, "t", createdAt, lastmodified, size,
                                         _syncPal->updateTree(ReplicaSideLocal)->rootNode()));
    std::shared_ptr<Node> nodeQ(new Node(dbNodeIdDirq, _syncPal->updateTree(ReplicaSideLocal)->side(), Str("q"), NodeTypeDirectory,
                                         OperationTypeNone, "q", createdAt, lastmodified, size, nodeT));
    std::shared_ptr<Node> nodeE(new Node(dbNodeIdDire, _syncPal->updateTree(ReplicaSideLocal)->side(), Str("e"), NodeTypeDirectory,
                                         OperationTypeNone, "e", createdAt, lastmodified, size, nodeQ));
    std::shared_ptr<Node> rNodeN(new Node(dbNodeIdDirn, _syncPal->updateTree(ReplicaSideRemote)->side(), Str("n"), NodeTypeDirectory,
                                          OperationTypeNone, "rn", createdAt, lastmodified, size,
                                          _syncPal->updateTree(ReplicaSideRemote)->rootNode()));
    std::shared_ptr<Node> rNodeT(new Node(dbNodeIdDirt, _syncPal->updateTree(ReplicaSideRemote)->side(), Str("t"), NodeTypeDirectory,
                                          OperationTypeNone, "rt", createdAt, lastmodified, size,
                                          _syncPal->updateTree(ReplicaSideRemote)->rootNode()));
    std::shared_ptr<Node> rNodeQ(new Node(dbNodeIdDirq, _syncPal->updateTree(ReplicaSideRemote)->side(), Str("q"), NodeTypeDirectory,
                                          OperationTypeNone, "rq", createdAt, lastmodified, size, rNodeT));
    std::shared_ptr<Node> rNodeE(new Node(dbNodeIdDire, _syncPal->updateTree(ReplicaSideRemote)->side(), Str("e"), NodeTypeDirectory,
                                          OperationTypeNone, "re", createdAt, lastmodified, size, rNodeQ));

    _syncPal->updateTree(ReplicaSideLocal)->insertNode(nodeN);
    _syncPal->updateTree(ReplicaSideLocal)->insertNode(nodeT);
    _syncPal->updateTree(ReplicaSideLocal)->insertNode(nodeQ);
    _syncPal->updateTree(ReplicaSideLocal)->insertNode(nodeE);

    _syncPal->updateTree(ReplicaSideRemote)->insertNode(rNodeN);
    _syncPal->updateTree(ReplicaSideRemote)->insertNode(rNodeT);
    _syncPal->updateTree(ReplicaSideRemote)->insertNode(rNodeQ);
    _syncPal->updateTree(ReplicaSideRemote)->insertNode(rNodeE);

    // local changes
    nodeQ->deleteChildren(nodeE);
    nodeE->insertChangeEvent(OperationTypeMove);
    nodeE->setName(Str("n"));
    nodeE->setMoveOrigin("t/q/e");
    nodeE->setMoveOriginParentDbId(dbNodeIdDirq);
    _syncPal->updateTree(ReplicaSideLocal)->rootNode()->insertChildren(nodeE);
    _syncPal->updateTree(ReplicaSideLocal)->rootNode()->deleteChildren(nodeN);
    nodeE->setParentNode(_syncPal->updateTree(ReplicaSideLocal)->rootNode());
    nodeE->insertChildren(nodeN);
    nodeN->insertChangeEvent(OperationTypeMove);
    nodeN->setParentNode(nodeE);
    nodeN->setName(Str("g"));
    nodeN->setMoveOrigin("n");
    nodeN->setMoveOriginParentDbId(dbNodeIdDirn);

    // remote changes
    rNodeT->setParentNode(rNodeN);
    rNodeN->insertChildren(rNodeT);
    _syncPal->updateTree(ReplicaSideRemote)->rootNode()->deleteChildren(rNodeT);
    rNodeT->insertChangeEvent(OperationTypeMove);

    SyncOpPtr op1 = std::make_shared<SyncOperation>();
    SyncOpPtr op2 = std::make_shared<SyncOperation>();
    SyncOpPtr op3 = std::make_shared<SyncOperation>();
    op1->setType(OperationTypeMove);
    op1->setTargetSide(ReplicaSideLocal);
    op1->setAffectedNode(nodeN);
    op1->setNewName(Str("g"));
    op1->setNewParentNode(nodeE);
    op1->setType(OperationTypeMove);
    op2->setTargetSide(ReplicaSideLocal);
    op2->setAffectedNode(nodeE);
    op2->setNewName(Str("n"));
    op2->setNewParentNode(_syncPal->updateTree(ReplicaSideLocal)->rootNode());
    op3->setType(OperationTypeMove);
    op3->setTargetSide(ReplicaSideRemote);
    op3->setAffectedNode(rNodeT);
    op3->setNewName(Str("w"));

    _syncPal->_syncOps->setOpList({op1, op2, op3});
    std::optional<SyncOperationList> reshuffledOp = _syncPal->_operationsSorterWorker->fixImpossibleFirstMoveOp();
    CPPUNIT_ASSERT(reshuffledOp);
    CPPUNIT_ASSERT(reshuffledOp->_opSortedList.size() == 1);
    CPPUNIT_ASSERT(reshuffledOp->_opSortedList.back() == op3->id());
}

void TestOperationSorterWorker::testFindCompleteCycles() {
    time_t tLoc = std::time(0);
    time_t tDrive = std::time(0);
    DbNodeId dbNodeIdA;
    DbNodeId dbNodeIdB;
    DbNodeId dbNodeIdC;
    DbNodeId dbNodeIdD;

    bool constraintError = false;
    DbNode nodeDirn(0, _syncPal->syncDb()->rootNode().nodeId(), Str("A"), Str("A"), "la", "ra", tLoc, tLoc, tDrive,
                    NodeType::NodeTypeDirectory, 0, std::nullopt);
    _syncPal->syncDb()->insertNode(nodeDirn, dbNodeIdA, constraintError);
    DbNode nodeDirt(0, _syncPal->syncDb()->rootNode().nodeId(), Str("B"), Str("B"), "lb", "rb", tLoc, tLoc, tDrive,
                    NodeType::NodeTypeDirectory, 0, std::nullopt);
    _syncPal->syncDb()->insertNode(nodeDirt, dbNodeIdB, constraintError);
    DbNode nodeDirq(0, _syncPal->syncDb()->rootNode().nodeId(), Str("C"), Str("C"), "lc", "rc", tLoc, tLoc, tDrive,
                    NodeType::NodeTypeDirectory, 0, std::nullopt);
    _syncPal->syncDb()->insertNode(nodeDirq, dbNodeIdC, constraintError);
    DbNode nodeDire(0, _syncPal->syncDb()->rootNode().nodeId(), Str("D"), Str("D"), "ld", "rd", tLoc, tLoc, tDrive,
                    NodeType::NodeTypeDirectory, 0, std::nullopt);
    _syncPal->syncDb()->insertNode(nodeDire, dbNodeIdD, constraintError);

    SyncTime createdAt = 1654788079;
    SyncTime lastmodified = 1654788079;
    int64_t size = 12345;

    std::shared_ptr<Node> nodeA(
        new Node(dbNodeIdA, _syncPal->updateTree(ReplicaSideLocal)->side(), Str("A"), NodeTypeDirectory, "a", createdAt, lastmodified, size));
    std::shared_ptr<Node> nodeB(
        new Node(dbNodeIdB, _syncPal->updateTree(ReplicaSideLocal)->side(), Str("B"), NodeTypeDirectory, "b", createdAt, lastmodified, size));
    std::shared_ptr<Node> nodeC(
        new Node(dbNodeIdC, _syncPal->updateTree(ReplicaSideLocal)->side(), Str("C"), NodeTypeDirectory, "c", createdAt, lastmodified, size));
    std::shared_ptr<Node> nodeD(
        new Node(dbNodeIdD, _syncPal->updateTree(ReplicaSideLocal)->side(), Str("D"), NodeTypeDirectory, "d", createdAt, lastmodified, size));

    SyncOpPtr opA = std::make_shared<SyncOperation>();
    opA->setAffectedNode(nodeA);
    opA->setNewName(Str("A*"));
    SyncOpPtr opB = std::make_shared<SyncOperation>();
    opB->setAffectedNode(nodeB);
    opB->setNewName(Str("B*"));
    SyncOpPtr opC = std::make_shared<SyncOperation>();
    opC->setAffectedNode(nodeC);
    opC->setNewName(Str("C*"));
    SyncOpPtr opD = std::make_shared<SyncOperation>();
    opD->setAffectedNode(nodeD);
    opD->setNewName(Str("D*"));

    _syncPal->_operationsSorterWorker->_reorderings = {{opB, opC}, {opD, opA}, {opA, opB}, {opC, opD}};
    std::list<SyncOperationList> cycles = _syncPal->_operationsSorterWorker->findCompleteCycles();
    CPPUNIT_ASSERT(cycles.size() == 1);
    CPPUNIT_ASSERT(cycles.back()._opSortedList.back() == opD->id());
    cycles.back()._opSortedList.pop_back();
    CPPUNIT_ASSERT(cycles.back()._opSortedList.back() == opC->id());
    cycles.back()._opSortedList.pop_back();
    CPPUNIT_ASSERT(cycles.back()._opSortedList.back() == opB->id());
    cycles.back()._opSortedList.pop_back();
    CPPUNIT_ASSERT(cycles.back()._opSortedList.back() == opA->id());

    _syncPal->_operationsSorterWorker->_reorderings = {{opB, opA}, {opA, opC}, {opC, opA}};
    cycles = _syncPal->_operationsSorterWorker->findCompleteCycles();
    CPPUNIT_ASSERT(cycles.size() == 1);
    CPPUNIT_ASSERT(cycles.back()._opSortedList.back() == opC->id());
    cycles.back()._opSortedList.pop_back();
    CPPUNIT_ASSERT(cycles.back()._opSortedList.back() == opA->id());
}

void TestOperationSorterWorker::testBreakCycleEx1() {
    time_t tLoc = std::time(0);
    time_t tDrive = std::time(0);
    DbNodeId dbNodeIdDirA;

    bool constraintError = false;
    DbNode nodeDirA(0, _syncPal->syncDb()->rootNode().nodeId(), Str("A"), Str("A"), "A", "rA", tLoc, tLoc, tDrive,
                    NodeType::NodeTypeFile, 0, std::nullopt);
    _syncPal->syncDb()->insertNode(nodeDirA, dbNodeIdDirA, constraintError);

    // initial situation

    //        S
    //        |
    //        A

    SyncTime createdAt = 1654788079;
    SyncTime lastmodified = 1654788079;
    int64_t size = 12345;
    std::shared_ptr<Node> nodeA(new Node(dbNodeIdDirA, _syncPal->updateTree(ReplicaSideLocal)->side(), Str("A"), NodeTypeFile,
                                         OperationTypeNone, "A", createdAt, lastmodified, size,
                                         _syncPal->updateTree(ReplicaSideLocal)->rootNode()));
    std::shared_ptr<Node> rNodeA(new Node(dbNodeIdDirA, _syncPal->updateTree(ReplicaSideRemote)->side(), Str("A"), NodeTypeFile,
                                          OperationTypeNone, "rA", createdAt, lastmodified, size,
                                          _syncPal->updateTree(ReplicaSideRemote)->rootNode()));

    _syncPal->updateTree(ReplicaSideLocal)->insertNode(nodeA);
    _syncPal->updateTree(ReplicaSideRemote)->insertNode(rNodeA);

    std::shared_ptr<Node> nodeNewA(new Node(std::nullopt, _syncPal->updateTree(ReplicaSideLocal)->side(), Str("A"), NodeTypeDirectory,
                                            OperationTypeNone, "newA", createdAt, lastmodified, size,
                                            _syncPal->updateTree(ReplicaSideLocal)->rootNode()));
    nodeNewA->insertChildren(nodeA);
    nodeA->setParentNode(nodeNewA);
    nodeA->setName(Str("subpath"));
    nodeA->setMoveOriginParentDbId(_syncPal->syncDb()->rootNode().nodeId());
    nodeA->setMoveOrigin("A");

    SyncOpPtr op1 = std::make_shared<SyncOperation>();
    SyncOpPtr op2 = std::make_shared<SyncOperation>();
    op1->setAffectedNode(nodeA);
    op1->setTargetSide(ReplicaSideLocal);
    op1->setType(OperationTypeMove);
    op1->setNewName(Str("subpath"));
    op1->setNewParentNode(nodeNewA);
    op2->setAffectedNode(nodeNewA);
    op2->setTargetSide(ReplicaSideLocal);
    op2->setType(OperationTypeCreate);

    SyncOpPtr resolutionOp = std::make_shared<SyncOperation>();
    SyncOperationList cycle;
    cycle.setOpList({op1, op2});
    _syncPal->_operationsSorterWorker->breakCycle(cycle, resolutionOp);
    CPPUNIT_ASSERT(resolutionOp->type() == OperationTypeMove);
    CPPUNIT_ASSERT(resolutionOp->targetSide() == ReplicaSideRemote);
    CPPUNIT_ASSERT(resolutionOp->affectedNode()->id() == "rA");
    CPPUNIT_ASSERT(resolutionOp->affectedNode()->idb() == op1->affectedNode()->idb());
}

void TestOperationSorterWorker::testBreakCycleEx2() {
    time_t tLoc = std::time(0);
    time_t tDrive = std::time(0);
    DbNodeId dbNodeIdDirA;
    DbNodeId dbNodeIdDirB;

    bool constraintError = false;
    DbNode nodeDirA(0, _syncPal->syncDb()->rootNode().nodeId(), Str("A"), Str("A"), "A", "rA", tLoc, tLoc, tDrive,
                    NodeType::NodeTypeDirectory, 0, std::nullopt);
    _syncPal->syncDb()->insertNode(nodeDirA, dbNodeIdDirA, constraintError);
    DbNode nodeDirB(0, dbNodeIdDirA, Str("B"), Str("B"), "B", "rB", tLoc, tLoc, tDrive, NodeType::NodeTypeDirectory, 0,
                    std::nullopt);
    _syncPal->syncDb()->insertNode(nodeDirB, dbNodeIdDirB, constraintError);

    // initial situation

    //        S
    //        |
    //        A
    //        |
    //        B

    SyncTime createdAt = 1654788079;
    SyncTime lastmodified = 1654788079;
    int64_t size = 12345;
    std::shared_ptr<Node> nodeA(new Node(dbNodeIdDirA, _syncPal->updateTree(ReplicaSideLocal)->side(), Str("A"), NodeTypeDirectory,
                                         OperationTypeNone, "A", createdAt, lastmodified, size,
                                         _syncPal->updateTree(ReplicaSideLocal)->rootNode()));
    std::shared_ptr<Node> nodeB(new Node(dbNodeIdDirB, _syncPal->updateTree(ReplicaSideLocal)->side(), Str("B"), NodeTypeDirectory,
                                         OperationTypeNone, "B", createdAt, lastmodified, size, nodeA));
    std::shared_ptr<Node> rNodeA(new Node(dbNodeIdDirA, _syncPal->updateTree(ReplicaSideRemote)->side(), Str("A"), NodeTypeDirectory,
                                          OperationTypeNone, "rA", createdAt, lastmodified, size,
                                          _syncPal->updateTree(ReplicaSideRemote)->rootNode()));
    std::shared_ptr<Node> rNodeB(new Node(dbNodeIdDirB, _syncPal->updateTree(ReplicaSideRemote)->side(), Str("B"), NodeTypeDirectory,
                                          OperationTypeNone, "rB", createdAt, lastmodified, size, rNodeA));

    _syncPal->updateTree(ReplicaSideLocal)->rootNode()->insertChildren(nodeA);
    nodeA->insertChildren(nodeB);
    _syncPal->updateTree(ReplicaSideLocal)->insertNode(nodeA);
    _syncPal->updateTree(ReplicaSideLocal)->insertNode(nodeB);
    _syncPal->updateTree(ReplicaSideRemote)->rootNode()->insertChildren(rNodeA);
    rNodeA->insertChildren(rNodeB);
    _syncPal->updateTree(ReplicaSideRemote)->insertNode(rNodeA);
    _syncPal->updateTree(ReplicaSideRemote)->insertNode(nodeB);

    nodeA->insertChangeEvent(OperationTypeDelete);
    nodeA->deleteChildren(nodeB);
    nodeB->insertChangeEvent(OperationTypeMove);
    nodeB->setName(Str("A"));
    nodeB->setParentNode(_syncPal->updateTree(ReplicaSideLocal)->rootNode());
    nodeB->setMoveOrigin("A/B");
    nodeB->setMoveOriginParentDbId(dbNodeIdDirA);

    SyncOpPtr op1 = std::make_shared<SyncOperation>();
    SyncOpPtr op2 = std::make_shared<SyncOperation>();
    op1->setAffectedNode(nodeA);
    op1->setType(OperationTypeDelete);
    op1->setTargetSide(op1->affectedNode()->side());
    op2->setAffectedNode(nodeB);
    op2->setType(OperationTypeMove);
    op2->setNewName(Str("A"));
    op2->setNewParentNode(_syncPal->updateTree(ReplicaSideLocal)->rootNode());
    op2->setTargetSide(op2->affectedNode()->side());

    SyncOpPtr resolutionOp = std::make_shared<SyncOperation>();
    SyncOperationList cycle;
    cycle.setOpList({op1, op2});
    _syncPal->_operationsSorterWorker->breakCycle(cycle, resolutionOp);
    CPPUNIT_ASSERT(resolutionOp->type() == OperationTypeMove);
    CPPUNIT_ASSERT(resolutionOp->targetSide() == ReplicaSideRemote);
    CPPUNIT_ASSERT(resolutionOp->affectedNode()->id() == "rA");
    CPPUNIT_ASSERT(resolutionOp->affectedNode()->type() == NodeTypeDirectory);
    CPPUNIT_ASSERT(resolutionOp->affectedNode()->idb() == op1->affectedNode()->idb());
}


}  // namespace KDC<|MERGE_RESOLUTION|>--- conflicted
+++ resolved
@@ -169,13 +169,8 @@
     SyncTime lastmodified = 1654788079;
     int64_t size = 12345;
 
-<<<<<<< HEAD
-    std::shared_ptr<Node> rootNode(new Node(_syncPal->syncDb()->rootNode().nodeId(), _syncPal->_localUpdateTree->side(), Str(""),
+    std::shared_ptr<Node> rootNode(new Node(_syncPal->syncDb()->rootNode().nodeId(), _syncPal->updateTree(ReplicaSideLocal)->side(), Str(""),
                                             NodeTypeDirectory, OperationTypeNone, _syncPal->syncDb()->rootNode().nodeIdLocal(),
-=======
-    std::shared_ptr<Node> rootNode(new Node(_syncPal->_syncDb->rootNode().nodeId(), _syncPal->updateTree(ReplicaSideLocal)->side(), Str(""),
-                                            NodeTypeDirectory, OperationTypeNone, _syncPal->_syncDb->rootNode().nodeIdLocal(),
->>>>>>> e425f273
                                             createdAt, lastmodified, size, nullptr));
     std::shared_ptr<Node> node1(new Node(dbNodeIdDir1, _syncPal->updateTree(ReplicaSideLocal)->side(), Str("Dir 1"), NodeTypeDirectory,
                                          OperationTypeNone, "d1", createdAt, lastmodified, size, rootNode));
@@ -193,13 +188,8 @@
                                          OperationTypeNone, "4", createdAt, lastmodified, size, rootNode));
     std::shared_ptr<Node> node5(new Node(dbnodeIdDir5, _syncPal->updateTree(ReplicaSideLocal)->side(), Str("Dir 5"), NodeTypeDirectory,
                                          OperationTypeNone, "5", createdAt, lastmodified, size, rootNode));
-<<<<<<< HEAD
-    std::shared_ptr<Node> rrootNode(new Node(_syncPal->syncDb()->rootNode().nodeId(), _syncPal->_remoteUpdateTree->side(), Str(""),
+    std::shared_ptr<Node> rrootNode(new Node(_syncPal->syncDb()->rootNode().nodeId(), _syncPal->updateTree(ReplicaSideRemote)->side(), Str(""),
                                              NodeTypeDirectory, OperationTypeNone, _syncPal->syncDb()->rootNode().nodeIdRemote(),
-=======
-    std::shared_ptr<Node> rrootNode(new Node(_syncPal->_syncDb->rootNode().nodeId(), _syncPal->updateTree(ReplicaSideRemote)->side(), Str(""),
-                                             NodeTypeDirectory, OperationTypeNone, _syncPal->_syncDb->rootNode().nodeIdRemote(),
->>>>>>> e425f273
                                              createdAt, lastmodified, size, nullptr));
     std::shared_ptr<Node> rNode1(new Node(dbNodeIdDir1, _syncPal->updateTree(ReplicaSideRemote)->side(), Str("Dir 1"), NodeTypeDirectory,
                                           OperationTypeNone, "r1", createdAt, lastmodified, size, rrootNode));
@@ -289,13 +279,8 @@
     SyncTime lastmodified = 1654788079;
     int64_t size = 12345;
 
-<<<<<<< HEAD
-    std::shared_ptr<Node> rootNode(new Node(_syncPal->syncDb()->rootNode().nodeId(), _syncPal->_localUpdateTree->side(), Str(""),
-                                            NodeTypeDirectory, OperationTypeNone, _syncPal->syncDb()->rootNode().nodeIdLocal(),
-=======
-    std::shared_ptr<Node> rootNode(new Node(_syncPal->_syncDb->rootNode().nodeId(), _syncPal->updateTree(ReplicaSideLocal)->side(), Str(""),
+    std::shared_ptr<Node> rootNode(new Node(_syncPal->_syncDb->rootNode().nodeId(), _syncPal->_localUpdateTree->side(), Str(""),
                                             NodeTypeDirectory, OperationTypeNone, _syncPal->_syncDb->rootNode().nodeIdLocal(),
->>>>>>> e425f273
                                             createdAt, lastmodified, size, nullptr));
     std::shared_ptr<Node> node1(new Node(dbNodeIdDir1, _syncPal->updateTree(ReplicaSideLocal)->side(), Str("Dir 1"), NodeTypeDirectory,
                                          OperationTypeNone, "d1", createdAt, lastmodified, size, rootNode));
@@ -313,13 +298,8 @@
                                          OperationTypeNone, "4", createdAt, lastmodified, size, rootNode));
     std::shared_ptr<Node> node5(new Node(dbnodeIdDir5, _syncPal->updateTree(ReplicaSideLocal)->side(), Str("Dir 5"), NodeTypeDirectory,
                                          OperationTypeNone, "5", createdAt, lastmodified, size, rootNode));
-<<<<<<< HEAD
-    std::shared_ptr<Node> rrootNode(new Node(_syncPal->syncDb()->rootNode().nodeId(), _syncPal->_remoteUpdateTree->side(), Str(""),
-                                             NodeTypeDirectory, OperationTypeNone, _syncPal->syncDb()->rootNode().nodeIdRemote(),
-=======
-    std::shared_ptr<Node> rrootNode(new Node(_syncPal->_syncDb->rootNode().nodeId(), _syncPal->updateTree(ReplicaSideRemote)->side(), Str(""),
+    std::shared_ptr<Node> rrootNode(new Node(_syncPal->_syncDb->rootNode().nodeId(), _syncPal->_remoteUpdateTree->side(), Str(""),
                                              NodeTypeDirectory, OperationTypeNone, _syncPal->_syncDb->rootNode().nodeIdRemote(),
->>>>>>> e425f273
                                              createdAt, lastmodified, size, nullptr));
     std::shared_ptr<Node> rNode1(new Node(dbNodeIdDir1, _syncPal->updateTree(ReplicaSideRemote)->side(), Str("Dir 1"), NodeTypeDirectory,
                                           OperationTypeNone, "r1", createdAt, lastmodified, size, rrootNode));
@@ -413,13 +393,8 @@
     SyncTime lastmodified = 1654788079;
     int64_t size = 12345;
 
-<<<<<<< HEAD
-    std::shared_ptr<Node> rootNode(new Node(_syncPal->syncDb()->rootNode().nodeId(), _syncPal->_localUpdateTree->side(), Str(""),
+    std::shared_ptr<Node> rootNode(new Node(_syncPal->syncDb()->rootNode().nodeId(), _syncPal->updateTree(ReplicaSideLocal)->side(), Str(""),
                                             NodeTypeDirectory, OperationTypeNone, _syncPal->syncDb()->rootNode().nodeIdLocal(),
-=======
-    std::shared_ptr<Node> rootNode(new Node(_syncPal->_syncDb->rootNode().nodeId(), _syncPal->updateTree(ReplicaSideLocal)->side(), Str(""),
-                                            NodeTypeDirectory, OperationTypeNone, _syncPal->_syncDb->rootNode().nodeIdLocal(),
->>>>>>> e425f273
                                             createdAt, lastmodified, size, nullptr));
     std::shared_ptr<Node> node1(new Node(dbNodeIdDir1, _syncPal->updateTree(ReplicaSideLocal)->side(), Str("Dir 1"), NodeTypeDirectory,
                                          OperationTypeNone, "d1", createdAt, lastmodified, size, rootNode));
@@ -437,13 +412,8 @@
                                          OperationTypeNone, "4", createdAt, lastmodified, size, rootNode));
     std::shared_ptr<Node> node5(new Node(dbnodeIdDir5, _syncPal->updateTree(ReplicaSideLocal)->side(), Str("Dir 5"), NodeTypeDirectory,
                                          OperationTypeNone, "5", createdAt, lastmodified, size, rootNode));
-<<<<<<< HEAD
-    std::shared_ptr<Node> rrootNode(new Node(_syncPal->syncDb()->rootNode().nodeId(), _syncPal->_remoteUpdateTree->side(), Str(""),
+    std::shared_ptr<Node> rrootNode(new Node(_syncPal->syncDb()->rootNode().nodeId(), _syncPal->updateTree(ReplicaSideRemote)->side(), Str(""),
                                              NodeTypeDirectory, OperationTypeNone, _syncPal->syncDb()->rootNode().nodeIdRemote(),
-=======
-    std::shared_ptr<Node> rrootNode(new Node(_syncPal->_syncDb->rootNode().nodeId(), _syncPal->updateTree(ReplicaSideRemote)->side(), Str(""),
-                                             NodeTypeDirectory, OperationTypeNone, _syncPal->_syncDb->rootNode().nodeIdRemote(),
->>>>>>> e425f273
                                              createdAt, lastmodified, size, nullptr));
     std::shared_ptr<Node> rNode1(new Node(dbNodeIdDir1, _syncPal->updateTree(ReplicaSideRemote)->side(), Str("Dir 1"), NodeTypeDirectory,
                                           OperationTypeNone, "r1", createdAt, lastmodified, size, rrootNode));
@@ -535,13 +505,8 @@
     SyncTime lastmodified = 1654788079;
     int64_t size = 12345;
 
-<<<<<<< HEAD
-    std::shared_ptr<Node> rootNode(new Node(_syncPal->syncDb()->rootNode().nodeId(), _syncPal->_localUpdateTree->side(), Str(""),
+    std::shared_ptr<Node> rootNode(new Node(_syncPal->_syncDb->rootNode().nodeId(), _syncPal->_localUpdateTree->side(), Str(""),
                                             NodeTypeDirectory, OperationTypeNone, _syncPal->syncDb()->rootNode().nodeIdLocal(),
-=======
-    std::shared_ptr<Node> rootNode(new Node(_syncPal->_syncDb->rootNode().nodeId(), _syncPal->updateTree(ReplicaSideLocal)->side(), Str(""),
-                                            NodeTypeDirectory, OperationTypeNone, _syncPal->_syncDb->rootNode().nodeIdLocal(),
->>>>>>> e425f273
                                             createdAt, lastmodified, size, nullptr));
     std::shared_ptr<Node> node1(new Node(dbNodeIdDir1, _syncPal->updateTree(ReplicaSideLocal)->side(), Str("Dir 1"), NodeTypeDirectory,
                                          OperationTypeNone, "d1", createdAt, lastmodified, size, rootNode));
@@ -559,13 +524,8 @@
                                          OperationTypeNone, "4", createdAt, lastmodified, size, rootNode));
     std::shared_ptr<Node> node5(new Node(dbnodeIdDir5, _syncPal->updateTree(ReplicaSideLocal)->side(), Str("Dir 5"), NodeTypeDirectory,
                                          OperationTypeNone, "5", createdAt, lastmodified, size, rootNode));
-<<<<<<< HEAD
-    std::shared_ptr<Node> rrootNode(new Node(_syncPal->syncDb()->rootNode().nodeId(), _syncPal->_remoteUpdateTree->side(), Str(""),
+    std::shared_ptr<Node> rrootNode(new Node(_syncPal->_syncDb->rootNode().nodeId(), _syncPal->_remoteUpdateTree->side(), Str(""),
                                              NodeTypeDirectory, OperationTypeNone, _syncPal->syncDb()->rootNode().nodeIdRemote(),
-=======
-    std::shared_ptr<Node> rrootNode(new Node(_syncPal->_syncDb->rootNode().nodeId(), _syncPal->updateTree(ReplicaSideRemote)->side(), Str(""),
-                                             NodeTypeDirectory, OperationTypeNone, _syncPal->_syncDb->rootNode().nodeIdRemote(),
->>>>>>> e425f273
                                              createdAt, lastmodified, size, nullptr));
     std::shared_ptr<Node> rNode1(new Node(dbNodeIdDir1, _syncPal->updateTree(ReplicaSideRemote)->side(), Str("Dir 1"), NodeTypeDirectory,
                                           OperationTypeNone, "r1", createdAt, lastmodified, size, rrootNode));
@@ -632,23 +592,13 @@
     SyncTime lastmodified = 1654788079;
     int64_t size = 12345;
 
-<<<<<<< HEAD
-    std::shared_ptr<Node> rootNode(new Node(_syncPal->syncDb()->rootNode().nodeId(), _syncPal->_localUpdateTree->side(), Str(""),
+    std::shared_ptr<Node> rootNode(new Node(_syncPal->_syncDb->rootNode().nodeId(), _syncPal->updateTree(ReplicaSideLocal)->side(), Str(""),
                                             NodeTypeDirectory, OperationTypeNone, _syncPal->syncDb()->rootNode().nodeIdLocal(),
-=======
-    std::shared_ptr<Node> rootNode(new Node(_syncPal->_syncDb->rootNode().nodeId(), _syncPal->updateTree(ReplicaSideLocal)->side(), Str(""),
-                                            NodeTypeDirectory, OperationTypeNone, _syncPal->_syncDb->rootNode().nodeIdLocal(),
->>>>>>> e425f273
                                             createdAt, lastmodified, size, nullptr));
     std::shared_ptr<Node> nodeA(new Node(dbNodeIdDirA, _syncPal->updateTree(ReplicaSideLocal)->side(), Str("Dir A"), NodeTypeDirectory,
                                          OperationTypeMove, "dA", createdAt, lastmodified, size, rootNode));
-<<<<<<< HEAD
-    std::shared_ptr<Node> rrootNode(new Node(_syncPal->syncDb()->rootNode().nodeId(), _syncPal->_remoteUpdateTree->side(), Str(""),
+    std::shared_ptr<Node> rrootNode(new Node(_syncPal->_syncDb->rootNode().nodeId(), _syncPal->_remoteUpdateTree->side(), Str(""),
                                              NodeTypeDirectory, OperationTypeNone, _syncPal->syncDb()->rootNode().nodeIdRemote(),
-=======
-    std::shared_ptr<Node> rrootNode(new Node(_syncPal->_syncDb->rootNode().nodeId(), _syncPal->updateTree(ReplicaSideRemote)->side(), Str(""),
-                                             NodeTypeDirectory, OperationTypeNone, _syncPal->_syncDb->rootNode().nodeIdRemote(),
->>>>>>> e425f273
                                              createdAt, lastmodified, size, nullptr));
     std::shared_ptr<Node> rNodeA(new Node(dbNodeIdDirA, _syncPal->updateTree(ReplicaSideRemote)->side(), Str("Dir A"), NodeTypeDirectory,
                                           OperationTypeNone, "rdA", createdAt, lastmodified, size, rrootNode));
@@ -717,13 +667,8 @@
     SyncTime lastmodified = 1654788079;
     int64_t size = 12345;
 
-<<<<<<< HEAD
-    std::shared_ptr<Node> rootNode(new Node(_syncPal->syncDb()->rootNode().nodeId(), _syncPal->_localUpdateTree->side(), Str(""),
+    std::shared_ptr<Node> rootNode(new Node(_syncPal->_syncDb->rootNode().nodeId(), _syncPal->updateTree(ReplicaSideLocal)->side(), Str(""),
                                             NodeTypeDirectory, OperationTypeNone, _syncPal->syncDb()->rootNode().nodeIdLocal(),
-=======
-    std::shared_ptr<Node> rootNode(new Node(_syncPal->_syncDb->rootNode().nodeId(), _syncPal->updateTree(ReplicaSideLocal)->side(), Str(""),
-                                            NodeTypeDirectory, OperationTypeNone, _syncPal->_syncDb->rootNode().nodeIdLocal(),
->>>>>>> e425f273
                                             createdAt, lastmodified, size, nullptr));
     std::shared_ptr<Node> node1(new Node(dbNodeIdDir1, _syncPal->updateTree(ReplicaSideLocal)->side(), Str("Dir 1"), NodeTypeDirectory,
                                          OperationTypeNone, "d1", createdAt, lastmodified, size, rootNode));
@@ -737,13 +682,8 @@
                                          OperationTypeNone, "2", createdAt, lastmodified, size, rootNode));
     std::shared_ptr<Node> node3(new Node(dbNodeIdDir3, _syncPal->updateTree(ReplicaSideLocal)->side(), Str("Dir 3"), NodeTypeDirectory,
                                          OperationTypeNone, "3", createdAt, lastmodified, size, rootNode));
-<<<<<<< HEAD
-    std::shared_ptr<Node> rrootNode(new Node(_syncPal->syncDb()->rootNode().nodeId(), _syncPal->_remoteUpdateTree->side(), Str(""),
+    std::shared_ptr<Node> rrootNode(new Node(_syncPal->_syncDb->rootNode().nodeId(), _syncPal->_remoteUpdateTree->side(), Str(""),
                                              NodeTypeDirectory, OperationTypeNone, _syncPal->syncDb()->rootNode().nodeIdRemote(),
-=======
-    std::shared_ptr<Node> rrootNode(new Node(_syncPal->_syncDb->rootNode().nodeId(), _syncPal->updateTree(ReplicaSideRemote)->side(), Str(""),
-                                             NodeTypeDirectory, OperationTypeNone, _syncPal->_syncDb->rootNode().nodeIdRemote(),
->>>>>>> e425f273
                                              createdAt, lastmodified, size, nullptr));
     std::shared_ptr<Node> rNode1(new Node(dbNodeIdDir1, _syncPal->updateTree(ReplicaSideRemote)->side(), Str("Dir 1"), NodeTypeDirectory,
                                           OperationTypeNone, "r1", createdAt, lastmodified, size, rrootNode));
@@ -841,13 +781,8 @@
     SyncTime lastmodified = 1654788079;
     int64_t size = 12345;
 
-<<<<<<< HEAD
-    std::shared_ptr<Node> rootNode(new Node(_syncPal->syncDb()->rootNode().nodeId(), _syncPal->_localUpdateTree->side(), Str(""),
-                                            NodeTypeDirectory, OperationTypeNone, _syncPal->syncDb()->rootNode().nodeIdLocal(),
-=======
-    std::shared_ptr<Node> rootNode(new Node(_syncPal->_syncDb->rootNode().nodeId(), _syncPal->updateTree(ReplicaSideLocal)->side(), Str(""),
+    std::shared_ptr<Node> rootNode(new Node(_syncPal->_syncDb->rootNode().nodeId(), _syncPal->_localUpdateTree->side(), Str(""),
                                             NodeTypeDirectory, OperationTypeNone, _syncPal->_syncDb->rootNode().nodeIdLocal(),
->>>>>>> e425f273
                                             createdAt, lastmodified, size, nullptr));
     std::shared_ptr<Node> node1(new Node(dbNodeIdDir1, _syncPal->updateTree(ReplicaSideLocal)->side(), Str("Dir 1"), NodeTypeDirectory,
                                          OperationTypeNone, "d1", createdAt, lastmodified, size, rootNode));
@@ -857,13 +792,8 @@
                                          OperationTypeNone, "2", createdAt, lastmodified, size, rootNode));
     std::shared_ptr<Node> node3(new Node(dbNodeIdDir3, _syncPal->updateTree(ReplicaSideLocal)->side(), Str("Dir 3"), NodeTypeDirectory,
                                          OperationTypeNone, "3", createdAt, lastmodified, size, rootNode));
-<<<<<<< HEAD
-    std::shared_ptr<Node> rrootNode(new Node(_syncPal->syncDb()->rootNode().nodeId(), _syncPal->_remoteUpdateTree->side(), Str(""),
+    std::shared_ptr<Node> rrootNode(new Node(_syncPal->_syncDb->rootNode().nodeId(), _syncPal->updateTree(ReplicaSideRemote)->side(), Str(""),
                                              NodeTypeDirectory, OperationTypeNone, _syncPal->syncDb()->rootNode().nodeIdRemote(),
-=======
-    std::shared_ptr<Node> rrootNode(new Node(_syncPal->_syncDb->rootNode().nodeId(), _syncPal->updateTree(ReplicaSideRemote)->side(), Str(""),
-                                             NodeTypeDirectory, OperationTypeNone, _syncPal->_syncDb->rootNode().nodeIdRemote(),
->>>>>>> e425f273
                                              createdAt, lastmodified, size, nullptr));
     std::shared_ptr<Node> rNode1(new Node(dbNodeIdDir1, _syncPal->updateTree(ReplicaSideRemote)->side(), Str("Dir 1"), NodeTypeDirectory,
                                           OperationTypeNone, "r1", createdAt, lastmodified, size, rrootNode));
@@ -964,13 +894,8 @@
     SyncTime createdAt = 1654788079;
     SyncTime lastmodified = 1654788079;
     int64_t size = 12345;
-<<<<<<< HEAD
-    std::shared_ptr<Node> rootNode(new Node(_syncPal->syncDb()->rootNode().nodeId(), _syncPal->_localUpdateTree->side(), Str(""),
+    std::shared_ptr<Node> rootNode(new Node(_syncPal->_syncDb->rootNode().nodeId(), _syncPal->updateTree(ReplicaSideLocal)->side(), Str(""),
                                             NodeTypeDirectory, OperationTypeNone, _syncPal->syncDb()->rootNode().nodeIdLocal(),
-=======
-    std::shared_ptr<Node> rootNode(new Node(_syncPal->_syncDb->rootNode().nodeId(), _syncPal->updateTree(ReplicaSideLocal)->side(), Str(""),
-                                            NodeTypeDirectory, OperationTypeNone, _syncPal->_syncDb->rootNode().nodeIdLocal(),
->>>>>>> e425f273
                                             createdAt, lastmodified, size, nullptr));
     std::shared_ptr<Node> nodeA(new Node(dbNodeIdDirA, _syncPal->updateTree(ReplicaSideLocal)->side(), Str("A"), NodeTypeDirectory,
                                          OperationTypeCreate, "a", createdAt, lastmodified, size, rootNode));
@@ -1147,13 +1072,8 @@
     SyncTime lastmodified = 1654788079;
     int64_t size = 12345;
 
-<<<<<<< HEAD
-    std::shared_ptr<Node> rootNode(new Node(_syncPal->syncDb()->rootNode().nodeId(), _syncPal->_localUpdateTree->side(), Str(""),
+    std::shared_ptr<Node> rootNode(new Node(_syncPal->_syncDb->rootNode().nodeId(), _syncPal->updateTree(ReplicaSideLocal)->side(), Str(""),
                                             NodeTypeDirectory, OperationTypeNone, _syncPal->syncDb()->rootNode().nodeIdLocal(),
-=======
-    std::shared_ptr<Node> rootNode(new Node(_syncPal->_syncDb->rootNode().nodeId(), _syncPal->updateTree(ReplicaSideLocal)->side(), Str(""),
-                                            NodeTypeDirectory, OperationTypeNone, _syncPal->_syncDb->rootNode().nodeIdLocal(),
->>>>>>> e425f273
                                             createdAt, lastmodified, size, nullptr));
     std::shared_ptr<Node> node1(new Node(dbNodeIdDir1, _syncPal->updateTree(ReplicaSideLocal)->side(), Str("Dir 1"), NodeTypeDirectory,
                                          OperationTypeCreate, "d1", createdAt, lastmodified, size, rootNode));
@@ -1163,13 +1083,8 @@
                                          OperationTypeNone, "2", createdAt, lastmodified, size, rootNode));
     std::shared_ptr<Node> node3(new Node(dbNodeIdDir3, _syncPal->updateTree(ReplicaSideLocal)->side(), Str("Dir 3"), NodeTypeDirectory,
                                          OperationTypeNone, "3", createdAt, lastmodified, size, rootNode));
-<<<<<<< HEAD
-    std::shared_ptr<Node> rrootNode(new Node(_syncPal->syncDb()->rootNode().nodeId(), _syncPal->_remoteUpdateTree->side(), Str(""),
+    std::shared_ptr<Node> rrootNode(new Node(_syncPal->_syncDb->rootNode().nodeId(), _syncPal->updateTree(ReplicaSideRemote)->side(), Str(""),
                                              NodeTypeDirectory, OperationTypeNone, _syncPal->syncDb()->rootNode().nodeIdRemote(),
-=======
-    std::shared_ptr<Node> rrootNode(new Node(_syncPal->_syncDb->rootNode().nodeId(), _syncPal->updateTree(ReplicaSideRemote)->side(), Str(""),
-                                             NodeTypeDirectory, OperationTypeNone, _syncPal->_syncDb->rootNode().nodeIdRemote(),
->>>>>>> e425f273
                                              createdAt, lastmodified, size, nullptr));
     std::shared_ptr<Node> rNode1(new Node(dbNodeIdDir1, _syncPal->updateTree(ReplicaSideRemote)->side(), Str("Dir 1"), NodeTypeDirectory,
                                           OperationTypeNone, "r1", createdAt, lastmodified, size, rrootNode));
