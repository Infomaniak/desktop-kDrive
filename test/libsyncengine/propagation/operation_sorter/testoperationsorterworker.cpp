--- conflicted
+++ resolved
@@ -18,13 +18,10 @@
 
 #include "testoperationsorterworker.h"
 #include "propagation/operation_sorter/cyclefinder.h"
-<<<<<<< HEAD
 #include "mocks/libcommonserver/db/mockdb.h"
 
 #include "test_classes/testinitialsituationgenerator.h"
-=======
 #include "test_classes/testsituationgenerator.h"
->>>>>>> f8f79e6d
 #include "test_utility/testhelpers.h"
 
 using namespace CppUnit;
@@ -35,13 +32,8 @@
     TestBase::start();
     // Create SyncPal
     bool alreadyExists = false;
-<<<<<<< HEAD
     const auto parmsDbPath = MockDb::makeDbName(alreadyExists);
-    ParmsDb::instance(parmsDbPath, KDRIVE_VERSION_STRING, true, true);
-=======
-    const auto parmsDbPath = Db::makeDbName(alreadyExists, true);
     (void) ParmsDb::instance(parmsDbPath, KDRIVE_VERSION_STRING, true, true);
->>>>>>> f8f79e6d
 
     SyncPath syncDbPath = Db::makeDbName(1, 1, 1, 1, alreadyExists);
     (void) std::filesystem::remove(syncDbPath);
