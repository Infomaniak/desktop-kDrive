--- conflicted
+++ resolved
@@ -459,20 +459,10 @@
     const auto rMoveOpA = generateSyncOperation(OperationType::Move, rNodeA);
 
     // Move C to C*
-<<<<<<< HEAD
-=======
-    rNodeC->setMoveOriginInfos({rNodeC->getPath(), "1"});
-    rNodeC->insertChangeEvent(OperationType::Move);
->>>>>>> 3f4e345c
     rNodeC->setName(Str("C*"));
     const auto rMoveOpC = generateSyncOperation(OperationType::Move, rNodeC);
 
     // Move A/AA/AAA to A/AA/AAA*
-<<<<<<< HEAD
-=======
-    rNodeAAA->setMoveOriginInfos({rNodeAAA->getPath(), "aa"});
-    rNodeAAA->insertChangeEvent(OperationType::Move);
->>>>>>> 3f4e345c
     rNodeAAA->setName(Str("AAA*"));
     const auto rMoveOpAAA = generateSyncOperation(OperationType::Move, rNodeAAA);
 
@@ -484,7 +474,6 @@
 }
 
 void TestOperationSorterWorker::testFindCompleteCycles() {
-<<<<<<< HEAD
     const auto nodeA = _testSituationGenerator.getNode(ReplicaSide::Local, "a");
     nodeA->setName(Str("A*"));
     const auto opA = generateSyncOperation(OperationType::Move, nodeA);
@@ -506,41 +495,6 @@
     const auto opAA = generateSyncOperation(OperationType::Move, nodeAA);
 
     const auto nodeAAA = _testSituationGenerator.getNode(ReplicaSide::Local, "aaa");
-=======
-    const auto nodeA = _initialSituationGenerator.getNode(ReplicaSide::Local, "a");
-    nodeA->setMoveOriginInfos({nodeA->getPath(), "1"});
-    nodeA->insertChangeEvent(OperationType::Move);
-    nodeA->setName(Str("A*"));
-    const auto opA = generateSyncOperation(OperationType::Move, nodeA);
-
-    const auto nodeB = _initialSituationGenerator.getNode(ReplicaSide::Local, "b");
-    nodeB->setMoveOriginInfos({nodeB->getPath(), "1"});
-    nodeB->insertChangeEvent(OperationType::Move);
-    nodeB->setName(Str("B*"));
-    const auto opB = generateSyncOperation(OperationType::Move, nodeB);
-
-    const auto nodeC = _initialSituationGenerator.getNode(ReplicaSide::Local, "c");
-    nodeC->setMoveOriginInfos({nodeC->getPath(), "1"});
-    nodeC->insertChangeEvent(OperationType::Move);
-    nodeC->setName(Str("C*"));
-    const auto opC = generateSyncOperation(OperationType::Move, nodeC);
-
-    const auto nodeD = _initialSituationGenerator.getNode(ReplicaSide::Local, "d");
-    nodeD->setMoveOriginInfos({nodeD->getPath(), "1"});
-    nodeD->insertChangeEvent(OperationType::Move);
-    nodeD->setName(Str("D*"));
-    const auto opD = generateSyncOperation(OperationType::Move, nodeD);
-
-    const auto nodeAA = _initialSituationGenerator.getNode(ReplicaSide::Local, "aa");
-    nodeAA->setMoveOriginInfos({nodeAA->getPath(), "a"});
-    nodeAA->insertChangeEvent(OperationType::Move);
-    nodeAA->setName(Str("AA*"));
-    const auto opAA = generateSyncOperation(OperationType::Move, nodeAA);
-
-    const auto nodeAAA = _initialSituationGenerator.getNode(ReplicaSide::Local, "aaa");
-    nodeAAA->setMoveOriginInfos({nodeAAA->getPath(), "aa"});
-    nodeAAA->insertChangeEvent(OperationType::Move);
->>>>>>> 3f4e345c
     nodeAAA->setName(Str("AAA*"));
     const auto opAAA = generateSyncOperation(OperationType::Move, nodeAAA);
 
