--- conflicted
+++ resolved
@@ -168,13 +168,8 @@
     /// Activate big folder limit
     ParametersCache::instance()->parameters().setUseBigFolderSizeLimit(true);
 
-<<<<<<< HEAD
     _syncPal->setComputeFSOperationsWorker(
-        std::make_shared<ComputeFSOperationWorker>(_syncPal, "Test Compute FS Operations", "TCOP"));
-=======
-    _syncPal->_computeFSOperationsWorker =
-            std::make_shared<ComputeFSOperationWorker>(_syncPal, "Test Compute FS Operations", "TCOP");
->>>>>>> 4e8a4b54
+            std::make_shared<ComputeFSOperationWorker>(_syncPal, "Test Compute FS Operations", "TCOP"));
     _syncPal->computeFSOperationsWorker()->setTesting(true);
     _syncPal->setLocalPath(testhelpers::localTestDirPath);
 }
@@ -195,9 +190,9 @@
 
 void TestComputeFSOperationWorker::testDeletionOfNestedFolders() {
     // Delete operations
-    _syncPal->_localSnapshot->removeItem("laa");  // Folder "AA" is contained in folder "A".
-    _syncPal->_localSnapshot->removeItem("lab");  // Folder "AB" is contained in folder "A".
-    _syncPal->_localSnapshot->removeItem("lac");  // Folder "AC" is contained in folder "A" but is blacklisted.
+    _syncPal->_localSnapshot->removeItem("laa"); // Folder "AA" is contained in folder "A".
+    _syncPal->_localSnapshot->removeItem("lab"); // Folder "AB" is contained in folder "A".
+    _syncPal->_localSnapshot->removeItem("lac"); // Folder "AC" is contained in folder "A" but is blacklisted.
     _syncPal->_localSnapshot->removeItem("la");
 
     _syncPal->copySnapshots();
