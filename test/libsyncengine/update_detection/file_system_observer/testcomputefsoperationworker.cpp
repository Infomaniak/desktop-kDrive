/*
 * Infomaniak kDrive - Desktop
 * Copyright (C) 2023-2024 Infomaniak Network SA
 *
 * This program is free software: you can redistribute it and/or modify
 * it under the terms of the GNU General Public License as published by
 * the Free Software Foundation, either version 3 of the License, or
 * (at your option) any later version.
 *
 * This program is distributed in the hope that it will be useful,
 * but WITHOUT ANY WARRANTY; without even the implied warranty of
 * MERCHANTABILITY or FITNESS FOR A PARTICULAR PURPOSE.  See the
 * GNU General Public License for more details.
 *
 * You should have received a copy of the GNU General Public License
 * along with this program.  If not, see <http://www.gnu.org/licenses/>.
 */

#include "testcomputefsoperationworker.h"
#include "libcommon/keychainmanager/keychainmanager.h"
#include "libcommon/utility/utility.h"
#include "requests/exclusiontemplatecache.h"
#include "requests/syncnodecache.h"
#include "requests/parameterscache.h"
#include "test_utility/testhelpers.h"

#include <update_detection/file_system_observer/computefsoperationworker.h>

namespace KDC {

/**
 * init tree:
 *
 *      Root
 *      |-- A
 *      |   |-- AA
 *      |   |-- AB
 *      |   `-- AC
 *      `-- B
 *          |-- BA
 *          `-- BB
 */

void TestComputeFSOperationWorker::setUp() {
    const testhelpers::TestVariables testVariables;
    const std::string localPathStr = _localTempDir.path().string();

    /// Insert api token into keystore
    ApiToken apiToken;
    apiToken.setAccessToken(testVariables.apiToken);

    std::string keychainKey("123");
    KeyChainManager::instance(true);
    KeyChainManager::instance()->writeToken(keychainKey, apiToken.reconstructJsonString());

    /// Create parmsDb
    bool alreadyExists = false;
    std::filesystem::path parmsDbPath = Db::makeDbName(alreadyExists, true);
    ParmsDb::instance(parmsDbPath, "3.4.0", true, true);

    /// Insert user, account, drive & sync
    int userId = atoi(testVariables.userId.c_str());
    User user(1, userId, keychainKey);
    ParmsDb::instance()->insertUser(user);

    int accountId(atoi(testVariables.accountId.c_str()));
    Account account(1, accountId, user.dbId());
    ParmsDb::instance()->insertAccount(account);

    int driveDbId = 1;
    int driveId = atoi(testVariables.driveId.c_str());
    Drive drive(driveDbId, driveId, account.dbId(), std::string(), 0, std::string());
    ParmsDb::instance()->insertDrive(drive);

    Sync sync(1, drive.dbId(), localPathStr, testVariables.remotePath);
    ParmsDb::instance()->insertSync(sync);

    _syncPal = std::make_shared<SyncPal>(sync.dbId(), "3.4.0");
    _syncPal->syncDb()->setAutoDelete(true);

    /// Insert node "AC" in blacklist
    SyncNodeCache::instance()->update(_syncPal->syncDbId(), SyncNodeType::BlackList, {"lac"});

    /// Insert nodes in DB
    DbNode nodeDirA(0, _syncPal->syncDb()->rootNode().nodeId(), Str("A"), Str("A"), "la", "ra", testhelpers::defaultTime,
                    testhelpers::defaultTime, testhelpers::defaultTime, NodeType::Directory, 0, std::nullopt);
    DbNode nodeDirB(0, _syncPal->syncDb()->rootNode().nodeId(), Str("B"), Str("B"), "lb", "rb", testhelpers::defaultTime,
                    testhelpers::defaultTime, testhelpers::defaultTime, NodeType::Directory, 0, std::nullopt);
    DbNodeId dbNodeIdDirA;
    DbNodeId dbNodeIdDirB;
    bool constraintError = false;
    _syncPal->syncDb()->insertNode(nodeDirA, dbNodeIdDirA, constraintError);
    _syncPal->syncDb()->insertNode(nodeDirB, dbNodeIdDirB, constraintError);

    DbNode nodeFileAA(0, dbNodeIdDirA, Str("AA"), Str("AA"), "laa", "raa", testhelpers::defaultTime, testhelpers::defaultTime,
                      testhelpers::defaultTime, NodeType::File, 0, "cs_aa");
    DbNodeId dbNodeIdFileAA;
    _syncPal->syncDb()->insertNode(nodeFileAA, dbNodeIdFileAA, constraintError);

    DbNode nodeFileAB(0, dbNodeIdDirA, Str("AB"), Str("AB"), "lab", "rab", testhelpers::defaultTime, testhelpers::defaultTime,
                      testhelpers::defaultTime, NodeType::File, 0, "cs_ab");

    DbNodeId dbNodeIdFileAB;
    _syncPal->syncDb()->insertNode(nodeFileAB, dbNodeIdFileAB, constraintError);

    // AC not in db since it should be excluded from sync

    DbNode nodeFileBA(0, dbNodeIdDirB, Str("BA"), Str("BA"), "lba", "rba", testhelpers::defaultTime, testhelpers::defaultTime,
                      testhelpers::defaultTime, NodeType::File, 0, "cs_ba");
    DbNodeId dbNodeIdFileBA;
    _syncPal->syncDb()->insertNode(nodeFileBA, dbNodeIdFileBA, constraintError);

    DbNode nodeFileBB(0, dbNodeIdDirB, Str("BB"), Str("BB"), "lbb", "rbb", testhelpers::defaultTime, testhelpers::defaultTime,
                      testhelpers::defaultTime, NodeType::File, 0, "cs_bb");
    DbNodeId dbNodeIdFileBB;
    _syncPal->syncDb()->insertNode(nodeFileBB, dbNodeIdFileBB, constraintError);

    /// Init test snapshot
    //// Insert dir in snapshot
    _syncPal->_localSnapshot->updateItem(
        SnapshotItem(nodeDirA.nodeIdLocal().value(), _syncPal->syncDb()->rootNode().nodeIdLocal().value(), nodeDirA.nameLocal(),
                     nodeDirA.created().value(), nodeDirA.lastModifiedLocal().value(), nodeDirA.type(), 123));
    _syncPal->_localSnapshot->updateItem(
        SnapshotItem(nodeDirB.nodeIdLocal().value(), _syncPal->syncDb()->rootNode().nodeIdLocal().value(), nodeDirB.nameLocal(),
                     nodeDirB.created().value(), nodeDirB.lastModifiedLocal().value(), nodeDirB.type(), 123));

    _syncPal->_remoteSnapshot->updateItem(SnapshotItem(
        nodeDirA.nodeIdRemote().value(), _syncPal->syncDb()->rootNode().nodeIdRemote().value(), nodeDirA.nameRemote(),
        nodeDirA.created().value(), nodeDirA.lastModifiedRemote().value(), nodeDirA.type(), 123));
    _syncPal->_remoteSnapshot->updateItem(SnapshotItem(
        nodeDirB.nodeIdRemote().value(), _syncPal->syncDb()->rootNode().nodeIdRemote().value(), nodeDirB.nameRemote(),
        nodeDirB.created().value(), nodeDirB.lastModifiedRemote().value(), nodeDirB.type(), 123));

    //// Insert files in snapshot
    _syncPal->_localSnapshot->updateItem(SnapshotItem(nodeFileAA.nodeIdLocal().value(), nodeDirA.nodeIdLocal().value(),
                                                      nodeFileAA.nameLocal(), nodeFileAA.created().value(),
                                                      nodeFileAA.lastModifiedLocal().value(), nodeFileAA.type(), 123));
    _syncPal->_localSnapshot->updateItem(SnapshotItem(nodeFileAB.nodeIdLocal().value(), nodeDirA.nodeIdLocal().value(),
                                                      nodeFileAB.nameLocal(), nodeFileAB.created().value(),
                                                      nodeFileAB.lastModifiedLocal().value(), nodeFileAB.type(), 123));
    _syncPal->_localSnapshot->updateItem(SnapshotItem(nodeFileBA.nodeIdLocal().value(), nodeDirB.nodeIdLocal().value(),
                                                      nodeFileBA.nameLocal(), nodeFileBA.created().value(),
                                                      nodeFileBA.lastModifiedLocal().value(), nodeFileBA.type(), 123));
    _syncPal->_localSnapshot->updateItem(SnapshotItem(nodeFileBB.nodeIdLocal().value(), nodeDirB.nodeIdLocal().value(),
                                                      nodeFileBB.nameLocal(), nodeFileBB.created().value(),
                                                      nodeFileBB.lastModifiedLocal().value(), nodeFileBB.type(), 123));

    _syncPal->_remoteSnapshot->updateItem(SnapshotItem(nodeFileAA.nodeIdRemote().value(), nodeDirA.nodeIdRemote().value(),
                                                       nodeFileAA.nameRemote(), nodeFileAA.created().value(),
                                                       nodeFileAA.lastModifiedRemote().value(), nodeFileAA.type(), 123));
    _syncPal->_remoteSnapshot->updateItem(SnapshotItem(nodeFileAB.nodeIdRemote().value(), nodeDirA.nodeIdRemote().value(),
                                                       nodeFileAB.nameRemote(), nodeFileAB.created().value(),
                                                       nodeFileAB.lastModifiedRemote().value(), nodeFileAB.type(), 123));
    _syncPal->_remoteSnapshot->updateItem(SnapshotItem(nodeFileBA.nodeIdRemote().value(), nodeDirB.nodeIdRemote().value(),
                                                       nodeFileBA.nameRemote(), nodeFileBA.created().value(),
                                                       nodeFileBA.lastModifiedRemote().value(), nodeFileBA.type(), 123));
    _syncPal->_remoteSnapshot->updateItem(SnapshotItem(nodeFileBB.nodeIdRemote().value(), nodeDirB.nodeIdRemote().value(),
                                                       nodeFileBB.nameRemote(), nodeFileBB.created().value(),
                                                       nodeFileBB.lastModifiedRemote().value(), nodeFileBB.type(), 123));
    _syncPal->_remoteSnapshot->updateItem(SnapshotItem("rac", nodeDirA.nodeIdRemote().value(), Str("AC"),
                                                       testhelpers::defaultTime, testhelpers::defaultTime, NodeType::Directory,
                                                       123));

    // Insert items to excluded templates in DB
    std::vector<ExclusionTemplate> templateVec = {ExclusionTemplate("*.lnk", true)};
    ExclusionTemplateCache::instance()->update(true, templateVec);

    /// Activate big folder limit
    ParametersCache::instance()->parameters().setUseBigFolderSizeLimit(true);

    _syncPal->_computeFSOperationsWorker =
        std::make_shared<ComputeFSOperationWorker>(_syncPal, "Test Compute FS Operations", "TCOP");
    _syncPal->computeFSOperationWorker()->setTesting(true);
    _syncPal->_localPath = testhelpers::localTestDirPath;
<<<<<<< HEAD
=======
    _syncPal->copySnapshots();
    _syncPal->computeFSOperationWorker()->execute();
>>>>>>> dcadad6c
}

void TestComputeFSOperationWorker::tearDown() {
    ParmsDb::instance()->close();
    ParmsDb::reset();

    if (_syncPal && _syncPal->syncDb()) {
        _syncPal->syncDb()->close();
    }
}

void TestComputeFSOperationWorker::testNoOps() {
    _syncPal->copySnapshots();
    _syncPal->computeFSOperationWorker()->execute();
    CPPUNIT_ASSERT_EQUAL(uint64_t(0), _syncPal->operationSet(ReplicaSide::Local)->nbOps());
}

void TestComputeFSOperationWorker::testMultipleOps() {
    // On local replica
    // Create operation
    _syncPal->_localSnapshot->updateItem(
        SnapshotItem("lad", "la", Str("AD"), testhelpers::defaultTime, testhelpers::defaultTime, NodeType::File, 123));
    // Edit operation
    _syncPal->_localSnapshot->setLastModified("laa", testhelpers::defaultTime + 60);
    // Move operation
    _syncPal->_localSnapshot->setParentId("lab", "lb");
    // Rename operation
    _syncPal->_localSnapshot->setName("lba", Str("BA-renamed"));
    // Delete operation
    _syncPal->_localSnapshot->removeItem("lbb");

    // Create operation on a too big directory
    _syncPal->_remoteSnapshot->updateItem(
        SnapshotItem("raf", "ra", Str("AF_too_big"), testhelpers::defaultTime, testhelpers::defaultTime, NodeType::Directory, 0));
    _syncPal->_remoteSnapshot->updateItem(SnapshotItem("rafa", "raf", Str("AFA"), testhelpers::defaultTime,
                                                       testhelpers::defaultTime, NodeType::File,
                                                       550 * 1024 * 1024));  // File size: 550MB
    // Rename operation on a blacklisted directory
    _syncPal->_remoteSnapshot->setName("rac", Str("AC-renamed"));

    _syncPal->copySnapshots();
    _syncPal->computeFSOperationWorker()->execute();

    FSOpPtr tmpOp = nullptr;
    CPPUNIT_ASSERT(_syncPal->_localOperationSet->findOp("lad", OperationType::Create, tmpOp));
    CPPUNIT_ASSERT(_syncPal->_localOperationSet->findOp("laa", OperationType::Edit, tmpOp));
    CPPUNIT_ASSERT(_syncPal->_localOperationSet->findOp("lab", OperationType::Move, tmpOp));
    CPPUNIT_ASSERT(_syncPal->_localOperationSet->findOp("lba", OperationType::Move, tmpOp));
    CPPUNIT_ASSERT(_syncPal->_localOperationSet->findOp("lbb", OperationType::Delete, tmpOp));
    CPPUNIT_ASSERT(!_syncPal->_localOperationSet->findOp("lae", OperationType::Create, tmpOp));

    // On remote replica
    // Create operation but folder too big (should be ignored on local replica)
    CPPUNIT_ASSERT(!_syncPal->_localOperationSet->findOp("raf", OperationType::Create, tmpOp));
    CPPUNIT_ASSERT(!_syncPal->_localOperationSet->findOp("rafa", OperationType::Create, tmpOp));
    CPPUNIT_ASSERT(!_syncPal->_localOperationSet->findOp("rac", OperationType::Move, tmpOp));
}

void TestComputeFSOperationWorker::testLnkFileAlreadySynchronized() {
    // Add file in DB
    DbNode nodeTest(0, _syncPal->syncDb()->rootNode().nodeId(), Str("test.lnk"), Str("test.lnk"), "ltest", "rtest",
                    testhelpers::defaultTime, testhelpers::defaultTime, testhelpers::defaultTime, NodeType::File, 0,
                    std::nullopt);
    DbNodeId dbNodeIdTest;
    bool constraintError = false;
    _syncPal->syncDb()->insertNode(nodeTest, dbNodeIdTest, constraintError);

    // File is excluded by template, it does not appear in snapshot
    _syncPal->copySnapshots();
    _syncPal->computeFSOperationWorker()->execute();
    CPPUNIT_ASSERT_EQUAL(uint64_t(0), _syncPal->_localOperationSet->nbOps());
}

void TestComputeFSOperationWorker::testDifferentEncoding_NFC_NFD() {
    // NFC in DB, NFD on FS
    DbNode nodeTest(0, _syncPal->syncDb()->rootNode().nodeId(), Str("testé.txt"), Str("testé.txt"), "ltest", "rtest",
                    testhelpers::defaultTime, testhelpers::defaultTime, testhelpers::defaultTime, NodeType::File,
                    testhelpers::defaultFileSize, std::nullopt);
    DbNodeId dbNodeIdTest;
    bool constraintError = false;
    _syncPal->syncDb()->insertNode(nodeTest, dbNodeIdTest, constraintError);

    _syncPal->_localSnapshot->updateItem(SnapshotItem("ltest", *_syncPal->syncDb()->rootNode().nodeIdLocal(), Str("testé.txt"),
                                                      testhelpers::defaultTime, testhelpers::defaultTime, NodeType::File,
                                                      testhelpers::defaultFileSize));

    _syncPal->copySnapshots();
    _syncPal->_computeFSOperationsWorker->execute();
    FSOpPtr tmpOp = nullptr;
    CPPUNIT_ASSERT(_syncPal->_localOperationSet->findOp("ltest", OperationType::Move, tmpOp));
}

void TestComputeFSOperationWorker::testDifferentEncoding_NFD_NFC() {
    // NFD in DB, NFC on FS
    DbNode nodeTest(0, _syncPal->syncDb()->rootNode().nodeId(), Str("testé.txt"), Str("testé.txt"), "ltest", "rtest",
                    testhelpers::defaultTime, testhelpers::defaultTime, testhelpers::defaultTime, NodeType::File,
                    testhelpers::defaultFileSize, std::nullopt);
    DbNodeId dbNodeIdTest;
    bool constraintError = false;
    _syncPal->syncDb()->insertNode(nodeTest, dbNodeIdTest, constraintError);

    _syncPal->_localSnapshot->updateItem(SnapshotItem("ltest", *_syncPal->syncDb()->rootNode().nodeIdLocal(), Str("testé.txt"),
                                                      testhelpers::defaultTime, testhelpers::defaultTime, NodeType::File,
                                                      testhelpers::defaultFileSize));

    _syncPal->copySnapshots();
    _syncPal->_computeFSOperationsWorker->execute();
    FSOpPtr tmpOp = nullptr;
    CPPUNIT_ASSERT(_syncPal->_localOperationSet->findOp("ltest", OperationType::Move, tmpOp));
}

void TestComputeFSOperationWorker::testDifferentEncoding_NFD_NFD() {
    // NFD in DB, NFD on FS
    DbNode nodeTest(0, _syncPal->syncDb()->rootNode().nodeId(), Str("testé.txt"), Str("testé.txt"), "ltest", "rtest",
                    testhelpers::defaultTime, testhelpers::defaultTime, testhelpers::defaultTime, NodeType::File,
                    testhelpers::defaultFileSize, std::nullopt);
    DbNodeId dbNodeIdTest;
    bool constraintError = false;
    _syncPal->syncDb()->insertNode(nodeTest, dbNodeIdTest, constraintError);

    _syncPal->_localSnapshot->updateItem(SnapshotItem("ltest", *_syncPal->syncDb()->rootNode().nodeIdLocal(), Str("testé.txt"),
                                                      testhelpers::defaultTime, testhelpers::defaultTime, NodeType::File,
                                                      testhelpers::defaultFileSize));

    _syncPal->copySnapshots();
    _syncPal->_computeFSOperationsWorker->execute();
    FSOpPtr tmpOp = nullptr;
    CPPUNIT_ASSERT(!_syncPal->_localOperationSet->findOp("ltest", OperationType::Move, tmpOp));
    CPPUNIT_ASSERT(_syncPal->_localOperationSet->nbOps() == 0);
}

void TestComputeFSOperationWorker::testDifferentEncoding_NFC_NFC() {
    // NFC in DB, NFC on FS
    DbNode nodeTest(0, _syncPal->syncDb()->rootNode().nodeId(), Str("testé.txt"), Str("testé.txt"), "ltest", "rtest",
                    testhelpers::defaultTime, testhelpers::defaultTime, testhelpers::defaultTime, NodeType::File,
                    testhelpers::defaultFileSize, std::nullopt);
    DbNodeId dbNodeIdTest;
    bool constraintError = false;
    _syncPal->syncDb()->insertNode(nodeTest, dbNodeIdTest, constraintError);

    _syncPal->_localSnapshot->updateItem(SnapshotItem("ltest", *_syncPal->syncDb()->rootNode().nodeIdLocal(), Str("testé.txt"),
                                                      testhelpers::defaultTime, testhelpers::defaultTime, NodeType::File,
                                                      testhelpers::defaultFileSize));

    _syncPal->copySnapshots();
    _syncPal->_computeFSOperationsWorker->execute();
    FSOpPtr tmpOp = nullptr;
    CPPUNIT_ASSERT(!_syncPal->_localOperationSet->findOp("ltest", OperationType::Move, tmpOp));
    CPPUNIT_ASSERT(_syncPal->_localOperationSet->nbOps() == 0);
}

}  // namespace KDC<|MERGE_RESOLUTION|>--- conflicted
+++ resolved
@@ -172,11 +172,6 @@
         std::make_shared<ComputeFSOperationWorker>(_syncPal, "Test Compute FS Operations", "TCOP");
     _syncPal->computeFSOperationWorker()->setTesting(true);
     _syncPal->_localPath = testhelpers::localTestDirPath;
-<<<<<<< HEAD
-=======
-    _syncPal->copySnapshots();
-    _syncPal->computeFSOperationWorker()->execute();
->>>>>>> dcadad6c
 }
 
 void TestComputeFSOperationWorker::tearDown() {
