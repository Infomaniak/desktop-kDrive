/*
 * Infomaniak kDrive - Desktop
 * Copyright (C) 2023-2024 Infomaniak Network SA
 *
 * This program is free software: you can redistribute it and/or modify
 * it under the terms of the GNU General Public License as published by
 * the Free Software Foundation, either version 3 of the License, or
 * (at your option) any later version.
 *
 * This program is distributed in the hope that it will be useful,
 * but WITHOUT ANY WARRANTY; without even the implied warranty of
 * MERCHANTABILITY or FITNESS FOR A PARTICULAR PURPOSE.  See the
 * GNU General Public License for more details.
 *
 * You should have received a copy of the GNU General Public License
 * along with this program.  If not, see <http://www.gnu.org/licenses/>.
 */

#include "testsnapshot.h"
#include "test_utility/testhelpers.h"

#include "db/syncdb.h"
#include "requests/parameterscache.h"

using namespace CppUnit;

namespace KDC {

<<<<<<< HEAD
void TestSnapshot::setUp() {
    ParametersCache::instance(true);
}

void TestSnapshot::tearDown() {}

void TestSnapshot::testItemId() {
    const NodeId rootNodeId = SyncDb::driveRootNode().nodeIdLocal().value();

    const DbNode dummyRootNode(0, std::nullopt, SyncName(), SyncName(), "1", "1", std::nullopt, std::nullopt, std::nullopt,
                               NodeType::Directory, 0, std::nullopt);
    Snapshot snapshot(ReplicaSide::Local, dummyRootNode);

    snapshot.updateItem(
            SnapshotItem("2", rootNodeId, Str("a"), 1640995202, 1640995202, NodeType::Directory, 0, false, true, true));
    snapshot.updateItem(SnapshotItem("3", "2", Str("aa"), 1640995202, 1640995202, NodeType::Directory, 0, false, true, true));
    snapshot.updateItem(SnapshotItem("4", "2", Str("ab"), 1640995202, 1640995202, NodeType::Directory, 0, false, true, true));
    snapshot.updateItem(SnapshotItem("5", "2", Str("ac"), 1640995202, 1640995202, NodeType::Directory, 0, false, true, true));
    snapshot.updateItem(SnapshotItem("6", "4", Str("aba"), 1640995202, 1640995202, NodeType::Directory, 0, false, true, true));
    snapshot.updateItem(SnapshotItem("7", "6", Str("abaa"), 1640995202, 1640995202, NodeType::File, 10, false, true, true));
    CPPUNIT_ASSERT_EQUAL(NodeId("7"), snapshot.itemId(SyncPath("a/ab/aba/abaa")));

    SyncName nfcNormalized;
    Utility::normalizedSyncName(Str("abà"), nfcNormalized);

    SyncName nfdNormalized;
    Utility::normalizedSyncName(Str("abà"), nfdNormalized, Utility::UnicodeNormalization::NFD);

    snapshot.updateItem(SnapshotItem("6", "4", nfcNormalized, 1640995202, 1640995202, NodeType::Directory, 0, false, true, true));
    CPPUNIT_ASSERT_EQUAL(NodeId("7"), snapshot.itemId(SyncPath("a/ab") / nfcNormalized / Str("abaa")));
    CPPUNIT_ASSERT_EQUAL(NodeId(""), snapshot.itemId(SyncPath("a/ab") / nfdNormalized / Str("abaa")));

    snapshot.updateItem(SnapshotItem("6", "4", nfdNormalized, 1640995202, 1640995202, NodeType::Directory, 0, false, true, true));
    CPPUNIT_ASSERT_EQUAL(NodeId("7"), snapshot.itemId(SyncPath("a/ab") / nfdNormalized / Str("abaa")));
    CPPUNIT_ASSERT_EQUAL(NodeId(""), snapshot.itemId(SyncPath("a/ab") / nfcNormalized / Str("abaa")));
}

=======
>>>>>>> 6d93bd4b
/**
 * Tree:
 *
 *            root
 *        _____|_____
 *       |          |
 *       A          B
 *       |
 *      AA
 *       |
 *      AAA
 */

void TestSnapshot::setUp() {
    ParametersCache::instance(true);

    _rootNodeId = SyncDb::driveRootNode().nodeIdLocal().value();
    const DbNode dummyRootNode(0, std::nullopt, SyncName(), SyncName(), "1", "1", std::nullopt, std::nullopt, std::nullopt,
                               NodeType::Directory, 0, std::nullopt);
    _snapshot = std::make_unique<Snapshot>(ReplicaSide::Local, dummyRootNode);

    // Insert node A
    const SnapshotItem itemA("a", _rootNodeId, Str("A"), testhelpers::defaultTime, testhelpers::defaultTime, NodeType::Directory,
                             testhelpers::defaultFileSize, false, true, true);
    _snapshot->updateItem(itemA);

    // Insert node B
    const SnapshotItem itemB("b", _rootNodeId, Str("B"), testhelpers::defaultTime, testhelpers::defaultTime, NodeType::Directory,
                             testhelpers::defaultFileSize, false, true, true);
    _snapshot->updateItem(itemB);

    // Insert child nodes
    const SnapshotItem itemAA("aa", "a", Str("AA"), testhelpers::defaultTime, testhelpers::defaultTime, NodeType::Directory,
                              testhelpers::defaultFileSize, false, true, true);
    _snapshot->updateItem(itemAA);

    const SnapshotItem itemAAA("aaa", "aa", Str("AAA"), testhelpers::defaultTime, testhelpers::defaultTime, NodeType::File,
                               testhelpers::defaultFileSize, false, true, true);
    _snapshot->updateItem(itemAAA);
}

void TestSnapshot::tearDown() {}

void TestSnapshot::testSnapshot() {
    CPPUNIT_ASSERT(_snapshot->exists("a"));
    CPPUNIT_ASSERT_EQUAL(std::string("A"), SyncName2Str(_snapshot->name("a")));
    CPPUNIT_ASSERT_EQUAL(NodeType::Directory, _snapshot->type("a"));
    std::unordered_set<NodeId> childrenIds;
    _snapshot->getChildrenIds(_rootNodeId, childrenIds);
    CPPUNIT_ASSERT(childrenIds.contains("a"));

    CPPUNIT_ASSERT(_snapshot->exists("b"));
    _snapshot->getChildrenIds(_rootNodeId, childrenIds);
    CPPUNIT_ASSERT(childrenIds.contains("b"));

    CPPUNIT_ASSERT(_snapshot->exists("aa"));
    _snapshot->getChildrenIds("a", childrenIds);
    CPPUNIT_ASSERT(childrenIds.contains("aa"));

    CPPUNIT_ASSERT(_snapshot->exists("aaa"));
    _snapshot->getChildrenIds("aa", childrenIds);
    CPPUNIT_ASSERT(childrenIds.contains("aaa"));

    // Update node A
    _snapshot->updateItem(SnapshotItem("a", _rootNodeId, Str("A*"), testhelpers::defaultTime, testhelpers::defaultTime + 1,
                                       NodeType::Directory, testhelpers::defaultFileSize, false, true, true));
    CPPUNIT_ASSERT_EQUAL(std::string("A*"), SyncName2Str(_snapshot->name("a")));
    SyncPath path;
    bool ignore = false;
    _snapshot->path("aaa", path, ignore);
    CPPUNIT_ASSERT_EQUAL(SyncPath("A*/AA/AAA"), path);
<<<<<<< HEAD
    CPPUNIT_ASSERT_EQUAL(std::string("AAA"), SyncName2Str(snapshot.name("aaa")));
    CPPUNIT_ASSERT_EQUAL(static_cast<SyncTime>(1640995205), snapshot.lastModified("aaa"));
    CPPUNIT_ASSERT_EQUAL(NodeType::File, snapshot.type("aaa"));
    CPPUNIT_ASSERT(snapshot.contentChecksum("aaa").empty()); // Checksum never computed for now
    CPPUNIT_ASSERT_EQUAL(NodeId("aaa"), snapshot.itemId(SyncPath("A*/AA/AAA")));
=======
    CPPUNIT_ASSERT_EQUAL(std::string("AAA"), SyncName2Str(_snapshot->name("aaa")));
    CPPUNIT_ASSERT_EQUAL(static_cast<SyncTime>(testhelpers::defaultTime), _snapshot->lastModified("aaa"));
    CPPUNIT_ASSERT_EQUAL(NodeType::File, _snapshot->type("aaa"));
    CPPUNIT_ASSERT(_snapshot->contentChecksum("aaa").empty()); // Checksum never computed for now
    CPPUNIT_ASSERT_EQUAL(NodeId("aaa"), _snapshot->itemId(std::filesystem::path("A*/AA/AAA")));
>>>>>>> 6d93bd4b

    // Move node AA under B
    _snapshot->updateItem(SnapshotItem("aa", "b", Str("AA"), testhelpers::defaultTime, testhelpers::defaultTime,
                                       NodeType::Directory, testhelpers::defaultFileSize, false, true, true));
    CPPUNIT_ASSERT(_snapshot->parentId("aa") == "b");
    _snapshot->getChildrenIds("b", childrenIds);
    CPPUNIT_ASSERT(childrenIds.contains("aa"));
    _snapshot->getChildrenIds("a", childrenIds);
    CPPUNIT_ASSERT(childrenIds.empty());

    // Remove node B
    _snapshot->removeItem("b");
    _snapshot->getChildrenIds(_rootNodeId, childrenIds);
    CPPUNIT_ASSERT(!_snapshot->exists("aaa"));
    CPPUNIT_ASSERT(!_snapshot->exists("aa"));
    CPPUNIT_ASSERT(!_snapshot->exists("b"));
    CPPUNIT_ASSERT(!childrenIds.contains("b"));

    // Reset snapshot
    _snapshot->init();
    CPPUNIT_ASSERT_EQUAL(static_cast<uint64_t>(1), _snapshot->nbItems());
}

void TestSnapshot::testDuplicatedItem() {
    const NodeId rootNodeId = *SyncDb::driveRootNode().nodeIdLocal();

    const DbNode dummyRootNode(0, std::nullopt, Str("Local Drive"), SyncName(), "1", "1", std::nullopt, std::nullopt,
                               std::nullopt, NodeType::Directory, 0, std::nullopt);
    Snapshot snapshot(ReplicaSide::Local, dummyRootNode);

    const SnapshotItem file1("A", rootNodeId, Str("file1"), 1640995201, -1640995201, NodeType::File, 123, false, true, true);
    const SnapshotItem file2("B", rootNodeId, Str("file1"), 1640995201, -1640995201, NodeType::File, 123, false, true, true);

    snapshot.updateItem(file1);
    snapshot.updateItem(file2);

    CPPUNIT_ASSERT(!snapshot.exists("A"));
    CPPUNIT_ASSERT(snapshot.exists("B"));
}

void TestSnapshot::testSnapshotInsertionWithDifferentEncodings() {
    const SnapshotItem nfcItem("A", _rootNodeId, testhelpers::makeNfcSyncName(), testhelpers::defaultTime,
                               -testhelpers::defaultTime, NodeType::Directory, testhelpers::defaultFileSize, false, true, true);
    const SnapshotItem nfdItem("B", _rootNodeId, testhelpers::makeNfdSyncName(), testhelpers::defaultTime,
                               -testhelpers::defaultTime, NodeType::Directory, testhelpers::defaultFileSize, false, true, true);
    {
        _snapshot->updateItem(nfcItem);
        SyncPath syncPath;
        bool ignore = false;
        _snapshot->path("A", syncPath, ignore);
        CPPUNIT_ASSERT_EQUAL(SyncPath(testhelpers::makeNfcSyncName()), syncPath);
    }
    {
        _snapshot->updateItem(nfdItem);
        SyncPath syncPath;
        bool ignore = false;
        _snapshot->path("B", syncPath, ignore);
        CPPUNIT_ASSERT_EQUAL(SyncPath(testhelpers::makeNfdSyncName()), syncPath);
    }
}

void TestSnapshot::testPath() {
    // Normal case
    {
        const auto id = CommonUtility::generateRandomStringAlphaNum();
        const auto name = Str("test");
        const SnapshotItem item(id, "a", name, testhelpers::defaultTime, testhelpers::defaultTime, NodeType::Directory,
                                testhelpers::defaultFileSize, false, true, true);
        _snapshot->updateItem(item);
        SyncPath path;
        bool ignore = false;
        CPPUNIT_ASSERT(_snapshot->path(id, path, ignore));
        CPPUNIT_ASSERT_EQUAL(SyncPath("A") / name, path);
        CPPUNIT_ASSERT(!ignore);
    }
    // Item name starting by pattern "X:", should be ignored (as well as its descendants) on Windows only
    {
        const auto id = CommonUtility::generateRandomStringAlphaNum();
        const auto name = Str("E:S");
        const SnapshotItem item(id, "a", name, testhelpers::defaultTime, testhelpers::defaultTime, NodeType::Directory,
                                testhelpers::defaultFileSize, false, true, true);
        _snapshot->updateItem(item);
        SyncPath path;
        bool ignore = false;
        // On Windows, if the file name starts with "X:" pattern, the previous element of the path are overrode
        // (https://en.cppreference.com/w/cpp/filesystem/path/append)
#ifdef _WIN32
        CPPUNIT_ASSERT(!_snapshot->path(id, path, ignore));
        CPPUNIT_ASSERT(ignore);
#else
        CPPUNIT_ASSERT(_snapshot->path(id, path, ignore));
        CPPUNIT_ASSERT_EQUAL(SyncPath("A") / name, path);
        CPPUNIT_ASSERT(!ignore);
#endif

        const auto childId = CommonUtility::generateRandomStringAlphaNum();
        const auto childName = Str("test");
        const SnapshotItem childItem(childId, id, childName, testhelpers::defaultTime, testhelpers::defaultTime,
                                     NodeType::Directory, testhelpers::defaultFileSize, false, true, true);
        _snapshot->updateItem(childItem);
#ifdef _WIN32
        CPPUNIT_ASSERT(!_snapshot->path(childId, path, ignore));
        CPPUNIT_ASSERT(ignore);
#else
        CPPUNIT_ASSERT(_snapshot->path(childId, path, ignore));
        CPPUNIT_ASSERT_EQUAL(SyncPath("A") / name / childName, path);
        CPPUNIT_ASSERT(!ignore);
#endif
    }
    // Item name starting by pattern "X:", should be ignored on Windows only
    {
        const auto id = CommonUtility::generateRandomStringAlphaNum();
        const auto name = Str("a:b");
        const SnapshotItem item(id, "a", name, testhelpers::defaultTime, testhelpers::defaultTime, NodeType::Directory,
                                testhelpers::defaultFileSize, false, true, true);
        _snapshot->updateItem(item);
        SyncPath path;
        bool ignore = false;
        // On Windows, if the file name starts with "X:" pattern, the previous element of the path are overrode
        // (https://en.cppreference.com/w/cpp/filesystem/path/append)
#ifdef _WIN32
        CPPUNIT_ASSERT(!_snapshot->path(id, path, ignore));
        CPPUNIT_ASSERT(ignore);
#else
        CPPUNIT_ASSERT(_snapshot->path(id, path, ignore));
        CPPUNIT_ASSERT_EQUAL(SyncPath("A") / name, path);
        CPPUNIT_ASSERT(!ignore);
#endif
    }
    // Item name starting by pattern "X:", should be ignored on Windows only
    {
        const auto id = CommonUtility::generateRandomStringAlphaNum();
        const auto name = Str("C:");
        const SnapshotItem item(id, "a", name, testhelpers::defaultTime, testhelpers::defaultTime, NodeType::Directory,
                                testhelpers::defaultFileSize, false, true, true);
        _snapshot->updateItem(item);

        SyncPath path;
        bool ignore = false;
        // On Windows, if the file name starts with "X:" pattern, the previous element of the path are overrode
        // (https://en.cppreference.com/w/cpp/filesystem/path/append)
#ifdef _WIN32
        CPPUNIT_ASSERT(!_snapshot->path(id, path, ignore));
        CPPUNIT_ASSERT(ignore);
#else
        CPPUNIT_ASSERT(_snapshot->path(id, path, ignore));
        CPPUNIT_ASSERT_EQUAL(SyncPath("A") / name, path);
        CPPUNIT_ASSERT(!ignore);
#endif
    }
    // Item name starting with more than 1 character before `:`, should be accepted
    {
        const auto id = CommonUtility::generateRandomStringAlphaNum();
        const auto name = Str("aa:b");
        const SnapshotItem item(id, "a", name, testhelpers::defaultTime, testhelpers::defaultTime, NodeType::Directory,
                                testhelpers::defaultFileSize, false, true, true);
        _snapshot->updateItem(item);
        SyncPath path;
        bool ignore = false;
        CPPUNIT_ASSERT(_snapshot->path(id, path, ignore));
        CPPUNIT_ASSERT_EQUAL(SyncPath("A") / name, path);
        CPPUNIT_ASSERT(!ignore);
    }
}

} // namespace KDC<|MERGE_RESOLUTION|>--- conflicted
+++ resolved
@@ -26,7 +26,6 @@
 
 namespace KDC {
 
-<<<<<<< HEAD
 void TestSnapshot::setUp() {
     ParametersCache::instance(true);
 }
@@ -64,8 +63,6 @@
     CPPUNIT_ASSERT_EQUAL(NodeId(""), snapshot.itemId(SyncPath("a/ab") / nfcNormalized / Str("abaa")));
 }
 
-=======
->>>>>>> 6d93bd4b
 /**
  * Tree:
  *
@@ -137,19 +134,11 @@
     bool ignore = false;
     _snapshot->path("aaa", path, ignore);
     CPPUNIT_ASSERT_EQUAL(SyncPath("A*/AA/AAA"), path);
-<<<<<<< HEAD
-    CPPUNIT_ASSERT_EQUAL(std::string("AAA"), SyncName2Str(snapshot.name("aaa")));
-    CPPUNIT_ASSERT_EQUAL(static_cast<SyncTime>(1640995205), snapshot.lastModified("aaa"));
-    CPPUNIT_ASSERT_EQUAL(NodeType::File, snapshot.type("aaa"));
-    CPPUNIT_ASSERT(snapshot.contentChecksum("aaa").empty()); // Checksum never computed for now
-    CPPUNIT_ASSERT_EQUAL(NodeId("aaa"), snapshot.itemId(SyncPath("A*/AA/AAA")));
-=======
     CPPUNIT_ASSERT_EQUAL(std::string("AAA"), SyncName2Str(_snapshot->name("aaa")));
     CPPUNIT_ASSERT_EQUAL(static_cast<SyncTime>(testhelpers::defaultTime), _snapshot->lastModified("aaa"));
     CPPUNIT_ASSERT_EQUAL(NodeType::File, _snapshot->type("aaa"));
     CPPUNIT_ASSERT(_snapshot->contentChecksum("aaa").empty()); // Checksum never computed for now
     CPPUNIT_ASSERT_EQUAL(NodeId("aaa"), _snapshot->itemId(std::filesystem::path("A*/AA/AAA")));
->>>>>>> 6d93bd4b
 
     // Move node AA under B
     _snapshot->updateItem(SnapshotItem("aa", "b", Str("AA"), testhelpers::defaultTime, testhelpers::defaultTime,
