/*
 * Infomaniak kDrive - Desktop
 * Copyright (C) 2023-2024 Infomaniak Network SA
 *
 * This program is free software: you can redistribute it and/or modify
 * it under the terms of the GNU General Public License as published by
 * the Free Software Foundation, either version 3 of the License, or
 * (at your option) any later version.
 *
 * This program is distributed in the hope that it will be useful,
 * but WITHOUT ANY WARRANTY; without even the implied warranty of
 * MERCHANTABILITY or FITNESS FOR A PARTICULAR PURPOSE.  See the
 * GNU General Public License for more details.
 *
 * You should have received a copy of the GNU General Public License
 * along with this program.  If not, see <http://www.gnu.org/licenses/>.
 */

#include "testsnapshot.h"

#include <memory>
#include "update_detection/file_system_observer/snapshot/snapshot.h"
#include "libcommon/keychainmanager/keychainmanager.h"
#include "libcommon/utility/utility.h"
#include "db/syncdb.h"
#include "db/parmsdb.h"
#include "requests/parameterscache.h"

using namespace CppUnit;

namespace KDC {

void TestSnapshot::setUp() {
    ParametersCache::instance(true);
}

void TestSnapshot::tearDown() {}

/**
 * Tree:
 *
 *            root
 *        _____|_____
 *       |          |
 *       A          B
 *       |
 *      AA
 *       |
 *      AAA
 */

void TestSnapshot::testSnapshot() {
    const NodeId rootNodeId = SyncDb::driveRootNode().nodeIdLocal().value();

    const DbNode dummyRootNode(0, std::nullopt, SyncName(), SyncName(), "1", "1", std::nullopt, std::nullopt, std::nullopt,
                               NodeType::Directory, 0, std::nullopt);
    Snapshot snapshot(ReplicaSide::Local, dummyRootNode);

    // Insert node A
<<<<<<< HEAD
    const SnapshotItem itemA("a", rootNodeId, Str("A"), 1640995201, 1640995201, NodeType::Directory, 123);
=======
    const SnapshotItem itemA("a", rootNodeId, Str("A"), 1640995201, -1640995201, NodeType::NodeTypeDirectory, 123);
>>>>>>> e9ab562b
    snapshot.updateItem(itemA);
    CPPUNIT_ASSERT(snapshot.exists("a"));
    CPPUNIT_ASSERT_EQUAL(std::string("A"), SyncName2Str(snapshot.name("a")));
    CPPUNIT_ASSERT_EQUAL(NodeType::Directory, snapshot.type("a"));
    std::unordered_set<NodeId> childrenIds;
    snapshot.getChildrenIds(rootNodeId, childrenIds);
    CPPUNIT_ASSERT(childrenIds.contains("a"));

    // Update node A
    snapshot.updateItem(SnapshotItem("a", rootNodeId, Str("A*"), 1640995202, 1640995202, NodeType::Directory, 123));
    CPPUNIT_ASSERT_EQUAL(std::string("A*"), SyncName2Str(snapshot.name("a")));

    // Insert node B
    const SnapshotItem itemB("b", rootNodeId, Str("B"), 1640995203, 1640995203, NodeType::Directory, 123);
    snapshot.updateItem(itemB);
    CPPUNIT_ASSERT(snapshot.exists("b"));
    snapshot.getChildrenIds(rootNodeId, childrenIds);
    CPPUNIT_ASSERT(childrenIds.contains("b"));

    // Insert child nodes
    const SnapshotItem itemAA("aa", "a", Str("AA"), 1640995204, 1640995204, NodeType::Directory, 123);
    snapshot.updateItem(itemAA);
    CPPUNIT_ASSERT(snapshot.exists("aa"));
    snapshot.getChildrenIds("a", childrenIds);
    CPPUNIT_ASSERT(childrenIds.contains("aa"));

    const SnapshotItem itemAAA("aaa", "aa", Str("AAA"), 1640995205, 1640995205, NodeType::File, 123);
    snapshot.updateItem(itemAAA);
    CPPUNIT_ASSERT(snapshot.exists("aaa"));
    snapshot.getChildrenIds("aa", childrenIds);
    CPPUNIT_ASSERT(childrenIds.contains("aaa"));

    SyncPath path;
    snapshot.path("aaa", path);
    CPPUNIT_ASSERT_EQUAL(SyncPath("A*/AA/AAA"), path);
    CPPUNIT_ASSERT_EQUAL(std::string("AAA"), SyncName2Str(snapshot.name("aaa")));
    CPPUNIT_ASSERT_EQUAL(static_cast<SyncTime>(1640995205), snapshot.lastModified("aaa"));
    CPPUNIT_ASSERT_EQUAL(NodeType::File, snapshot.type("aaa"));
    CPPUNIT_ASSERT(snapshot.contentChecksum("aaa").empty());  // Checksum never computed for now
    CPPUNIT_ASSERT_EQUAL(NodeId("aaa"), snapshot.itemId(std::filesystem::path("A*/AA/AAA")));

    // Move node AA under B
<<<<<<< HEAD
    snapshot.updateItem(SnapshotItem("aa", "b", Str("AA"), 1640995204, 1640995204, NodeType::Directory, 123));
=======
    snapshot.updateItem(SnapshotItem("aa", "b", Str("AA"), 1640995204, -1640995204, NodeType::NodeTypeDirectory, 123));
>>>>>>> e9ab562b
    CPPUNIT_ASSERT(snapshot.parentId("aa") == "b");
    snapshot.getChildrenIds("b", childrenIds);
    CPPUNIT_ASSERT(childrenIds.contains("aa"));
    snapshot.getChildrenIds("a", childrenIds);
    CPPUNIT_ASSERT(childrenIds.empty());

    // Remove node B
    snapshot.removeItem("b");
    snapshot.getChildrenIds(rootNodeId, childrenIds);
    CPPUNIT_ASSERT(!snapshot.exists("aaa"));
    CPPUNIT_ASSERT(!snapshot.exists("aa"));
    CPPUNIT_ASSERT(!snapshot.exists("b"));
    CPPUNIT_ASSERT(!childrenIds.contains("b"));

    // Reset snapshot
    snapshot.init();
    CPPUNIT_ASSERT_EQUAL(static_cast<uint64_t>(1), snapshot.nbItems());
}

}  // namespace KDC<|MERGE_RESOLUTION|>--- conflicted
+++ resolved
@@ -57,11 +57,7 @@
     Snapshot snapshot(ReplicaSide::Local, dummyRootNode);
 
     // Insert node A
-<<<<<<< HEAD
-    const SnapshotItem itemA("a", rootNodeId, Str("A"), 1640995201, 1640995201, NodeType::Directory, 123);
-=======
-    const SnapshotItem itemA("a", rootNodeId, Str("A"), 1640995201, -1640995201, NodeType::NodeTypeDirectory, 123);
->>>>>>> e9ab562b
+    const SnapshotItem itemA("a", rootNodeId, Str("A"), 1640995201, -1640995201, NodeType::Directory, 123);
     snapshot.updateItem(itemA);
     CPPUNIT_ASSERT(snapshot.exists("a"));
     CPPUNIT_ASSERT_EQUAL(std::string("A"), SyncName2Str(snapshot.name("a")));
@@ -104,11 +100,7 @@
     CPPUNIT_ASSERT_EQUAL(NodeId("aaa"), snapshot.itemId(std::filesystem::path("A*/AA/AAA")));
 
     // Move node AA under B
-<<<<<<< HEAD
-    snapshot.updateItem(SnapshotItem("aa", "b", Str("AA"), 1640995204, 1640995204, NodeType::Directory, 123));
-=======
-    snapshot.updateItem(SnapshotItem("aa", "b", Str("AA"), 1640995204, -1640995204, NodeType::NodeTypeDirectory, 123));
->>>>>>> e9ab562b
+    snapshot.updateItem(SnapshotItem("aa", "b", Str("AA"), 1640995204, -1640995204, NodeType::Directory, 123));
     CPPUNIT_ASSERT(snapshot.parentId("aa") == "b");
     snapshot.getChildrenIds("b", childrenIds);
     CPPUNIT_ASSERT(childrenIds.contains("aa"));
