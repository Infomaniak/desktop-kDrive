/*
 * Infomaniak kDrive - Desktop
 * Copyright (C) 2023-2024 Infomaniak Network SA
 *
 * This program is free software: you can redistribute it and/or modify
 * it under the terms of the GNU General Public License as published by
 * the Free Software Foundation, either version 3 of the License, or
 * (at your option) any later version.
 *
 * This program is distributed in the hope that it will be useful,
 * but WITHOUT ANY WARRANTY; without even the implied warranty of
 * MERCHANTABILITY or FITNESS FOR A PARTICULAR PURPOSE.  See the
 * GNU General Public License for more details.
 *
 * You should have received a copy of the GNU General Public License
 * along with this program.  If not, see <http://www.gnu.org/licenses/>.
 */

#include "testsnapshot.h"

#include <memory>
#include "update_detection/file_system_observer/snapshot/snapshot.h"
#include "libcommon/keychainmanager/keychainmanager.h"
#include "libcommon/utility/utility.h"
#include "db/syncdb.h"
#include "db/parmsdb.h"
#include "requests/parameterscache.h"

using namespace CppUnit;

namespace KDC {

void TestSnapshot::setUp() {
    ParametersCache::instance(true);
}

void TestSnapshot::tearDown() {}

/**
 * Tree:
 *
 *            root
 *        _____|_____
 *       |          |
 *       A          B
 *       |
 *      AA
 *       |
 *      AAA
 */

void TestSnapshot::testSnapshot() {
<<<<<<< HEAD
    //    CPPUNIT_ASSERT(_syncPal->_localSnapshot->rootFolderId() == SyncDb::driveRootNode().nodeIdLocal());

    SnapshotItem itemA("a", SyncDb::driveRootNode().nodeIdLocal().value(), Str("A"), 1640995201, 1640995201,
                       NodeType::Directory, 123);
    _syncPal->_localSnapshot->updateItem(itemA);
    CPPUNIT_ASSERT(_syncPal->_localSnapshot->exists("a"));
    CPPUNIT_ASSERT(_syncPal->_localSnapshot->name("a") == Str("A"));
    CPPUNIT_ASSERT(_syncPal->_localSnapshot->type("a") == NodeType::Directory);
    auto itItem = _syncPal->_localSnapshot->_items.find(SyncDb::driveRootNode().nodeIdLocal().value());
    CPPUNIT_ASSERT(itItem->second.childrenIds().find("a") != itItem->second.childrenIds().end());

    _syncPal->_localSnapshot->updateItem(SnapshotItem("a", SyncDb::driveRootNode().nodeIdLocal().value(), Str("A*"), 1640995202,
                                                      1640995202, NodeType::Directory, 123));
    CPPUNIT_ASSERT(_syncPal->_localSnapshot->name("a") == Str("A*"));

    SnapshotItem itemB("b", SyncDb::driveRootNode().nodeIdLocal().value(), Str("B"), 1640995203, 1640995203,
                       NodeType::Directory, 123);
    _syncPal->_localSnapshot->updateItem(itemB);
    CPPUNIT_ASSERT(_syncPal->_localSnapshot->exists("b"));
    itItem = _syncPal->_localSnapshot->_items.find(SyncDb::driveRootNode().nodeIdLocal().value());
    CPPUNIT_ASSERT(itItem->second.childrenIds().find("b") != itItem->second.childrenIds().end());

    SnapshotItem itemAA("aa", "a", Str("AA"), 1640995204, 1640995204, NodeType::Directory, 123);
    _syncPal->_localSnapshot->updateItem(itemAA);
    itItem = _syncPal->_localSnapshot->_items.find("a");
    CPPUNIT_ASSERT(itItem->second.childrenIds().find("aa") != itItem->second.childrenIds().end());

    SnapshotItem itemAAA("aaa", "aa", Str("AAA"), 1640995205, 1640995205, NodeType::File, 123);
    _syncPal->_localSnapshot->updateItem(itemAAA);
    CPPUNIT_ASSERT(_syncPal->_localSnapshot->exists("aaa"));
    itItem = _syncPal->_localSnapshot->_items.find("aa");
    CPPUNIT_ASSERT(itItem->second.childrenIds().find("aaa") != itItem->second.childrenIds().end());

    SyncPath path;
    _syncPal->_localSnapshot->path("aaa", path);
    CPPUNIT_ASSERT(path == std::filesystem::path("A*/AA/AAA"));
    CPPUNIT_ASSERT(_syncPal->_localSnapshot->name("aaa") == Str("AAA"));
    CPPUNIT_ASSERT(_syncPal->_localSnapshot->lastModified("aaa") == 1640995205);
    CPPUNIT_ASSERT(_syncPal->_localSnapshot->type("aaa") == NodeType::File);
    CPPUNIT_ASSERT(_syncPal->_localSnapshot->contentChecksum("aaa") == "");  // Checksum never computed for now
    CPPUNIT_ASSERT(_syncPal->_localSnapshot->itemId(std::filesystem::path("A*/AA/AAA")) == "aaa");

    _syncPal->_localSnapshot->updateItem(
        SnapshotItem("aa", "b", Str("AA"), 1640995204, 1640995204, NodeType::Directory, 123));
    CPPUNIT_ASSERT(_syncPal->_localSnapshot->parentId("aa") == "b");
    itItem = _syncPal->_localSnapshot->_items.find("b");
    CPPUNIT_ASSERT(itItem->second.childrenIds().find("aa") != itItem->second.childrenIds().end());
    itItem = _syncPal->_localSnapshot->_items.find("a");
    CPPUNIT_ASSERT(itItem->second.childrenIds().empty());

    _syncPal->_localSnapshot->removeItem("b");
    CPPUNIT_ASSERT(!_syncPal->_localSnapshot->exists("aaa"));
    CPPUNIT_ASSERT(!_syncPal->_localSnapshot->exists("aa"));
    CPPUNIT_ASSERT(!_syncPal->_localSnapshot->exists("b"));
    itItem = _syncPal->_localSnapshot->_items.find(SyncDb::driveRootNode().nodeIdLocal().value());
    CPPUNIT_ASSERT(itItem->second.childrenIds().find("b") == itItem->second.childrenIds().end());

    _syncPal->_localSnapshot->init();
    CPPUNIT_ASSERT(_syncPal->_localSnapshot->_items.size() == 1);
=======
    const NodeId rootNodeId = SyncDb::driveRootNode().nodeIdLocal().value();

    const DbNode dummyRootNode(0, std::nullopt, SyncName(), SyncName(), "1", "1", std::nullopt, std::nullopt, std::nullopt,
                               NodeTypeDirectory, 0, std::nullopt);
    Snapshot snapshot(ReplicaSideLocal, dummyRootNode);

    // Insert node A
    const SnapshotItem itemA("a", rootNodeId, Str("A"), 1640995201, 1640995201, NodeType::NodeTypeDirectory, 123);
    snapshot.updateItem(itemA);
    CPPUNIT_ASSERT(snapshot.exists("a"));
    CPPUNIT_ASSERT_EQUAL(std::string("A"), SyncName2Str(snapshot.name("a")));
    CPPUNIT_ASSERT_EQUAL(NodeType::NodeTypeDirectory, snapshot.type("a"));
    std::unordered_set<NodeId> childrenIds;
    snapshot.getChildrenIds(rootNodeId, childrenIds);
    CPPUNIT_ASSERT(childrenIds.contains("a"));

    // Update node A
    snapshot.updateItem(SnapshotItem("a", rootNodeId, Str("A*"), 1640995202, 1640995202, NodeType::NodeTypeDirectory, 123));
    CPPUNIT_ASSERT_EQUAL(std::string("A*"), SyncName2Str(snapshot.name("a")));

    // Insert node B
    const SnapshotItem itemB("b", rootNodeId, Str("B"), 1640995203, 1640995203, NodeType::NodeTypeDirectory, 123);
    snapshot.updateItem(itemB);
    CPPUNIT_ASSERT(snapshot.exists("b"));
    snapshot.getChildrenIds(rootNodeId, childrenIds);
    CPPUNIT_ASSERT(childrenIds.contains("b"));

    // Insert child nodes
    const SnapshotItem itemAA("aa", "a", Str("AA"), 1640995204, 1640995204, NodeType::NodeTypeDirectory, 123);
    snapshot.updateItem(itemAA);
    CPPUNIT_ASSERT(snapshot.exists("aa"));
    snapshot.getChildrenIds("a", childrenIds);
    CPPUNIT_ASSERT(childrenIds.contains("aa"));

    const SnapshotItem itemAAA("aaa", "aa", Str("AAA"), 1640995205, 1640995205, NodeType::NodeTypeFile, 123);
    snapshot.updateItem(itemAAA);
    CPPUNIT_ASSERT(snapshot.exists("aaa"));
    snapshot.getChildrenIds("aa", childrenIds);
    CPPUNIT_ASSERT(childrenIds.contains("aaa"));

    SyncPath path;
    snapshot.path("aaa", path);
    CPPUNIT_ASSERT_EQUAL(SyncPath("A*/AA/AAA"), path);
    CPPUNIT_ASSERT_EQUAL(std::string("AAA"), SyncName2Str(snapshot.name("aaa")));
    CPPUNIT_ASSERT_EQUAL(static_cast<SyncTime>(1640995205), snapshot.lastModified("aaa"));
    CPPUNIT_ASSERT_EQUAL(NodeType::NodeTypeFile, snapshot.type("aaa"));
    CPPUNIT_ASSERT(snapshot.contentChecksum("aaa").empty());  // Checksum never computed for now
    CPPUNIT_ASSERT_EQUAL(NodeId("aaa"), snapshot.itemId(std::filesystem::path("A*/AA/AAA")));

    // Move node AA under B
    snapshot.updateItem(SnapshotItem("aa", "b", Str("AA"), 1640995204, 1640995204, NodeType::NodeTypeDirectory, 123));
    CPPUNIT_ASSERT(snapshot.parentId("aa") == "b");
    snapshot.getChildrenIds("b", childrenIds);
    CPPUNIT_ASSERT(childrenIds.contains("aa"));
    snapshot.getChildrenIds("a", childrenIds);
    CPPUNIT_ASSERT(childrenIds.empty());

    // Remove node B
    snapshot.removeItem("b");
    snapshot.getChildrenIds(rootNodeId, childrenIds);
    CPPUNIT_ASSERT(!snapshot.exists("aaa"));
    CPPUNIT_ASSERT(!snapshot.exists("aa"));
    CPPUNIT_ASSERT(!snapshot.exists("b"));
    CPPUNIT_ASSERT(!childrenIds.contains("b"));

    // Reset snapshot
    snapshot.init();
    CPPUNIT_ASSERT_EQUAL(static_cast<uint64_t>(1), snapshot.nbItems());
>>>>>>> 5fea1566
}

}  // namespace KDC<|MERGE_RESOLUTION|>--- conflicted
+++ resolved
@@ -50,67 +50,6 @@
  */
 
 void TestSnapshot::testSnapshot() {
-<<<<<<< HEAD
-    //    CPPUNIT_ASSERT(_syncPal->_localSnapshot->rootFolderId() == SyncDb::driveRootNode().nodeIdLocal());
-
-    SnapshotItem itemA("a", SyncDb::driveRootNode().nodeIdLocal().value(), Str("A"), 1640995201, 1640995201,
-                       NodeType::Directory, 123);
-    _syncPal->_localSnapshot->updateItem(itemA);
-    CPPUNIT_ASSERT(_syncPal->_localSnapshot->exists("a"));
-    CPPUNIT_ASSERT(_syncPal->_localSnapshot->name("a") == Str("A"));
-    CPPUNIT_ASSERT(_syncPal->_localSnapshot->type("a") == NodeType::Directory);
-    auto itItem = _syncPal->_localSnapshot->_items.find(SyncDb::driveRootNode().nodeIdLocal().value());
-    CPPUNIT_ASSERT(itItem->second.childrenIds().find("a") != itItem->second.childrenIds().end());
-
-    _syncPal->_localSnapshot->updateItem(SnapshotItem("a", SyncDb::driveRootNode().nodeIdLocal().value(), Str("A*"), 1640995202,
-                                                      1640995202, NodeType::Directory, 123));
-    CPPUNIT_ASSERT(_syncPal->_localSnapshot->name("a") == Str("A*"));
-
-    SnapshotItem itemB("b", SyncDb::driveRootNode().nodeIdLocal().value(), Str("B"), 1640995203, 1640995203,
-                       NodeType::Directory, 123);
-    _syncPal->_localSnapshot->updateItem(itemB);
-    CPPUNIT_ASSERT(_syncPal->_localSnapshot->exists("b"));
-    itItem = _syncPal->_localSnapshot->_items.find(SyncDb::driveRootNode().nodeIdLocal().value());
-    CPPUNIT_ASSERT(itItem->second.childrenIds().find("b") != itItem->second.childrenIds().end());
-
-    SnapshotItem itemAA("aa", "a", Str("AA"), 1640995204, 1640995204, NodeType::Directory, 123);
-    _syncPal->_localSnapshot->updateItem(itemAA);
-    itItem = _syncPal->_localSnapshot->_items.find("a");
-    CPPUNIT_ASSERT(itItem->second.childrenIds().find("aa") != itItem->second.childrenIds().end());
-
-    SnapshotItem itemAAA("aaa", "aa", Str("AAA"), 1640995205, 1640995205, NodeType::File, 123);
-    _syncPal->_localSnapshot->updateItem(itemAAA);
-    CPPUNIT_ASSERT(_syncPal->_localSnapshot->exists("aaa"));
-    itItem = _syncPal->_localSnapshot->_items.find("aa");
-    CPPUNIT_ASSERT(itItem->second.childrenIds().find("aaa") != itItem->second.childrenIds().end());
-
-    SyncPath path;
-    _syncPal->_localSnapshot->path("aaa", path);
-    CPPUNIT_ASSERT(path == std::filesystem::path("A*/AA/AAA"));
-    CPPUNIT_ASSERT(_syncPal->_localSnapshot->name("aaa") == Str("AAA"));
-    CPPUNIT_ASSERT(_syncPal->_localSnapshot->lastModified("aaa") == 1640995205);
-    CPPUNIT_ASSERT(_syncPal->_localSnapshot->type("aaa") == NodeType::File);
-    CPPUNIT_ASSERT(_syncPal->_localSnapshot->contentChecksum("aaa") == "");  // Checksum never computed for now
-    CPPUNIT_ASSERT(_syncPal->_localSnapshot->itemId(std::filesystem::path("A*/AA/AAA")) == "aaa");
-
-    _syncPal->_localSnapshot->updateItem(
-        SnapshotItem("aa", "b", Str("AA"), 1640995204, 1640995204, NodeType::Directory, 123));
-    CPPUNIT_ASSERT(_syncPal->_localSnapshot->parentId("aa") == "b");
-    itItem = _syncPal->_localSnapshot->_items.find("b");
-    CPPUNIT_ASSERT(itItem->second.childrenIds().find("aa") != itItem->second.childrenIds().end());
-    itItem = _syncPal->_localSnapshot->_items.find("a");
-    CPPUNIT_ASSERT(itItem->second.childrenIds().empty());
-
-    _syncPal->_localSnapshot->removeItem("b");
-    CPPUNIT_ASSERT(!_syncPal->_localSnapshot->exists("aaa"));
-    CPPUNIT_ASSERT(!_syncPal->_localSnapshot->exists("aa"));
-    CPPUNIT_ASSERT(!_syncPal->_localSnapshot->exists("b"));
-    itItem = _syncPal->_localSnapshot->_items.find(SyncDb::driveRootNode().nodeIdLocal().value());
-    CPPUNIT_ASSERT(itItem->second.childrenIds().find("b") == itItem->second.childrenIds().end());
-
-    _syncPal->_localSnapshot->init();
-    CPPUNIT_ASSERT(_syncPal->_localSnapshot->_items.size() == 1);
-=======
     const NodeId rootNodeId = SyncDb::driveRootNode().nodeIdLocal().value();
 
     const DbNode dummyRootNode(0, std::nullopt, SyncName(), SyncName(), "1", "1", std::nullopt, std::nullopt, std::nullopt,
@@ -179,7 +118,6 @@
     // Reset snapshot
     snapshot.init();
     CPPUNIT_ASSERT_EQUAL(static_cast<uint64_t>(1), snapshot.nbItems());
->>>>>>> 5fea1566
 }
 
 }  // namespace KDC