--- conflicted
+++ resolved
@@ -31,67 +31,10 @@
 namespace KDC {
 
 void TestSnapshot::setUp() {
-<<<<<<< HEAD
-    const std::string userIdStr = CommonUtility::envVarValue("KDRIVE_TEST_CI_USER_ID");
-    const std::string accountIdStr = CommonUtility::envVarValue("KDRIVE_TEST_CI_ACCOUNT_ID");
-    const std::string driveIdStr = CommonUtility::envVarValue("KDRIVE_TEST_CI_DRIVE_ID");
-    const std::string localPathStr = CommonUtility::envVarValue("KDRIVE_TEST_CI_LOCAL_PATH");
-    const std::string remotePathStr = CommonUtility::envVarValue("KDRIVE_TEST_CI_REMOTE_PATH");
-    const std::string apiTokenStr = CommonUtility::envVarValue("KDRIVE_TEST_CI_API_TOKEN");
-
-    if (userIdStr.empty() || accountIdStr.empty() || driveIdStr.empty() || localPathStr.empty() || remotePathStr.empty() ||
-        apiTokenStr.empty()) {
-        throw std::runtime_error("Some environment variables are missing!");
-    }
-
-    // Insert api token into keystore
-    ApiToken apiToken;
-    apiToken.setAccessToken(apiTokenStr);
-
-    std::string keychainKey("123");
-    KeyChainManager::instance(true);
-    KeyChainManager::instance()->writeToken(keychainKey, apiToken.reconstructJsonString());
-
-    // Create parmsDb
-    bool alreadyExists;
-    std::filesystem::path parmsDbPath = Db::makeDbName(alreadyExists);
-    std::filesystem::remove(parmsDbPath);
-    ParmsDb::instance(parmsDbPath, "3.4.0", true, true);
-    ParmsDb::instance()->setAutoDelete(true);
-
-    // Insert user, account, drive & sync
-    int userId = atoi(userIdStr.c_str());
-    User user(1, userId, keychainKey);
-    ParmsDb::instance()->insertUser(user);
-
-    int accountId(atoi(accountIdStr.c_str()));
-    Account account(1, accountId, user.dbId());
-    ParmsDb::instance()->insertAccount(account);
-
-    int driveDbId = 1;
-    int driveId = atoi(driveIdStr.c_str());
-    Drive drive(driveDbId, driveId, account.dbId(), std::string(), 0, std::string());
-    ParmsDb::instance()->insertDrive(drive);
-
-    Sync sync(1, drive.dbId(), localPathStr, remotePathStr);
-    ParmsDb::instance()->insertSync(sync);
-
-    _syncPal = std::shared_ptr<SyncPal>(new SyncPal(sync.dbId(), "3.4.0"));
-    _syncPal->syncDb()->setAutoDelete(true);
-}
-
-void TestSnapshot::tearDown() {
-    ParmsDb::instance()->close();
-    if (_syncPal && _syncPal->syncDb()) {
-        _syncPal->syncDb()->close();
-    }
-}
-=======
     ParametersCache::instance(true);
 }
 
 void TestSnapshot::tearDown() {}
->>>>>>> 42f23fe2
 
 /**
  * Tree:
