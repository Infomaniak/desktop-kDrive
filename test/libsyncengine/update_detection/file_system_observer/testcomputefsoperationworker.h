--- conflicted
+++ resolved
@@ -29,14 +29,11 @@
         CPPUNIT_TEST(testNoOps);
         CPPUNIT_TEST(testMultipleOps);
         CPPUNIT_TEST(testLnkFileAlreadySynchronized);
-<<<<<<< HEAD
-        CPPUNIT_TEST(testDeletionOfNestedFolders);
-=======
         CPPUNIT_TEST(testDifferentEncoding_NFC_NFD);
         CPPUNIT_TEST(testDifferentEncoding_NFD_NFC);
         CPPUNIT_TEST(testDifferentEncoding_NFD_NFD);
         CPPUNIT_TEST(testDifferentEncoding_NFC_NFC);
->>>>>>> f2521284
+        CPPUNIT_TEST(testDeletionOfNestedFolders);
         CPPUNIT_TEST_SUITE_END();
 
     public:
