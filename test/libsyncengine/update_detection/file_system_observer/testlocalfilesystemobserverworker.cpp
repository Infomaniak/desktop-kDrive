/*
 * Infomaniak kDrive - Desktop
 * Copyright (C) 2023-2024 Infomaniak Network SA
 *
 * This program is free software: you can redistribute it and/or modify
 * it under the terms of the GNU General Public License as published by
 * the Free Software Foundation, either version 3 of the License, or
 * (at your option) any later version.
 *
 * This program is distributed in the hope that it will be useful,
 * but WITHOUT ANY WARRANTY; without even the implied warranty of
 * MERCHANTABILITY or FITNESS FOR A PARTICULAR PURPOSE.  See the
 * GNU General Public License for more details.
 *
 * You should have received a copy of the GNU General Public License
 * along with this program.  If not, see <http://www.gnu.org/licenses/>.
 */

#include "testlocalfilesystemobserverworker.h"
#include "test_classes/syncpaltest.h"

#include "config.h"
#if defined(_WIN32)
#include "update_detection/file_system_observer/localfilesystemobserverworker_win.h"
#else
#include "update_detection/file_system_observer/localfilesystemobserverworker_unix.h"
#endif
#include "syncpal/tmpblacklistmanager.h"
#include "libcommonserver/io/filestat.h"
#include "libcommonserver/io/iohelper.h"
#include "libcommonserver/utility/utility.h"
#include "libcommonserver/log/log.h"
#include "requests/parameterscache.h"
#include "test_utility/testhelpers.h"

#include <log4cplus/loggingmacros.h>

#include <Poco/Path.h>
#include <Poco/File.h>

using namespace CppUnit;

namespace KDC {

const uint64_t nbFileInTestDir = 5; // Test directory contains 5 files

void TestLocalFileSystemObserverWorker::setUp() {
    _logger = Log::instance()->getLogger();

    LOGW_DEBUG(_logger, L"$$$$$ Set Up $$$$$");

    // Generate test files
    _tempDir = LocalTemporaryDirectory("TestLocalFileSystemObserverWorker");
    _rootFolderPath = _tempDir.path() / "sync_folder";
    _subDirPath = _rootFolderPath / "sub_dir";
    Poco::File(Path2Str(_subDirPath)).createDirectories();
    for (uint64_t i = 0; i < nbFileInTestDir; i++) {
        std::string filename = "test" + std::to_string(i) + ".txt";
        SyncPath filepath = _subDirPath / filename;
        testhelpers::generateOrEditTestFile(filepath);
        FileStat fileStat;
        bool exists = false;
        IoHelper::getFileStat(filepath, &fileStat, exists);
        _testFiles.emplace_back(std::make_pair(std::to_string(fileStat.inode), filepath));
    }

    // Create parmsDb
    bool alreadyExists = false;
    const SyncPath parmsDbPath = Db::makeDbName(alreadyExists, true);

    ParmsDb::instance(parmsDbPath, KDRIVE_VERSION_STRING, true, true);
    ParametersCache::instance()->parameters().setExtendedLog(true);
    ParametersCache::instance()->parameters().setSyncHiddenFiles(true);

    bool constraintError = false;
    ParmsDb::instance()->insertExclusionTemplate(
            ExclusionTemplate(".DS_Store", true),
            constraintError); // TODO : to be removed once we have a default list of file excluded implemented
    const SyncPath syncDbPath = Db::makeDbName(1, 1, 1, 1, alreadyExists, true);

    // Create SyncPal
    _syncPal = std::make_shared<SyncPalTest>(syncDbPath, KDRIVE_VERSION_STRING, true);
    _syncPal->syncDb()->setAutoDelete(true);
    _syncPal->createSharedObjects();
    _syncPal->setLocalPath(_rootFolderPath);
    _syncPal->_tmpBlacklistManager = std::make_shared<TmpBlacklistManager>(_syncPal);
    _syncPal->setVfsStatusCallback(&vfsStatus); // Do nothing
    _syncPal->setVfsPinStateCallback(&vfsPinState); // Do nothing
    _syncPal->setVfsFileStatusChangedCallback(&vfsFileStatusChanged); // Do nothing

#if defined(_WIN32)
    _syncPal->_localFSObserverWorker = std::shared_ptr<FileSystemObserverWorker>(
            new LocalFileSystemObserverWorker_win(_syncPal, "Local File System Observer", "LFSO"));
#else
    _syncPal->_localFSObserverWorker = std::shared_ptr<FileSystemObserverWorker>(
            new LocalFileSystemObserverWorker_unix(_syncPal, "Local File System Observer", "LFSO"));
#endif

    _syncPal->_localFSObserverWorker->start();

    Utility::msleep(1000); // Wait 1sec
}

void TestLocalFileSystemObserverWorker::tearDown() {
    LOGW_DEBUG(_logger, L"$$$$$ Tear Down $$$$$");

    if (_syncPal && _syncPal->_localFSObserverWorker) {
        _syncPal->_localFSObserverWorker->stop();
    }

    ParmsDb::instance()->close();
    ParmsDb::reset();
    if (_syncPal && _syncPal->syncDb()) {
        _syncPal->syncDb()->close();
    }
}

void TestLocalFileSystemObserverWorker::testLFSOWithInitialSnapshot() {
    std::unordered_set<NodeId> ids;
    _syncPal->snapshot(ReplicaSide::Local)->ids(ids);

    uint64_t fileCounter = 0;
    for (const auto &id: ids) {
        const auto name = _syncPal->snapshot(ReplicaSide::Local)->name(id);
        if (name == Str(".DS_Store") || name == Str(".ds_store")) {
            continue; // Ignore ".DS_Store"
        }

        const NodeId parentId = _syncPal->snapshot(ReplicaSide::Local)->parentId(id);
        SyncPath parentPath;
        if (bool ignore = false; !parentId.empty() &&
                                 _syncPal->snapshot(ReplicaSide::Local)->path(parentId, parentPath, ignore) &&
                                 parentPath.filename() == _subDirPath.filename()) {
            fileCounter++;
        }
    }
    CPPUNIT_ASSERT_EQUAL(nbFileInTestDir, fileCounter);
}

void TestLocalFileSystemObserverWorker::testLFSOWithFiles() {
    NodeId itemId;
    const SyncName filename = Str("test_file.txt");
    SyncPath testAbsolutePath = _rootFolderPath / filename;
    {
        /// Create file
        LOGW_DEBUG(_logger, L"***** test create file *****");
        testhelpers::generateOrEditTestFile(testAbsolutePath);

        Utility::msleep(1000); // Wait 1sec

        FileStat fileStat;
        bool exists = false;
        IoHelper::getFileStat(testAbsolutePath, &fileStat, exists);
        itemId = std::to_string(fileStat.inode);

        CPPUNIT_ASSERT(_syncPal->snapshot(ReplicaSide::Local)->exists(itemId));
        SyncPath testSyncPath;
        bool ignore = false;
        CPPUNIT_ASSERT(_syncPal->snapshot(ReplicaSide::Local)->path(itemId, testSyncPath, ignore) && testSyncPath == filename);
    }

    {
        /// Edit file
        LOGW_DEBUG(_logger, L"***** test edit file *****");
        const SyncTime prevModTime = _syncPal->snapshot(ReplicaSide::Local)->lastModified(itemId);
        testhelpers::generateOrEditTestFile(testAbsolutePath);

        Utility::msleep(1000); // Wait 1sec

        CPPUNIT_ASSERT(_syncPal->snapshot(ReplicaSide::Local)->lastModified(itemId) > prevModTime);
    }

    {
        /// Move file
        LOGW_DEBUG(_logger, L"***** test move file *****");
        SyncPath sourcePath = testAbsolutePath;
        SyncPath destinationPath = _subDirPath / filename;

        IoError ioError = IoError::Unknown;
        IoHelper::moveItem(sourcePath, destinationPath, ioError);

        Utility::msleep(1000); // Wait 1sec

        const NodeId parentId = _syncPal->snapshot(ReplicaSide::Local)->parentId(itemId);
        CPPUNIT_ASSERT(_syncPal->snapshot(ReplicaSide::Local)->name(parentId) == _subDirPath.filename());
        testAbsolutePath = destinationPath;
    }

    {
        /// Rename file
        LOGW_DEBUG(_logger, L"***** test rename file *****");
        SyncPath source = testAbsolutePath;
        SyncPath destinationPath = _subDirPath / Str("test_file_renamed.txt");

        IoError ioError = IoError::Unknown;
        IoHelper::renameItem(source, destinationPath, ioError);

        Utility::msleep(1000); // Wait 1sec

        CPPUNIT_ASSERT(_syncPal->snapshot(ReplicaSide::Local)->name(itemId) == Str("test_file_renamed.txt"));
        testAbsolutePath = destinationPath;
    }

    {
        /// Delete file
        LOGW_DEBUG(_logger, L"***** test delete file *****");
        IoError ioError = IoError::Unknown;
        IoHelper::deleteItem(testAbsolutePath, ioError);

        Utility::msleep(1000); // Wait 1sec

        CPPUNIT_ASSERT(!_syncPal->snapshot(ReplicaSide::Local)->exists(itemId));
    }

    LOGW_DEBUG(_logger, L"Tests for files successful!");
}

void TestLocalFileSystemObserverWorker::testLFSOWithDuplicateFileNames() {
    // Create two files with the same name, up to encoding (NFC vs NFD).
    // On Windows and Linux systems, we expect to find two distinct items. But we will only consider one in the local snapshot and
    // we do not guarantee that it will always be the same one. However, durring a synchronisation, we should always synchorize
    // the item for wich we detected a change last time. On MacOSX, a single item is expected as the system creates a single file
    // (overwrite).
#ifndef __APPLE__ // Duplicate file names are not allowed.
    using namespace testhelpers;
    _syncPal->_localFSObserverWorker->stop();
    _syncPal->_localFSObserverWorker.reset();

    // Create a slow observer
    auto slowObserver = std::make_shared<MockLocalFileSystemObserverWorker>(_syncPal, "Local File System Observer", "LFSO");
    _syncPal->_localFSObserverWorker = slowObserver;
    _syncPal->_localFSObserverWorker->start();

    int count = 0;
    while (!_syncPal->snapshot(ReplicaSide::Local)->isValid()) { // Wait for the snapshot generation
        Utility::msleep(100);
        CPPUNIT_ASSERT(count++ < 20); // Do not wait more than 2s
    }

    LOGW_DEBUG(_logger, L"***** test create file with NFC-encoded name *****");
    generateOrEditTestFile(_rootFolderPath / makeNfcSyncName());
    slowObserver->waitForUpdate();

    FileStat fileStat;
    bool exists = false;

<<<<<<< HEAD
    IoHelper::getFileStat(_rootFolderPath / makeNfcSyncName(), &fileStat, exists);
    const NodeId nfcNamedItemId = std::to_string(fileStat.inode);
    CPPUNIT_ASSERT(_syncPal->snapshot(ReplicaSide::Local)->exists(nfcNamedItemId));

    LOGW_DEBUG(_logger, L"***** test create file with NFD-encoded name *****");
    generateOrEditTestFile(_rootFolderPath / makeNfdSyncName()); // Should replace the NFC item in the snapshot.
    slowObserver->waitForUpdate();

    IoHelper::getFileStat(_rootFolderPath / makeNfdSyncName(), &fileStat, exists);
    const NodeId nfdNamedItemId = std::to_string(fileStat.inode);

    // Check that only the last modified item is in the snapshot.
    CPPUNIT_ASSERT(!_syncPal->snapshot(ReplicaSide::Local)->exists(nfcNamedItemId));
    CPPUNIT_ASSERT(_syncPal->snapshot(ReplicaSide::Local)->exists(nfdNamedItemId));
    SyncPath testSyncPath;

    CPPUNIT_ASSERT(_syncPal->snapshot(ReplicaSide::Local)->path(nfdNamedItemId, testSyncPath) &&
                   testSyncPath == makeNfdSyncName());
=======
        CPPUNIT_ASSERT(_syncPal->snapshot(ReplicaSide::Local)->exists(nfcNamedItemId));
        CPPUNIT_ASSERT(_syncPal->snapshot(ReplicaSide::Local)->exists(nfdNamedItemId));
        SyncPath testSyncPath;
        bool ignore = false;
#ifdef __APPLE__
        const bool foundNfcItem = _syncPal->snapshot(ReplicaSide::Local)->path(nfcNamedItemId, testSyncPath, ignore) &&
                                  testSyncPath == makeNfcSyncName();
        const bool foundNfdItem = _syncPal->snapshot(ReplicaSide::Local)->path(nfdNamedItemId, testSyncPath, ignore) &&
                                  testSyncPath == makeNfdSyncName();

        CPPUNIT_ASSERT(foundNfcItem || foundNfdItem);
#else
        CPPUNIT_ASSERT(_syncPal->snapshot(ReplicaSide::Local)->path(nfcNamedItemId, testSyncPath, ignore) &&
                       testSyncPath == makeNfcSyncName());
        CPPUNIT_ASSERT(_syncPal->snapshot(ReplicaSide::Local)->path(nfdNamedItemId, testSyncPath, ignore) &&
                       testSyncPath == makeNfdSyncName());
>>>>>>> 6d93bd4b
#endif
}


void TestLocalFileSystemObserverWorker::testLFSOWithDirs() {
    NodeId itemId;
    SyncName dirname = Str("test_dir");
    SyncPath testAbsolutePath = _rootFolderPath / dirname;
    {
        /// Create dir
        LOGW_DEBUG(_logger, L"***** test create dir *****");
        testhelpers::generateOrEditTestFile(testAbsolutePath);

        Utility::msleep(1000); // Wait 1sec

        FileStat fileStat;
        bool exists = false;
        IoHelper::getFileStat(testAbsolutePath, &fileStat, exists);
        itemId = std::to_string(fileStat.inode);
        CPPUNIT_ASSERT(_syncPal->snapshot(ReplicaSide::Local)->exists(itemId));
        SyncPath path;
        bool ignore = false;
        _syncPal->snapshot(ReplicaSide::Local)->path(itemId, path, ignore);
        CPPUNIT_ASSERT(path == CommonUtility::relativePath(_rootFolderPath, testAbsolutePath));
    }

    {
        /// Move dir
        LOGW_DEBUG(_logger, L"***** test move dir *****");
        SyncPath sourcePath = testAbsolutePath;
        SyncPath destinationPath = _subDirPath / dirname;
        IoError ioError = IoError::Unknown;
        IoHelper::moveItem(sourcePath, destinationPath, ioError);

        Utility::msleep(1000); // Wait 1sec

        SyncPath path;
        bool ignore = false;
        _syncPal->snapshot(ReplicaSide::Local)->path(itemId, path, ignore);
        CPPUNIT_ASSERT(path == CommonUtility::relativePath(_rootFolderPath, destinationPath));
        testAbsolutePath = destinationPath;
    }

    {
        /// Rename dir
        LOGW_DEBUG(_logger, L"***** test rename dir *****");
        SyncPath sourcePath = testAbsolutePath;
        SyncPath destinationPath = _subDirPath / (dirname + Str("_renamed"));
        IoError ioError = IoError::Unknown;
        IoHelper::renameItem(sourcePath, destinationPath, ioError);

        Utility::msleep(1000); // Wait 1sec

        CPPUNIT_ASSERT(_syncPal->snapshot(ReplicaSide::Local)->name(itemId) == destinationPath.filename());
        testAbsolutePath = destinationPath;
    }

    {
        // Generate test item outside sync folder
        SyncName dirName = Str("dir_copy");
        SyncPath sourcePath = _tempDir.path() / dirName;
        IoError ioError = IoError::Unknown;
        IoHelper::copyFileOrDirectory(_subDirPath, sourcePath, ioError);

        /// Move dir from outside sync dir
        LOGW_DEBUG(_logger, L"***** test move dir from outside sync dir *****");
        SyncPath destinationPath = _rootFolderPath / dirName;
        IoHelper::moveItem(sourcePath, destinationPath, ioError);

        Utility::msleep(1000); // Wait 1sec

        FileStat fileStat;
        bool exists = false;
        IoHelper::getFileStat(destinationPath, &fileStat, exists);
        itemId = std::to_string(fileStat.inode);
        CPPUNIT_ASSERT(_syncPal->snapshot(ReplicaSide::Local)->exists(itemId));

        testAbsolutePath = destinationPath / Str("test0.txt");
        IoHelper::getFileStat(testAbsolutePath, &fileStat, exists);
        itemId = std::to_string(fileStat.inode);
        CPPUNIT_ASSERT(_syncPal->snapshot(ReplicaSide::Local)->exists(itemId));
    }
    LOGW_DEBUG(_logger, L"Tests for directories successful!");
}


void TestLocalFileSystemObserverWorker::testLFSODeleteDir() {
    NodeId itemId;
    {
        /// Delete dir and all its content
        LOGW_DEBUG(_logger, L"***** test delete dir *****");
        IoError ioError = IoError::Unknown;
        IoHelper::deleteItem(_subDirPath, ioError);

        Utility::msleep(1000); // Wait 1sec

        CPPUNIT_ASSERT(!_syncPal->snapshot(ReplicaSide::Local)->exists(itemId));
        CPPUNIT_ASSERT(!_syncPal->snapshot(ReplicaSide::Local)->exists(_testFiles[0].first));
    }

    LOGW_DEBUG(_logger, L"***** Tests for copy and deletion of directories succesfully finished! *****");
}

void TestLocalFileSystemObserverWorker::testLFSOWithSpecialCases1() {
    // Test 4.3.3.2, p.62 - a) delete(“x”) + create(“x”) + edit(“x”,<newcontent>) + move(“x”,“y”)
    LOGW_DEBUG(_logger, L"***** delete(x) + create(x) + edit(x,<newcontent>) + move(x,y) *****");

    const SyncName testFilename = Str("test0.txt");
    SyncPath sourcePath = _subDirPath / testFilename;
    //// delete
    FileStat fileStat;
    bool exists = false;
    IoHelper::getFileStat(sourcePath, &fileStat, exists);
    NodeId initItemId = std::to_string(fileStat.inode);

    IoError ioError = IoError::Unknown;
    IoHelper::deleteItem(sourcePath, ioError);
    //// create
    KDC::testhelpers::generateOrEditTestFile(sourcePath);
    IoHelper::getFileStat(sourcePath, &fileStat, exists);
    NodeId newItemId = std::to_string(fileStat.inode);
    //// edit
    KDC::testhelpers::generateOrEditTestFile(sourcePath);
    //// move
    SyncPath destinationPath = _rootFolderPath / testFilename;
    IoHelper::moveItem(sourcePath, destinationPath, ioError);

    Utility::msleep(1000); // Wait 1sec

    CPPUNIT_ASSERT(_syncPal->snapshot(ReplicaSide::Local)->exists(newItemId));
    CPPUNIT_ASSERT(_syncPal->snapshot(ReplicaSide::Local)->name(newItemId) == testFilename);
}

void TestLocalFileSystemObserverWorker::testLFSOWithSpecialCases2() {
    // Test 4.3.3.2, p.62 - b) move(“x”,“y”) + create(“x”) + edit(“x”,<newcontent>) + delete(“x”)
    LOGW_DEBUG(_logger, L"***** move(x,y) + create(x) + edit(x,<newcontent>) + delete(x) *****");

    const SyncName testFilename = Str("test0.txt");
    SyncPath sourcePath = _subDirPath / testFilename;
    SyncPath destinationPath = _rootFolderPath / testFilename;
    //// move
    FileStat fileStat;
    bool exists = false;
    IoHelper::getFileStat(sourcePath, &fileStat, exists);
    NodeId initItemId = std::to_string(fileStat.inode);

    IoError ioError = IoError::Unknown;
    IoHelper::moveItem(sourcePath, destinationPath, ioError);
    //// create
    KDC::testhelpers::generateOrEditTestFile(sourcePath);
    IoHelper::getFileStat(sourcePath, &fileStat, exists);
    NodeId newItemId = std::to_string(fileStat.inode);
    //// edit
    KDC::testhelpers::generateOrEditTestFile(sourcePath);
    //// delete
    IoHelper::deleteItem(sourcePath, ioError);

    Utility::msleep(1000); // Wait 1sec

    CPPUNIT_ASSERT(_syncPal->snapshot(ReplicaSide::Local)->exists(initItemId));
    CPPUNIT_ASSERT(!_syncPal->snapshot(ReplicaSide::Local)->exists(newItemId));
    CPPUNIT_ASSERT(_syncPal->snapshot(ReplicaSide::Local)->name(initItemId) == testFilename);
}

void TestLocalFileSystemObserverWorker::testLFSOFastMoveDeleteMove() { // MS Office test
    LOGW_DEBUG(_logger, L"***** Test fast move/delete *****");
    _syncPal->_localFSObserverWorker->stop();
    _syncPal->_localFSObserverWorker->waitForExit();
    _syncPal->_localFSObserverWorker.reset();

    // Create a slow observer
    auto slowObserver = std::make_shared<MockLocalFileSystemObserverWorker>(_syncPal, "Local File System Observer", "LFSO");
    _syncPal->_localFSObserverWorker = slowObserver;
    _syncPal->_localFSObserverWorker->start();

    int count = 0;
    while (!_syncPal->snapshot(ReplicaSide::Local)->isValid()) { // Wait for the snapshot generation
        Utility::msleep(100);
        CPPUNIT_ASSERT(count++ < 20); // Do not wait more than 2s
    }
    CPPUNIT_ASSERT(_syncPal->snapshot(ReplicaSide::Local)->exists(_testFiles[0].first));

    IoError ioError = IoError::Unknown;
    SyncPath destinationPath = _testFiles[0].second.parent_path() / (_testFiles[0].second.filename().string() + "2");
    CPPUNIT_ASSERT(IoHelper::renameItem(_testFiles[0].second, destinationPath, ioError)); // test0.txt -> test0.txt2
    CPPUNIT_ASSERT_EQUAL(IoError::Success, ioError);
    CPPUNIT_ASSERT(IoHelper::deleteItem(destinationPath, ioError)); // Delete test0.txt2 (before the previous rename is processed)
    CPPUNIT_ASSERT_EQUAL(IoError::Success, ioError);
    CPPUNIT_ASSERT(IoHelper::renameItem(_testFiles[1].second, _testFiles[0].second,
                                        ioError)); // test1.txt -> test0.txt (before the previous rename and delete is processed)
    CPPUNIT_ASSERT_EQUAL(IoError::Success, ioError);

    slowObserver->waitForUpdate();

    FileStat fileStat;
    CPPUNIT_ASSERT(IoHelper::getFileStat(_testFiles[0].second, &fileStat, ioError));
    CPPUNIT_ASSERT_EQUAL(IoError::Success, ioError);

    CPPUNIT_ASSERT(!_syncPal->snapshot(ReplicaSide::Local)->exists(_testFiles[0].first));
    CPPUNIT_ASSERT(_syncPal->snapshot(ReplicaSide::Local)->exists(std::to_string(fileStat.inode)));
}

<<<<<<< HEAD
void TestLocalFileSystemObserverWorker::testLFSOFastMoveDeleteMoveWithEncodingChange() {
    using namespace testhelpers;

    LOGW_DEBUG(_logger, L"***** Test fast move/delete with enconding change*****"); // Behaviour ou MS office apps on macOS
    _syncPal->_localFSObserverWorker->stop();
    _syncPal->_localFSObserverWorker.reset();

    // Create a slow observer
    auto slowObserver = std::make_shared<MockLocalFileSystemObserverWorker>(_syncPal, "Local File System Observer", "LFSO");
    _syncPal->_localFSObserverWorker = slowObserver;
    _syncPal->_localFSObserverWorker->start();

    int count = 0;

    FileStat fileStat;
    bool exists = false;

    // Create an NFC encoded file.
    SyncPath tmpDirPath = _testFiles[0].second.parent_path();
    SyncPath nfcFilePath = tmpDirPath / makeNfcSyncName();
    generateOrEditTestFile(nfcFilePath);
    NodeId nfcFileId;
    IoHelper::getFileStat(nfcFilePath, &fileStat, exists);
    nfcFileId = std::to_string(fileStat.inode);

    // Prepare the path of the NFD encoded file.
    SyncPath nfdFilePath = tmpDirPath / makeNfdSyncName();

    while (!_syncPal->snapshot(ReplicaSide::Local)->isValid()) { // Wait for the snapshot generation
        Utility::msleep(100);
        CPPUNIT_ASSERT(count++ < 20); // Do not wait more than 2s
    }

    CPPUNIT_ASSERT(_syncPal->snapshot(ReplicaSide::Local)->exists(nfcFileId));

    IoError ioError = IoError::Unknown;
    SyncPath destinationPath = tmpDirPath / (nfcFilePath.filename().string() + "2");
    CPPUNIT_ASSERT(IoHelper::renameItem(nfcFilePath, destinationPath, ioError)); // nfcFile -> nfcFile2
    CPPUNIT_ASSERT_EQUAL(IoError::Success, ioError);
    CPPUNIT_ASSERT(IoHelper::deleteItem(destinationPath, ioError)); // Delete nfcFile2 (before the previous rename is processed)
    CPPUNIT_ASSERT_EQUAL(IoError::Success, ioError);
    CPPUNIT_ASSERT(IoHelper::renameItem(_testFiles[1].second, nfdFilePath,
                                        ioError)); // test1.txt -> nfdFile (before the previous rename and delete is processed)
    CPPUNIT_ASSERT_EQUAL(IoError::Success, ioError);

    slowObserver->waitForUpdate();

    CPPUNIT_ASSERT(IoHelper::getFileStat(nfdFilePath, &fileStat, ioError));
    CPPUNIT_ASSERT_EQUAL(IoError::Success, ioError);
    NodeId nfdFileId = std::to_string(fileStat.inode);

    CPPUNIT_ASSERT(!_syncPal->snapshot(ReplicaSide::Local)->exists(nfcFileId));
    CPPUNIT_ASSERT(_syncPal->snapshot(ReplicaSide::Local)->exists(nfdFileId));
}

void MockLocalFileSystemObserverWorker::waitForUpdate(long long timeoutMs) const {
=======
bool MockLocalFileSystemObserverWorker::waitForUpdate(int64_t timeoutMs) const {
>>>>>>> 6d93bd4b
    using namespace std::chrono;
    auto start = system_clock::now();
    while (!_updating && duration_cast<milliseconds>(system_clock::now() - start).count() < timeoutMs) {
        Utility::msleep(10);
    }
    CPPUNIT_ASSERT_LESS(timeoutMs, static_cast<long long>(duration_cast<milliseconds>(system_clock::now() - start).count()));
    while (_updating && duration_cast<milliseconds>(system_clock::now() - start).count() < timeoutMs) {
        Utility::msleep(10);
    }
    CPPUNIT_ASSERT_LESS(timeoutMs, static_cast<long long>(duration_cast<milliseconds>(system_clock::now() - start).count()));
}

} // namespace KDC<|MERGE_RESOLUTION|>--- conflicted
+++ resolved
@@ -244,7 +244,6 @@
     FileStat fileStat;
     bool exists = false;
 
-<<<<<<< HEAD
     IoHelper::getFileStat(_rootFolderPath / makeNfcSyncName(), &fileStat, exists);
     const NodeId nfcNamedItemId = std::to_string(fileStat.inode);
     CPPUNIT_ASSERT(_syncPal->snapshot(ReplicaSide::Local)->exists(nfcNamedItemId));
@@ -263,24 +262,6 @@
 
     CPPUNIT_ASSERT(_syncPal->snapshot(ReplicaSide::Local)->path(nfdNamedItemId, testSyncPath) &&
                    testSyncPath == makeNfdSyncName());
-=======
-        CPPUNIT_ASSERT(_syncPal->snapshot(ReplicaSide::Local)->exists(nfcNamedItemId));
-        CPPUNIT_ASSERT(_syncPal->snapshot(ReplicaSide::Local)->exists(nfdNamedItemId));
-        SyncPath testSyncPath;
-        bool ignore = false;
-#ifdef __APPLE__
-        const bool foundNfcItem = _syncPal->snapshot(ReplicaSide::Local)->path(nfcNamedItemId, testSyncPath, ignore) &&
-                                  testSyncPath == makeNfcSyncName();
-        const bool foundNfdItem = _syncPal->snapshot(ReplicaSide::Local)->path(nfdNamedItemId, testSyncPath, ignore) &&
-                                  testSyncPath == makeNfdSyncName();
-
-        CPPUNIT_ASSERT(foundNfcItem || foundNfdItem);
-#else
-        CPPUNIT_ASSERT(_syncPal->snapshot(ReplicaSide::Local)->path(nfcNamedItemId, testSyncPath, ignore) &&
-                       testSyncPath == makeNfcSyncName());
-        CPPUNIT_ASSERT(_syncPal->snapshot(ReplicaSide::Local)->path(nfdNamedItemId, testSyncPath, ignore) &&
-                       testSyncPath == makeNfdSyncName());
->>>>>>> 6d93bd4b
 #endif
 }
 
@@ -483,7 +464,6 @@
     CPPUNIT_ASSERT(_syncPal->snapshot(ReplicaSide::Local)->exists(std::to_string(fileStat.inode)));
 }
 
-<<<<<<< HEAD
 void TestLocalFileSystemObserverWorker::testLFSOFastMoveDeleteMoveWithEncodingChange() {
     using namespace testhelpers;
 
@@ -539,10 +519,7 @@
     CPPUNIT_ASSERT(_syncPal->snapshot(ReplicaSide::Local)->exists(nfdFileId));
 }
 
-void MockLocalFileSystemObserverWorker::waitForUpdate(long long timeoutMs) const {
-=======
 bool MockLocalFileSystemObserverWorker::waitForUpdate(int64_t timeoutMs) const {
->>>>>>> 6d93bd4b
     using namespace std::chrono;
     auto start = system_clock::now();
     while (!_updating && duration_cast<milliseconds>(system_clock::now() - start).count() < timeoutMs) {
