--- conflicted
+++ resolved
@@ -1052,7 +1052,6 @@
     CPPUNIT_ASSERT(node1111new->parentNode() == node111new);
 }
 
-<<<<<<< HEAD
 void TestUpdateTreeWorker::testGetNodeFromDeletedPath() {
     {
         // Simple case where a branch is deleted and re-created.
@@ -1161,34 +1160,34 @@
         (void) updateTreeWorker->getOrCreateNodeFromExistingPath(SyncPath("/A/AA/AAA"), node);
         CPPUNIT_ASSERT_EQUAL(nodeAAAcreate->id().value(), node->id().value());
     }
-=======
-void TestUpdateTreeWorker::testIntegrityCheck() {
-    std::shared_ptr<Node> newNode;
-    CPPUNIT_ASSERT(_localUpdateTreeWorker->getOrCreateNodeFromExistingPath("Dir 5/File 5.1", newNode) == ExitCode::Ok);
-    CPPUNIT_ASSERT(newNode->id()->substr(0, 4) == "tmp_");
-    CPPUNIT_ASSERT(newNode->isTmp());
-
-    CPPUNIT_ASSERT(_localUpdateTreeWorker->integrityCheck());
-
-    const auto createOp = std::make_shared<FSOperation>(OperationType::Create, "id51", NodeType::File, testhelpers::defaultTime,
-                                                        testhelpers::defaultTime, testhelpers::defaultFileSize, "Dir 5/File 5.1");
-    const auto deleteOp =
-            std::make_shared<FSOperation>(OperationType::Delete, "id51bis", NodeType::File, testhelpers::defaultTime,
-                                          testhelpers::defaultTime, testhelpers::defaultFileSize, "Dir 5/File 5.1");
-    CPPUNIT_ASSERT(_localUpdateTreeWorker->updateTmpFileNode(newNode, createOp, deleteOp, OperationType::Edit));
-    CPPUNIT_ASSERT(_localUpdateTreeWorker->integrityCheck());
-
-    CPPUNIT_ASSERT(_localUpdateTreeWorker->integrityCheck());
-
-    newNode->setId(std::nullopt);
-    CPPUNIT_ASSERT(!_localUpdateTreeWorker->integrityCheck());
-
-    newNode->setId(NodeId{});
-    CPPUNIT_ASSERT(!_localUpdateTreeWorker->integrityCheck());
-
-    newNode->setId(NodeId{"123"});
-    CPPUNIT_ASSERT(_localUpdateTreeWorker->integrityCheck());
->>>>>>> d28d8af8
-}
+
+    void TestUpdateTreeWorker::testIntegrityCheck() {
+        std::shared_ptr<Node> newNode;
+        CPPUNIT_ASSERT(_localUpdateTreeWorker->getOrCreateNodeFromExistingPath("Dir 5/File 5.1", newNode) == ExitCode::Ok);
+        CPPUNIT_ASSERT(newNode->id()->substr(0, 4) == "tmp_");
+        CPPUNIT_ASSERT(newNode->isTmp());
+
+        CPPUNIT_ASSERT(_localUpdateTreeWorker->integrityCheck());
+
+        const auto createOp =
+                std::make_shared<FSOperation>(OperationType::Create, "id51", NodeType::File, testhelpers::defaultTime,
+                                              testhelpers::defaultTime, testhelpers::defaultFileSize, "Dir 5/File 5.1");
+        const auto deleteOp =
+                std::make_shared<FSOperation>(OperationType::Delete, "id51bis", NodeType::File, testhelpers::defaultTime,
+                                              testhelpers::defaultTime, testhelpers::defaultFileSize, "Dir 5/File 5.1");
+        CPPUNIT_ASSERT(_localUpdateTreeWorker->updateTmpFileNode(newNode, createOp, deleteOp, OperationType::Edit));
+        CPPUNIT_ASSERT(_localUpdateTreeWorker->integrityCheck());
+
+        CPPUNIT_ASSERT(_localUpdateTreeWorker->integrityCheck());
+
+        newNode->setId(std::nullopt);
+        CPPUNIT_ASSERT(!_localUpdateTreeWorker->integrityCheck());
+
+        newNode->setId(NodeId{});
+        CPPUNIT_ASSERT(!_localUpdateTreeWorker->integrityCheck());
+
+        newNode->setId(NodeId{"123"});
+        CPPUNIT_ASSERT(_localUpdateTreeWorker->integrityCheck());
+    }
 
 } // namespace KDC