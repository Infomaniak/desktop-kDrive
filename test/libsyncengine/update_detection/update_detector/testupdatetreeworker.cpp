--- conflicted
+++ resolved
@@ -36,17 +36,12 @@
     std::filesystem::path syncDbPath = Db::makeDbName(1, 1, 1, 1, alreadyExists, true);
     _syncDb = std::shared_ptr<SyncDb>(new SyncDb(syncDbPath.string(), "3.6.1"));
     _syncDb->setAutoDelete(true);
-<<<<<<< HEAD
-    _operationSet = std::shared_ptr<FSOperationSet>(new FSOperationSet());
-    _updateTree = std::shared_ptr<UpdateTree>(new UpdateTree(ReplicaSide::Local, SyncDb::driveRootNode()));
-=======
     _operationSet = std::shared_ptr<FSOperationSet>(new FSOperationSet(ReplicaSideUnknown));
 
     _updateTree = std::shared_ptr<UpdateTree>(new UpdateTree(ReplicaSideLocal, SyncDb::driveRootNode()));
 
->>>>>>> 5fea1566
     _updateTreeWorker = std::shared_ptr<UpdateTreeWorker>(
-        new UpdateTreeWorker(_syncDb, _operationSet, _updateTree, "Test Tree Updater", "LTRU", ReplicaSide::Local));
+        new UpdateTreeWorker(_syncDb, _operationSet, _updateTree, "Test Tree Updater", "LTRU", ReplicaSideLocal));
 
     setUpDbTree();
     _updateTree->init();
@@ -100,55 +95,55 @@
 
     bool constraintError = false;
     DbNode nodeDir1(0, _syncDb->rootNode().nodeId(), Str("Dir 1"), Str("Dir 1"), "id1", "id drive 1", tLoc, tLoc, tDrive,
-                    NodeType::Directory, 0, std::nullopt);
+                    NodeType::NodeTypeDirectory, 0, std::nullopt);
     _syncDb->insertNode(nodeDir1, dbNodeIdDir1, constraintError);
     DbNode nodeDir11(0, dbNodeIdDir1, Str("Dir 1.1"), Str("Dir 1.1"), "id11", "id drive 11", tLoc, tLoc, tDrive,
-                     NodeType::Directory, 0, std::nullopt);
+                     NodeType::NodeTypeDirectory, 0, std::nullopt);
     _syncDb->insertNode(nodeDir11, dbNodeIdDir11, constraintError);
     DbNode nodeDir111(0, dbNodeIdDir11, Str("Dir 1.1.1"), Str("Dir 1.1.1"), "id111", "id drive 111", tLoc, tLoc, tDrive,
-                      NodeType::Directory, 0, std::nullopt);
+                      NodeType::NodeTypeDirectory, 0, std::nullopt);
     _syncDb->insertNode(nodeDir111, dbNodeIdDir111, constraintError);
     DbNode nodeFile112(0, dbNodeIdDir11, Str("File 1.1.2"), Str("File 1.1.2"), "id112", "id drive 112", tLoc, tLoc, tDrive,
-                       NodeType::File, 0, "cs 1.1");
+                       NodeType::NodeTypeFile, 0, "cs 1.1");
     _syncDb->insertNode(nodeFile112, dbNodeId112, constraintError);
     DbNode nodeFile1111(0, dbNodeIdDir111, Str("File 1.1.1.1"), Str("File 1.1.1.1"), "id1111", "id drive 1111", tLoc, tLoc,
-                        tDrive, NodeType::File, 0, "cs 1.1");
+                        tDrive, NodeType::NodeTypeFile, 0, "cs 1.1");
     _syncDb->insertNode(nodeFile1111, dbNodeIdFile1111, constraintError);
     DbNode nodeDir2(0, _syncDb->rootNode().nodeId(), Str("Dir 2"), Str("Dir 2"), "id2", "id drive 2", tLoc, tLoc, tDrive,
-                    NodeType::Directory, 0, std::nullopt);
+                    NodeType::NodeTypeDirectory, 0, std::nullopt);
     _syncDb->insertNode(nodeDir2, dbNodeIdDir2, constraintError);
     DbNode nodeDir3(0, _syncDb->rootNode().nodeId(), Str("Dir 3"), Str("Dir 3"), "id3", "id drive 3", tLoc, tLoc, tDrive,
-                    NodeType::Directory, 0, std::nullopt);
+                    NodeType::NodeTypeDirectory, 0, std::nullopt);
     _syncDb->insertNode(nodeDir3, dbNodeIdDir3, constraintError);
-    DbNode nodeDir31(0, dbNodeIdDir3, Str("Dir 3.1"), Str("Dir 3.1"), "id31", "id drive 3.1", tLoc, tLoc, tDrive,
-                     NodeType::Directory, 0, std::nullopt);
+    DbNode nodeDir31(0, dbNodeIdDir3, Str("Dir 3.1"), Str("Dir 3.1"), "id31", "id drive 31", tLoc, tLoc, tDrive,
+                     NodeType::NodeTypeDirectory, 0, std::nullopt);
     _syncDb->insertNode(nodeDir31, dbNodeIdDir31, constraintError);
     DbNode nodeDir4(0, _syncDb->rootNode().nodeId(), Str("Dir 4"), Str("Dir 4"), "id4", "id drive 4", tLoc, tLoc, tDrive,
-                    NodeType::Directory, 0, std::nullopt);
+                    NodeType::NodeTypeDirectory, 0, std::nullopt);
     _syncDb->insertNode(nodeDir4, dbnodeIdDir4, constraintError);
     DbNode nodedir41(0, dbnodeIdDir4, Str("Dir 4.1"), Str("Dir 4.1"), "id41", "id drive 41", tLoc, tLoc, tDrive,
-                     NodeType::Directory, 0, std::nullopt);
+                     NodeType::NodeTypeDirectory, 0, std::nullopt);
     _syncDb->insertNode(nodedir41, _dbnodeIdDir41, constraintError);
     DbNode nodeDir411(0, _dbnodeIdDir41, Str("Dir 4.1.1"), Str("Dir 4.1.1"), "id411", "id drive 411", tLoc, tLoc, tDrive,
-                      NodeType::Directory, 0, std::nullopt);
+                      NodeType::NodeTypeDirectory, 0, std::nullopt);
     _syncDb->insertNode(nodeDir411, _dbnodeIdDir411, constraintError);
     DbNode nodeFile4111(0, _dbnodeIdDir411, Str("File 4.1.1.1"), Str("File 4.1.1.1"), "id4111", "id drive 4111", tLoc, tLoc,
-                        tDrive, NodeType::File, 0, std::nullopt);
+                        tDrive, NodeType::NodeTypeFile, 0, std::nullopt);
     _syncDb->insertNode(nodeFile4111, dbnodeIdfile4111, constraintError);
     DbNode nodeFile4112(0, _dbnodeIdDir411, Str("File 4.1.1.2"), Str("File 4.1.1.2"), "id4112", "id drive 4112", tLoc, tLoc,
-                        tDrive, NodeType::File, 0, std::nullopt);
+                        tDrive, NodeType::NodeTypeFile, 0, std::nullopt);
     _syncDb->insertNode(nodeFile4112, dbnodeIdfile4112, constraintError);
     DbNode nodeDir5(0, _syncDb->rootNode().nodeId(), Str("Dir 5"), Str("Dir 5"), "id5", "id drive 5", tLoc, tLoc, tDrive,
-                    NodeType::Directory, 0, std::nullopt);
+                    NodeType::NodeTypeDirectory, 0, std::nullopt);
     _syncDb->insertNode(nodeDir5, dbnodeIdDir5, constraintError);
     DbNode nodeFile51(0, dbnodeIdDir5, Str("File 5.1"), Str("File 5.1"), "id51", "id drive 51", tLoc, tLoc, tDrive,
-                      NodeType::File, 0, std::nullopt);
+                      NodeType::NodeTypeFile, 0, std::nullopt);
     _syncDb->insertNode(nodeFile51, dbnodeIdfile51, constraintError);
     DbNode nodeFile6(0, _syncDb->rootNode().nodeId(), Str("File 6"), Str("File 6"), "id6", "id drive 6", tLoc, tLoc, tDrive,
-                     NodeType::File, 0, std::nullopt);
+                     NodeType::NodeTypeFile, 0, std::nullopt);
     _syncDb->insertNode(nodeFile6, dbnodeIdfile6, constraintError);
     DbNode nodeFile6a(0, _syncDb->rootNode().nodeId(), Str("File 6a"), Str("File 6a"), "id6a", "id drive 6a", tLoc, tLoc, tDrive,
-                      NodeType::File, 0, std::nullopt);
+                      NodeType::NodeTypeFile, 0, std::nullopt);
     _syncDb->insertNode(nodeFile6a, dbnodeIdfile6a, constraintError);
 }
 
@@ -176,55 +171,55 @@
 
     bool found = false;
     DbNodeId dbNodeIdDir;
-    _syncDb->dbId(ReplicaSide::Local, NodeId("id1"), dbNodeIdDir, found);
+    _syncDb->dbId(ReplicaSideLocal, NodeId("id1"), dbNodeIdDir, found);
     std::shared_ptr<Node> node1 =
-        std::shared_ptr<Node>(new Node(dbNodeIdDir, _updateTree->side(), Str("Dir 1"), NodeType::Directory, OperationType::None,
+        std::shared_ptr<Node>(new Node(dbNodeIdDir, _updateTree->side(), Str("Dir 1"), NodeTypeDirectory, OperationTypeNone,
                                        "id1", createdAt, lastmodified, size, _updateTree->rootNode()));
-    _syncDb->dbId(ReplicaSide::Local, NodeId("id2"), dbNodeIdDir, found);
+    _syncDb->dbId(ReplicaSideLocal, NodeId("id2"), dbNodeIdDir, found);
     std::shared_ptr<Node> node2 =
-        std::shared_ptr<Node>(new Node(dbNodeIdDir, _updateTree->side(), Str("Dir 2"), NodeType::Directory, OperationType::None,
+        std::shared_ptr<Node>(new Node(dbNodeIdDir, _updateTree->side(), Str("Dir 2"), NodeTypeDirectory, OperationTypeNone,
                                        "id2", createdAt, lastmodified, size, _updateTree->rootNode()));
-    _syncDb->dbId(ReplicaSide::Local, NodeId("id3"), dbNodeIdDir, found);
+    _syncDb->dbId(ReplicaSideLocal, NodeId("id3"), dbNodeIdDir, found);
     std::shared_ptr<Node> node3 =
-        std::shared_ptr<Node>(new Node(dbNodeIdDir, _updateTree->side(), Str("Dir 3"), NodeType::Directory, OperationType::None,
+        std::shared_ptr<Node>(new Node(dbNodeIdDir, _updateTree->side(), Str("Dir 3"), NodeTypeDirectory, OperationTypeNone,
                                        "id3", createdAt, lastmodified, size, _updateTree->rootNode()));
-    _syncDb->dbId(ReplicaSide::Local, NodeId("id4"), dbNodeIdDir, found);
+    _syncDb->dbId(ReplicaSideLocal, NodeId("id4"), dbNodeIdDir, found);
     std::shared_ptr<Node> node4 =
-        std::shared_ptr<Node>(new Node(dbNodeIdDir, _updateTree->side(), Str("Dir 4"), NodeType::Directory, OperationType::None,
+        std::shared_ptr<Node>(new Node(dbNodeIdDir, _updateTree->side(), Str("Dir 4"), NodeTypeDirectory, OperationTypeNone,
                                        "id4", createdAt, lastmodified, size, _updateTree->rootNode()));
-    _syncDb->dbId(ReplicaSide::Local, NodeId("id11"), dbNodeIdDir, found);
+    _syncDb->dbId(ReplicaSideLocal, NodeId("id11"), dbNodeIdDir, found);
     std::shared_ptr<Node> node11 =
-        std::shared_ptr<Node>(new Node(dbNodeIdDir, _updateTree->side(), Str("Dir 1.1"), NodeType::Directory, OperationType::None,
+        std::shared_ptr<Node>(new Node(dbNodeIdDir, _updateTree->side(), Str("Dir 1.1"), NodeTypeDirectory, OperationTypeNone,
                                        "id11", createdAt, lastmodified, size, node1));
-    _syncDb->dbId(ReplicaSide::Local, NodeId("id111"), dbNodeIdDir, found);
+    _syncDb->dbId(ReplicaSideLocal, NodeId("id111"), dbNodeIdDir, found);
     std::shared_ptr<Node> node111 =
-        std::shared_ptr<Node>(new Node(dbNodeIdDir, _updateTree->side(), Str("Dir 1.1.1"), NodeType::Directory, OperationType::None,
+        std::shared_ptr<Node>(new Node(dbNodeIdDir, _updateTree->side(), Str("Dir 1.1.1"), NodeTypeDirectory, OperationTypeNone,
                                        "id111", createdAt, lastmodified, size, node11));
-    _syncDb->dbId(ReplicaSide::Local, NodeId("id1111"), dbNodeIdDir, found);
+    _syncDb->dbId(ReplicaSideLocal, NodeId("id1111"), dbNodeIdDir, found);
     std::shared_ptr<Node> node1111 =
-        std::shared_ptr<Node>(new Node(dbNodeIdDir, _updateTree->side(), Str("File 1.1.1.1"), NodeType::File, OperationType::None,
+        std::shared_ptr<Node>(new Node(dbNodeIdDir, _updateTree->side(), Str("File 1.1.1.1"), NodeTypeFile, OperationTypeNone,
                                        "id1111", createdAt, lastmodified, size, node111));
-    _syncDb->dbId(ReplicaSide::Local, NodeId("id31"), dbNodeIdDir, found);
+    _syncDb->dbId(ReplicaSideLocal, NodeId("id31"), dbNodeIdDir, found);
     std::shared_ptr<Node> node31 =
-        std::shared_ptr<Node>(new Node(dbNodeIdDir, _updateTree->side(), Str("Dir 3.1"), NodeType::Directory, OperationType::None,
+        std::shared_ptr<Node>(new Node(dbNodeIdDir, _updateTree->side(), Str("Dir 3.1"), NodeTypeDirectory, OperationTypeNone,
                                        "id31", createdAt, lastmodified, size, node3));
     std::shared_ptr<Node> node41 =
-        std::shared_ptr<Node>(new Node(_dbnodeIdDir41, _updateTree->side(), Str("Dir 4.1"), NodeType::Directory, OperationType::None,
+        std::shared_ptr<Node>(new Node(_dbnodeIdDir41, _updateTree->side(), Str("Dir 4.1"), NodeTypeDirectory, OperationTypeNone,
                                        "id41", createdAt, lastmodified, size, node4));
     std::shared_ptr<Node> node411 =
-        std::shared_ptr<Node>(new Node(_dbnodeIdDir411, _updateTree->side(), Str("Dir 4.1.1"), NodeType::Directory,
-                                       OperationType::None, "id411", createdAt, lastmodified, size, node41));
-    _syncDb->dbId(ReplicaSide::Local, NodeId("id4111"), dbNodeIdDir, found);
+        std::shared_ptr<Node>(new Node(_dbnodeIdDir411, _updateTree->side(), Str("Dir 4.1.1"), NodeTypeDirectory,
+                                       OperationTypeNone, "id411", createdAt, lastmodified, size, node41));
+    _syncDb->dbId(ReplicaSideLocal, NodeId("id4111"), dbNodeIdDir, found);
     std::shared_ptr<Node> node4111 =
-        std::shared_ptr<Node>(new Node(dbNodeIdDir, _updateTree->side(), Str("File 4.1.1.1"), NodeType::File, OperationType::None,
+        std::shared_ptr<Node>(new Node(dbNodeIdDir, _updateTree->side(), Str("File 4.1.1.1"), NodeTypeFile, OperationTypeNone,
                                        "id4111", createdAt, lastmodified, size, node411));
-    _syncDb->dbId(ReplicaSide::Local, NodeId("id6"), dbNodeIdDir, found);
+    _syncDb->dbId(ReplicaSideLocal, NodeId("id6"), dbNodeIdDir, found);
     std::shared_ptr<Node> node6 =
-        std::shared_ptr<Node>(new Node(dbNodeIdDir, _updateTree->side(), Str("File 6"), NodeType::File, OperationType::None, "id6",
+        std::shared_ptr<Node>(new Node(dbNodeIdDir, _updateTree->side(), Str("File 6"), NodeTypeFile, OperationTypeNone, "id6",
                                        createdAt, lastmodified, size, _updateTree->rootNode()));
-    _syncDb->dbId(ReplicaSide::Local, NodeId("id6a"), dbNodeIdDir, found);
+    _syncDb->dbId(ReplicaSideLocal, NodeId("id6a"), dbNodeIdDir, found);
     std::shared_ptr<Node> node6a =
-        std::shared_ptr<Node>(new Node(dbNodeIdDir, _updateTree->side(), Str("File 6a"), NodeType::File, OperationType::None, "id6a",
+        std::shared_ptr<Node>(new Node(dbNodeIdDir, _updateTree->side(), Str("File 6a"), NodeTypeFile, OperationTypeNone, "id6a",
                                        createdAt, lastmodified, size, _updateTree->rootNode()));
 
     _updateTree->init();
@@ -266,23 +261,19 @@
     CPPUNIT_ASSERT(_updateTree->getNodeByPath("Dir 1/Dir 1.1/Dir 1.1.1")->id() == "id111");
 
     // test getNewPathAfterMove
-    _operationSet->insertOp(std::make_shared<FSOperation>(OperationType::Move, "id3", NodeType::Directory, 1654788256, 1654788256,
+    _operationSet->insertOp(std::make_shared<FSOperation>(OperationTypeMove, "id3", NodeTypeDirectory, 1654788256, 1654788256,
                                                           12345, "Dir 3", "Dir 3bis"));
     _updateTree->getNodeByPath("Dir 3")->setName(Str("Dir 3bis"));
 
     SyncPath newPath;
-<<<<<<< HEAD
-    CPPUNIT_ASSERT(_updateTreeWorker->getNewPathAfterMove("Dir 3/Dir 3.1", newPath) == ExitCode::Ok);
-=======
     CPPUNIT_ASSERT_EQUAL(ExitCodeOk, _updateTreeWorker->getNewPathAfterMove("Dir 3/Dir 3.1", newPath));
->>>>>>> 5fea1566
     CPPUNIT_ASSERT(newPath == "Dir 3bis/Dir 3.1");
     CPPUNIT_ASSERT(_updateTree->getNodeByPath(newPath)->id() == "id31");
 
-    _operationSet->insertOp(std::make_shared<FSOperation>(OperationType::Move, "id41", NodeType::Directory, 1654788256, 1654788256,
+    _operationSet->insertOp(std::make_shared<FSOperation>(OperationTypeMove, "id41", NodeTypeDirectory, 1654788256, 1654788256,
                                                           12345, "Dir 4/Dir 4.1", "Dir 4/Dir 4.2"));
     _updateTree->getNodeByPath("Dir 4/Dir 4.1")->setName(Str("Dir 4.2"));
-    CPPUNIT_ASSERT(_updateTreeWorker->getNewPathAfterMove("Dir 4/Dir 4.1/Dir 4.1.1/File 4.1.1.1", newPath) == ExitCode::Ok);
+    CPPUNIT_ASSERT(_updateTreeWorker->getNewPathAfterMove("Dir 4/Dir 4.1/Dir 4.1.1/File 4.1.1.1", newPath) == ExitCodeOk);
     CPPUNIT_ASSERT(newPath == "Dir 4/Dir 4.2/Dir 4.1.1/File 4.1.1.1");
     CPPUNIT_ASSERT(_updateTree->getNodeByPath(newPath)->id() == "id4111");
 }
@@ -360,19 +351,15 @@
     setUpUpdateTree();
 
     // Step 1 : move into non-existing & existing folder
-    _operationSet->insertOp(std::make_shared<FSOperation>(OperationType::Move, "id111", NodeType::Directory, 1654788110, 1654788110,
+    _operationSet->insertOp(std::make_shared<FSOperation>(OperationTypeMove, "id111", NodeTypeDirectory, 1654788110, 1654788110,
                                                           12345, "Dir 1/Dir 1.1/Dir 1.1.1", "Dir 1/Dir 1.2/Dir 1.2.1/Dir 1.1.1"));
-    _operationSet->insertOp(std::make_shared<FSOperation>(OperationType::Move, "id3", NodeType::Directory, 1654788252, 1654788252,
+    _operationSet->insertOp(std::make_shared<FSOperation>(OperationTypeMove, "id3", NodeTypeDirectory, 1654788252, 1654788252,
                                                           12345, "Dir 3", "Dir 1/Dir 1.2/Dir 3"));
     // rename dir
-    _operationSet->insertOp(std::make_shared<FSOperation>(OperationType::Move, "id11", NodeType::Directory, 1654788252, 1654788252,
+    _operationSet->insertOp(std::make_shared<FSOperation>(OperationTypeMove, "id11", NodeTypeDirectory, 1654788252, 1654788252,
                                                           12345, "Dir 1/Dir 1.1", "Dir 1/Dir 1.2"));
 
-<<<<<<< HEAD
-    CPPUNIT_ASSERT_EQUAL(ExitCode::Ok, _updateTreeWorker->step1MoveDirectory());
-=======
     CPPUNIT_ASSERT_EQUAL(ExitCodeOk, _updateTreeWorker->step1MoveDirectory());
->>>>>>> 5fea1566
     CPPUNIT_ASSERT(_updateTree->getNodeByPath("Dir 1/Dir 1.2/Dir 1.2.1/Dir 1.1.1")->id() == "id111");
     CPPUNIT_ASSERT(_updateTree->getNodeByPath("Dir 1/Dir 1.2/Dir 3")->id() == "id3");
     CPPUNIT_ASSERT(_updateTree->getNodeByPath("Dir 1/Dir 1.2")->id() == "id11");
@@ -383,17 +370,13 @@
     setUpUpdateTree();
 
     // Step 2 :Move files
-    _operationSet->insertOp(std::make_shared<FSOperation>(OperationType::Move, "id1111", NodeType::File, 1654788256, 1654788256,
+    _operationSet->insertOp(std::make_shared<FSOperation>(OperationTypeMove, "id1111", NodeTypeFile, 1654788256, 1654788256,
                                                           12345, "Dir 1/Dir 1.1/Dir 1.1.1/File 1.1.1.1", "Dir 1/File 1.1"));
 
-<<<<<<< HEAD
-    CPPUNIT_ASSERT_EQUAL(ExitCode::Ok, _updateTreeWorker->step2MoveFile());
-=======
     CPPUNIT_ASSERT_EQUAL(ExitCodeOk, _updateTreeWorker->step2MoveFile());
->>>>>>> 5fea1566
     std::shared_ptr<Node> node = _updateTree->getNodeByPath("Dir 1/File 1.1");
     CPPUNIT_ASSERT(node);
-    CPPUNIT_ASSERT(node->hasChangeEvent(OperationType::Move));
+    CPPUNIT_ASSERT(node->hasChangeEvent(OperationTypeMove));
     CPPUNIT_ASSERT(node->id() == "id1111");
     CPPUNIT_ASSERT(node->parentNode()->id() == "id1");
     CPPUNIT_ASSERT(node->moveOrigin() == "Dir 1/Dir 1.1/Dir 1.1.1/File 1.1.1.1");
@@ -403,60 +386,43 @@
     setUpUpdateTree();
 
     // Step 3 : special delete case with move parent & delete child
-    _operationSet->insertOp(std::make_shared<FSOperation>(OperationType::Move, "id3", NodeType::Directory, 1654788256, 1654788256,
+    _operationSet->insertOp(std::make_shared<FSOperation>(OperationTypeMove, "id3", NodeTypeDirectory, 1654788256, 1654788256,
                                                           12345, "Dir 3", "Dir 1/Dir 1.2/Dir 3"));
-    _operationSet->insertOp(std::make_shared<FSOperation>(OperationType::Move, "id11", NodeType::Directory, 1654788252, 1654788252,
+    _operationSet->insertOp(std::make_shared<FSOperation>(OperationTypeMove, "id11", NodeTypeDirectory, 1654788252, 1654788252,
                                                           12345, "Dir 1/Dir 1.1", "Dir 1/Dir 1.2"));
-    _operationSet->insertOp(std::make_shared<FSOperation>(OperationType::Delete, "id3", NodeType::Directory, 1654788256, 1654788256,
+    _operationSet->insertOp(std::make_shared<FSOperation>(OperationTypeDelete, "id3", NodeTypeDirectory, 1654788256, 1654788256,
                                                           12345, "Dir 1/Dir 1.2/Dir 3"));
-    _operationSet->insertOp(std::make_shared<FSOperation>(OperationType::Delete, "id2", NodeType::Directory, 1654788256, 1654788256,
+    _operationSet->insertOp(std::make_shared<FSOperation>(OperationTypeDelete, "id2", NodeTypeDirectory, 1654788256, 1654788256,
                                                           12345, "Dir 2"));  // existing node
     // make move dir to test special case
-<<<<<<< HEAD
-    CPPUNIT_ASSERT_EQUAL(ExitCode::Ok, _updateTreeWorker->step1MoveDirectory());
-    CPPUNIT_ASSERT_EQUAL(ExitCode::Ok, _updateTreeWorker->step3DeleteDirectory());
-    CPPUNIT_ASSERT(_updateTree->getNodeByPath("Dir 1/Dir 1.2/Dir 3")->hasChangeEvent(OperationType::Move));
-    CPPUNIT_ASSERT(_updateTree->getNodeByPath("Dir 1/Dir 1.2/Dir 3")->hasChangeEvent(OperationType::Delete));
-=======
     CPPUNIT_ASSERT_EQUAL(ExitCodeOk, _updateTreeWorker->step1MoveDirectory());
     CPPUNIT_ASSERT_EQUAL(ExitCodeOk, _updateTreeWorker->step3DeleteDirectory());
     CPPUNIT_ASSERT(_updateTree->getNodeByPath("Dir 1/Dir 1.2/Dir 3")->hasChangeEvent(OperationTypeMove));
     CPPUNIT_ASSERT(_updateTree->getNodeByPath("Dir 1/Dir 1.2/Dir 3")->hasChangeEvent(OperationTypeDelete));
->>>>>>> 5fea1566
     CPPUNIT_ASSERT(_updateTree->getNodeByPath("Dir 1/Dir 1.2/Dir 3")->id() == "id3");
     CPPUNIT_ASSERT(_updateTree->getNodeByPath("Dir 1/Dir 1.2/Dir 3")->parentNode()->id() == "id11");
     CPPUNIT_ASSERT(_updateTree->getNodeByPath("Dir 2")->id() == "id2");
     CPPUNIT_ASSERT(_updateTree->getNodeByPath("Dir 2")->parentNode()->id() == _syncDb->rootNode().nodeIdLocal());
-    CPPUNIT_ASSERT(_updateTree->getNodeByPath("Dir 2")->hasChangeEvent(OperationType::Delete));
+    CPPUNIT_ASSERT(_updateTree->getNodeByPath("Dir 2")->hasChangeEvent(OperationTypeDelete));
 }
 
 void TestUpdateTreeWorker::testStep4() {
     setUpUpdateTree();
 
     // Step 4 :
-    _operationSet->insertOp(std::make_shared<FSOperation>(OperationType::Delete, "id4111", NodeType::File, 1654798667, 1654798667,
+    _operationSet->insertOp(std::make_shared<FSOperation>(OperationTypeDelete, "id4111", NodeTypeFile, 1654798667, 1654798667,
                                                           12345, "Dir 4/Dir 4.1/Dir 4.1.1/File 4.1.1.1"));
-<<<<<<< HEAD
-    // special delete create file
-    _operationSet->insertOp(std::make_shared<FSOperation>(OperationType::Delete, "id51", NodeType::File, 1654788552, 1654788552,
-=======
     // Special delete create file
     _operationSet->insertOp(std::make_shared<FSOperation>(OperationTypeDelete, "id51", NodeTypeFile, 1654788552, 1654788552,
->>>>>>> 5fea1566
-                                                          12345, "Dir 5/File 5.1"));
-    _operationSet->insertOp(std::make_shared<FSOperation>(OperationType::Create, "id511", NodeType::File, 1654798336, 1654798336,
-                                                          12345, "Dir 5/File 5.1"));
-<<<<<<< HEAD
-    CPPUNIT_ASSERT_EQUAL(ExitCode::Ok, _updateTreeWorker->step4DeleteFile());
-    CPPUNIT_ASSERT(_updateTree->getNodeByPath("Dir 4/Dir 4.1/Dir 4.1.1/File 4.1.1.1")->hasChangeEvent(OperationType::Delete));
-=======
+                                                          12345, "Dir 5/File 5.1"));
+    _operationSet->insertOp(std::make_shared<FSOperation>(OperationTypeCreate, "id511", NodeTypeFile, 1654798336, 1654798336,
+                                                          12345, "Dir 5/File 5.1"));
     CPPUNIT_ASSERT_EQUAL(ExitCodeOk, _updateTreeWorker->step4DeleteFile());
     CPPUNIT_ASSERT(_updateTree->getNodeByPath("Dir 4/Dir 4.1/Dir 4.1.1/File 4.1.1.1")->hasChangeEvent(OperationTypeDelete));
->>>>>>> 5fea1566
     CPPUNIT_ASSERT(_updateTree->getNodeByPath("Dir 4/Dir 4.1/Dir 4.1.1/File 4.1.1.1")->id() == "id4111");
     CPPUNIT_ASSERT(_updateTree->getNodeByPath("Dir 4/Dir 4.1/Dir 4.1.1/File 4.1.1.1")->parentNode()->id() == "id411");
     CPPUNIT_ASSERT(_updateTree->getNodeByPath("Dir 4/Dir 4.1/Dir 4.1.1/File 4.1.1.1")->lastmodified() == 1654798667);
-    CPPUNIT_ASSERT(_updateTree->getNodeByPath("Dir 5/File 5.1")->hasChangeEvent(OperationType::Edit));
+    CPPUNIT_ASSERT(_updateTree->getNodeByPath("Dir 5/File 5.1")->hasChangeEvent(OperationTypeEdit));
     CPPUNIT_ASSERT(_updateTree->getNodeByPath("Dir 5/File 5.1")->id() == "id511");
     CPPUNIT_ASSERT(_updateTree->getNodeByPath("Dir 5/File 5.1")->parentNode()->isTmp());
 }
@@ -465,24 +431,20 @@
     setUpUpdateTree();
 
     // Step 5 :create for Dir
-    _operationSet->insertOp(std::make_shared<FSOperation>(OperationType::Create, "id121", NodeType::Directory, 1654725635, 1654725635,
+    _operationSet->insertOp(std::make_shared<FSOperation>(OperationTypeCreate, "id121", NodeTypeDirectory, 1654725635, 1654725635,
                                                           12345, "Dir 1/Dir 1.2/Dir 1.2.1"));
-    _operationSet->insertOp(std::make_shared<FSOperation>(OperationType::Create, "idX", NodeType::Directory, 1654725632, 1654725632,
+    _operationSet->insertOp(std::make_shared<FSOperation>(OperationTypeCreate, "idX", NodeTypeDirectory, 1654725632, 1654725632,
                                                           12345, "Dir 1/Dir x"));
     _operationSet->insertOp(
-        std::make_shared<FSOperation>(OperationType::Create, "id7", NodeType::Directory, 1654725632, 1654725632, 12345, "Dir 7"));
-    _operationSet->insertOp(
-        std::make_shared<FSOperation>(OperationType::Create, "id5", NodeType::Directory, 1654725632, 1654725632, 12345, "Dir 5"));
+        std::make_shared<FSOperation>(OperationTypeCreate, "id7", NodeTypeDirectory, 1654725632, 1654725632, 12345, "Dir 7"));
+    _operationSet->insertOp(
+        std::make_shared<FSOperation>(OperationTypeCreate, "id5", NodeTypeDirectory, 1654725632, 1654725632, 12345, "Dir 5"));
     // test step5CreateDirectory
-<<<<<<< HEAD
-    CPPUNIT_ASSERT_EQUAL(ExitCode::Ok, _updateTreeWorker->step5CreateDirectory());
-=======
     CPPUNIT_ASSERT_EQUAL(ExitCodeOk, _updateTreeWorker->step5CreateDirectory());
->>>>>>> 5fea1566
     CPPUNIT_ASSERT(_updateTree->getNodeByPath("Dir 1/Dir 1.2/Dir 1.2.1")->id() == "id121");
-    CPPUNIT_ASSERT(_updateTree->getNodeByPath("Dir 1/Dir 1.2/Dir 1.2.1")->hasChangeEvent(OperationType::Create));
+    CPPUNIT_ASSERT(_updateTree->getNodeByPath("Dir 1/Dir 1.2/Dir 1.2.1")->hasChangeEvent(OperationTypeCreate));
     CPPUNIT_ASSERT(_updateTree->getNodeByPath("Dir 1/Dir x")->id() == "idX");
-    CPPUNIT_ASSERT(_updateTree->getNodeByPath("Dir 1/Dir 1.2/Dir 1.2.1")->hasChangeEvent(OperationType::Create));
+    CPPUNIT_ASSERT(_updateTree->getNodeByPath("Dir 1/Dir 1.2/Dir 1.2.1")->hasChangeEvent(OperationTypeCreate));
     CPPUNIT_ASSERT(_updateTree->getNodeByPath("Dir 1/Dir x")->parentNode()->children().size() >= 2);
     CPPUNIT_ASSERT(_updateTree->getNodeByPath("Dir 7")->id() == "id7");
     CPPUNIT_ASSERT(_updateTree->getNodeByPath("Dir 7")->parentNode()->id() == _syncDb->rootNode().nodeIdLocal());
@@ -493,60 +455,44 @@
     setUpUpdateTree();
 
     // Step 4 : delete files
-    _operationSet->insertOp(std::make_shared<FSOperation>(OperationType::Delete, "id4111", NodeType::File, 1654798667, 1654798667,
+    _operationSet->insertOp(std::make_shared<FSOperation>(OperationTypeDelete, "id4111", NodeTypeFile, 1654798667, 1654798667,
                                                           12345, "Dir 4/Dir 4.1/Dir 4.1.1/File 4.1.1.1"));
-    _operationSet->insertOp(std::make_shared<FSOperation>(OperationType::Create, "id52", NodeType::File, 1654725632, 1654725632,
+    _operationSet->insertOp(std::make_shared<FSOperation>(OperationTypeCreate, "id52", NodeTypeFile, 1654725632, 1654725632,
                                                           12345, "Dir 5/File 5.2"));
-    _operationSet->insertOp(std::make_shared<FSOperation>(OperationType::Create, "id15", NodeType::File, 1654725632, 1654725632,
+    _operationSet->insertOp(std::make_shared<FSOperation>(OperationTypeCreate, "id15", NodeTypeFile, 1654725632, 1654725632,
                                                           12345, "Dir 7/File 1.5"));
     // special delete create file
-    _operationSet->insertOp(std::make_shared<FSOperation>(OperationType::Delete, "id51", NodeType::File, 1654788552, 1654788552,
-                                                          12345, "Dir 5/File 5.1"));
-<<<<<<< HEAD
-    _operationSet->insertOp(std::make_shared<FSOperation>(OperationType::Create, "id511", NodeType::File, 1654798336, 1654798336,
-                                                          12345, "Dir 5/File 5.1"));
-    CPPUNIT_ASSERT_EQUAL(ExitCode::Ok, _updateTreeWorker->step4DeleteFile());
-    // Step 6 : create files
-    CPPUNIT_ASSERT_EQUAL(ExitCode::Ok, _updateTreeWorker->step6CreateFile());
-=======
+    _operationSet->insertOp(std::make_shared<FSOperation>(OperationTypeDelete, "id51", NodeTypeFile, 1654788552, 1654788552,
+                                                          12345, "Dir 5/File 5.1"));
     _operationSet->insertOp(std::make_shared<FSOperation>(OperationTypeCreate, "id51bis", NodeTypeFile, 1654798336, 1654798336,
                                                           12345, "Dir 5/File 5.1"));
     CPPUNIT_ASSERT_EQUAL(ExitCodeOk, _updateTreeWorker->step4DeleteFile());
     // Step 6 : create files
     CPPUNIT_ASSERT_EQUAL(ExitCodeOk, _updateTreeWorker->step6CreateFile());
->>>>>>> 5fea1566
     CPPUNIT_ASSERT(_updateTree->getNodeByPath("Dir 5/File 5.2")->id() == "id52");
     CPPUNIT_ASSERT(_updateTree->getNodeByPath("Dir 5/File 5.2")->parentNode()->isTmp());
-    CPPUNIT_ASSERT(_updateTree->getNodeByPath("Dir 5/File 5.2")->hasChangeEvent(OperationType::Create));
+    CPPUNIT_ASSERT(_updateTree->getNodeByPath("Dir 5/File 5.2")->hasChangeEvent(OperationTypeCreate));
     CPPUNIT_ASSERT(_updateTree->getNodeByPath("Dir 7/File 1.5")->id() == "id15");
     CPPUNIT_ASSERT(_updateTree->getNodeByPath("Dir 7/File 1.5")->parentNode()->isTmp());
-    CPPUNIT_ASSERT(_updateTree->getNodeByPath("Dir 7/File 1.5")->hasChangeEvent(OperationType::Create));
+    CPPUNIT_ASSERT(_updateTree->getNodeByPath("Dir 7/File 1.5")->hasChangeEvent(OperationTypeCreate));
 }
 
 void TestUpdateTreeWorker::testStep7() {
     setUpUpdateTree();
 
     // Step 7 : Edit
-    _operationSet->insertOp(std::make_shared<FSOperation>(OperationType::Edit, "id4112", NodeType::File, 1654999667, 1654999667,
+    _operationSet->insertOp(std::make_shared<FSOperation>(OperationTypeEdit, "id4112", NodeTypeFile, 1654999667, 1654999667,
                                                           12345, "Dir 4/Dir 4.1/Dir 4.1.1/File 4.1.1.2"));
-<<<<<<< HEAD
-    CPPUNIT_ASSERT_EQUAL(ExitCode::Ok, _updateTreeWorker->step7EditFile());
-=======
     CPPUNIT_ASSERT_EQUAL(ExitCodeOk, _updateTreeWorker->step7EditFile());
->>>>>>> 5fea1566
     CPPUNIT_ASSERT(_updateTree->getNodeByPath("Dir 4/Dir 4.1/Dir 4.1.1/File 4.1.1.2")->id() == "id4112");
     CPPUNIT_ASSERT(_updateTree->getNodeByPath("Dir 4/Dir 4.1/Dir 4.1.1/File 4.1.1.2")->parentNode()->id() == "id411");
-    CPPUNIT_ASSERT(_updateTree->getNodeByPath("Dir 4/Dir 4.1/Dir 4.1.1/File 4.1.1.2")->hasChangeEvent(OperationType::Edit));
+    CPPUNIT_ASSERT(_updateTree->getNodeByPath("Dir 4/Dir 4.1/Dir 4.1.1/File 4.1.1.2")->hasChangeEvent(OperationTypeEdit));
 }
 
 void TestUpdateTreeWorker::testStep8() {
     setUpUpdateTree();
 
-<<<<<<< HEAD
-    CPPUNIT_ASSERT_EQUAL(ExitCode::Ok, _updateTreeWorker->step8CompleteUpdateTree());
-=======
     CPPUNIT_ASSERT_EQUAL(ExitCodeOk, _updateTreeWorker->step8CompleteUpdateTree());
->>>>>>> 5fea1566
     CPPUNIT_ASSERT(_updateTree->getNodeByPath("Dir 5")->id() == "id5");
     CPPUNIT_ASSERT(_updateTree->getNodeByPath("Dir 5/File 5.1")->id() == "id51");
     CPPUNIT_ASSERT(_updateTree->getNodeByPath("Dir 1/Dir 1.1/File 1.1.2")->id() == "id112");
@@ -555,19 +501,15 @@
 
 void TestUpdateTreeWorker::testClearTreeStep1() {
     // Step 1 : move into non-existing & existing folder
-    _operationSet->insertOp(std::make_shared<FSOperation>(OperationType::Move, "id111", NodeType::Directory, 1654788110, 1654788110,
+    _operationSet->insertOp(std::make_shared<FSOperation>(OperationTypeMove, "id111", NodeTypeDirectory, 1654788110, 1654788110,
                                                           12345, "Dir 1/Dir 1.1/Dir 1.1.1", "Dir 1/Dir 1.2/Dir 1.2.1/Dir 1.1.1"));
-    _operationSet->insertOp(std::make_shared<FSOperation>(OperationType::Move, "id3", NodeType::Directory, 1654788252, 1654788252,
+    _operationSet->insertOp(std::make_shared<FSOperation>(OperationTypeMove, "id3", NodeTypeDirectory, 1654788252, 1654788252,
                                                           12345, "Dir 3", "Dir 1/Dir 1.2/Dir 3"));
     // rename dir
-    _operationSet->insertOp(std::make_shared<FSOperation>(OperationType::Move, "id11", NodeType::Directory, 1654788252, 1654788252,
+    _operationSet->insertOp(std::make_shared<FSOperation>(OperationTypeMove, "id11", NodeTypeDirectory, 1654788252, 1654788252,
                                                           12345, "Dir 1/Dir 1.1", "Dir 1/Dir 1.2"));
 
-<<<<<<< HEAD
-    CPPUNIT_ASSERT_EQUAL(ExitCode::Ok, _updateTreeWorker->step1MoveDirectory());
-=======
     CPPUNIT_ASSERT_EQUAL(ExitCodeOk, _updateTreeWorker->step1MoveDirectory());
->>>>>>> 5fea1566
     CPPUNIT_ASSERT(_updateTree->getNodeByPath("Dir 1/Dir 1.2/Dir 1.2.1/Dir 1.1.1")->id() == "id111");
     CPPUNIT_ASSERT(_updateTree->getNodeByPath("Dir 1/Dir 1.2/Dir 3")->id() == "id3");
     CPPUNIT_ASSERT(_updateTree->getNodeByPath("Dir 1/Dir 1.2")->id() == "id11");
@@ -576,17 +518,13 @@
 
 void TestUpdateTreeWorker::testClearTreeStep2() {
     // Step 2 :Move files
-    _operationSet->insertOp(std::make_shared<FSOperation>(OperationType::Move, "id1111", NodeType::File, 1654788256, 1654788256,
+    _operationSet->insertOp(std::make_shared<FSOperation>(OperationTypeMove, "id1111", NodeTypeFile, 1654788256, 1654788256,
                                                           12345, "Dir 1/Dir 1.1/Dir 1.1.1/File 1.1.1.1", "Dir 1/File 1.1"));
 
-<<<<<<< HEAD
-    CPPUNIT_ASSERT_EQUAL(ExitCode::Ok, _updateTreeWorker->step2MoveFile());
-=======
     CPPUNIT_ASSERT_EQUAL(ExitCodeOk, _updateTreeWorker->step2MoveFile());
->>>>>>> 5fea1566
     std::shared_ptr<Node> node = _updateTree->getNodeByPath("Dir 1/File 1.1");
     CPPUNIT_ASSERT(node);
-    CPPUNIT_ASSERT(node->hasChangeEvent(OperationType::Move));
+    CPPUNIT_ASSERT(node->hasChangeEvent(OperationTypeMove));
     CPPUNIT_ASSERT(node->id() == "id1111");
     // tree has been cleared so parent node has temp data
     CPPUNIT_ASSERT(node->parentNode()->name() == Str("Dir 1"));
@@ -596,69 +534,60 @@
 
 void TestUpdateTreeWorker::testClearTreeStep3() {
     // Step 3 : special delete case with move parent & delete child
-    _operationSet->insertOp(std::make_shared<FSOperation>(OperationType::Move, "id3", NodeType::Directory, 1654788256, 1654788256,
+    _operationSet->insertOp(std::make_shared<FSOperation>(OperationTypeMove, "id3", NodeTypeDirectory, 1654788256, 1654788256,
                                                           12345, "Dir 3", "Dir 1/Dir 1.2/Dir 3"));
-    _operationSet->insertOp(std::make_shared<FSOperation>(OperationType::Move, "id11", NodeType::Directory, 1654788252, 1654788252,
+    _operationSet->insertOp(std::make_shared<FSOperation>(OperationTypeMove, "id11", NodeTypeDirectory, 1654788252, 1654788252,
                                                           12345, "Dir 1/Dir 1.1", "Dir 1/Dir 1.2"));
-    _operationSet->insertOp(std::make_shared<FSOperation>(OperationType::Delete, "id3", NodeType::Directory, 1654788256, 1654788256,
+    _operationSet->insertOp(std::make_shared<FSOperation>(OperationTypeDelete, "id3", NodeTypeDirectory, 1654788256, 1654788256,
                                                           12345, "Dir 1/Dir 1.2/Dir 3"));
     _operationSet->insertOp(
-        std::make_shared<FSOperation>(OperationType::Delete, "id2", NodeType::Directory, 1654788256, 1654788256, 12345, "Dir 2"));
+        std::make_shared<FSOperation>(OperationTypeDelete, "id2", NodeTypeDirectory, 1654788256, 1654788256, 12345, "Dir 2"));
     // make move dir to test special case
-    CPPUNIT_ASSERT_EQUAL(ExitCode::Ok, _updateTreeWorker->step1MoveDirectory());
-    CPPUNIT_ASSERT_EQUAL(ExitCode::Ok, _updateTreeWorker->step3DeleteDirectory());
-    CPPUNIT_ASSERT(_updateTree->getNodeByPath("Dir 1/Dir 1.2/Dir 3")->hasChangeEvent(OperationType::Move));
-    CPPUNIT_ASSERT(_updateTree->getNodeByPath("Dir 1/Dir 1.2/Dir 3")->hasChangeEvent(OperationType::Delete));
+    CPPUNIT_ASSERT(_updateTreeWorker->step1MoveDirectory());
+    CPPUNIT_ASSERT(_updateTreeWorker->step3DeleteDirectory());
+    CPPUNIT_ASSERT(_updateTree->getNodeByPath("Dir 1/Dir 1.2/Dir 3")->hasChangeEvent(OperationTypeMove));
+    CPPUNIT_ASSERT(_updateTree->getNodeByPath("Dir 1/Dir 1.2/Dir 3")->hasChangeEvent(OperationTypeDelete));
     CPPUNIT_ASSERT(_updateTree->getNodeByPath("Dir 1/Dir 1.2/Dir 3")->id() == "id3");
     CPPUNIT_ASSERT(_updateTree->getNodeByPath("Dir 1/Dir 1.2/Dir 3")->parentNode()->id() == "id11");
     CPPUNIT_ASSERT(_updateTree->getNodeByPath("Dir 2")->id() == "id2");
-    CPPUNIT_ASSERT(_updateTree->getNodeByPath("Dir 2")->hasChangeEvent(OperationType::Delete));
+    CPPUNIT_ASSERT(_updateTree->getNodeByPath("Dir 2")->hasChangeEvent(OperationTypeDelete));
 }
 
 void TestUpdateTreeWorker::testClearTreeStep4() {
     // Step 4 :
-    _operationSet->insertOp(std::make_shared<FSOperation>(OperationType::Delete, "id4111", NodeType::File, 1654798667, 1654798667,
+    _operationSet->insertOp(std::make_shared<FSOperation>(OperationTypeDelete, "id4111", NodeTypeFile, 1654798667, 1654798667,
                                                           12345, "Dir 4/Dir 4.1/Dir 4.1.1/File 4.1.1.1"));
     // special delete create file
-    _operationSet->insertOp(std::make_shared<FSOperation>(OperationType::Delete, "id51", NodeType::File, 1654788552, 1654788552,
-                                                          12345, "Dir 5/File 5.1"));
-<<<<<<< HEAD
-    _operationSet->insertOp(std::make_shared<FSOperation>(OperationType::Create, "id511", NodeType::File, 1654798336, 1654798336,
-=======
+    _operationSet->insertOp(std::make_shared<FSOperation>(OperationTypeDelete, "id51", NodeTypeFile, 1654788552, 1654788552,
+                                                          12345, "Dir 5/File 5.1"));
     _operationSet->insertOp(std::make_shared<FSOperation>(OperationTypeCreate, "id51bis", NodeTypeFile, 1654798336, 1654798336,
->>>>>>> 5fea1566
-                                                          12345, "Dir 5/File 5.1"));
-    CPPUNIT_ASSERT_EQUAL(ExitCode::Ok, _updateTreeWorker->step4DeleteFile());
-    CPPUNIT_ASSERT(_updateTree->getNodeByPath("Dir 4/Dir 4.1/Dir 4.1.1/File 4.1.1.1")->hasChangeEvent(OperationType::Delete));
+                                                          12345, "Dir 5/File 5.1"));
+    CPPUNIT_ASSERT(_updateTreeWorker->step4DeleteFile());
+    CPPUNIT_ASSERT(_updateTree->getNodeByPath("Dir 4/Dir 4.1/Dir 4.1.1/File 4.1.1.1")->hasChangeEvent(OperationTypeDelete));
     CPPUNIT_ASSERT(_updateTree->getNodeByPath("Dir 4/Dir 4.1/Dir 4.1.1/File 4.1.1.1")->id() == "id4111");
     CPPUNIT_ASSERT(_updateTree->getNodeByPath("Dir 4/Dir 4.1/Dir 4.1.1/File 4.1.1.1")->parentNode()->isTmp());
     CPPUNIT_ASSERT(_updateTree->getNodeByPath("Dir 4/Dir 4.1/Dir 4.1.1/File 4.1.1.1")->lastmodified() == 1654798667);
-<<<<<<< HEAD
-    CPPUNIT_ASSERT(_updateTree->getNodeByPath("Dir 5/File 5.1")->hasChangeEvent(OperationType::Edit));
-    CPPUNIT_ASSERT(_updateTree->getNodeByPath("Dir 5/File 5.1")->id() == "id511");
-=======
     CPPUNIT_ASSERT(_updateTree->getNodeByPath("Dir 5/File 5.1")->hasChangeEvent(OperationTypeEdit));
     CPPUNIT_ASSERT(_updateTree->getNodeByPath("Dir 5/File 5.1")->id() == "id51bis");
->>>>>>> 5fea1566
     CPPUNIT_ASSERT(_updateTree->getNodeByPath("Dir 5/File 5.1")->parentNode()->isTmp());
 }
 
 void TestUpdateTreeWorker::testClearTreeStep5() {
     // Step 5 :create for Dir
-    _operationSet->insertOp(std::make_shared<FSOperation>(OperationType::Create, "id121", NodeType::Directory, 1654725635, 1654725635,
+    _operationSet->insertOp(std::make_shared<FSOperation>(OperationTypeCreate, "id121", NodeTypeDirectory, 1654725635, 1654725635,
                                                           12345, "Dir 1/Dir 1.2/Dir 1.2.1"));
-    _operationSet->insertOp(std::make_shared<FSOperation>(OperationType::Create, "idX", NodeType::Directory, 1654725632, 1654725632,
+    _operationSet->insertOp(std::make_shared<FSOperation>(OperationTypeCreate, "idX", NodeTypeDirectory, 1654725632, 1654725632,
                                                           12345, "Dir 1/Dir x"));
     _operationSet->insertOp(
-        std::make_shared<FSOperation>(OperationType::Create, "id7", NodeType::Directory, 1654725632, 1654725632, 12345, "Dir 7"));
-    _operationSet->insertOp(
-        std::make_shared<FSOperation>(OperationType::Create, "id5", NodeType::Directory, 1654725632, 1654725632, 12345, "Dir 5"));
+        std::make_shared<FSOperation>(OperationTypeCreate, "id7", NodeTypeDirectory, 1654725632, 1654725632, 12345, "Dir 7"));
+    _operationSet->insertOp(
+        std::make_shared<FSOperation>(OperationTypeCreate, "id5", NodeTypeDirectory, 1654725632, 1654725632, 12345, "Dir 5"));
     // test step5CreateDirectory
-    CPPUNIT_ASSERT_EQUAL(ExitCode::Ok, _updateTreeWorker->step5CreateDirectory());
+    CPPUNIT_ASSERT(_updateTreeWorker->step5CreateDirectory());
     CPPUNIT_ASSERT(_updateTree->getNodeByPath("Dir 1/Dir 1.2/Dir 1.2.1")->id() == "id121");
-    CPPUNIT_ASSERT(_updateTree->getNodeByPath("Dir 1/Dir 1.2/Dir 1.2.1")->hasChangeEvent(OperationType::Create));
+    CPPUNIT_ASSERT(_updateTree->getNodeByPath("Dir 1/Dir 1.2/Dir 1.2.1")->hasChangeEvent(OperationTypeCreate));
     CPPUNIT_ASSERT(_updateTree->getNodeByPath("Dir 1/Dir x")->id() == "idX");
-    CPPUNIT_ASSERT(_updateTree->getNodeByPath("Dir 1/Dir 1.2/Dir 1.2.1")->hasChangeEvent(OperationType::Create));
+    CPPUNIT_ASSERT(_updateTree->getNodeByPath("Dir 1/Dir 1.2/Dir 1.2.1")->hasChangeEvent(OperationTypeCreate));
     CPPUNIT_ASSERT(_updateTree->getNodeByPath("Dir 1/Dir x")->parentNode()->children().size() >= 2);
     CPPUNIT_ASSERT(_updateTree->getNodeByPath("Dir 7")->id() == "id7");
     CPPUNIT_ASSERT(_updateTree->getNodeByPath("Dir 7")->children().size() == 0);
@@ -666,47 +595,43 @@
 
 void TestUpdateTreeWorker::testClearTreeStep6() {
     // Step 4 : delete files
-    _operationSet->insertOp(std::make_shared<FSOperation>(OperationType::Delete, "id4111", NodeType::File, 1654798667, 1654798667,
+    _operationSet->insertOp(std::make_shared<FSOperation>(OperationTypeDelete, "id4111", NodeTypeFile, 1654798667, 1654798667,
                                                           12345, "Dir 4/Dir 4.1/Dir 4.1.1/File 4.1.1.1"));
-    _operationSet->insertOp(std::make_shared<FSOperation>(OperationType::Create, "id52", NodeType::File, 1654725632, 1654725632,
+    _operationSet->insertOp(std::make_shared<FSOperation>(OperationTypeCreate, "id52", NodeTypeFile, 1654725632, 1654725632,
                                                           12345, "Dir 5/File 5.2"));
-    _operationSet->insertOp(std::make_shared<FSOperation>(OperationType::Create, "id15", NodeType::File, 1654725632, 1654725632,
+    _operationSet->insertOp(std::make_shared<FSOperation>(OperationTypeCreate, "id15", NodeTypeFile, 1654725632, 1654725632,
                                                           12345, "Dir 7/File 1.5"));
     // special delete create file
-    _operationSet->insertOp(std::make_shared<FSOperation>(OperationType::Delete, "id51", NodeType::File, 1654788552, 1654788552,
-                                                          12345, "Dir 5/File 5.1"));
-<<<<<<< HEAD
-    _operationSet->insertOp(std::make_shared<FSOperation>(OperationType::Create, "id511", NodeType::File, 1654798336, 1654798336,
-=======
+    _operationSet->insertOp(std::make_shared<FSOperation>(OperationTypeDelete, "id51", NodeTypeFile, 1654788552, 1654788552,
+                                                          12345, "Dir 5/File 5.1"));
     _operationSet->insertOp(std::make_shared<FSOperation>(OperationTypeCreate, "id51bis", NodeTypeFile, 1654798336, 1654798336,
->>>>>>> 5fea1566
-                                                          12345, "Dir 5/File 5.1"));
-
-    CPPUNIT_ASSERT_EQUAL(ExitCode::Ok, _updateTreeWorker->step4DeleteFile());
+                                                          12345, "Dir 5/File 5.1"));
+
+    CPPUNIT_ASSERT(_updateTreeWorker->step4DeleteFile());
     // Step 6 : create files
-    CPPUNIT_ASSERT_EQUAL(ExitCode::Ok, _updateTreeWorker->step6CreateFile());
+    CPPUNIT_ASSERT(_updateTreeWorker->step6CreateFile());
     CPPUNIT_ASSERT(_updateTree->getNodeByPath("Dir 5/File 5.2")->id() == "id52");
     CPPUNIT_ASSERT(_updateTree->getNodeByPath("Dir 5/File 5.2")->parentNode()->isTmp());
-    CPPUNIT_ASSERT(_updateTree->getNodeByPath("Dir 5/File 5.2")->hasChangeEvent(OperationType::Create));
+    CPPUNIT_ASSERT(_updateTree->getNodeByPath("Dir 5/File 5.2")->hasChangeEvent(OperationTypeCreate));
     CPPUNIT_ASSERT(_updateTree->getNodeByPath("Dir 7/File 1.5")->id() == "id15");
     CPPUNIT_ASSERT(_updateTree->getNodeByPath("Dir 7/File 1.5")->parentNode()->isTmp());
-    CPPUNIT_ASSERT(_updateTree->getNodeByPath("Dir 7/File 1.5")->hasChangeEvent(OperationType::Create));
+    CPPUNIT_ASSERT(_updateTree->getNodeByPath("Dir 7/File 1.5")->hasChangeEvent(OperationTypeCreate));
 }
 
 void TestUpdateTreeWorker::testClearTreeStep7() {
     // Step 7 :
-    _operationSet->insertOp(std::make_shared<FSOperation>(OperationType::Edit, "id4112", NodeType::File, 1654999667, 1654999667,
+    _operationSet->insertOp(std::make_shared<FSOperation>(OperationTypeEdit, "id4112", NodeTypeFile, 1654999667, 1654999667,
                                                           12345, "Dir 4/Dir 4.1/Dir 4.1.1/File 4.1.1.2"));
 
     // test step7EditFile
-    CPPUNIT_ASSERT_EQUAL(ExitCode::Ok, _updateTreeWorker->step7EditFile());
+    CPPUNIT_ASSERT(_updateTreeWorker->step7EditFile());
     CPPUNIT_ASSERT(_updateTree->getNodeByPath("Dir 4/Dir 4.1/Dir 4.1.1/File 4.1.1.2")->id() == "id4112");
     CPPUNIT_ASSERT(_updateTree->getNodeByPath("Dir 4/Dir 4.1/Dir 4.1.1/File 4.1.1.2")->parentNode()->isTmp());
-    CPPUNIT_ASSERT(_updateTree->getNodeByPath("Dir 4/Dir 4.1/Dir 4.1.1/File 4.1.1.2")->hasChangeEvent(OperationType::Edit));
+    CPPUNIT_ASSERT(_updateTree->getNodeByPath("Dir 4/Dir 4.1/Dir 4.1.1/File 4.1.1.2")->hasChangeEvent(OperationTypeEdit));
 }
 
 void TestUpdateTreeWorker::testClearTreeStep8() {
-    CPPUNIT_ASSERT_EQUAL(ExitCode::Ok, _updateTreeWorker->step8CompleteUpdateTree());
+    CPPUNIT_ASSERT(_updateTreeWorker->step8CompleteUpdateTree());
     CPPUNIT_ASSERT(_updateTreeWorker->_updateTree->nodes().size() == 18);
 }
 
@@ -716,17 +641,17 @@
     // Test without move operation
     std::shared_ptr<Node> node = _updateTree->getNodeById("id4111");
     SyncPath path;
-    CPPUNIT_ASSERT(_updateTreeWorker->getOriginPath(node, path) == ExitCode::Ok);
+    CPPUNIT_ASSERT(_updateTreeWorker->getOriginPath(node, path) == ExitCodeOk);
     CPPUNIT_ASSERT(path == "Dir 4/Dir 4.1/Dir 4.1.1/File 4.1.1.1");
     CPPUNIT_ASSERT(node->getPath() == "Dir 4/Dir 4.1/Dir 4.1.1/File 4.1.1.1");
 
     // Test with move operation on the child
-    node->insertChangeEvent(OperationType::Move);
+    node->insertChangeEvent(OperationTypeMove);
     node->setParentNode(_updateTree->getNodeById("id4"));  // Move node 4111 under parent 4
     node->setName(Str("File 4.1.1.1 renamed"));            // Rename node
     node->setMoveOrigin("Dir 4/Dir 4.1/Dir 4.1.1/File 4.1.1.1");
     node->setMoveOriginParentDbId(_dbnodeIdDir411);
-    CPPUNIT_ASSERT(_updateTreeWorker->getOriginPath(node, path) == ExitCode::Ok);
+    CPPUNIT_ASSERT(_updateTreeWorker->getOriginPath(node, path) == ExitCodeOk);
     CPPUNIT_ASSERT(path == "Dir 4/Dir 4.1/Dir 4.1.1/File 4.1.1.1");
     CPPUNIT_ASSERT(node->getPath() == "Dir 4/File 4.1.1.1 renamed");
 }
@@ -736,19 +661,19 @@
 
     // Test with move operation on some parents
     std::shared_ptr<Node> node = _updateTree->getNodeById("id411");
-    node->insertChangeEvent(OperationType::Move);
+    node->insertChangeEvent(OperationTypeMove);
     node->setParentNode(_updateTree->getNodeById("id4"));  // Move node 411 under parent 4
     node->setName(Str("Dir 4.1.1 renamed"));               // Rename node
     node->setMoveOrigin("Dir 4/Dir 4.1/Dir 4.1.1");
     node->setMoveOriginParentDbId(_dbnodeIdDir41);
 
     SyncPath path;
-    CPPUNIT_ASSERT(_updateTreeWorker->getOriginPath(node, path) == ExitCode::Ok);
+    CPPUNIT_ASSERT(_updateTreeWorker->getOriginPath(node, path) == ExitCodeOk);
     CPPUNIT_ASSERT(path == "Dir 4/Dir 4.1/Dir 4.1.1");
     CPPUNIT_ASSERT(node->getPath() == "Dir 4/Dir 4.1.1 renamed");
 
     node = _updateTree->getNodeById("id4111");
-    CPPUNIT_ASSERT(_updateTreeWorker->getOriginPath(node, path) == ExitCode::Ok);
+    CPPUNIT_ASSERT(_updateTreeWorker->getOriginPath(node, path) == ExitCodeOk);
     CPPUNIT_ASSERT(path == "Dir 4/Dir 4.1/Dir 4.1.1/File 4.1.1.1");
     CPPUNIT_ASSERT(node->getPath() == "Dir 4/Dir 4.1.1 renamed/File 4.1.1.1");
 }
@@ -758,19 +683,19 @@
 
     // Test with move operation on parent AND child (rename children THEN move parent)
     std::shared_ptr<Node> node4111 = _updateTree->getNodeById("id4111");
-    node4111->insertChangeEvent(OperationType::Move);
+    node4111->insertChangeEvent(OperationTypeMove);
     node4111->setName(Str("File 4.1.1.1 renamed"));  // Rename node
     node4111->setMoveOrigin("Dir 4/Dir 4.1/Dir 4.1.1/File 4.1.1.1");
     node4111->setMoveOriginParentDbId(_dbnodeIdDir411);
 
     std::shared_ptr<Node> node411 = _updateTree->getNodeById("id411");
-    node411->insertChangeEvent(OperationType::Move);
+    node411->insertChangeEvent(OperationTypeMove);
     node411->setParentNode(_updateTree->getNodeById("id4"));  // Move node 411 under parent 4
     node411->setMoveOrigin("Dir 4/Dir 4.1/Dir 4.1.1");
     node411->setMoveOriginParentDbId(_dbnodeIdDir41);
 
     SyncPath path;
-    CPPUNIT_ASSERT(_updateTreeWorker->getOriginPath(node4111, path) == ExitCode::Ok);
+    CPPUNIT_ASSERT(_updateTreeWorker->getOriginPath(node4111, path) == ExitCodeOk);
     CPPUNIT_ASSERT(path == "Dir 4/Dir 4.1/Dir 4.1.1/File 4.1.1.1");
     CPPUNIT_ASSERT(node4111->getPath() == "Dir 4/Dir 4.1.1/File 4.1.1.1 renamed");
 }
@@ -780,19 +705,19 @@
 
     // Test with move operation on parent AND child (move parent THEN rename children)
     std::shared_ptr<Node> node411 = _updateTree->getNodeById("id411");
-    node411->insertChangeEvent(OperationType::Move);
+    node411->insertChangeEvent(OperationTypeMove);
     node411->setParentNode(_updateTree->getNodeById("id4"));  // Move node 411 under parent 4
     node411->setMoveOrigin("Dir 4/Dir 4.1/Dir 4.1.1");
     node411->setMoveOriginParentDbId(_dbnodeIdDir41);
 
     std::shared_ptr<Node> node4111 = _updateTree->getNodeById("id4111");
-    node4111->insertChangeEvent(OperationType::Move);
+    node4111->insertChangeEvent(OperationTypeMove);
     node4111->setName(Str("File 4.1.1.1 renamed"));  // Rename node
     node4111->setMoveOrigin("Dir 4/Dir 4.1.1/File 4.1.1.1");
     node4111->setMoveOriginParentDbId(_dbnodeIdDir411);
 
     SyncPath path;
-    CPPUNIT_ASSERT(_updateTreeWorker->getOriginPath(node4111, path) == ExitCode::Ok);
+    CPPUNIT_ASSERT(_updateTreeWorker->getOriginPath(node4111, path) == ExitCodeOk);
     CPPUNIT_ASSERT(path == "Dir 4/Dir 4.1/Dir 4.1.1/File 4.1.1.1");
     CPPUNIT_ASSERT(node4111->getPath() == "Dir 4/Dir 4.1.1/File 4.1.1.1 renamed");
 }
@@ -806,11 +731,11 @@
      *  - Create 6
      */
     _operationSet->insertOp(
-        std::make_shared<FSOperation>(OperationType::Delete, "id6a", NodeType::File, 1654798667, 1654798667, 12345));
-    _operationSet->insertOp(std::make_shared<FSOperation>(OperationType::Move, "id6", NodeType::File, 1654725632, 1654725632, 12345,
+        std::make_shared<FSOperation>(OperationTypeDelete, "id6a", NodeTypeFile, 1654798667, 1654798667, 12345));
+    _operationSet->insertOp(std::make_shared<FSOperation>(OperationTypeMove, "id6", NodeTypeFile, 1654725632, 1654725632, 12345,
                                                           "File 6", "File 6a"));
     _operationSet->insertOp(
-        std::make_shared<FSOperation>(OperationType::Create, "id6b", NodeType::File, 1654725632, 1654725632, 12345, "File 6"));
+        std::make_shared<FSOperation>(OperationTypeCreate, "id6b", NodeTypeFile, 1654725632, 1654725632, 12345, "File 6"));
 
     _updateTreeWorker->execute();
 
@@ -834,51 +759,51 @@
     setUpUpdateTree();
 
     _operationSet->insertOp(
-        std::make_shared<FSOperation>(OperationType::Delete, "id1", NodeType::Directory, 1654798667, 1654798667, 12345));
-    _operationSet->insertOp(
-        std::make_shared<FSOperation>(OperationType::Delete, "id11", NodeType::Directory, 1654798667, 1654798667, 12345));
-    _operationSet->insertOp(
-        std::make_shared<FSOperation>(OperationType::Delete, "id111", NodeType::Directory, 1654798667, 1654798667, 12345));
-    _operationSet->insertOp(
-        std::make_shared<FSOperation>(OperationType::Delete, "id1111", NodeType::File, 1654798667, 1654798667, 12345));
-
-    _operationSet->insertOp(
-        std::make_shared<FSOperation>(OperationType::Create, "id1_new", NodeType::Directory, 1654798667, 1654798667, 12345, "Dir 1"));
-    _operationSet->insertOp(std::make_shared<FSOperation>(OperationType::Create, "id11_new", NodeType::Directory, 1654798667,
+        std::make_shared<FSOperation>(OperationTypeDelete, "id1", NodeTypeDirectory, 1654798667, 1654798667, 12345));
+    _operationSet->insertOp(
+        std::make_shared<FSOperation>(OperationTypeDelete, "id11", NodeTypeDirectory, 1654798667, 1654798667, 12345));
+    _operationSet->insertOp(
+        std::make_shared<FSOperation>(OperationTypeDelete, "id111", NodeTypeDirectory, 1654798667, 1654798667, 12345));
+    _operationSet->insertOp(
+        std::make_shared<FSOperation>(OperationTypeDelete, "id1111", NodeTypeFile, 1654798667, 1654798667, 12345));
+
+    _operationSet->insertOp(
+        std::make_shared<FSOperation>(OperationTypeCreate, "id1_new", NodeTypeDirectory, 1654798667, 1654798667, 12345, "Dir 1"));
+    _operationSet->insertOp(std::make_shared<FSOperation>(OperationTypeCreate, "id11_new", NodeTypeDirectory, 1654798667,
                                                           1654798667, 12345, "Dir 1/Dir 1.1"));
-    _operationSet->insertOp(std::make_shared<FSOperation>(OperationType::Create, "id111_new", NodeType::Directory, 1654798667,
+    _operationSet->insertOp(std::make_shared<FSOperation>(OperationTypeCreate, "id111_new", NodeTypeDirectory, 1654798667,
                                                           1654798667, 12345, "Dir 1/Dir 1.1/Dir 1.1.1"));
-    _operationSet->insertOp(std::make_shared<FSOperation>(OperationType::Create, "id1111_new", NodeType::File, 1654798667, 1654798667,
+    _operationSet->insertOp(std::make_shared<FSOperation>(OperationTypeCreate, "id1111_new", NodeTypeFile, 1654798667, 1654798667,
                                                           12345, "Dir 1/Dir 1.1/Dir 1.1.1/File 1.1.1.1"));
 
     _updateTreeWorker->execute();
 
     auto node1 = _updateTree->getNodeById("id1");
-    CPPUNIT_ASSERT(node1->hasChangeEvent(OperationType::Delete));
-    CPPUNIT_ASSERT(!node1->hasChangeEvent(OperationType::Create));
+    CPPUNIT_ASSERT(node1->hasChangeEvent(OperationTypeDelete));
+    CPPUNIT_ASSERT(!node1->hasChangeEvent(OperationTypeCreate));
     auto node11 = _updateTree->getNodeById("id11");
-    CPPUNIT_ASSERT(node11->hasChangeEvent(OperationType::Delete));
-    CPPUNIT_ASSERT(!node11->hasChangeEvent(OperationType::Create));
+    CPPUNIT_ASSERT(node11->hasChangeEvent(OperationTypeDelete));
+    CPPUNIT_ASSERT(!node11->hasChangeEvent(OperationTypeCreate));
     auto node111 = _updateTree->getNodeById("id111");
-    CPPUNIT_ASSERT(node111->hasChangeEvent(OperationType::Delete));
-    CPPUNIT_ASSERT(!node111->hasChangeEvent(OperationType::Create));
+    CPPUNIT_ASSERT(node111->hasChangeEvent(OperationTypeDelete));
+    CPPUNIT_ASSERT(!node111->hasChangeEvent(OperationTypeCreate));
     auto node1111 = _updateTree->getNodeById("id1111");
-    CPPUNIT_ASSERT(node1111->hasChangeEvent(OperationType::Delete));
-    CPPUNIT_ASSERT(!node1111->hasChangeEvent(OperationType::Create));
+    CPPUNIT_ASSERT(node1111->hasChangeEvent(OperationTypeDelete));
+    CPPUNIT_ASSERT(!node1111->hasChangeEvent(OperationTypeCreate));
     CPPUNIT_ASSERT(node1111->parentNode() == node111);
 
     auto node1new = _updateTree->getNodeById("id1_new");
-    CPPUNIT_ASSERT(!node1new->hasChangeEvent(OperationType::Delete));
-    CPPUNIT_ASSERT(node1new->hasChangeEvent(OperationType::Create));
+    CPPUNIT_ASSERT(!node1new->hasChangeEvent(OperationTypeDelete));
+    CPPUNIT_ASSERT(node1new->hasChangeEvent(OperationTypeCreate));
     auto node11new = _updateTree->getNodeById("id11_new");
-    CPPUNIT_ASSERT(!node11new->hasChangeEvent(OperationType::Delete));
-    CPPUNIT_ASSERT(node11new->hasChangeEvent(OperationType::Create));
+    CPPUNIT_ASSERT(!node11new->hasChangeEvent(OperationTypeDelete));
+    CPPUNIT_ASSERT(node11new->hasChangeEvent(OperationTypeCreate));
     auto node111new = _updateTree->getNodeById("id111_new");
-    CPPUNIT_ASSERT(!node111new->hasChangeEvent(OperationType::Delete));
-    CPPUNIT_ASSERT(node111new->hasChangeEvent(OperationType::Create));
+    CPPUNIT_ASSERT(!node111new->hasChangeEvent(OperationTypeDelete));
+    CPPUNIT_ASSERT(node111new->hasChangeEvent(OperationTypeCreate));
     auto node1111new = _updateTree->getNodeById("id1111_new");
-    CPPUNIT_ASSERT(!node1111new->hasChangeEvent(OperationType::Delete));
-    CPPUNIT_ASSERT(node1111new->hasChangeEvent(OperationType::Create));
+    CPPUNIT_ASSERT(!node1111new->hasChangeEvent(OperationTypeDelete));
+    CPPUNIT_ASSERT(node1111new->hasChangeEvent(OperationTypeCreate));
     CPPUNIT_ASSERT(node1111new->parentNode() == node111new);
 }
 
