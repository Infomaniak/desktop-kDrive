/*
 * Infomaniak kDrive - Desktop
 * Copyright (C) 2023-2025 Infomaniak Network SA
 *
 * This program is free software: you can redistribute it and/or modify
 * it under the terms of the GNU General Public License as published by
 * the Free Software Foundation, either version 3 of the License, or
 * (at your option) any later version.
 *
 * This program is distributed in the hope that it will be useful,
 * but WITHOUT ANY WARRANTY; without even the implied warranty of
 * MERCHANTABILITY or FITNESS FOR A PARTICULAR PURPOSE.  See the
 * GNU General Public License for more details.
 *
 * You should have received a copy of the GNU General Public License
 * along with this program.  If not, see <http://www.gnu.org/licenses/>.
 */

#pragma once

#include "testincludes.h"
#include "update_detection/update_detector/updatetreeworker.h"

using namespace CppUnit;

namespace KDC {

class TestUpdateTreeWorker : public CppUnit::TestFixture, public TestBase {
        CPPUNIT_TEST_SUITE(TestUpdateTreeWorker);
        CPPUNIT_TEST(testUtilsFunctions);
        CPPUNIT_TEST(testUpdateTmpFileNode);
        CPPUNIT_TEST(testHandleCreateOperationsWithSamePath);
        CPPUNIT_TEST(testSearchForParentNode);
        CPPUNIT_TEST(testGetNewPathAfterMove);
        CPPUNIT_TEST(testStep1);
        CPPUNIT_TEST(testStep2);
        CPPUNIT_TEST(testStep3);
        CPPUNIT_TEST(testStep3b);
        CPPUNIT_TEST(testStep4);
        CPPUNIT_TEST(testStep5);
        CPPUNIT_TEST(testStep6);
        CPPUNIT_TEST(testStep7);
        CPPUNIT_TEST(testStep8);
        CPPUNIT_TEST(testStep8b);
        CPPUNIT_TEST(testClearTreeStep1);
        CPPUNIT_TEST(testClearTreeStep2);
        CPPUNIT_TEST(testClearTreeStep3);
        CPPUNIT_TEST(testClearTreeStep4);
        CPPUNIT_TEST(testClearTreeStep5);
        CPPUNIT_TEST(testClearTreeStep6);
        CPPUNIT_TEST(testClearTreeStep7);
        CPPUNIT_TEST(testClearTreeStep8);
        CPPUNIT_TEST(testGetOriginPath);
        CPPUNIT_TEST(testGetOriginPath2);
        CPPUNIT_TEST(testGetOriginPath3);
        CPPUNIT_TEST(testGetOriginPath4);
        CPPUNIT_TEST(testGetOriginPath5);
        CPPUNIT_TEST(testDeleteMove);
        CPPUNIT_TEST(testDeleteRecreateBranch);
<<<<<<< HEAD
        CPPUNIT_TEST(testGetNodeFromDeletedPath);
=======
        CPPUNIT_TEST(testIntegrityCheck);
>>>>>>> d28d8af8
        CPPUNIT_TEST_SUITE_END();

    public:
        void setUp() override;
        void tearDown() override;

    protected:
        void setUpDbTree();
        void setUpUpdateTree(ReplicaSide side);

        void testUtilsFunctions();
        void testUpdateTmpFileNode();
        void testHandleCreateOperationsWithSamePath();
        void testSearchForParentNode();
        void testGetNewPathAfterMove();

        // Test with already existing UpdateTree
        void testStep1();
        void testStep2();
        void testStep3();
        void testStep3b();
        void testStep4();
        void testStep5();
        void testStep6();
        void testStep7();
        void testStep8();
        void testStep8b();

        // Test with empty UpdateTree
        void testClearTreeStep1();
        void testClearTreeStep2();
        void testClearTreeStep3();
        void testClearTreeStep4();
        void testClearTreeStep5();
        void testClearTreeStep6();
        void testClearTreeStep7();
        void testClearTreeStep8();

        void testGetOriginPath();
        void testGetOriginPath2();
        void testGetOriginPath3();
        void testGetOriginPath4();
        void testGetOriginPath5();

        void testDeleteMove();

        /**
         * Specific test for https://github.com/Infomaniak/desktop-kDrive/pull/176.
         * Let's imagine the following tree structure : A/AA/AAA. The test case is to delete this entire tree structure and
         * re-create it immediately with different IDs but same names.
         */
        void testDeleteRecreateBranch();

<<<<<<< HEAD
        void testGetNodeFromDeletedPath();
=======
        void testIntegrityCheck();
>>>>>>> d28d8af8

    private:
        std::shared_ptr<UpdateTreeWorker> _localUpdateTreeWorker;
        std::shared_ptr<UpdateTreeWorker> _remoteUpdateTreeWorker;
        std::shared_ptr<SyncDb> _syncDb;
        std::shared_ptr<FSOperationSet> _operationSet;
        std::shared_ptr<UpdateTree> _localUpdateTree;
        std::shared_ptr<UpdateTree> _remoteUpdateTree;

        DbNodeId _dbnodeIdDir41;
        DbNodeId _dbnodeIdDir411;
};
} // namespace KDC<|MERGE_RESOLUTION|>--- conflicted
+++ resolved
@@ -57,11 +57,8 @@
         CPPUNIT_TEST(testGetOriginPath5);
         CPPUNIT_TEST(testDeleteMove);
         CPPUNIT_TEST(testDeleteRecreateBranch);
-<<<<<<< HEAD
         CPPUNIT_TEST(testGetNodeFromDeletedPath);
-=======
         CPPUNIT_TEST(testIntegrityCheck);
->>>>>>> d28d8af8
         CPPUNIT_TEST_SUITE_END();
 
     public:
@@ -115,11 +112,8 @@
          */
         void testDeleteRecreateBranch();
 
-<<<<<<< HEAD
         void testGetNodeFromDeletedPath();
-=======
         void testIntegrityCheck();
->>>>>>> d28d8af8
 
     private:
         std::shared_ptr<UpdateTreeWorker> _localUpdateTreeWorker;
