--- conflicted
+++ resolved
@@ -41,11 +41,7 @@
         reconciliation/operation_generator/testoperationgeneratorworker.h reconciliation/operation_generator/testoperationgeneratorworker.cpp
         # Propagation
         propagation/operation_sorter/testoperationsorterworker.h propagation/operation_sorter/testoperationsorterworker.cpp
-<<<<<<< HEAD
-        propagation/executor/executorworker/testexecutorworker.h propagation/executor/executorworker/testexecutorworker.cpp
-=======
         propagation/executor/testexecutorworker.h propagation/executor/testexecutorworker.cpp
->>>>>>> 675ad219
         propagation/executor/testintegration.h propagation/executor/testintegration.cpp
         # SyncPal
         syncpal/testsyncpal.h syncpal/testsyncpal.cpp
@@ -59,9 +55,9 @@
 endif ()
 
 if (WIN32)
-    include_directories("F:/Projects/log4cplus/include")
-    include_directories("C:/Program Files (x86)/cppunit/include")
-else ()
+    include_directories("C:/Projects/log4cplus/include")
+    include_directories("C:/Projects/cppunit/include")
+else()
     include_directories("/usr/local/include")
 endif ()
 
@@ -88,11 +84,11 @@
 
 if (WIN32)
     target_link_libraries(${testsyncengine_NAME}
-            debug
-            "C:/Program Files (x86)/cppunit/lib/cppunitd.lib"
-            optimized
-            "C:/Program Files (x86)/cppunit/lib/cppunit.lib")
-elseif (APPLE)
+        debug
+        "C:/Projects/cppunit/lib/cppunitd.lib"
+        optimized
+        "C:/Projects/cppunit/lib/cppunit.lib")
+elseif(APPLE)
     target_link_libraries(${testsyncengine_NAME}
             "/usr/local/lib/libcppunit.dylib")
 else ()
