--- conflicted
+++ resolved
@@ -231,17 +231,10 @@
     newRemoteFileNode->setSize(testhelpers::defaultFileSize); // Reset size
 
     // # Move-Move (Source) conflict
-<<<<<<< HEAD
-    localNodeFile->setMoveOriginInfos({localNodeFile->getPath(), localNodeSyncedDir->id().value()});
-    remoteNodeFile->setMoveOriginInfos({remoteNodeFile->getPath(), remoteNodeSyncedDir->id().value()});
-    localNodeFile->setChangeEvents(OperationType::Move);
-    remoteNodeFile->setChangeEvents(OperationType::Move);
-=======
     lNodeAA->setMoveOriginInfos({lNodeAA->getPath(), lNodeA->id().value()});
     rNodeAA->setMoveOriginInfos({rNodeAA->getPath(), rNodeA->id().value()});
     lNodeAA->setChangeEvents(OperationType::Move);
     rNodeAA->setChangeEvents(OperationType::Move);
->>>>>>> 72f9a405
 
     // ## Both destination nodes are the same already synchronized directory and the file keeps the same name
     CPPUNIT_ASSERT(lNodeAA->setParentNode(lNodeA)); // Moved to a synced directory
