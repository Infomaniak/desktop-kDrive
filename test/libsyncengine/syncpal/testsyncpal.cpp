/*
 * Infomaniak kDrive - Desktop
 * Copyright (C) 2023-2024 Infomaniak Network SA
 *
 * This program is free software: you can redistribute it and/or modify
 * it under the terms of the GNU General Public License as published by
 * the Free Software Foundation, either version 3 of the License, or
 * (at your option) any later version.
 *
 * This program is distributed in the hope that it will be useful,
 * but WITHOUT ANY WARRANTY; without even the implied warranty of
 * MERCHANTABILITY or FITNESS FOR A PARTICULAR PURPOSE.  See the
 * GNU General Public License for more details.
 *
 * You should have received a copy of the GNU General Public License
 * along with this program.  If not, see <http://www.gnu.org/licenses/>.
 */

#include "testsyncpal.h"
#include "../../../src/libsyncengine/jobs/network/API_v2/movejob.h"
#include "libcommon/keychainmanager/keychainmanager.h"
#include "libcommon/utility/utility.h"
#include "libcommonserver/utility/utility.h"
#include "libcommonserver/network/proxy.h"

#include <cstdlib>

using namespace CppUnit;

namespace KDC {

// const std::string testExecutorFolderRemoteId = "75";        // In common documents
const std::string testExecutorFolderRemoteId = "5007";  // In root

void TestSyncPal::setUp() {
    const std::string userIdStr = CommonUtility::envVarValue("KDRIVE_TEST_CI_USER_ID");
    const std::string accountIdStr = CommonUtility::envVarValue("KDRIVE_TEST_CI_ACCOUNT_ID");
    const std::string driveIdStr = CommonUtility::envVarValue("KDRIVE_TEST_CI_DRIVE_ID");
    const std::string remotePathStr = CommonUtility::envVarValue("KDRIVE_TEST_CI_REMOTE_PATH");
    const std::string apiTokenStr = CommonUtility::envVarValue("KDRIVE_TEST_CI_API_TOKEN");

    if (userIdStr.empty() || accountIdStr.empty() || driveIdStr.empty() || remotePathStr.empty() || apiTokenStr.empty()) {
        throw std::runtime_error("Some environment variables are missing!");
    }
    const std::string localPathStr = _localTempDir.path().string();
    // Insert api token into keystore
    ApiToken apiToken;
    apiToken.setAccessToken(apiTokenStr);

    std::string keychainKey("123");
    KeyChainManager::instance(true);
    KeyChainManager::instance()->writeToken(keychainKey, apiToken.reconstructJsonString());

    // Create parmsDb
    bool alreadyExists;
    std::filesystem::path parmsDbPath = Db::makeDbName(alreadyExists);
    std::filesystem::remove(parmsDbPath);
    ParmsDb::instance(parmsDbPath, "3.4.0", true, true);
    ParmsDb::instance()->setAutoDelete(true);

    // Insert user, account, drive & sync
    int userId = atoi(userIdStr.c_str());
    User user(1, userId, keychainKey);
    ParmsDb::instance()->insertUser(user);

    int accountId(atoi(accountIdStr.c_str()));
    Account account(1, accountId, user.dbId());
    ParmsDb::instance()->insertAccount(account);

    _driveDbId = 1;
    int driveId = atoi(driveIdStr.c_str());
    Drive drive(_driveDbId, driveId, account.dbId(), std::string(), 0, std::string());
    ParmsDb::instance()->insertDrive(drive);

    _localPath = localPathStr;
    _remotePath = remotePathStr;
    Sync sync(1, drive.dbId(), _localPath, _remotePath);
    ParmsDb::instance()->insertSync(sync);

    // Setup proxy
    Parameters parameters;
    bool found;
    if (ParmsDb::instance()->selectParameters(parameters, found) && found) {
        Proxy::instance(parameters.proxyConfig());
    }

    _syncPal = std::shared_ptr<SyncPal>(new SyncPal(sync.dbId(), "3.4.0"));
}

void TestSyncPal::tearDown() {
    // Stop SyncPal and delete sync DB
    if (_syncPal) {
        _syncPal->stop(false, true, true);
    }
    ParmsDb::reset();
}

void TestSyncPal::testUpdateTree() {
    auto updateTree = _syncPal->updateTree(ReplicaSide::Local);
    CPPUNIT_ASSERT_EQUAL(ReplicaSide::Local, updateTree->side());

    updateTree = _syncPal->updateTree(ReplicaSide::Remote);
    CPPUNIT_ASSERT_EQUAL(ReplicaSide::Remote, updateTree->side());

    updateTree = _syncPal->updateTree(ReplicaSide::Unknown);
    CPPUNIT_ASSERT_EQUAL(std::shared_ptr<UpdateTree>(nullptr), updateTree);
}

void TestSyncPal::testSnapshot() {
    auto snapshot = _syncPal->snapshot(ReplicaSide::Local);
    CPPUNIT_ASSERT_EQUAL(ReplicaSide::Local, snapshot->side());

    snapshot = _syncPal->snapshot(ReplicaSide::Remote);
    CPPUNIT_ASSERT_EQUAL(ReplicaSide::Remote, snapshot->side());

    snapshot = _syncPal->snapshot(ReplicaSide::Unknown);
    CPPUNIT_ASSERT_EQUAL(std::shared_ptr<Snapshot>(nullptr), snapshot);

    snapshot = _syncPal->snapshot(ReplicaSide::Local, true);
    CPPUNIT_ASSERT_EQUAL(ReplicaSide::Local, snapshot->side());

    snapshot = _syncPal->snapshot(ReplicaSide::Remote, true);
    CPPUNIT_ASSERT_EQUAL(ReplicaSide::Remote, snapshot->side());

    snapshot = _syncPal->snapshot(ReplicaSide::Unknown, true);
    CPPUNIT_ASSERT_EQUAL(std::shared_ptr<Snapshot>(nullptr), snapshot);

    CPPUNIT_ASSERT(_syncPal->snapshot(ReplicaSide::Local, true).get() != _syncPal->snapshot(ReplicaSide::Local, false).get());
    CPPUNIT_ASSERT(_syncPal->snapshot(ReplicaSide::Remote, true).get() != _syncPal->snapshot(ReplicaSide::Remote, false).get());
}

void TestSyncPal::testOperationSet() {
    auto operationSet = _syncPal->operationSet(ReplicaSide::Local);
    CPPUNIT_ASSERT_EQUAL(ReplicaSide::Local, operationSet->side());

    operationSet = _syncPal->operationSet(ReplicaSide::Remote);
    CPPUNIT_ASSERT_EQUAL(ReplicaSide::Remote, operationSet->side());

    operationSet = _syncPal->operationSet(ReplicaSide::Unknown);
    CPPUNIT_ASSERT_EQUAL(std::shared_ptr<FSOperationSet>(nullptr), operationSet);
}

void TestSyncPal::testCopySnapshots() {
    _syncPal->copySnapshots();

    // Check that the copy is the same as the original
    CPPUNIT_ASSERT_EQUAL(_syncPal->snapshot(ReplicaSide::Local, true)->nbItems(),
                         _syncPal->snapshot(ReplicaSide::Local, false)->nbItems());
    CPPUNIT_ASSERT_EQUAL(_syncPal->snapshot(ReplicaSide::Local, true)->isValid(),
                         _syncPal->snapshot(ReplicaSide::Local, false)->isValid());
    CPPUNIT_ASSERT_EQUAL(_syncPal->snapshot(ReplicaSide::Local, true)->rootFolderId(),
                         _syncPal->snapshot(ReplicaSide::Local, false)->rootFolderId());
    CPPUNIT_ASSERT_EQUAL(_syncPal->snapshot(ReplicaSide::Local, true)->side(), _syncPal->snapshot(ReplicaSide::Local, false)->side());

    // Check that the copy is different object
    CPPUNIT_ASSERT(_syncPal->snapshot(ReplicaSide::Local, true).get() != _syncPal->snapshot(ReplicaSide::Local, false).get());
    _syncPal->snapshot(ReplicaSide::Local, false)->setValid(true);
    _syncPal->snapshot(ReplicaSide::Local, true)->setValid(false);
    CPPUNIT_ASSERT(_syncPal->snapshot(ReplicaSide::Local, true)->isValid() !=
                   _syncPal->snapshot(ReplicaSide::Local, false)->isValid());
}

void TestSyncPal::testAll() {
    // Start sync
    _syncPal->start();
    Utility::msleep(1000);
    CPPUNIT_ASSERT(_syncPal->isRunning());

    // Wait for end of 1st sync
    while (!_syncPal->_syncHasFullyCompleted) {
        Utility::msleep(1000);
    }
    Utility::msleep(60000);

    // Pause sync
    _syncPal->pause();
    Utility::msleep(5000);
    CPPUNIT_ASSERT(_syncPal->isRunning());

    // Apply tests cases
    // CPPUNIT_ASSERT(exec_case_6_4());


    // Unpause sync
    _syncPal->unpause();
    Utility::msleep(10000);
    CPPUNIT_ASSERT(_syncPal->isRunning());

    // Wait for end of sync
    while (!_syncPal->isIdle()) {
        Utility::msleep(1000);
    }

    // Check sync results
    // CPPUNIT_ASSERT(check_case_6_4());


    // Stop sync
    _syncPal->stop(false, true, true);
    CPPUNIT_ASSERT(!_syncPal->isRunning());
}

void TestSyncPal::testConflictQueue() {
    std::shared_ptr<Node> localrootNode =
        std::shared_ptr<Node>(new Node(std::nullopt, _syncPal->updateTree(ReplicaSide::Local)->side(), Str(""), NodeType::Directory,
                                       OperationType::None, std::nullopt, 1234567890, 1234567890, 12345, nullptr));
    std::shared_ptr<Node> remoterootNode =
        std::shared_ptr<Node>(new Node(std::nullopt, _syncPal->updateTree(ReplicaSide::Remote)->side(), Str(""), NodeType::Directory,
                                       OperationType::None, std::nullopt, 1234567890, 1234567890, 12345, nullptr));

    // Move_Move_Source & Move_ParentDelete
    std::shared_ptr<Node> localDirA =
        std::shared_ptr<Node>(new Node(std::nullopt, _syncPal->updateTree(ReplicaSide::Local)->side(), Str("A"), NodeType::Directory,
                                       OperationType::None, std::nullopt, 1234567890, 1234567890, 12345, localrootNode));
    std::shared_ptr<Node> localDirB =
        std::shared_ptr<Node>(new Node(std::nullopt, _syncPal->updateTree(ReplicaSide::Local)->side(), Str("B"), NodeType::Directory,
                                       OperationType::None, std::nullopt, 1234567890, 1234567890, 12345, localrootNode));
    std::shared_ptr<Node> localFileC1 =
        std::shared_ptr<Node>(new Node(std::nullopt, _syncPal->updateTree(ReplicaSide::Local)->side(), Str("c1"), NodeType::File,
                                       OperationType::Move, std::nullopt, 1234567890, 1234567890, 12345, localDirB, "A/c1"));
    std::shared_ptr<Node> localFileC2 =
        std::shared_ptr<Node>(new Node(std::nullopt, _syncPal->updateTree(ReplicaSide::Local)->side(), Str("c2"), NodeType::File,
                                       OperationType::Move, std::nullopt, 1234567890, 1234567890, 12345, localDirB, "A/c2"));

    std::shared_ptr<Node> remoteDirA =
        std::shared_ptr<Node>(new Node(std::nullopt, _syncPal->updateTree(ReplicaSide::Remote)->side(), Str("A"), NodeType::Directory,
                                       OperationType::None, std::nullopt, 1234567890, 1234567890, 12345, remoterootNode));
    std::shared_ptr<Node> remoteDirB =
        std::shared_ptr<Node>(new Node(std::nullopt, _syncPal->updateTree(ReplicaSide::Remote)->side(), Str("B"), NodeType::Directory,
                                       OperationType::Delete, std::nullopt, 1234567890, 1234567890, 12345, remoterootNode));
    std::shared_ptr<Node> remoteFileC1 =
        std::shared_ptr<Node>(new Node(std::nullopt, _syncPal->updateTree(ReplicaSide::Remote)->side(), Str("c1"), NodeType::File,
                                       OperationType::Move, std::nullopt, 1234567890, 1234567890, 12345, remoterootNode, "A/c1"));
    std::shared_ptr<Node> remoteFileC2 =
        std::shared_ptr<Node>(new Node(std::nullopt, _syncPal->updateTree(ReplicaSide::Remote)->side(), Str("c2"), NodeType::File,
                                       OperationType::Move, std::nullopt, 1234567890, 1234567890, 12345, remoterootNode, "A/c2"));

    // Move_Create & Move_Delete
    std::shared_ptr<Node> localFileC4 =
        std::shared_ptr<Node>(new Node(std::nullopt, _syncPal->updateTree(ReplicaSide::Local)->side(), Str("c4"), NodeType::File,
                                       OperationType::Move, std::nullopt, 1234567890, 1234567890, 12345, localrootNode, "c3"));

    std::shared_ptr<Node> remoteFileC3 =
        std::shared_ptr<Node>(new Node(std::nullopt, _syncPal->updateTree(ReplicaSide::Remote)->side(), Str("c4"), NodeType::File,
                                       OperationType::Create, std::nullopt, 1234567890, 1234567890, 12345, localrootNode));
    std::shared_ptr<Node> remoteFileC4 =
        std::shared_ptr<Node>(new Node(std::nullopt, _syncPal->updateTree(ReplicaSide::Remote)->side(), Str("c3"), NodeType::File,
                                       OperationType::Delete, std::nullopt, 1234567890, 1234567890, 12345, localrootNode));

    // Move_Move_Cycle
    std::shared_ptr<Node> localDirC1 =
        std::shared_ptr<Node>(new Node(std::nullopt, _syncPal->updateTree(ReplicaSide::Local)->side(), Str("c2"), NodeType::Directory,
                                       OperationType::None, std::nullopt, 1234567890, 1234567890, 12345, localrootNode));
    std::shared_ptr<Node> localDirC2 =
        std::shared_ptr<Node>(new Node(std::nullopt, _syncPal->updateTree(ReplicaSide::Local)->side(), Str("c2"), NodeType::Directory,
                                       OperationType::None, std::nullopt, 1234567890, 1234567890, 12345, localrootNode));
    std::shared_ptr<Node> localDirD1 =
        std::shared_ptr<Node>(new Node(std::nullopt, _syncPal->updateTree(ReplicaSide::Local)->side(), Str("D1"), NodeType::Directory,
                                       OperationType::Move, std::nullopt, 1234567890, 1234567890, 12345, localDirC1, "D1"));
    std::shared_ptr<Node> localDirD2 =
        std::shared_ptr<Node>(new Node(std::nullopt, _syncPal->updateTree(ReplicaSide::Local)->side(), Str("D2"), NodeType::Directory,
                                       OperationType::Move, std::nullopt, 1234567890, 1234567890, 12345, localDirC2, "D2"));

<<<<<<< HEAD
    std::shared_ptr<Node> remoteDirD1 = std::shared_ptr<Node>(
        new Node(std::nullopt, _syncPal->updateTree(ReplicaSideRemote)->side(), Str("D1"), NodeTypeDirectory, OperationTypeNone,
                 std::nullopt, 1234567890, 1234567890, 12345, remoterootNode));
    std::shared_ptr<Node> remoteDirD2 = std::shared_ptr<Node>(
        new Node(std::nullopt, _syncPal->updateTree(ReplicaSideRemote)->side(), Str("D2"), NodeTypeDirectory, OperationTypeNone,
                 std::nullopt, 1234567890, 1234567890, 12345, remoterootNode));
    std::shared_ptr<Node> remoteDirC1 = std::shared_ptr<Node>(
        new Node(std::nullopt, _syncPal->updateTree(ReplicaSideRemote)->side(), Str("c2"), NodeTypeDirectory, OperationTypeMove,
                 std::nullopt, 1234567890, 1234567890, 12345, remoteDirD1, "C1"));
    std::shared_ptr<Node> remoteDirC2 = std::shared_ptr<Node>(
        new Node(std::nullopt, _syncPal->updateTree(ReplicaSideRemote)->side(), Str("c2"), NodeTypeDirectory, OperationTypeMove,
                 std::nullopt, 1234567890, 1234567890, 12345, remoteDirD2, "C2"));


    _syncPal->updateTree(ReplicaSideLocal)->insertNode(localrootNode);
    _syncPal->updateTree(ReplicaSideLocal)->insertNode(localDirA);
    _syncPal->updateTree(ReplicaSideLocal)->insertNode(localDirB);
    _syncPal->updateTree(ReplicaSideLocal)->insertNode(localFileC1);
    _syncPal->updateTree(ReplicaSideLocal)->insertNode(localFileC2);
    _syncPal->updateTree(ReplicaSideLocal)->insertNode(localFileC4);

    _syncPal->updateTree(ReplicaSideLocal)->insertNode(remoterootNode);
    _syncPal->updateTree(ReplicaSideLocal)->insertNode(remoteDirA);
    _syncPal->updateTree(ReplicaSideLocal)->insertNode(remoteDirB);
    _syncPal->updateTree(ReplicaSideLocal)->insertNode(remoteFileC1);
    _syncPal->updateTree(ReplicaSideLocal)->insertNode(remoteFileC2);
    _syncPal->updateTree(ReplicaSideLocal)->insertNode(remoteFileC3);
    _syncPal->updateTree(ReplicaSideLocal)->insertNode(remoteFileC4);

    _syncPal->updateTree(ReplicaSideLocal)->insertNode(localDirC1);
    _syncPal->updateTree(ReplicaSideLocal)->insertNode(localDirC2);
    _syncPal->updateTree(ReplicaSideLocal)->insertNode(localDirD1);
    _syncPal->updateTree(ReplicaSideLocal)->insertNode(localDirD2);
    _syncPal->updateTree(ReplicaSideLocal)->insertNode(remoteDirC1);
    _syncPal->updateTree(ReplicaSideLocal)->insertNode(remoteDirC2);
    _syncPal->updateTree(ReplicaSideLocal)->insertNode(remoteDirD1);
    _syncPal->updateTree(ReplicaSideLocal)->insertNode(remoteDirD2);

    Conflict conflict1(localFileC1, remoteFileC1, ConflictTypeMoveMoveSource);
    Conflict conflict2(localFileC2, remoteFileC2, ConflictTypeMoveMoveSource);
    Conflict conflict3(localFileC1, remoteDirB, ConflictTypeMoveParentDelete);
    Conflict conflict4(localFileC2, remoteDirB, ConflictTypeMoveParentDelete);
    Conflict conflict5(localFileC4, remoteFileC3, ConflictTypeMoveCreate);
    Conflict conflict6(localFileC4, remoteFileC4, ConflictTypeMoveDelete);
    Conflict conflict7(localDirD1, remoteDirC1, ConflictTypeMoveMoveCycle);
    Conflict conflict8(localDirD2, remoteDirC2, ConflictTypeMoveMoveCycle);
=======
    std::shared_ptr<Node> remoteDirD1 =
        std::shared_ptr<Node>(new Node(std::nullopt, _syncPal->updateTree(ReplicaSide::Remote)->side(), Str("D1"), NodeType::Directory,
                                       OperationType::None, std::nullopt, 1234567890, 1234567890, 12345, remoterootNode));
    std::shared_ptr<Node> remoteDirD2 =
        std::shared_ptr<Node>(new Node(std::nullopt, _syncPal->updateTree(ReplicaSide::Remote)->side(), Str("D2"), NodeType::Directory,
                                       OperationType::None, std::nullopt, 1234567890, 1234567890, 12345, remoterootNode));
    std::shared_ptr<Node> remoteDirC1 =
        std::shared_ptr<Node>(new Node(std::nullopt, _syncPal->updateTree(ReplicaSide::Remote)->side(), Str("c2"), NodeType::Directory,
                                       OperationType::Move, std::nullopt, 1234567890, 1234567890, 12345, remoteDirD1, "C1"));
    std::shared_ptr<Node> remoteDirC2 =
        std::shared_ptr<Node>(new Node(std::nullopt, _syncPal->updateTree(ReplicaSide::Remote)->side(), Str("c2"), NodeType::Directory,
                                       OperationType::Move, std::nullopt, 1234567890, 1234567890, 12345, remoteDirD2, "C2"));


    _syncPal->updateTree(ReplicaSide::Local)->insertNode(localrootNode);
    _syncPal->updateTree(ReplicaSide::Local)->insertNode(localDirA);
    _syncPal->updateTree(ReplicaSide::Local)->insertNode(localDirB);
    _syncPal->updateTree(ReplicaSide::Local)->insertNode(localFileC1);
    _syncPal->updateTree(ReplicaSide::Local)->insertNode(localFileC2);
    _syncPal->updateTree(ReplicaSide::Local)->insertNode(localFileC4);

    _syncPal->updateTree(ReplicaSide::Local)->insertNode(remoterootNode);
    _syncPal->updateTree(ReplicaSide::Local)->insertNode(remoteDirA);
    _syncPal->updateTree(ReplicaSide::Local)->insertNode(remoteDirB);
    _syncPal->updateTree(ReplicaSide::Local)->insertNode(remoteFileC1);
    _syncPal->updateTree(ReplicaSide::Local)->insertNode(remoteFileC2);
    _syncPal->updateTree(ReplicaSide::Local)->insertNode(remoteFileC3);
    _syncPal->updateTree(ReplicaSide::Local)->insertNode(remoteFileC4);

    _syncPal->updateTree(ReplicaSide::Local)->insertNode(localDirC1);
    _syncPal->updateTree(ReplicaSide::Local)->insertNode(localDirC2);
    _syncPal->updateTree(ReplicaSide::Local)->insertNode(localDirD1);
    _syncPal->updateTree(ReplicaSide::Local)->insertNode(localDirD2);
    _syncPal->updateTree(ReplicaSide::Local)->insertNode(remoteDirC1);
    _syncPal->updateTree(ReplicaSide::Local)->insertNode(remoteDirC2);
    _syncPal->updateTree(ReplicaSide::Local)->insertNode(remoteDirD1);
    _syncPal->updateTree(ReplicaSide::Local)->insertNode(remoteDirD2);

    Conflict conflict1(localFileC1, remoteFileC1, ConflictType::MoveMoveSource);
    Conflict conflict2(localFileC2, remoteFileC2, ConflictType::MoveMoveSource);
    Conflict conflict3(localFileC1, remoteDirB, ConflictType::MoveParentDelete);
    Conflict conflict4(localFileC2, remoteDirB, ConflictType::MoveParentDelete);
    Conflict conflict5(localFileC4, remoteFileC3, ConflictType::MoveCreate);
    Conflict conflict6(localFileC4, remoteFileC4, ConflictType::MoveDelete);
    Conflict conflict7(localDirD1, remoteDirC1, ConflictType::MoveMoveCycle);
    Conflict conflict8(localDirD2, remoteDirC2, ConflictType::MoveMoveCycle);
>>>>>>> 76f2e35d

    // Insert conflicts in queue
    _syncPal->_conflictQueue->push(conflict7);
    _syncPal->_conflictQueue->push(conflict2);
    _syncPal->_conflictQueue->push(conflict5);
    _syncPal->_conflictQueue->push(conflict1);
    _syncPal->_conflictQueue->push(conflict4);
    _syncPal->_conflictQueue->push(conflict8);
    _syncPal->_conflictQueue->push(conflict3);
    _syncPal->_conflictQueue->push(conflict6);

    // Check order
    CPPUNIT_ASSERT(_syncPal->_conflictQueue->top().type() == ConflictType::MoveParentDelete);
    _syncPal->_conflictQueue->pop();
    CPPUNIT_ASSERT(_syncPal->_conflictQueue->top().type() == ConflictType::MoveParentDelete);
    _syncPal->_conflictQueue->pop();
    CPPUNIT_ASSERT(_syncPal->_conflictQueue->top().type() == ConflictType::MoveDelete);
    CPPUNIT_ASSERT(_syncPal->_conflictQueue->top().node() == localFileC4);
    _syncPal->_conflictQueue->pop();
    CPPUNIT_ASSERT(_syncPal->_conflictQueue->top().type() == ConflictType::MoveMoveSource);
    CPPUNIT_ASSERT(_syncPal->_conflictQueue->top().node() == localFileC1);
    _syncPal->_conflictQueue->pop();
    CPPUNIT_ASSERT(_syncPal->_conflictQueue->top().type() == ConflictType::MoveMoveSource);
    CPPUNIT_ASSERT(_syncPal->_conflictQueue->top().node() == localFileC2);
    _syncPal->_conflictQueue->pop();
    CPPUNIT_ASSERT(_syncPal->_conflictQueue->top().type() == ConflictType::MoveCreate);
    _syncPal->_conflictQueue->pop();
    CPPUNIT_ASSERT(_syncPal->_conflictQueue->top().type() == ConflictType::MoveMoveCycle);
    CPPUNIT_ASSERT(_syncPal->_conflictQueue->top().node() == localDirD1);
    _syncPal->_conflictQueue->pop();
    CPPUNIT_ASSERT(_syncPal->_conflictQueue->top().type() == ConflictType::MoveMoveCycle);
    CPPUNIT_ASSERT(_syncPal->_conflictQueue->top().node() == localDirD2);
}

bool TestSyncPal::exec_case_6_4() {
    std::string caseName("case_6.4");

    // Local operations
    SyncPath localCasePath = _localPath / caseName;

    try {
        std::filesystem::rename(localCasePath / "n", localCasePath / "t/q/e/g");
        std::filesystem::rename(localCasePath / "t/q/e", localCasePath / "n");
    } catch (...) {
        return false;
    }

    // Remote operations
    SyncPath remoteCasePath = _remotePath / caseName;
    bool found;

    std::optional<NodeId> driveIdN;
    _syncPal->syncDb()->id(ReplicaSide::Remote, remoteCasePath / "n", driveIdN, found);
    if (!found || !driveIdN.has_value()) {
        return false;
    }

    std::optional<NodeId> driveIdT;
    _syncPal->syncDb()->id(ReplicaSide::Remote, remoteCasePath / "t", driveIdT, found);
    if (!found || !driveIdT.has_value()) {
        return false;
    }

    MoveJob job(_driveDbId, localCasePath, driveIdT.value(), driveIdN.value(), Str("w"));
    job.runSynchronously();

    return true;
}

bool TestSyncPal::check_case_6_4() {
    std::string caseName("case_6.4");

    // Check local result
    SyncPath localCasePath = _localPath / caseName;

    if (!std::filesystem::exists(localCasePath / "n/g/w/q")) {
        return false;
    }

    // Check remote result
    SyncPath remoteCasePath = _remotePath / caseName;
    bool found;

    std::optional<NodeId> driveIdQ;
    _syncPal->syncDb()->id(ReplicaSide::Remote, remoteCasePath / "n/g/w/q", driveIdQ, found);
    if (!found || !driveIdQ.has_value()) {
        return false;
    }

    return true;
}
}  // namespace KDC<|MERGE_RESOLUTION|>--- conflicted
+++ resolved
@@ -150,7 +150,8 @@
                          _syncPal->snapshot(ReplicaSide::Local, false)->isValid());
     CPPUNIT_ASSERT_EQUAL(_syncPal->snapshot(ReplicaSide::Local, true)->rootFolderId(),
                          _syncPal->snapshot(ReplicaSide::Local, false)->rootFolderId());
-    CPPUNIT_ASSERT_EQUAL(_syncPal->snapshot(ReplicaSide::Local, true)->side(), _syncPal->snapshot(ReplicaSide::Local, false)->side());
+    CPPUNIT_ASSERT_EQUAL(_syncPal->snapshot(ReplicaSide::Local, true)->side(),
+                         _syncPal->snapshot(ReplicaSide::Local, false)->side());
 
     // Check that the copy is different object
     CPPUNIT_ASSERT(_syncPal->snapshot(ReplicaSide::Local, true).get() != _syncPal->snapshot(ReplicaSide::Local, false).get());
@@ -201,20 +202,20 @@
 }
 
 void TestSyncPal::testConflictQueue() {
-    std::shared_ptr<Node> localrootNode =
-        std::shared_ptr<Node>(new Node(std::nullopt, _syncPal->updateTree(ReplicaSide::Local)->side(), Str(""), NodeType::Directory,
-                                       OperationType::None, std::nullopt, 1234567890, 1234567890, 12345, nullptr));
-    std::shared_ptr<Node> remoterootNode =
-        std::shared_ptr<Node>(new Node(std::nullopt, _syncPal->updateTree(ReplicaSide::Remote)->side(), Str(""), NodeType::Directory,
-                                       OperationType::None, std::nullopt, 1234567890, 1234567890, 12345, nullptr));
+    std::shared_ptr<Node> localrootNode = std::shared_ptr<Node>(
+        new Node(std::nullopt, _syncPal->updateTree(ReplicaSide::Local)->side(), Str(""), NodeType::Directory,
+                 OperationType::None, std::nullopt, 1234567890, 1234567890, 12345, nullptr));
+    std::shared_ptr<Node> remoterootNode = std::shared_ptr<Node>(
+        new Node(std::nullopt, _syncPal->updateTree(ReplicaSide::Remote)->side(), Str(""), NodeType::Directory,
+                 OperationType::None, std::nullopt, 1234567890, 1234567890, 12345, nullptr));
 
     // Move_Move_Source & Move_ParentDelete
-    std::shared_ptr<Node> localDirA =
-        std::shared_ptr<Node>(new Node(std::nullopt, _syncPal->updateTree(ReplicaSide::Local)->side(), Str("A"), NodeType::Directory,
-                                       OperationType::None, std::nullopt, 1234567890, 1234567890, 12345, localrootNode));
-    std::shared_ptr<Node> localDirB =
-        std::shared_ptr<Node>(new Node(std::nullopt, _syncPal->updateTree(ReplicaSide::Local)->side(), Str("B"), NodeType::Directory,
-                                       OperationType::None, std::nullopt, 1234567890, 1234567890, 12345, localrootNode));
+    std::shared_ptr<Node> localDirA = std::shared_ptr<Node>(
+        new Node(std::nullopt, _syncPal->updateTree(ReplicaSide::Local)->side(), Str("A"), NodeType::Directory,
+                 OperationType::None, std::nullopt, 1234567890, 1234567890, 12345, localrootNode));
+    std::shared_ptr<Node> localDirB = std::shared_ptr<Node>(
+        new Node(std::nullopt, _syncPal->updateTree(ReplicaSide::Local)->side(), Str("B"), NodeType::Directory,
+                 OperationType::None, std::nullopt, 1234567890, 1234567890, 12345, localrootNode));
     std::shared_ptr<Node> localFileC1 =
         std::shared_ptr<Node>(new Node(std::nullopt, _syncPal->updateTree(ReplicaSide::Local)->side(), Str("c1"), NodeType::File,
                                        OperationType::Move, std::nullopt, 1234567890, 1234567890, 12345, localDirB, "A/c1"));
@@ -222,12 +223,12 @@
         std::shared_ptr<Node>(new Node(std::nullopt, _syncPal->updateTree(ReplicaSide::Local)->side(), Str("c2"), NodeType::File,
                                        OperationType::Move, std::nullopt, 1234567890, 1234567890, 12345, localDirB, "A/c2"));
 
-    std::shared_ptr<Node> remoteDirA =
-        std::shared_ptr<Node>(new Node(std::nullopt, _syncPal->updateTree(ReplicaSide::Remote)->side(), Str("A"), NodeType::Directory,
-                                       OperationType::None, std::nullopt, 1234567890, 1234567890, 12345, remoterootNode));
-    std::shared_ptr<Node> remoteDirB =
-        std::shared_ptr<Node>(new Node(std::nullopt, _syncPal->updateTree(ReplicaSide::Remote)->side(), Str("B"), NodeType::Directory,
-                                       OperationType::Delete, std::nullopt, 1234567890, 1234567890, 12345, remoterootNode));
+    std::shared_ptr<Node> remoteDirA = std::shared_ptr<Node>(
+        new Node(std::nullopt, _syncPal->updateTree(ReplicaSide::Remote)->side(), Str("A"), NodeType::Directory,
+                 OperationType::None, std::nullopt, 1234567890, 1234567890, 12345, remoterootNode));
+    std::shared_ptr<Node> remoteDirB = std::shared_ptr<Node>(
+        new Node(std::nullopt, _syncPal->updateTree(ReplicaSide::Remote)->side(), Str("B"), NodeType::Directory,
+                 OperationType::Delete, std::nullopt, 1234567890, 1234567890, 12345, remoterootNode));
     std::shared_ptr<Node> remoteFileC1 =
         std::shared_ptr<Node>(new Node(std::nullopt, _syncPal->updateTree(ReplicaSide::Remote)->side(), Str("c1"), NodeType::File,
                                        OperationType::Move, std::nullopt, 1234567890, 1234567890, 12345, remoterootNode, "A/c1"));
@@ -248,79 +249,31 @@
                                        OperationType::Delete, std::nullopt, 1234567890, 1234567890, 12345, localrootNode));
 
     // Move_Move_Cycle
-    std::shared_ptr<Node> localDirC1 =
-        std::shared_ptr<Node>(new Node(std::nullopt, _syncPal->updateTree(ReplicaSide::Local)->side(), Str("c2"), NodeType::Directory,
-                                       OperationType::None, std::nullopt, 1234567890, 1234567890, 12345, localrootNode));
-    std::shared_ptr<Node> localDirC2 =
-        std::shared_ptr<Node>(new Node(std::nullopt, _syncPal->updateTree(ReplicaSide::Local)->side(), Str("c2"), NodeType::Directory,
-                                       OperationType::None, std::nullopt, 1234567890, 1234567890, 12345, localrootNode));
-    std::shared_ptr<Node> localDirD1 =
-        std::shared_ptr<Node>(new Node(std::nullopt, _syncPal->updateTree(ReplicaSide::Local)->side(), Str("D1"), NodeType::Directory,
-                                       OperationType::Move, std::nullopt, 1234567890, 1234567890, 12345, localDirC1, "D1"));
-    std::shared_ptr<Node> localDirD2 =
-        std::shared_ptr<Node>(new Node(std::nullopt, _syncPal->updateTree(ReplicaSide::Local)->side(), Str("D2"), NodeType::Directory,
-                                       OperationType::Move, std::nullopt, 1234567890, 1234567890, 12345, localDirC2, "D2"));
-
-<<<<<<< HEAD
+    std::shared_ptr<Node> localDirC1 = std::shared_ptr<Node>(
+        new Node(std::nullopt, _syncPal->updateTree(ReplicaSide::Local)->side(), Str("c2"), NodeType::Directory,
+                 OperationType::None, std::nullopt, 1234567890, 1234567890, 12345, localrootNode));
+    std::shared_ptr<Node> localDirC2 = std::shared_ptr<Node>(
+        new Node(std::nullopt, _syncPal->updateTree(ReplicaSide::Local)->side(), Str("c2"), NodeType::Directory,
+                 OperationType::None, std::nullopt, 1234567890, 1234567890, 12345, localrootNode));
+    std::shared_ptr<Node> localDirD1 = std::shared_ptr<Node>(
+        new Node(std::nullopt, _syncPal->updateTree(ReplicaSide::Local)->side(), Str("D1"), NodeType::Directory,
+                 OperationType::Move, std::nullopt, 1234567890, 1234567890, 12345, localDirC1, "D1"));
+    std::shared_ptr<Node> localDirD2 = std::shared_ptr<Node>(
+        new Node(std::nullopt, _syncPal->updateTree(ReplicaSide::Local)->side(), Str("D2"), NodeType::Directory,
+                 OperationType::Move, std::nullopt, 1234567890, 1234567890, 12345, localDirC2, "D2"));
+
     std::shared_ptr<Node> remoteDirD1 = std::shared_ptr<Node>(
-        new Node(std::nullopt, _syncPal->updateTree(ReplicaSideRemote)->side(), Str("D1"), NodeTypeDirectory, OperationTypeNone,
-                 std::nullopt, 1234567890, 1234567890, 12345, remoterootNode));
+        new Node(std::nullopt, _syncPal->updateTree(ReplicaSide::Remote)->side(), Str("D1"), NodeType::Directory,
+                 OperationType::None, std::nullopt, 1234567890, 1234567890, 12345, remoterootNode));
     std::shared_ptr<Node> remoteDirD2 = std::shared_ptr<Node>(
-        new Node(std::nullopt, _syncPal->updateTree(ReplicaSideRemote)->side(), Str("D2"), NodeTypeDirectory, OperationTypeNone,
-                 std::nullopt, 1234567890, 1234567890, 12345, remoterootNode));
+        new Node(std::nullopt, _syncPal->updateTree(ReplicaSide::Remote)->side(), Str("D2"), NodeType::Directory,
+                 OperationType::None, std::nullopt, 1234567890, 1234567890, 12345, remoterootNode));
     std::shared_ptr<Node> remoteDirC1 = std::shared_ptr<Node>(
-        new Node(std::nullopt, _syncPal->updateTree(ReplicaSideRemote)->side(), Str("c2"), NodeTypeDirectory, OperationTypeMove,
-                 std::nullopt, 1234567890, 1234567890, 12345, remoteDirD1, "C1"));
+        new Node(std::nullopt, _syncPal->updateTree(ReplicaSide::Remote)->side(), Str("c2"), NodeType::Directory,
+                 OperationType::Move, std::nullopt, 1234567890, 1234567890, 12345, remoteDirD1, "C1"));
     std::shared_ptr<Node> remoteDirC2 = std::shared_ptr<Node>(
-        new Node(std::nullopt, _syncPal->updateTree(ReplicaSideRemote)->side(), Str("c2"), NodeTypeDirectory, OperationTypeMove,
-                 std::nullopt, 1234567890, 1234567890, 12345, remoteDirD2, "C2"));
-
-
-    _syncPal->updateTree(ReplicaSideLocal)->insertNode(localrootNode);
-    _syncPal->updateTree(ReplicaSideLocal)->insertNode(localDirA);
-    _syncPal->updateTree(ReplicaSideLocal)->insertNode(localDirB);
-    _syncPal->updateTree(ReplicaSideLocal)->insertNode(localFileC1);
-    _syncPal->updateTree(ReplicaSideLocal)->insertNode(localFileC2);
-    _syncPal->updateTree(ReplicaSideLocal)->insertNode(localFileC4);
-
-    _syncPal->updateTree(ReplicaSideLocal)->insertNode(remoterootNode);
-    _syncPal->updateTree(ReplicaSideLocal)->insertNode(remoteDirA);
-    _syncPal->updateTree(ReplicaSideLocal)->insertNode(remoteDirB);
-    _syncPal->updateTree(ReplicaSideLocal)->insertNode(remoteFileC1);
-    _syncPal->updateTree(ReplicaSideLocal)->insertNode(remoteFileC2);
-    _syncPal->updateTree(ReplicaSideLocal)->insertNode(remoteFileC3);
-    _syncPal->updateTree(ReplicaSideLocal)->insertNode(remoteFileC4);
-
-    _syncPal->updateTree(ReplicaSideLocal)->insertNode(localDirC1);
-    _syncPal->updateTree(ReplicaSideLocal)->insertNode(localDirC2);
-    _syncPal->updateTree(ReplicaSideLocal)->insertNode(localDirD1);
-    _syncPal->updateTree(ReplicaSideLocal)->insertNode(localDirD2);
-    _syncPal->updateTree(ReplicaSideLocal)->insertNode(remoteDirC1);
-    _syncPal->updateTree(ReplicaSideLocal)->insertNode(remoteDirC2);
-    _syncPal->updateTree(ReplicaSideLocal)->insertNode(remoteDirD1);
-    _syncPal->updateTree(ReplicaSideLocal)->insertNode(remoteDirD2);
-
-    Conflict conflict1(localFileC1, remoteFileC1, ConflictTypeMoveMoveSource);
-    Conflict conflict2(localFileC2, remoteFileC2, ConflictTypeMoveMoveSource);
-    Conflict conflict3(localFileC1, remoteDirB, ConflictTypeMoveParentDelete);
-    Conflict conflict4(localFileC2, remoteDirB, ConflictTypeMoveParentDelete);
-    Conflict conflict5(localFileC4, remoteFileC3, ConflictTypeMoveCreate);
-    Conflict conflict6(localFileC4, remoteFileC4, ConflictTypeMoveDelete);
-    Conflict conflict7(localDirD1, remoteDirC1, ConflictTypeMoveMoveCycle);
-    Conflict conflict8(localDirD2, remoteDirC2, ConflictTypeMoveMoveCycle);
-=======
-    std::shared_ptr<Node> remoteDirD1 =
-        std::shared_ptr<Node>(new Node(std::nullopt, _syncPal->updateTree(ReplicaSide::Remote)->side(), Str("D1"), NodeType::Directory,
-                                       OperationType::None, std::nullopt, 1234567890, 1234567890, 12345, remoterootNode));
-    std::shared_ptr<Node> remoteDirD2 =
-        std::shared_ptr<Node>(new Node(std::nullopt, _syncPal->updateTree(ReplicaSide::Remote)->side(), Str("D2"), NodeType::Directory,
-                                       OperationType::None, std::nullopt, 1234567890, 1234567890, 12345, remoterootNode));
-    std::shared_ptr<Node> remoteDirC1 =
-        std::shared_ptr<Node>(new Node(std::nullopt, _syncPal->updateTree(ReplicaSide::Remote)->side(), Str("c2"), NodeType::Directory,
-                                       OperationType::Move, std::nullopt, 1234567890, 1234567890, 12345, remoteDirD1, "C1"));
-    std::shared_ptr<Node> remoteDirC2 =
-        std::shared_ptr<Node>(new Node(std::nullopt, _syncPal->updateTree(ReplicaSide::Remote)->side(), Str("c2"), NodeType::Directory,
-                                       OperationType::Move, std::nullopt, 1234567890, 1234567890, 12345, remoteDirD2, "C2"));
+        new Node(std::nullopt, _syncPal->updateTree(ReplicaSide::Remote)->side(), Str("c2"), NodeType::Directory,
+                 OperationType::Move, std::nullopt, 1234567890, 1234567890, 12345, remoteDirD2, "C2"));
 
 
     _syncPal->updateTree(ReplicaSide::Local)->insertNode(localrootNode);
@@ -355,7 +308,6 @@
     Conflict conflict6(localFileC4, remoteFileC4, ConflictType::MoveDelete);
     Conflict conflict7(localDirD1, remoteDirC1, ConflictType::MoveMoveCycle);
     Conflict conflict8(localDirD2, remoteDirC2, ConflictType::MoveMoveCycle);
->>>>>>> 76f2e35d
 
     // Insert conflicts in queue
     _syncPal->_conflictQueue->push(conflict7);
