/*
 * Infomaniak kDrive - Desktop
 * Copyright (C) 2023-2024 Infomaniak Network SA
 *
 * This program is free software: you can redistribute it and/or modify
 * it under the terms of the GNU General Public License as published by
 * the Free Software Foundation, either version 3 of the License, or
 * (at your option) any later version.
 *
 * This program is distributed in the hope that it will be useful,
 * but WITHOUT ANY WARRANTY; without even the implied warranty of
 * MERCHANTABILITY or FITNESS FOR A PARTICULAR PURPOSE.  See the
 * GNU General Public License for more details.
 *
 * You should have received a copy of the GNU General Public License
 * along with this program.  If not, see <http://www.gnu.org/licenses/>.
 */

#include "testsyncpal.h"
#include "jobs/network/movejob.h"
#include "libcommon/keychainmanager/keychainmanager.h"
#include "libcommon/utility/utility.h"
#include "libcommonserver/utility/utility.h"
#include "libcommonserver/network/proxy.h"

#include <cstdlib>

using namespace CppUnit;

namespace KDC {

// const std::string testExecutorFolderRemoteId = "75";        // In common documents
const std::string testExecutorFolderRemoteId = "5007";  // In root

void TestSyncPal::setUp() {
    const std::string userIdStr = CommonUtility::envVarValue("KDRIVE_TEST_CI_USER_ID");
    const std::string accountIdStr = CommonUtility::envVarValue("KDRIVE_TEST_CI_ACCOUNT_ID");
    const std::string driveIdStr = CommonUtility::envVarValue("KDRIVE_TEST_CI_DRIVE_ID");
    const std::string remotePathStr = CommonUtility::envVarValue("KDRIVE_TEST_CI_REMOTE_PATH");
    const std::string apiTokenStr = CommonUtility::envVarValue("KDRIVE_TEST_CI_API_TOKEN");

    if (userIdStr.empty() || accountIdStr.empty() || driveIdStr.empty() || remotePathStr.empty() || apiTokenStr.empty()) {
        throw std::runtime_error("Some environment variables are missing!");
    }
    const std::string localPathStr = _localTempDir.path().string();
    // Insert api token into keystore
    ApiToken apiToken;
    apiToken.setAccessToken(apiTokenStr);

    std::string keychainKey("123");
    KeyChainManager::instance(true);
    KeyChainManager::instance()->writeToken(keychainKey, apiToken.reconstructJsonString());

    // Create parmsDb
    bool alreadyExists;
    std::filesystem::path parmsDbPath = Db::makeDbName(alreadyExists);
    std::filesystem::remove(parmsDbPath);
    ParmsDb::instance(parmsDbPath, "3.4.0", true, true);
    ParmsDb::instance()->setAutoDelete(true);

    // Insert user, account, drive & sync
    int userId = atoi(userIdStr.c_str());
    User user(1, userId, keychainKey);
    ParmsDb::instance()->insertUser(user);

    int accountId(atoi(accountIdStr.c_str()));
    Account account(1, accountId, user.dbId());
    ParmsDb::instance()->insertAccount(account);

    _driveDbId = 1;
    int driveId = atoi(driveIdStr.c_str());
    Drive drive(_driveDbId, driveId, account.dbId(), std::string(), 0, std::string());
    ParmsDb::instance()->insertDrive(drive);

    _localPath = localPathStr;
    _remotePath = remotePathStr;
    Sync sync(1, drive.dbId(), _localPath, _remotePath);
    ParmsDb::instance()->insertSync(sync);

    // Setup proxy
    Parameters parameters;
    bool found;
    if (ParmsDb::instance()->selectParameters(parameters, found) && found) {
        Proxy::instance(parameters.proxyConfig());
    }

    _syncPal = std::shared_ptr<SyncPal>(new SyncPal(sync.dbId(), "3.4.0"));
}

void TestSyncPal::tearDown() {
    // Stop SyncPal and delete sync DB
    if (_syncPal) {
        _syncPal->stop(false, true, true);
    }
    ParmsDb::reset();
}

void TestSyncPal::testUpdateTree() {
    auto updateTree = _syncPal->updateTree(ReplicaSideLocal);
    CPPUNIT_ASSERT_EQUAL(ReplicaSideLocal, updateTree->side());

    updateTree = _syncPal->updateTree(ReplicaSideRemote);
    CPPUNIT_ASSERT_EQUAL(ReplicaSideRemote, updateTree->side());

    updateTree = _syncPal->updateTree(ReplicaSideUnknown);
    CPPUNIT_ASSERT_EQUAL(std::shared_ptr<UpdateTree>(nullptr), updateTree);
}

void TestSyncPal::testSnapshot() {
    auto snapshot = _syncPal->snapshot(ReplicaSideLocal);
    CPPUNIT_ASSERT_EQUAL(ReplicaSideLocal, snapshot->side());

    snapshot = _syncPal->snapshot(ReplicaSideRemote);
    CPPUNIT_ASSERT_EQUAL(ReplicaSideRemote, snapshot->side());

    snapshot = _syncPal->snapshot(ReplicaSideUnknown);
    CPPUNIT_ASSERT_EQUAL(std::shared_ptr<Snapshot>(nullptr), snapshot);

    snapshot = _syncPal->snapshot(ReplicaSideLocal, true);
    CPPUNIT_ASSERT_EQUAL(ReplicaSideLocal, snapshot->side());

    snapshot = _syncPal->snapshot(ReplicaSideRemote, true);
    CPPUNIT_ASSERT_EQUAL(ReplicaSideRemote, snapshot->side());

    snapshot = _syncPal->snapshot(ReplicaSideUnknown, true);
    CPPUNIT_ASSERT_EQUAL(std::shared_ptr<Snapshot>(nullptr), snapshot);

    CPPUNIT_ASSERT(_syncPal->snapshot(ReplicaSideLocal, true).get() != _syncPal->snapshot(ReplicaSideLocal, false).get());
    CPPUNIT_ASSERT(_syncPal->snapshot(ReplicaSideRemote, true).get() != _syncPal->snapshot(ReplicaSideRemote, false).get());
}

void TestSyncPal::testOperationSet() {
    auto operationSet = _syncPal->operationSet(ReplicaSideLocal);
    CPPUNIT_ASSERT_EQUAL(ReplicaSideLocal, operationSet->side());

    operationSet = _syncPal->operationSet(ReplicaSideRemote);
    CPPUNIT_ASSERT_EQUAL(ReplicaSideRemote, operationSet->side());

    operationSet = _syncPal->operationSet(ReplicaSideUnknown);
    CPPUNIT_ASSERT_EQUAL(std::shared_ptr<FSOperationSet>(nullptr), operationSet);
}

void TestSyncPal::testCopySnapshots() {
    _syncPal->copySnapshots();

    // Check that the copy is the same as the original
    CPPUNIT_ASSERT_EQUAL(_syncPal->snapshot(ReplicaSideLocal, true)->nbItems(),
                         _syncPal->snapshot(ReplicaSideLocal, false)->nbItems());
    CPPUNIT_ASSERT_EQUAL(_syncPal->snapshot(ReplicaSideLocal, true)->isValid(),
                         _syncPal->snapshot(ReplicaSideLocal, false)->isValid());
    CPPUNIT_ASSERT_EQUAL(_syncPal->snapshot(ReplicaSideLocal, true)->rootFolderId(),
                         _syncPal->snapshot(ReplicaSideLocal, false)->rootFolderId());
    CPPUNIT_ASSERT_EQUAL(_syncPal->snapshot(ReplicaSideLocal, true)->side(), _syncPal->snapshot(ReplicaSideLocal, false)->side());

    // Check that the copy is different object
    CPPUNIT_ASSERT(_syncPal->snapshot(ReplicaSideLocal, true).get() != _syncPal->snapshot(ReplicaSideLocal, false).get());
    _syncPal->snapshot(ReplicaSideLocal, false)->setValid(true);
    _syncPal->snapshot(ReplicaSideLocal, true)->setValid(false);
    CPPUNIT_ASSERT(_syncPal->snapshot(ReplicaSideLocal, true)->isValid() !=
                   _syncPal->snapshot(ReplicaSideLocal, false)->isValid());
}

void TestSyncPal::testAll() {
    // Start sync
    _syncPal->start();
    Utility::msleep(1000);
    CPPUNIT_ASSERT(_syncPal->isRunning());

    // Wait for end of 1st sync
    while (!_syncPal->_syncHasFullyCompleted) {
        Utility::msleep(1000);
    }
    Utility::msleep(60000);

    // Pause sync
    _syncPal->pause();
    Utility::msleep(5000);
    CPPUNIT_ASSERT(_syncPal->isRunning());

    // Apply tests cases
    // CPPUNIT_ASSERT(exec_case_6_4());


    // Unpause sync
    _syncPal->unpause();
    Utility::msleep(10000);
    CPPUNIT_ASSERT(_syncPal->isRunning());

    // Wait for end of sync
    while (!_syncPal->isIdle()) {
        Utility::msleep(1000);
    }

    // Check sync results
    // CPPUNIT_ASSERT(check_case_6_4());


    // Stop sync
    _syncPal->stop(false, true, true);
    CPPUNIT_ASSERT(!_syncPal->isRunning());
}

void TestSyncPal::testConflictQueue() {
    std::shared_ptr<Node> localrootNode =
<<<<<<< HEAD
        std::shared_ptr<Node>(new Node(std::nullopt, _syncPal->_localUpdateTree->side(), Str(""), NodeType::Directory,
                                       OperationType::None, std::nullopt, 1234567890, 1234567890, 12345, nullptr));
    std::shared_ptr<Node> remoterootNode =
        std::shared_ptr<Node>(new Node(std::nullopt, _syncPal->_remoteUpdateTree->side(), Str(""), NodeType::Directory,
                                       OperationType::None, std::nullopt, 1234567890, 1234567890, 12345, nullptr));

    // Move_Move_Source & Move_ParentDelete
    std::shared_ptr<Node> localDirA =
        std::shared_ptr<Node>(new Node(std::nullopt, _syncPal->_localUpdateTree->side(), Str("A"), NodeType::Directory,
                                       OperationType::None, std::nullopt, 1234567890, 1234567890, 12345, localrootNode));
    std::shared_ptr<Node> localDirB =
        std::shared_ptr<Node>(new Node(std::nullopt, _syncPal->_localUpdateTree->side(), Str("B"), NodeType::Directory,
                                       OperationType::None, std::nullopt, 1234567890, 1234567890, 12345, localrootNode));
    std::shared_ptr<Node> localFileC1 =
        std::shared_ptr<Node>(new Node(std::nullopt, _syncPal->_localUpdateTree->side(), Str("c1"), NodeType::File,
                                       OperationType::Move, std::nullopt, 1234567890, 1234567890, 12345, localDirB, "A/c1"));
    std::shared_ptr<Node> localFileC2 =
        std::shared_ptr<Node>(new Node(std::nullopt, _syncPal->_localUpdateTree->side(), Str("c2"), NodeType::File,
                                       OperationType::Move, std::nullopt, 1234567890, 1234567890, 12345, localDirB, "A/c2"));

    std::shared_ptr<Node> remoteDirA =
        std::shared_ptr<Node>(new Node(std::nullopt, _syncPal->_remoteUpdateTree->side(), Str("A"), NodeType::Directory,
                                       OperationType::None, std::nullopt, 1234567890, 1234567890, 12345, remoterootNode));
    std::shared_ptr<Node> remoteDirB =
        std::shared_ptr<Node>(new Node(std::nullopt, _syncPal->_remoteUpdateTree->side(), Str("B"), NodeType::Directory,
                                       OperationType::Delete, std::nullopt, 1234567890, 1234567890, 12345, remoterootNode));
    std::shared_ptr<Node> remoteFileC1 =
        std::shared_ptr<Node>(new Node(std::nullopt, _syncPal->_remoteUpdateTree->side(), Str("c1"), NodeType::File,
                                       OperationType::Move, std::nullopt, 1234567890, 1234567890, 12345, remoterootNode, "A/c1"));
    std::shared_ptr<Node> remoteFileC2 =
        std::shared_ptr<Node>(new Node(std::nullopt, _syncPal->_remoteUpdateTree->side(), Str("c2"), NodeType::File,
                                       OperationType::Move, std::nullopt, 1234567890, 1234567890, 12345, remoterootNode, "A/c2"));

    // Move_Create & Move_Delete
    std::shared_ptr<Node> localFileC4 =
        std::shared_ptr<Node>(new Node(std::nullopt, _syncPal->_localUpdateTree->side(), Str("c4"), NodeType::File,
                                       OperationType::Move, std::nullopt, 1234567890, 1234567890, 12345, localrootNode, "c3"));

    std::shared_ptr<Node> remoteFileC3 =
        std::shared_ptr<Node>(new Node(std::nullopt, _syncPal->_remoteUpdateTree->side(), Str("c4"), NodeType::File,
                                       OperationType::Create, std::nullopt, 1234567890, 1234567890, 12345, localrootNode));
    std::shared_ptr<Node> remoteFileC4 =
        std::shared_ptr<Node>(new Node(std::nullopt, _syncPal->_remoteUpdateTree->side(), Str("c3"), NodeType::File,
                                       OperationType::Delete, std::nullopt, 1234567890, 1234567890, 12345, localrootNode));

    // Move_Move_Cycle
    std::shared_ptr<Node> localDirC1 =
        std::shared_ptr<Node>(new Node(std::nullopt, _syncPal->_localUpdateTree->side(), Str("c2"), NodeType::Directory,
                                       OperationType::None, std::nullopt, 1234567890, 1234567890, 12345, localrootNode));
    std::shared_ptr<Node> localDirC2 =
        std::shared_ptr<Node>(new Node(std::nullopt, _syncPal->_localUpdateTree->side(), Str("c2"), NodeType::Directory,
                                       OperationType::None, std::nullopt, 1234567890, 1234567890, 12345, localrootNode));
    std::shared_ptr<Node> localDirD1 =
        std::shared_ptr<Node>(new Node(std::nullopt, _syncPal->_localUpdateTree->side(), Str("D1"), NodeType::Directory,
                                       OperationType::Move, std::nullopt, 1234567890, 1234567890, 12345, localDirC1, "D1"));
    std::shared_ptr<Node> localDirD2 =
        std::shared_ptr<Node>(new Node(std::nullopt, _syncPal->_localUpdateTree->side(), Str("D2"), NodeType::Directory,
                                       OperationType::Move, std::nullopt, 1234567890, 1234567890, 12345, localDirC2, "D2"));

    std::shared_ptr<Node> remoteDirD1 =
        std::shared_ptr<Node>(new Node(std::nullopt, _syncPal->_remoteUpdateTree->side(), Str("D1"), NodeType::Directory,
                                       OperationType::None, std::nullopt, 1234567890, 1234567890, 12345, remoterootNode));
    std::shared_ptr<Node> remoteDirD2 =
        std::shared_ptr<Node>(new Node(std::nullopt, _syncPal->_remoteUpdateTree->side(), Str("D2"), NodeType::Directory,
                                       OperationType::None, std::nullopt, 1234567890, 1234567890, 12345, remoterootNode));
    std::shared_ptr<Node> remoteDirC1 =
        std::shared_ptr<Node>(new Node(std::nullopt, _syncPal->_remoteUpdateTree->side(), Str("c2"), NodeType::Directory,
                                       OperationType::Move, std::nullopt, 1234567890, 1234567890, 12345, remoteDirD1, "C1"));
    std::shared_ptr<Node> remoteDirC2 =
        std::shared_ptr<Node>(new Node(std::nullopt, _syncPal->_remoteUpdateTree->side(), Str("c2"), NodeType::Directory,
                                       OperationType::Move, std::nullopt, 1234567890, 1234567890, 12345, remoteDirD2, "C2"));
=======
        std::shared_ptr<Node>(new Node(std::nullopt, _syncPal->updateTree(ReplicaSideLocal)->side(), Str(""), NodeTypeDirectory,
                                       OperationTypeNone, std::nullopt, 1234567890, 1234567890, 12345, nullptr));
    std::shared_ptr<Node> remoterootNode =
        std::shared_ptr<Node>(new Node(std::nullopt, _syncPal->updateTree(ReplicaSideRemote)->side(), Str(""), NodeTypeDirectory,
                                       OperationTypeNone, std::nullopt, 1234567890, 1234567890, 12345, nullptr));

    // Move_Move_Source & Move_ParentDelete
    std::shared_ptr<Node> localDirA =
        std::shared_ptr<Node>(new Node(std::nullopt, _syncPal->updateTree(ReplicaSideLocal)->side(), Str("A"), NodeTypeDirectory,
                                       OperationTypeNone, std::nullopt, 1234567890, 1234567890, 12345, localrootNode));
    std::shared_ptr<Node> localDirB =
        std::shared_ptr<Node>(new Node(std::nullopt, _syncPal->updateTree(ReplicaSideLocal)->side(), Str("B"), NodeTypeDirectory,
                                       OperationTypeNone, std::nullopt, 1234567890, 1234567890, 12345, localrootNode));
    std::shared_ptr<Node> localFileC1 =
        std::shared_ptr<Node>(new Node(std::nullopt, _syncPal->updateTree(ReplicaSideLocal)->side(), Str("c1"), NodeTypeFile,
                                       OperationTypeMove, std::nullopt, 1234567890, 1234567890, 12345, localDirB, "A/c1"));
    std::shared_ptr<Node> localFileC2 =
        std::shared_ptr<Node>(new Node(std::nullopt, _syncPal->updateTree(ReplicaSideLocal)->side(), Str("c2"), NodeTypeFile,
                                       OperationTypeMove, std::nullopt, 1234567890, 1234567890, 12345, localDirB, "A/c2"));

    std::shared_ptr<Node> remoteDirA =
        std::shared_ptr<Node>(new Node(std::nullopt, _syncPal->updateTree(ReplicaSideRemote)->side(), Str("A"), NodeTypeDirectory,
                                       OperationTypeNone, std::nullopt, 1234567890, 1234567890, 12345, remoterootNode));
    std::shared_ptr<Node> remoteDirB =
        std::shared_ptr<Node>(new Node(std::nullopt, _syncPal->updateTree(ReplicaSideRemote)->side(), Str("B"), NodeTypeDirectory,
                                       OperationTypeDelete, std::nullopt, 1234567890, 1234567890, 12345, remoterootNode));
    std::shared_ptr<Node> remoteFileC1 =
        std::shared_ptr<Node>(new Node(std::nullopt, _syncPal->updateTree(ReplicaSideRemote)->side(), Str("c1"), NodeTypeFile,
                                       OperationTypeMove, std::nullopt, 1234567890, 1234567890, 12345, remoterootNode, "A/c1"));
    std::shared_ptr<Node> remoteFileC2 =
        std::shared_ptr<Node>(new Node(std::nullopt, _syncPal->updateTree(ReplicaSideRemote)->side(), Str("c2"), NodeTypeFile,
                                       OperationTypeMove, std::nullopt, 1234567890, 1234567890, 12345, remoterootNode, "A/c2"));

    // Move_Create & Move_Delete
    std::shared_ptr<Node> localFileC4 =
        std::shared_ptr<Node>(new Node(std::nullopt, _syncPal->updateTree(ReplicaSideLocal)->side(), Str("c4"), NodeTypeFile,
                                       OperationTypeMove, std::nullopt, 1234567890, 1234567890, 12345, localrootNode, "c3"));

    std::shared_ptr<Node> remoteFileC3 =
        std::shared_ptr<Node>(new Node(std::nullopt, _syncPal->updateTree(ReplicaSideRemote)->side(), Str("c4"), NodeTypeFile,
                                       OperationTypeCreate, std::nullopt, 1234567890, 1234567890, 12345, localrootNode));
    std::shared_ptr<Node> remoteFileC4 =
        std::shared_ptr<Node>(new Node(std::nullopt, _syncPal->updateTree(ReplicaSideRemote)->side(), Str("c3"), NodeTypeFile,
                                       OperationTypeDelete, std::nullopt, 1234567890, 1234567890, 12345, localrootNode));

    // Move_Move_Cycle
    std::shared_ptr<Node> localDirC1 =
        std::shared_ptr<Node>(new Node(std::nullopt, _syncPal->updateTree(ReplicaSideLocal)->side(), Str("c2"), NodeTypeDirectory,
                                       OperationTypeNone, std::nullopt, 1234567890, 1234567890, 12345, localrootNode));
    std::shared_ptr<Node> localDirC2 =
        std::shared_ptr<Node>(new Node(std::nullopt, _syncPal->updateTree(ReplicaSideLocal)->side(), Str("c2"), NodeTypeDirectory,
                                       OperationTypeNone, std::nullopt, 1234567890, 1234567890, 12345, localrootNode));
    std::shared_ptr<Node> localDirD1 =
        std::shared_ptr<Node>(new Node(std::nullopt, _syncPal->updateTree(ReplicaSideLocal)->side(), Str("D1"), NodeTypeDirectory,
                                       OperationTypeMove, std::nullopt, 1234567890, 1234567890, 12345, localDirC1, "D1"));
    std::shared_ptr<Node> localDirD2 =
        std::shared_ptr<Node>(new Node(std::nullopt, _syncPal->updateTree(ReplicaSideLocal)->side(), Str("D2"), NodeTypeDirectory,
                                       OperationTypeMove, std::nullopt, 1234567890, 1234567890, 12345, localDirC2, "D2"));

    std::shared_ptr<Node> remoteDirD1 =
        std::shared_ptr<Node>(new Node(std::nullopt, _syncPal->updateTree(ReplicaSideRemote)->side(), Str("D1"), NodeTypeDirectory,
                                       OperationTypeNone, std::nullopt, 1234567890, 1234567890, 12345, remoterootNode));
    std::shared_ptr<Node> remoteDirD2 =
        std::shared_ptr<Node>(new Node(std::nullopt, _syncPal->updateTree(ReplicaSideRemote)->side(), Str("D2"), NodeTypeDirectory,
                                       OperationTypeNone, std::nullopt, 1234567890, 1234567890, 12345, remoterootNode));
    std::shared_ptr<Node> remoteDirC1 =
        std::shared_ptr<Node>(new Node(std::nullopt, _syncPal->updateTree(ReplicaSideRemote)->side(), Str("c2"), NodeTypeDirectory,
                                       OperationTypeMove, std::nullopt, 1234567890, 1234567890, 12345, remoteDirD1, "C1"));
    std::shared_ptr<Node> remoteDirC2 =
        std::shared_ptr<Node>(new Node(std::nullopt, _syncPal->updateTree(ReplicaSideRemote)->side(), Str("c2"), NodeTypeDirectory,
                                       OperationTypeMove, std::nullopt, 1234567890, 1234567890, 12345, remoteDirD2, "C2"));
>>>>>>> 5fea1566


    _syncPal->updateTree(ReplicaSideLocal)->insertNode(localrootNode);
    _syncPal->updateTree(ReplicaSideLocal)->insertNode(localDirA);
    _syncPal->updateTree(ReplicaSideLocal)->insertNode(localDirB);
    _syncPal->updateTree(ReplicaSideLocal)->insertNode(localFileC1);
    _syncPal->updateTree(ReplicaSideLocal)->insertNode(localFileC2);
    _syncPal->updateTree(ReplicaSideLocal)->insertNode(localFileC4);

    _syncPal->updateTree(ReplicaSideLocal)->insertNode(remoterootNode);
    _syncPal->updateTree(ReplicaSideLocal)->insertNode(remoteDirA);
    _syncPal->updateTree(ReplicaSideLocal)->insertNode(remoteDirB);
    _syncPal->updateTree(ReplicaSideLocal)->insertNode(remoteFileC1);
    _syncPal->updateTree(ReplicaSideLocal)->insertNode(remoteFileC2);
    _syncPal->updateTree(ReplicaSideLocal)->insertNode(remoteFileC3);
    _syncPal->updateTree(ReplicaSideLocal)->insertNode(remoteFileC4);

    _syncPal->updateTree(ReplicaSideLocal)->insertNode(localDirC1);
    _syncPal->updateTree(ReplicaSideLocal)->insertNode(localDirC2);
    _syncPal->updateTree(ReplicaSideLocal)->insertNode(localDirD1);
    _syncPal->updateTree(ReplicaSideLocal)->insertNode(localDirD2);
    _syncPal->updateTree(ReplicaSideLocal)->insertNode(remoteDirC1);
    _syncPal->updateTree(ReplicaSideLocal)->insertNode(remoteDirC2);
    _syncPal->updateTree(ReplicaSideLocal)->insertNode(remoteDirD1);
    _syncPal->updateTree(ReplicaSideLocal)->insertNode(remoteDirD2);

    Conflict conflict1(localFileC1, remoteFileC1, ConflictType::MoveMoveSource);
    Conflict conflict2(localFileC2, remoteFileC2, ConflictType::MoveMoveSource);
    Conflict conflict3(localFileC1, remoteDirB, ConflictType::MoveParentDelete);
    Conflict conflict4(localFileC2, remoteDirB, ConflictType::MoveParentDelete);
    Conflict conflict5(localFileC4, remoteFileC3, ConflictType::MoveCreate);
    Conflict conflict6(localFileC4, remoteFileC4, ConflictType::MoveDelete);
    Conflict conflict7(localDirD1, remoteDirC1, ConflictType::MoveMoveCycle);
    Conflict conflict8(localDirD2, remoteDirC2, ConflictType::MoveMoveCycle);

    // Insert conflicts in queue
    _syncPal->_conflictQueue->push(conflict7);
    _syncPal->_conflictQueue->push(conflict2);
    _syncPal->_conflictQueue->push(conflict5);
    _syncPal->_conflictQueue->push(conflict1);
    _syncPal->_conflictQueue->push(conflict4);
    _syncPal->_conflictQueue->push(conflict8);
    _syncPal->_conflictQueue->push(conflict3);
    _syncPal->_conflictQueue->push(conflict6);

    // Check order
    CPPUNIT_ASSERT(_syncPal->_conflictQueue->top().type() == ConflictType::MoveParentDelete);
    _syncPal->_conflictQueue->pop();
    CPPUNIT_ASSERT(_syncPal->_conflictQueue->top().type() == ConflictType::MoveParentDelete);
    _syncPal->_conflictQueue->pop();
    CPPUNIT_ASSERT(_syncPal->_conflictQueue->top().type() == ConflictType::MoveDelete);
    CPPUNIT_ASSERT(_syncPal->_conflictQueue->top().node() == localFileC4);
    _syncPal->_conflictQueue->pop();
    CPPUNIT_ASSERT(_syncPal->_conflictQueue->top().type() == ConflictType::MoveMoveSource);
    CPPUNIT_ASSERT(_syncPal->_conflictQueue->top().node() == localFileC1);
    _syncPal->_conflictQueue->pop();
    CPPUNIT_ASSERT(_syncPal->_conflictQueue->top().type() == ConflictType::MoveMoveSource);
    CPPUNIT_ASSERT(_syncPal->_conflictQueue->top().node() == localFileC2);
    _syncPal->_conflictQueue->pop();
    CPPUNIT_ASSERT(_syncPal->_conflictQueue->top().type() == ConflictType::MoveCreate);
    _syncPal->_conflictQueue->pop();
    CPPUNIT_ASSERT(_syncPal->_conflictQueue->top().type() == ConflictType::MoveMoveCycle);
    CPPUNIT_ASSERT(_syncPal->_conflictQueue->top().node() == localDirD1);
    _syncPal->_conflictQueue->pop();
    CPPUNIT_ASSERT(_syncPal->_conflictQueue->top().type() == ConflictType::MoveMoveCycle);
    CPPUNIT_ASSERT(_syncPal->_conflictQueue->top().node() == localDirD2);
}

bool TestSyncPal::exec_case_6_4() {
    std::string caseName("case_6.4");

    // Local operations
    SyncPath localCasePath = _localPath / caseName;

    try {
        std::filesystem::rename(localCasePath / "n", localCasePath / "t/q/e/g");
        std::filesystem::rename(localCasePath / "t/q/e", localCasePath / "n");
    } catch (...) {
        return false;
    }

    // Remote operations
    SyncPath remoteCasePath = _remotePath / caseName;
    bool found;

    std::optional<NodeId> driveIdN;
<<<<<<< HEAD
    _syncPal->_syncDb->id(ReplicaSide::Remote, remoteCasePath / "n", driveIdN, found);
=======
    _syncPal->syncDb()->id(ReplicaSide::ReplicaSideRemote, remoteCasePath / "n", driveIdN, found);
>>>>>>> 5fea1566
    if (!found || !driveIdN.has_value()) {
        return false;
    }

    std::optional<NodeId> driveIdT;
<<<<<<< HEAD
    _syncPal->_syncDb->id(ReplicaSide::Remote, remoteCasePath / "t", driveIdT, found);
=======
    _syncPal->syncDb()->id(ReplicaSide::ReplicaSideRemote, remoteCasePath / "t", driveIdT, found);
>>>>>>> 5fea1566
    if (!found || !driveIdT.has_value()) {
        return false;
    }

    MoveJob job(_driveDbId, localCasePath, driveIdT.value(), driveIdN.value(), Str("w"));
    job.runSynchronously();

    return true;
}

bool TestSyncPal::check_case_6_4() {
    std::string caseName("case_6.4");

    // Check local result
    SyncPath localCasePath = _localPath / caseName;

    if (!std::filesystem::exists(localCasePath / "n/g/w/q")) {
        return false;
    }

    // Check remote result
    SyncPath remoteCasePath = _remotePath / caseName;
    bool found;

    std::optional<NodeId> driveIdQ;
<<<<<<< HEAD
    _syncPal->_syncDb->id(ReplicaSide::Remote, remoteCasePath / "n/g/w/q", driveIdQ, found);
=======
    _syncPal->syncDb()->id(ReplicaSide::ReplicaSideRemote, remoteCasePath / "n/g/w/q", driveIdQ, found);
>>>>>>> 5fea1566
    if (!found || !driveIdQ.has_value()) {
        return false;
    }

    return true;
}
}  // namespace KDC<|MERGE_RESOLUTION|>--- conflicted
+++ resolved
@@ -202,79 +202,6 @@
 
 void TestSyncPal::testConflictQueue() {
     std::shared_ptr<Node> localrootNode =
-<<<<<<< HEAD
-        std::shared_ptr<Node>(new Node(std::nullopt, _syncPal->_localUpdateTree->side(), Str(""), NodeType::Directory,
-                                       OperationType::None, std::nullopt, 1234567890, 1234567890, 12345, nullptr));
-    std::shared_ptr<Node> remoterootNode =
-        std::shared_ptr<Node>(new Node(std::nullopt, _syncPal->_remoteUpdateTree->side(), Str(""), NodeType::Directory,
-                                       OperationType::None, std::nullopt, 1234567890, 1234567890, 12345, nullptr));
-
-    // Move_Move_Source & Move_ParentDelete
-    std::shared_ptr<Node> localDirA =
-        std::shared_ptr<Node>(new Node(std::nullopt, _syncPal->_localUpdateTree->side(), Str("A"), NodeType::Directory,
-                                       OperationType::None, std::nullopt, 1234567890, 1234567890, 12345, localrootNode));
-    std::shared_ptr<Node> localDirB =
-        std::shared_ptr<Node>(new Node(std::nullopt, _syncPal->_localUpdateTree->side(), Str("B"), NodeType::Directory,
-                                       OperationType::None, std::nullopt, 1234567890, 1234567890, 12345, localrootNode));
-    std::shared_ptr<Node> localFileC1 =
-        std::shared_ptr<Node>(new Node(std::nullopt, _syncPal->_localUpdateTree->side(), Str("c1"), NodeType::File,
-                                       OperationType::Move, std::nullopt, 1234567890, 1234567890, 12345, localDirB, "A/c1"));
-    std::shared_ptr<Node> localFileC2 =
-        std::shared_ptr<Node>(new Node(std::nullopt, _syncPal->_localUpdateTree->side(), Str("c2"), NodeType::File,
-                                       OperationType::Move, std::nullopt, 1234567890, 1234567890, 12345, localDirB, "A/c2"));
-
-    std::shared_ptr<Node> remoteDirA =
-        std::shared_ptr<Node>(new Node(std::nullopt, _syncPal->_remoteUpdateTree->side(), Str("A"), NodeType::Directory,
-                                       OperationType::None, std::nullopt, 1234567890, 1234567890, 12345, remoterootNode));
-    std::shared_ptr<Node> remoteDirB =
-        std::shared_ptr<Node>(new Node(std::nullopt, _syncPal->_remoteUpdateTree->side(), Str("B"), NodeType::Directory,
-                                       OperationType::Delete, std::nullopt, 1234567890, 1234567890, 12345, remoterootNode));
-    std::shared_ptr<Node> remoteFileC1 =
-        std::shared_ptr<Node>(new Node(std::nullopt, _syncPal->_remoteUpdateTree->side(), Str("c1"), NodeType::File,
-                                       OperationType::Move, std::nullopt, 1234567890, 1234567890, 12345, remoterootNode, "A/c1"));
-    std::shared_ptr<Node> remoteFileC2 =
-        std::shared_ptr<Node>(new Node(std::nullopt, _syncPal->_remoteUpdateTree->side(), Str("c2"), NodeType::File,
-                                       OperationType::Move, std::nullopt, 1234567890, 1234567890, 12345, remoterootNode, "A/c2"));
-
-    // Move_Create & Move_Delete
-    std::shared_ptr<Node> localFileC4 =
-        std::shared_ptr<Node>(new Node(std::nullopt, _syncPal->_localUpdateTree->side(), Str("c4"), NodeType::File,
-                                       OperationType::Move, std::nullopt, 1234567890, 1234567890, 12345, localrootNode, "c3"));
-
-    std::shared_ptr<Node> remoteFileC3 =
-        std::shared_ptr<Node>(new Node(std::nullopt, _syncPal->_remoteUpdateTree->side(), Str("c4"), NodeType::File,
-                                       OperationType::Create, std::nullopt, 1234567890, 1234567890, 12345, localrootNode));
-    std::shared_ptr<Node> remoteFileC4 =
-        std::shared_ptr<Node>(new Node(std::nullopt, _syncPal->_remoteUpdateTree->side(), Str("c3"), NodeType::File,
-                                       OperationType::Delete, std::nullopt, 1234567890, 1234567890, 12345, localrootNode));
-
-    // Move_Move_Cycle
-    std::shared_ptr<Node> localDirC1 =
-        std::shared_ptr<Node>(new Node(std::nullopt, _syncPal->_localUpdateTree->side(), Str("c2"), NodeType::Directory,
-                                       OperationType::None, std::nullopt, 1234567890, 1234567890, 12345, localrootNode));
-    std::shared_ptr<Node> localDirC2 =
-        std::shared_ptr<Node>(new Node(std::nullopt, _syncPal->_localUpdateTree->side(), Str("c2"), NodeType::Directory,
-                                       OperationType::None, std::nullopt, 1234567890, 1234567890, 12345, localrootNode));
-    std::shared_ptr<Node> localDirD1 =
-        std::shared_ptr<Node>(new Node(std::nullopt, _syncPal->_localUpdateTree->side(), Str("D1"), NodeType::Directory,
-                                       OperationType::Move, std::nullopt, 1234567890, 1234567890, 12345, localDirC1, "D1"));
-    std::shared_ptr<Node> localDirD2 =
-        std::shared_ptr<Node>(new Node(std::nullopt, _syncPal->_localUpdateTree->side(), Str("D2"), NodeType::Directory,
-                                       OperationType::Move, std::nullopt, 1234567890, 1234567890, 12345, localDirC2, "D2"));
-
-    std::shared_ptr<Node> remoteDirD1 =
-        std::shared_ptr<Node>(new Node(std::nullopt, _syncPal->_remoteUpdateTree->side(), Str("D1"), NodeType::Directory,
-                                       OperationType::None, std::nullopt, 1234567890, 1234567890, 12345, remoterootNode));
-    std::shared_ptr<Node> remoteDirD2 =
-        std::shared_ptr<Node>(new Node(std::nullopt, _syncPal->_remoteUpdateTree->side(), Str("D2"), NodeType::Directory,
-                                       OperationType::None, std::nullopt, 1234567890, 1234567890, 12345, remoterootNode));
-    std::shared_ptr<Node> remoteDirC1 =
-        std::shared_ptr<Node>(new Node(std::nullopt, _syncPal->_remoteUpdateTree->side(), Str("c2"), NodeType::Directory,
-                                       OperationType::Move, std::nullopt, 1234567890, 1234567890, 12345, remoteDirD1, "C1"));
-    std::shared_ptr<Node> remoteDirC2 =
-        std::shared_ptr<Node>(new Node(std::nullopt, _syncPal->_remoteUpdateTree->side(), Str("c2"), NodeType::Directory,
-                                       OperationType::Move, std::nullopt, 1234567890, 1234567890, 12345, remoteDirD2, "C2"));
-=======
         std::shared_ptr<Node>(new Node(std::nullopt, _syncPal->updateTree(ReplicaSideLocal)->side(), Str(""), NodeTypeDirectory,
                                        OperationTypeNone, std::nullopt, 1234567890, 1234567890, 12345, nullptr));
     std::shared_ptr<Node> remoterootNode =
@@ -346,7 +273,6 @@
     std::shared_ptr<Node> remoteDirC2 =
         std::shared_ptr<Node>(new Node(std::nullopt, _syncPal->updateTree(ReplicaSideRemote)->side(), Str("c2"), NodeTypeDirectory,
                                        OperationTypeMove, std::nullopt, 1234567890, 1234567890, 12345, remoteDirD2, "C2"));
->>>>>>> 5fea1566
 
 
     _syncPal->updateTree(ReplicaSideLocal)->insertNode(localrootNode);
@@ -373,14 +299,14 @@
     _syncPal->updateTree(ReplicaSideLocal)->insertNode(remoteDirD1);
     _syncPal->updateTree(ReplicaSideLocal)->insertNode(remoteDirD2);
 
-    Conflict conflict1(localFileC1, remoteFileC1, ConflictType::MoveMoveSource);
-    Conflict conflict2(localFileC2, remoteFileC2, ConflictType::MoveMoveSource);
-    Conflict conflict3(localFileC1, remoteDirB, ConflictType::MoveParentDelete);
-    Conflict conflict4(localFileC2, remoteDirB, ConflictType::MoveParentDelete);
-    Conflict conflict5(localFileC4, remoteFileC3, ConflictType::MoveCreate);
-    Conflict conflict6(localFileC4, remoteFileC4, ConflictType::MoveDelete);
-    Conflict conflict7(localDirD1, remoteDirC1, ConflictType::MoveMoveCycle);
-    Conflict conflict8(localDirD2, remoteDirC2, ConflictType::MoveMoveCycle);
+    Conflict conflict1(localFileC1, remoteFileC1, ConflictTypeMoveMoveSource);
+    Conflict conflict2(localFileC2, remoteFileC2, ConflictTypeMoveMoveSource);
+    Conflict conflict3(localFileC1, remoteDirB, ConflictTypeMoveParentDelete);
+    Conflict conflict4(localFileC2, remoteDirB, ConflictTypeMoveParentDelete);
+    Conflict conflict5(localFileC4, remoteFileC3, ConflictTypeMoveCreate);
+    Conflict conflict6(localFileC4, remoteFileC4, ConflictTypeMoveDelete);
+    Conflict conflict7(localDirD1, remoteDirC1, ConflictTypeMoveMoveCycle);
+    Conflict conflict8(localDirD2, remoteDirC2, ConflictTypeMoveMoveCycle);
 
     // Insert conflicts in queue
     _syncPal->_conflictQueue->push(conflict7);
@@ -393,25 +319,25 @@
     _syncPal->_conflictQueue->push(conflict6);
 
     // Check order
-    CPPUNIT_ASSERT(_syncPal->_conflictQueue->top().type() == ConflictType::MoveParentDelete);
-    _syncPal->_conflictQueue->pop();
-    CPPUNIT_ASSERT(_syncPal->_conflictQueue->top().type() == ConflictType::MoveParentDelete);
-    _syncPal->_conflictQueue->pop();
-    CPPUNIT_ASSERT(_syncPal->_conflictQueue->top().type() == ConflictType::MoveDelete);
+    CPPUNIT_ASSERT(_syncPal->_conflictQueue->top().type() == ConflictTypeMoveParentDelete);
+    _syncPal->_conflictQueue->pop();
+    CPPUNIT_ASSERT(_syncPal->_conflictQueue->top().type() == ConflictTypeMoveParentDelete);
+    _syncPal->_conflictQueue->pop();
+    CPPUNIT_ASSERT(_syncPal->_conflictQueue->top().type() == ConflictTypeMoveDelete);
     CPPUNIT_ASSERT(_syncPal->_conflictQueue->top().node() == localFileC4);
     _syncPal->_conflictQueue->pop();
-    CPPUNIT_ASSERT(_syncPal->_conflictQueue->top().type() == ConflictType::MoveMoveSource);
+    CPPUNIT_ASSERT(_syncPal->_conflictQueue->top().type() == ConflictTypeMoveMoveSource);
     CPPUNIT_ASSERT(_syncPal->_conflictQueue->top().node() == localFileC1);
     _syncPal->_conflictQueue->pop();
-    CPPUNIT_ASSERT(_syncPal->_conflictQueue->top().type() == ConflictType::MoveMoveSource);
+    CPPUNIT_ASSERT(_syncPal->_conflictQueue->top().type() == ConflictTypeMoveMoveSource);
     CPPUNIT_ASSERT(_syncPal->_conflictQueue->top().node() == localFileC2);
     _syncPal->_conflictQueue->pop();
-    CPPUNIT_ASSERT(_syncPal->_conflictQueue->top().type() == ConflictType::MoveCreate);
-    _syncPal->_conflictQueue->pop();
-    CPPUNIT_ASSERT(_syncPal->_conflictQueue->top().type() == ConflictType::MoveMoveCycle);
+    CPPUNIT_ASSERT(_syncPal->_conflictQueue->top().type() == ConflictTypeMoveCreate);
+    _syncPal->_conflictQueue->pop();
+    CPPUNIT_ASSERT(_syncPal->_conflictQueue->top().type() == ConflictTypeMoveMoveCycle);
     CPPUNIT_ASSERT(_syncPal->_conflictQueue->top().node() == localDirD1);
     _syncPal->_conflictQueue->pop();
-    CPPUNIT_ASSERT(_syncPal->_conflictQueue->top().type() == ConflictType::MoveMoveCycle);
+    CPPUNIT_ASSERT(_syncPal->_conflictQueue->top().type() == ConflictTypeMoveMoveCycle);
     CPPUNIT_ASSERT(_syncPal->_conflictQueue->top().node() == localDirD2);
 }
 
@@ -433,21 +359,13 @@
     bool found;
 
     std::optional<NodeId> driveIdN;
-<<<<<<< HEAD
-    _syncPal->_syncDb->id(ReplicaSide::Remote, remoteCasePath / "n", driveIdN, found);
-=======
     _syncPal->syncDb()->id(ReplicaSide::ReplicaSideRemote, remoteCasePath / "n", driveIdN, found);
->>>>>>> 5fea1566
     if (!found || !driveIdN.has_value()) {
         return false;
     }
 
     std::optional<NodeId> driveIdT;
-<<<<<<< HEAD
-    _syncPal->_syncDb->id(ReplicaSide::Remote, remoteCasePath / "t", driveIdT, found);
-=======
     _syncPal->syncDb()->id(ReplicaSide::ReplicaSideRemote, remoteCasePath / "t", driveIdT, found);
->>>>>>> 5fea1566
     if (!found || !driveIdT.has_value()) {
         return false;
     }
@@ -473,11 +391,7 @@
     bool found;
 
     std::optional<NodeId> driveIdQ;
-<<<<<<< HEAD
-    _syncPal->_syncDb->id(ReplicaSide::Remote, remoteCasePath / "n/g/w/q", driveIdQ, found);
-=======
     _syncPal->syncDb()->id(ReplicaSide::ReplicaSideRemote, remoteCasePath / "n/g/w/q", driveIdQ, found);
->>>>>>> 5fea1566
     if (!found || !driveIdQ.has_value()) {
         return false;
     }
