/*
 * Infomaniak kDrive - Desktop
 * Copyright (C) 2023-2024 Infomaniak Network SA
 *
 * This program is free software: you can redistribute it and/or modify
 * it under the terms of the GNU General Public License as published by
 * the Free Software Foundation, either version 3 of the License, or
 * (at your option) any later version.
 *
 * This program is distributed in the hope that it will be useful,
 * but WITHOUT ANY WARRANTY; without even the implied warranty of
 * MERCHANTABILITY or FITNESS FOR A PARTICULAR PURPOSE.  See the
 * GNU General Public License for more details.
 *
 * You should have received a copy of the GNU General Public License
 * along with this program.  If not, see <http://www.gnu.org/licenses/>.
 */

#include "testsyncdb.h"
#include "test_utility/testhelpers.h"

#include "libcommonserver/utility/asserts.h"
#include "libcommonserver/utility/utility.h"
#include "libcommonserver/log/log.h"

#include <time.h>

using namespace CppUnit;

namespace KDC {

class DbNodeTest : public DbNode {
    public:
        DbNodeTest(DbNodeId nodeId, std::optional<DbNodeId> parentNodeId, const SyncName &nameLocal, const SyncName &nameRemote,
                   const std::optional<NodeId> &nodeIdLocal, const std::optional<NodeId> &nodeIdRemote,
                   std::optional<SyncTime> created, std::optional<SyncTime> lastModifiedLocal,
                   std::optional<SyncTime> lastModifiedRemote, NodeType type, int64_t size,
                   const std::optional<std::string> &checksum, SyncFileStatus status = SyncFileStatusUnknown,
                   bool syncing = false) {
            _nodeId = nodeId;
            _parentNodeId = parentNodeId;
            _nameLocal = nameLocal;    // Don't check normalization
            _nameRemote = nameRemote;  // Don't check normalization
            _nodeIdLocal = nodeIdLocal;
            _nodeIdRemote = nodeIdRemote;
            _created = created;
            _lastModifiedLocal = lastModifiedLocal;
            _lastModifiedRemote = lastModifiedRemote;
            _type = type;
            _size = size;
            _checksum = checksum;
            _status = status;
            _syncing = syncing;
        }

        inline void setNameLocal(const SyncName &name) override {
            _nameLocal = name;  // Don't check normalization
        }
        inline void setNameRemote(const SyncName &name) override {
            _nameRemote = name;  // Don't check normalization
        }
};

void TestSyncDb::setUp() {
    bool alreadyExists;
    std::filesystem::path syncDbPath = Db::makeDbName(1, 1, 1, 1, alreadyExists);

    // Delete previous DB
    std::filesystem::remove(syncDbPath);

    // Create DB
    _testObj = new SyncDb(syncDbPath.string(), "3.4.0");
    _testObj->setAutoDelete(true);
}

void TestSyncDb::tearDown() {
    // Close and delete DB
    _testObj->close();
    delete _testObj;
}


void TestSyncDb::testUpgrade_3_6_3() {
    const time_t tLoc = std::time(0);
    const time_t tDrive = std::time(0);
    const auto rootId = _testObj->rootNode().nodeId();

    // Insert nodes with NFD-normalized names
    const SyncName nfdEncodedName = testhelpers::makeNfdSyncName();
    const SyncName nfcEncodedName = testhelpers::makeNfcSyncName();

    DbNodeTest nodeFile1(0, rootId, nfdEncodedName, nfdEncodedName, "id loc 1", "id drive 1", tLoc, tLoc, tDrive,
                         NodeType::NodeTypeFile, 0, "cs 2.2");
    DbNodeTest nodeFile2(0, rootId, nfcEncodedName, nfdEncodedName, "id loc 2", "id drive 2", tLoc, tLoc, tDrive,
                         NodeType::NodeTypeFile, 0, "cs 2.2");
    DbNode nodeFile3(0, rootId, nfcEncodedName, nfcEncodedName, "id loc 3", "id drive 3", tLoc, tLoc, tDrive,
                     NodeType::NodeTypeFile, 0, "cs 2.2");

    bool constraintError = false;
    DbNodeId dbNodeId;

    _testObj->insertNode(nodeFile1, dbNodeId, constraintError);
    _testObj->insertNode(nodeFile2, dbNodeId, constraintError);
    _testObj->insertNode(nodeFile3, dbNodeId, constraintError);

    _testObj->upgrade("3.6.3", "3.6.4");

    // All DB sync names should now be NFC-normalized.
    SyncName localName;
    SyncName remoteName;
    bool found = false;
    for (int i = 1; i <= 3; ++i) {
        CPPUNIT_ASSERT(
            _testObj->name(ReplicaSide::ReplicaSideLocal, std::string("id loc ") + std::to_string(i), localName, found) && found);
        CPPUNIT_ASSERT(localName == nfcEncodedName);
        CPPUNIT_ASSERT(
            _testObj->name(ReplicaSide::ReplicaSideRemote, std::string("id drive ") + std::to_string(i), remoteName, found) &&
            found);
        CPPUNIT_ASSERT(remoteName == nfcEncodedName);
    }
}

void TestSyncDb::testNodes() {
    CPPUNIT_ASSERT(_testObj->exists());
    CPPUNIT_ASSERT(_testObj->clearNodes());

    // Insert node
    time_t tLoc = std::time(0);
    time_t tDrive = std::time(0);

    DbNode nodeDir1(0, _testObj->rootNode().nodeId(), Str("Dir loc 1"), Str("Dir drive 1"), "id loc 1", "id drive 1", tLoc, tLoc,
                    tDrive, NodeType::Directory, 0, std::nullopt);
    DbNode nodeDir2(0, _testObj->rootNode().nodeId(), Str("Dir loc 2"), Str("Dir drive 2"), "id loc 2", "id drive 2", tLoc, tLoc,
                    tDrive, NodeType::Directory, 0, std::nullopt);
    DbNode nodeDir3(0, _testObj->rootNode().nodeId(), Str("家屋香袈睷晦"), Str("家屋香袈睷晦"), "id loc 3", "id drive 3", tLoc,
                    tLoc, tDrive, NodeType::Directory, 0, std::nullopt);
    DbNodeId dbNodeIdDir1;
    DbNodeId dbNodeIdDir2;
    DbNodeId dbNodeIdDir3;
    bool constraintError = false;
    CPPUNIT_ASSERT(_testObj->insertNode(nodeDir1, dbNodeIdDir1, constraintError));
    CPPUNIT_ASSERT(_testObj->insertNode(nodeDir2, dbNodeIdDir2, constraintError));
    CPPUNIT_ASSERT(_testObj->insertNode(nodeDir3, dbNodeIdDir3, constraintError));

    DbNode nodeFile1(0, dbNodeIdDir1, Str("File loc 1.1"), Str("File drive 1.1"), "id loc 1.1", "id drive 1.1", tLoc, tLoc,
                     tDrive, NodeType::File, 0, "cs 1.1");
    DbNode nodeFile2(0, dbNodeIdDir1, Str("File loc 1.2"), Str("File drive 1.2"), "id loc 1.2", "id drive 1.2", tLoc, tLoc,
                     tDrive, NodeType::File, 0, "cs 1.2");
    DbNode nodeFile3(0, dbNodeIdDir1, Str("File loc 1.3"), Str("File drive 1.3"), "id loc 1.3", "id drive 1.3", tLoc, tLoc,
                     tDrive, NodeType::File, 0, "cs 1.3");
    DbNode nodeFile4(0, dbNodeIdDir1, Str("File loc 1.4"), Str("File drive 1.4"), "id loc 1.4", "id drive 1.4", tLoc, tLoc,
                     tDrive, NodeType::File, 0, "cs 1.4");
    DbNode nodeFile5(0, dbNodeIdDir1, Str("File loc 1.5"), Str("File drive 1.5"), "id loc 1.5", "id drive 1.5", tLoc, tLoc,
<<<<<<< HEAD
                     tDrive, NodeType::File, 0, "cs 1.5");
=======
                     tDrive, NodeType::NodeTypeFile, 0, "cs 1.5");

>>>>>>> e9ab562b
    DbNodeId dbNodeIdFile1;
    DbNodeId dbNodeIdFile2;
    DbNodeId dbNodeIdFile3;
    DbNodeId dbNodeIdFile4;
    DbNodeId dbNodeIdFile5;
    CPPUNIT_ASSERT(_testObj->insertNode(nodeFile1, dbNodeIdFile1, constraintError));
    CPPUNIT_ASSERT(_testObj->insertNode(nodeFile2, dbNodeIdFile2, constraintError));
    CPPUNIT_ASSERT(_testObj->insertNode(nodeFile3, dbNodeIdFile3, constraintError));
    CPPUNIT_ASSERT(_testObj->insertNode(nodeFile4, dbNodeIdFile4, constraintError));
    CPPUNIT_ASSERT(_testObj->insertNode(nodeFile5, dbNodeIdFile5, constraintError));

    DbNode nodeFile6(0, dbNodeIdDir2, Str("File loc 2.1"), Str("File drive 2.1"), "id loc 2.1", "id drive 2.1", tLoc, tLoc,
                     tDrive, NodeType::File, 0, "cs 2.1");
    DbNodeId dbNodeIdFile6;
    CPPUNIT_ASSERT(_testObj->insertNode(nodeFile6, dbNodeIdFile6, constraintError));

    // Insert node with NFD-normalized name
    const SyncName nfdEncodedName = testhelpers::makeNfdSyncName();
    DbNodeTest nodeFile7(0, dbNodeIdDir1, nfdEncodedName, nfdEncodedName, "id loc 2.2", "id drive 2.2", tLoc, tLoc, tDrive,
                         NodeType::NodeTypeFile, 0, "cs 2.2");
    DbNodeId dbNodeIdFile7;
    CPPUNIT_ASSERT(_testObj->insertNode(nodeFile7, dbNodeIdFile7, constraintError));

    SyncName localName;
    SyncName remoteName;
    bool found;
    CPPUNIT_ASSERT(_testObj->name(ReplicaSide::ReplicaSideLocal, nodeFile7.nodeIdLocal().value(), localName, found) && found);
    CPPUNIT_ASSERT(_testObj->name(ReplicaSide::ReplicaSideRemote, nodeFile7.nodeIdRemote().value(), remoteName, found) && found);

    const SyncName nfcEncodedName = testhelpers::makeNfcSyncName();
    CPPUNIT_ASSERT(localName == nfcEncodedName);
    CPPUNIT_ASSERT(remoteName == nfcEncodedName);

    // Update node
    nodeFile6.setNodeId(dbNodeIdFile6);
    nodeFile6.setNameLocal(nodeFile6.nameLocal() + Str("new"));
    nodeFile6.setNameRemote(nodeFile6.nameRemote() + Str("new"));
    nodeFile6.setLastModifiedLocal(nodeFile6.lastModifiedLocal().value() + 10);
    nodeFile6.setLastModifiedRemote(nodeFile6.lastModifiedRemote().value() + 100);
    nodeFile6.setChecksum(nodeFile6.checksum().value() + "new");
    CPPUNIT_ASSERT(_testObj->updateNode(nodeFile6, found) && found);

    SyncName name;
    std::optional<SyncTime> time;
    std::optional<std::string> cs;
    CPPUNIT_ASSERT(_testObj->name(ReplicaSide::Local, nodeFile6.nodeIdLocal().value(), name, found) && found);
    CPPUNIT_ASSERT(name == nodeFile6.nameLocal());
    CPPUNIT_ASSERT(_testObj->name(ReplicaSide::Remote, nodeFile6.nodeIdRemote().value(), name, found) && found);
    CPPUNIT_ASSERT(name == nodeFile6.nameRemote());
    CPPUNIT_ASSERT(_testObj->lastModified(ReplicaSide::Local, nodeFile6.nodeIdLocal().value(), time, found) && found);
    CPPUNIT_ASSERT_EQUAL(nodeFile6.lastModifiedLocal().value(), time.value());
    CPPUNIT_ASSERT(_testObj->lastModified(ReplicaSide::Remote, nodeFile6.nodeIdRemote().value(), time, found) &&
                   found);
    CPPUNIT_ASSERT_EQUAL(nodeFile6.lastModifiedRemote().value(), time.value());
    CPPUNIT_ASSERT(_testObj->checksum(ReplicaSide::Local, nodeFile6.nodeIdLocal().value(), cs, found) && found);
    CPPUNIT_ASSERT_EQUAL(nodeFile6.checksum().value(), cs.value());

    // Update node with NFD-normalized name
    nodeFile7.setNodeId(dbNodeIdFile7);
    nodeFile7.setNameLocal(nfdEncodedName);
    nodeFile7.setNameRemote(nfdEncodedName);
    CPPUNIT_ASSERT(_testObj->updateNode(nodeFile7, found) && found);

    CPPUNIT_ASSERT(_testObj->name(ReplicaSide::ReplicaSideLocal, nodeFile7.nodeIdLocal().value(), localName, found) && found);
    CPPUNIT_ASSERT(_testObj->name(ReplicaSide::ReplicaSideRemote, nodeFile7.nodeIdRemote().value(), remoteName, found) && found);

    CPPUNIT_ASSERT(localName == nfcEncodedName);
    CPPUNIT_ASSERT(remoteName == nfcEncodedName);

    // Delete node
    CPPUNIT_ASSERT(_testObj->deleteNode(dbNodeIdFile6, found) && found);

    // id
    std::optional<NodeId> nodeIdRoot;
    CPPUNIT_ASSERT(_testObj->id(ReplicaSide::Local, SyncPath(""), nodeIdRoot, found) && found);
    CPPUNIT_ASSERT_EQUAL(nodeIdRoot.value(), _testObj->rootNode().nodeIdLocal().value());
    CPPUNIT_ASSERT(_testObj->id(ReplicaSide::Remote, SyncPath(""), nodeIdRoot, found) && found);
    CPPUNIT_ASSERT_EQUAL(nodeIdRoot.value(), _testObj->rootNode().nodeIdRemote().value());
    std::optional<NodeId> nodeIdFile3;
    CPPUNIT_ASSERT(_testObj->id(ReplicaSide::Local, SyncPath("Dir loc 1/File loc 1.3"), nodeIdFile3, found) && found);
    CPPUNIT_ASSERT_EQUAL(nodeIdFile3.value(), nodeFile3.nodeIdLocal().value());
    CPPUNIT_ASSERT(_testObj->id(ReplicaSide::Remote, SyncPath("Dir drive 1/File drive 1.3"), nodeIdFile3, found) &&
                   found);
    CPPUNIT_ASSERT_EQUAL(nodeIdFile3.value(), nodeFile3.nodeIdRemote().value());
    std::optional<NodeId> nodeIdFile4;
    CPPUNIT_ASSERT(_testObj->id(ReplicaSide::Remote, SyncPath("Dir drive 1/File drive 1.4"), nodeIdFile4, found) &&
                   found);
    CPPUNIT_ASSERT(nodeIdFile4);
    std::optional<NodeId> nodeIdFile5;
    CPPUNIT_ASSERT(_testObj->id(ReplicaSide::Local, SyncPath("Dir loc 1/File loc 1.5"), nodeIdFile5, found) && found);
    CPPUNIT_ASSERT(nodeIdFile5);

    // type
    NodeType typeDir1;
    CPPUNIT_ASSERT(_testObj->type(ReplicaSide::Local, nodeDir1.nodeIdLocal().value(), typeDir1, found) && found);
    CPPUNIT_ASSERT_EQUAL(typeDir1, nodeDir1.type());
    CPPUNIT_ASSERT(_testObj->type(ReplicaSide::Remote, nodeDir1.nodeIdRemote().value(), typeDir1, found) && found);
    CPPUNIT_ASSERT_EQUAL(typeDir1, nodeDir1.type());
    NodeType typeFile3;
    CPPUNIT_ASSERT(_testObj->type(ReplicaSide::Local, nodeFile3.nodeIdLocal().value(), typeFile3, found) && found);
    CPPUNIT_ASSERT_EQUAL(typeFile3, nodeFile3.type());
    CPPUNIT_ASSERT(_testObj->type(ReplicaSide::Remote, nodeFile3.nodeIdRemote().value(), typeFile3, found) && found);
    CPPUNIT_ASSERT_EQUAL(typeFile3, nodeFile3.type());

    // lastModified
    std::optional<SyncTime> timeDir1;
    CPPUNIT_ASSERT(_testObj->lastModified(ReplicaSide::Local, nodeDir1.nodeIdLocal().value(), timeDir1, found) &&
                   found);
    CPPUNIT_ASSERT_EQUAL(timeDir1.value(), nodeDir1.lastModifiedLocal().value());
    CPPUNIT_ASSERT(_testObj->lastModified(ReplicaSide::Remote, nodeDir1.nodeIdRemote().value(), timeDir1, found) &&
                   found);
    CPPUNIT_ASSERT_EQUAL(timeDir1.value(), nodeDir1.lastModifiedRemote().value());
    std::optional<SyncTime> timeFile3;
    CPPUNIT_ASSERT(_testObj->lastModified(ReplicaSide::Local, nodeFile3.nodeIdLocal().value(), timeFile3, found) &&
                   found);
    CPPUNIT_ASSERT_EQUAL(timeFile3.value(), nodeFile3.lastModifiedLocal().value());
    CPPUNIT_ASSERT(_testObj->lastModified(ReplicaSide::Remote, nodeFile3.nodeIdRemote().value(), timeFile3, found) &&
                   found);
    CPPUNIT_ASSERT_EQUAL(timeFile3.value(), nodeFile3.lastModifiedRemote().value());

    // parent
    NodeId parentNodeidFile3;
    CPPUNIT_ASSERT(_testObj->parent(ReplicaSide::Local, nodeFile3.nodeIdLocal().value(), parentNodeidFile3, found) &&
                   found);
    CPPUNIT_ASSERT(nodeDir1.nodeIdLocal() == parentNodeidFile3);
    CPPUNIT_ASSERT(_testObj->parent(ReplicaSide::Remote, nodeFile3.nodeIdRemote().value(), parentNodeidFile3, found) &&
                   found);
    CPPUNIT_ASSERT(nodeDir1.nodeIdRemote() == parentNodeidFile3);
    NodeId parentNodeidDir1;
    CPPUNIT_ASSERT(_testObj->parent(ReplicaSide::Local, nodeDir1.nodeIdLocal().value(), parentNodeidDir1, found) &&
                   found);
    CPPUNIT_ASSERT(_testObj->rootNode().nodeIdLocal() == parentNodeidDir1);
    CPPUNIT_ASSERT(_testObj->parent(ReplicaSide::Remote, nodeDir1.nodeIdRemote().value(), parentNodeidDir1, found) &&
                   found);
    CPPUNIT_ASSERT(_testObj->rootNode().nodeIdRemote() == parentNodeidDir1);

    // path
    SyncPath pathFile3;
    CPPUNIT_ASSERT(_testObj->path(ReplicaSide::Local, nodeFile3.nodeIdLocal().value(), pathFile3, found) && found);
    CPPUNIT_ASSERT_EQUAL(SyncPath(Str("Dir loc 1/File loc 1.3")), pathFile3);
    CPPUNIT_ASSERT(_testObj->path(ReplicaSide::Remote, nodeFile3.nodeIdRemote().value(), pathFile3, found) && found);
    CPPUNIT_ASSERT_EQUAL(SyncPath(Str("Dir drive 1/File drive 1.3")), pathFile3);
    SyncPath pathDir1;
    CPPUNIT_ASSERT(_testObj->path(ReplicaSide::Local, nodeDir1.nodeIdLocal().value(), pathDir1, found) && found);
    CPPUNIT_ASSERT_EQUAL(SyncPath(Str("Dir loc 1")), pathDir1);
    CPPUNIT_ASSERT(_testObj->path(ReplicaSide::Remote, nodeDir1.nodeIdRemote().value(), pathDir1, found) && found);
    CPPUNIT_ASSERT_EQUAL(SyncPath(Str("Dir drive 1")), pathDir1);
    SyncPath pathDir3;
    CPPUNIT_ASSERT(_testObj->path(ReplicaSide::Local, nodeDir3.nodeIdLocal().value(), pathDir3, found) && found);
    CPPUNIT_ASSERT_EQUAL(SyncPath(Str("家屋香袈睷晦")), pathDir3);
    SyncPath pathRoot;
    CPPUNIT_ASSERT(_testObj->path(ReplicaSide::Local, _testObj->rootNode().nodeIdLocal().value(), pathRoot, found) &&
                   found);
    CPPUNIT_ASSERT_EQUAL(SyncPath(Str("")), pathRoot);
    CPPUNIT_ASSERT(_testObj->path(ReplicaSide::Remote, _testObj->rootNode().nodeIdRemote().value(), pathRoot, found) &&
                   found);
    CPPUNIT_ASSERT_EQUAL(SyncPath(Str("")), pathRoot);

    // name
    CPPUNIT_ASSERT(_testObj->name(ReplicaSide::Local, nodeFile3.nodeIdLocal().value(), name, found) && found);
    CPPUNIT_ASSERT(name == nodeFile3.nameLocal());
    CPPUNIT_ASSERT(_testObj->name(ReplicaSide::Remote, nodeFile3.nodeIdRemote().value(), name, found) && found);
    CPPUNIT_ASSERT(name == nodeFile3.nameRemote());
    CPPUNIT_ASSERT(_testObj->name(ReplicaSide::Local, nodeDir1.nodeIdLocal().value(), name, found) && found);
    CPPUNIT_ASSERT(name == nodeDir1.nameLocal());
    CPPUNIT_ASSERT(_testObj->name(ReplicaSide::Remote, nodeDir1.nodeIdRemote().value(), name, found) && found);
    CPPUNIT_ASSERT(name == nodeDir1.nameRemote());
    CPPUNIT_ASSERT(_testObj->name(ReplicaSide::Local, nodeDir3.nodeIdLocal().value(), name, found) && found);
    CPPUNIT_ASSERT(name == nodeDir3.nameLocal());
    CPPUNIT_ASSERT(_testObj->name(ReplicaSide::Remote, nodeDir3.nodeIdRemote().value(), name, found) && found);
    CPPUNIT_ASSERT(name == nodeDir3.nameRemote());

    // checksum
    CPPUNIT_ASSERT(_testObj->checksum(ReplicaSide::Local, _testObj->rootNode().nodeIdLocal().value(), cs, found) &&
                   found);
    CPPUNIT_ASSERT(!cs);
    CPPUNIT_ASSERT(_testObj->checksum(ReplicaSide::Remote, nodeDir1.nodeIdRemote().value(), cs, found) && found);
    CPPUNIT_ASSERT(!cs);
    CPPUNIT_ASSERT(_testObj->checksum(ReplicaSide::Local, nodeFile3.nodeIdLocal().value(), cs, found) && found);
    CPPUNIT_ASSERT_EQUAL(nodeFile3.checksum().value(), cs.value());
    CPPUNIT_ASSERT(_testObj->checksum(ReplicaSide::Remote, nodeFile3.nodeIdRemote().value(), cs, found) && found);
    CPPUNIT_ASSERT_EQUAL(nodeFile3.checksum().value(), cs.value());

    // ids
    std::vector<NodeId> ids;
<<<<<<< HEAD
    CPPUNIT_ASSERT(_testObj->ids(ReplicaSide::Local, ids, found) && found);
    CPPUNIT_ASSERT_EQUAL(size_t(9), ids.size());
    CPPUNIT_ASSERT(ids[0] == _testObj->rootNode().nodeIdLocal());
    CPPUNIT_ASSERT(ids[8] == nodeFile5.nodeIdLocal());
    ids.clear();
    CPPUNIT_ASSERT(_testObj->ids(ReplicaSide::Remote, ids, found) && found);
    CPPUNIT_ASSERT_EQUAL(size_t(9), ids.size());
=======
    CPPUNIT_ASSERT(_testObj->ids(ReplicaSide::ReplicaSideLocal, ids, found) && found);
    CPPUNIT_ASSERT_EQUAL(size_t(10), ids.size());
    CPPUNIT_ASSERT(ids[0] == _testObj->rootNode().nodeIdLocal());
    CPPUNIT_ASSERT(ids[8] == nodeFile5.nodeIdLocal());
    ids.clear();
    CPPUNIT_ASSERT(_testObj->ids(ReplicaSide::ReplicaSideRemote, ids, found) && found);
    CPPUNIT_ASSERT_EQUAL(size_t(10), ids.size());
>>>>>>> e9ab562b
    CPPUNIT_ASSERT(ids[0] == _testObj->rootNode().nodeIdRemote());
    CPPUNIT_ASSERT(ids[8] == nodeFile5.nodeIdRemote());

    // ancestor
    bool ancestor;
    CPPUNIT_ASSERT(_testObj->ancestor(ReplicaSide::Local, _testObj->rootNode().nodeIdLocal().value(),
                                      _testObj->rootNode().nodeIdLocal().value(), ancestor, found) &&
                   found);
    CPPUNIT_ASSERT(ancestor);
    CPPUNIT_ASSERT(_testObj->ancestor(ReplicaSide::Remote, _testObj->rootNode().nodeIdRemote().value(),
                                      _testObj->rootNode().nodeIdRemote().value(), ancestor, found) &&
                   found);
    CPPUNIT_ASSERT(ancestor);
    CPPUNIT_ASSERT(_testObj->ancestor(ReplicaSide::Local, _testObj->rootNode().nodeIdLocal().value(),
                                      nodeDir1.nodeIdLocal().value(), ancestor, found) &&
                   found);
    CPPUNIT_ASSERT(ancestor);
    CPPUNIT_ASSERT(_testObj->ancestor(ReplicaSide::Remote, _testObj->rootNode().nodeIdRemote().value(),
                                      nodeDir1.nodeIdRemote().value(), ancestor, found) &&
                   found);
    CPPUNIT_ASSERT(ancestor);
    CPPUNIT_ASSERT(_testObj->ancestor(ReplicaSide::Local, _testObj->rootNode().nodeIdLocal().value(),
                                      nodeFile3.nodeIdLocal().value(), ancestor, found) &&
                   found);
    CPPUNIT_ASSERT(ancestor);
    CPPUNIT_ASSERT(_testObj->ancestor(ReplicaSide::Remote, _testObj->rootNode().nodeIdRemote().value(),
                                      nodeFile3.nodeIdRemote().value(), ancestor, found) &&
                   found);
    CPPUNIT_ASSERT(ancestor);
    CPPUNIT_ASSERT(_testObj->ancestor(ReplicaSide::Local, nodeDir1.nodeIdLocal().value(),
                                      nodeFile3.nodeIdLocal().value(), ancestor, found) &&
                   found);
    CPPUNIT_ASSERT(ancestor);
    CPPUNIT_ASSERT(_testObj->ancestor(ReplicaSide::Remote, nodeDir1.nodeIdRemote().value(),
                                      nodeFile3.nodeIdRemote().value(), ancestor, found) &&
                   found);
    CPPUNIT_ASSERT(ancestor);
    CPPUNIT_ASSERT(_testObj->ancestor(ReplicaSide::Local, nodeFile2.nodeIdLocal().value(),
                                      nodeDir1.nodeIdLocal().value(), ancestor, found) &&
                   found);
    CPPUNIT_ASSERT(!ancestor);
    CPPUNIT_ASSERT(_testObj->ancestor(ReplicaSide::Remote, nodeFile2.nodeIdRemote().value(),
                                      nodeDir1.nodeIdRemote().value(), ancestor, found) &&
                   found);
    CPPUNIT_ASSERT(!ancestor);
    CPPUNIT_ASSERT(_testObj->ancestor(ReplicaSide::Local, nodeFile1.nodeIdLocal().value(),
                                      nodeFile2.nodeIdLocal().value(), ancestor, found) &&
                   found);
    CPPUNIT_ASSERT(!ancestor);
    CPPUNIT_ASSERT(_testObj->ancestor(ReplicaSide::Remote, nodeFile1.nodeIdRemote().value(),
                                      nodeFile2.nodeIdRemote().value(), ancestor, found) &&
                   found);
    CPPUNIT_ASSERT(!ancestor);

    // dbId
    DbNodeId dbNodeId;
    CPPUNIT_ASSERT(_testObj->dbId(ReplicaSide::Local, _testObj->rootNode().nodeIdLocal().value(), dbNodeId, found) &&
                   found);
    CPPUNIT_ASSERT(dbNodeId == _testObj->rootNode().nodeId());
    CPPUNIT_ASSERT(_testObj->dbId(ReplicaSide::Remote, _testObj->rootNode().nodeIdRemote().value(), dbNodeId, found) &&
                   found);
    CPPUNIT_ASSERT(dbNodeId == _testObj->rootNode().nodeId());
    CPPUNIT_ASSERT(_testObj->dbId(ReplicaSide::Local, nodeFile3.nodeIdLocal().value(), dbNodeId, found) && found);
    CPPUNIT_ASSERT_EQUAL(dbNodeIdFile3, dbNodeId);
    CPPUNIT_ASSERT(_testObj->dbId(ReplicaSide::Remote, nodeFile3.nodeIdRemote().value(), dbNodeId, found) && found);
    CPPUNIT_ASSERT_EQUAL(dbNodeIdFile3, dbNodeId);

    // id
    NodeId nodeId;
    CPPUNIT_ASSERT(_testObj->id(ReplicaSide::Local, _testObj->rootNode().nodeId(), nodeId, found) && found);
    CPPUNIT_ASSERT(nodeId == _testObj->rootNode().nodeIdLocal().value());
    CPPUNIT_ASSERT(_testObj->id(ReplicaSide::Remote, _testObj->rootNode().nodeId(), nodeId, found) && found);
    CPPUNIT_ASSERT(nodeId == _testObj->rootNode().nodeIdRemote().value());
    CPPUNIT_ASSERT(_testObj->id(ReplicaSide::Local, dbNodeIdFile3, nodeId, found) && found);
    CPPUNIT_ASSERT(nodeId == nodeFile3.nodeIdLocal().value());
    CPPUNIT_ASSERT(_testObj->id(ReplicaSide::Remote, dbNodeIdFile3, nodeId, found) && found);
    CPPUNIT_ASSERT(nodeId == nodeFile3.nodeIdRemote().value());

    // node from local ID
    {
        DbNode nodeDirLocal;
        CPPUNIT_ASSERT(_testObj->node(ReplicaSide::Local, nodeDir1.nodeIdLocal().value(), nodeDirLocal, found) &&
                       found);
        CPPUNIT_ASSERT_EQUAL(dbNodeIdDir1, nodeDirLocal.nodeId());
        CPPUNIT_ASSERT_EQUAL(nodeDir1.parentNodeId().value(), nodeDirLocal.parentNodeId().value());
        CPPUNIT_ASSERT(nodeDirLocal.nameLocal() == nodeDir1.nameLocal());
        CPPUNIT_ASSERT_EQUAL(nodeDir1.created().value(), nodeDirLocal.created().value());
        CPPUNIT_ASSERT_EQUAL(nodeDir1.lastModifiedLocal().value(), nodeDirLocal.lastModifiedLocal().value());
        CPPUNIT_ASSERT_EQUAL(nodeDir1.type(), nodeDirLocal.type());
        CPPUNIT_ASSERT_EQUAL(nodeDir1.size(), nodeDirLocal.size());

        DbNode nodeDirRemote;
        CPPUNIT_ASSERT(_testObj->node(ReplicaSide::Remote, nodeDir1.nodeIdRemote().value(), nodeDirRemote, found) &&
                       found);
        CPPUNIT_ASSERT(nodeDirRemote.nameRemote() == nodeDir1.nameRemote());
        CPPUNIT_ASSERT_EQUAL(nodeDir1.lastModifiedRemote().value(), nodeDirRemote.lastModifiedRemote().value());

        DbNode nodeFileLocal;
        CPPUNIT_ASSERT(_testObj->node(ReplicaSide::Local, nodeFile1.nodeIdLocal().value(), nodeFileLocal, found) &&
                       found);
        CPPUNIT_ASSERT_EQUAL(dbNodeIdFile1, nodeFileLocal.nodeId());
        CPPUNIT_ASSERT_EQUAL(nodeFile1.parentNodeId().value(), nodeFileLocal.parentNodeId().value());
        CPPUNIT_ASSERT(nodeFileLocal.nameLocal() == nodeFile1.nameLocal());
        CPPUNIT_ASSERT_EQUAL(nodeFile1.created().value(), nodeFileLocal.created().value());
        CPPUNIT_ASSERT_EQUAL(nodeFile1.lastModifiedLocal().value(), nodeFileLocal.lastModifiedLocal().value());
        CPPUNIT_ASSERT_EQUAL(nodeFile1.type(), nodeFileLocal.type());
        CPPUNIT_ASSERT_EQUAL(nodeFile1.size(), nodeFileLocal.size());

        DbNode nodeFileRemote;
        CPPUNIT_ASSERT(_testObj->node(ReplicaSide::Remote, nodeFile1.nodeIdRemote().value(), nodeFileRemote, found) &&
                       found);
        CPPUNIT_ASSERT(nodeFileRemote.nameRemote() == nodeFile1.nameRemote());
        CPPUNIT_ASSERT(nodeFileRemote.lastModifiedRemote() == nodeFile1.lastModifiedRemote());
    }

    // dbIds
    {
        std::unordered_set<DbNodeId> dbIds;
        CPPUNIT_ASSERT(_testObj->dbIds(dbIds, found) && found);
        CPPUNIT_ASSERT_EQUAL(size_t(10), dbIds.size());
        CPPUNIT_ASSERT(dbIds.contains(dbNodeIdDir1));
        CPPUNIT_ASSERT(dbIds.contains(dbNodeIdFile3));
    }

    // paths from db ID
    {
        SyncPath localPathFile3;
        SyncPath remotePathFile3;
        CPPUNIT_ASSERT(_testObj->path(dbNodeIdFile3, localPathFile3, remotePathFile3, found) && found);
        CPPUNIT_ASSERT_EQUAL(SyncPath(Str("Dir loc 1/File loc 1.3")), localPathFile3);
        CPPUNIT_ASSERT_EQUAL(SyncPath(Str("Dir drive 1/File drive 1.3")), remotePathFile3);

        SyncPath localPathDir1;
        SyncPath remotePathDir1;
        CPPUNIT_ASSERT(_testObj->path(dbNodeIdDir1, localPathDir1, remotePathDir1, found) && found);
        CPPUNIT_ASSERT_EQUAL(SyncPath(Str("Dir loc 1")), localPathDir1);
        CPPUNIT_ASSERT_EQUAL(SyncPath(Str("Dir drive 1")), remotePathDir1);

        SyncPath localPathDir3;
        SyncPath remotePathDir3;
        CPPUNIT_ASSERT(_testObj->path(dbNodeIdDir3, localPathDir3, remotePathDir3, found) && found);
        CPPUNIT_ASSERT_EQUAL(SyncPath(Str("家屋香袈睷晦")), localPathDir3);
        CPPUNIT_ASSERT_EQUAL(SyncPath(Str("家屋香袈睷晦")), remotePathDir3);

        SyncPath localPathRoot;
        SyncPath remotePathRoot;
        CPPUNIT_ASSERT(_testObj->path(_testObj->rootNode().nodeId(), localPathRoot, remotePathRoot, found) && found);
        CPPUNIT_ASSERT_EQUAL(SyncPath(""), localPathRoot);
        CPPUNIT_ASSERT_EQUAL(SyncPath(""), remotePathRoot);
    }

    // node from db ID
    {
        DbNode nodeDir;
        CPPUNIT_ASSERT(_testObj->node(dbNodeIdDir1, nodeDir, found) && found);
        CPPUNIT_ASSERT_EQUAL(dbNodeIdDir1, nodeDir.nodeId());
        CPPUNIT_ASSERT_EQUAL(nodeDir1.parentNodeId().value(), nodeDir.parentNodeId().value());
        CPPUNIT_ASSERT(nodeDir.nameLocal() == nodeDir1.nameLocal());
        CPPUNIT_ASSERT(nodeDir.nameRemote() == nodeDir1.nameRemote());
        CPPUNIT_ASSERT_EQUAL(nodeDir1.created().value(), nodeDir.created().value());
        CPPUNIT_ASSERT_EQUAL(nodeDir1.lastModifiedLocal().value(), nodeDir.lastModifiedLocal().value());
        CPPUNIT_ASSERT_EQUAL(nodeDir1.lastModifiedRemote().value(), nodeDir.lastModifiedRemote().value());
        CPPUNIT_ASSERT_EQUAL(nodeDir1.type(), nodeDir.type());
        CPPUNIT_ASSERT_EQUAL(nodeDir1.size(), nodeDir.size());

        DbNode nodeFile;
        CPPUNIT_ASSERT(_testObj->node(dbNodeIdFile3, nodeFile, found) && found);
        CPPUNIT_ASSERT(nodeFile.nameRemote() == nodeFile3.nameRemote());
        CPPUNIT_ASSERT_EQUAL(nodeFile3.lastModifiedLocal().value(), nodeFile.lastModifiedLocal().value());
        CPPUNIT_ASSERT_EQUAL(nodeFile3.type(), nodeFile.type());
        CPPUNIT_ASSERT_EQUAL(nodeFile3.size(), nodeFile.size());
        CPPUNIT_ASSERT_EQUAL(nodeFile3.checksum().value(), nodeFile.checksum().value());
    }

    CPPUNIT_ASSERT(_testObj->clearNodes());
}

void TestSyncDb::testSyncNodes() {
    std::unordered_set<NodeId> nodeIdSet;
    nodeIdSet.emplace("1");
    nodeIdSet.emplace("2");
    nodeIdSet.emplace("3");
    nodeIdSet.emplace("4");
    nodeIdSet.emplace("5");

    std::unordered_set<NodeId> nodeIdSet2;
    nodeIdSet2.emplace("11");
    nodeIdSet2.emplace("12");
    nodeIdSet2.emplace("13");

    CPPUNIT_ASSERT(_testObj->updateAllSyncNodes(SyncNodeType::BlackList, nodeIdSet));
    CPPUNIT_ASSERT(_testObj->updateAllSyncNodes(SyncNodeType::UndecidedList, nodeIdSet2));

    std::unordered_set<NodeId> nodeIdSet3;
    CPPUNIT_ASSERT(_testObj->selectAllSyncNodes(SyncNodeType::BlackList, nodeIdSet3));
    CPPUNIT_ASSERT_EQUAL(size_t(5), nodeIdSet3.size());
    CPPUNIT_ASSERT(nodeIdSet3.contains("1"));
    CPPUNIT_ASSERT(nodeIdSet3.contains("2"));
    CPPUNIT_ASSERT(nodeIdSet3.contains("3"));
    CPPUNIT_ASSERT(nodeIdSet3.contains("4"));
    CPPUNIT_ASSERT(nodeIdSet3.contains("5"));
    nodeIdSet3.clear();
    CPPUNIT_ASSERT(_testObj->selectAllSyncNodes(SyncNodeType::UndecidedList, nodeIdSet3));
    CPPUNIT_ASSERT_EQUAL(size_t(3), nodeIdSet3.size());
    CPPUNIT_ASSERT(nodeIdSet3.contains("11"));
    CPPUNIT_ASSERT(nodeIdSet3.contains("12"));
    CPPUNIT_ASSERT(nodeIdSet3.contains("13"));

    CPPUNIT_ASSERT(_testObj->updateAllSyncNodes(SyncNodeType::BlackList, std::unordered_set<NodeId>()));
    nodeIdSet3.clear();
    CPPUNIT_ASSERT(_testObj->selectAllSyncNodes(SyncNodeType::BlackList, nodeIdSet3));
    CPPUNIT_ASSERT_EQUAL(size_t(0), nodeIdSet3.size());
}

void TestSyncDb::testCorrespondingNodeId() {
    time_t tLoc = std::time(0);
    time_t tDrive = std::time(0);
    bool constraintError = false;


    DbNode nodeDir(0, _testObj->rootNode().nodeId(), Str("Dir loc 1"), Str("Dir drive 1"), "id dir loc 1", "id dir drive 1", tLoc,
                   tLoc, tDrive, NodeType::Directory, 0, std::nullopt);
    DbNodeId dbNodeIdDir;
    CPPUNIT_ASSERT(_testObj->insertNode(nodeDir, dbNodeIdDir, constraintError));
    CPPUNIT_ASSERT(!constraintError);

    DbNodeId dbNodeIdFile;
    DbNode nodeFile(0, _testObj->rootNode().nodeId(), Str("File loc 1"), Str("File drive 1"), "id file loc 1", "id file drive 1",
                    tLoc, tLoc, tDrive, NodeType::Directory, 0, std::nullopt);
    CPPUNIT_ASSERT(_testObj->insertNode(nodeFile, dbNodeIdFile, constraintError));
    CPPUNIT_ASSERT(!constraintError);

    // Normal case
    NodeId correspondingNodeId;
    bool found = false;
    CPPUNIT_ASSERT(_testObj->correspondingNodeId(ReplicaSide::Local, "id dir loc 1", correspondingNodeId, found));
    CPPUNIT_ASSERT(found);
    CPPUNIT_ASSERT_EQUAL(std::string("id dir drive 1"), correspondingNodeId);

    CPPUNIT_ASSERT(_testObj->correspondingNodeId(ReplicaSide::Remote, "id dir drive 1", correspondingNodeId, found));
    CPPUNIT_ASSERT(found);
    CPPUNIT_ASSERT_EQUAL(std::string("id dir loc 1"), correspondingNodeId);

    // Wrong Side case
    CPPUNIT_ASSERT(_testObj->correspondingNodeId(ReplicaSide::Remote, "id dir loc 1", correspondingNodeId, found));
    CPPUNIT_ASSERT(!found);

    CPPUNIT_ASSERT(_testObj->correspondingNodeId(ReplicaSide::Local, "id dir drive 1", correspondingNodeId, found));
    CPPUNIT_ASSERT(!found);

    // Wrong id case
    CPPUNIT_ASSERT(_testObj->correspondingNodeId(ReplicaSide::Local, "id dir loc 2", correspondingNodeId, found));
    CPPUNIT_ASSERT(!found);

    CPPUNIT_ASSERT(_testObj->correspondingNodeId(ReplicaSide::Remote, "id dir drive 2", correspondingNodeId, found));
    CPPUNIT_ASSERT(!found);

    // Unknow side case
    CPPUNIT_ASSERT(!_testObj->correspondingNodeId(ReplicaSide::Unknown, "id dir loc 1", correspondingNodeId, found));
    CPPUNIT_ASSERT(!found);
}
}  // namespace KDC<|MERGE_RESOLUTION|>--- conflicted
+++ resolved
@@ -35,7 +35,7 @@
                    const std::optional<NodeId> &nodeIdLocal, const std::optional<NodeId> &nodeIdRemote,
                    std::optional<SyncTime> created, std::optional<SyncTime> lastModifiedLocal,
                    std::optional<SyncTime> lastModifiedRemote, NodeType type, int64_t size,
-                   const std::optional<std::string> &checksum, SyncFileStatus status = SyncFileStatusUnknown,
+                   const std::optional<std::string> &checksum, SyncFileStatus status = SyncFileStatus::Unknown,
                    bool syncing = false) {
             _nodeId = nodeId;
             _parentNodeId = parentNodeId;
@@ -89,12 +89,12 @@
     const SyncName nfdEncodedName = testhelpers::makeNfdSyncName();
     const SyncName nfcEncodedName = testhelpers::makeNfcSyncName();
 
-    DbNodeTest nodeFile1(0, rootId, nfdEncodedName, nfdEncodedName, "id loc 1", "id drive 1", tLoc, tLoc, tDrive,
-                         NodeType::NodeTypeFile, 0, "cs 2.2");
-    DbNodeTest nodeFile2(0, rootId, nfcEncodedName, nfdEncodedName, "id loc 2", "id drive 2", tLoc, tLoc, tDrive,
-                         NodeType::NodeTypeFile, 0, "cs 2.2");
-    DbNode nodeFile3(0, rootId, nfcEncodedName, nfcEncodedName, "id loc 3", "id drive 3", tLoc, tLoc, tDrive,
-                     NodeType::NodeTypeFile, 0, "cs 2.2");
+    DbNodeTest nodeFile1(0, rootId, nfdEncodedName, nfdEncodedName, "id loc 1", "id drive 1", tLoc, tLoc, tDrive, NodeType::File,
+                         0, "cs 2.2");
+    DbNodeTest nodeFile2(0, rootId, nfcEncodedName, nfdEncodedName, "id loc 2", "id drive 2", tLoc, tLoc, tDrive, NodeType::File,
+                         0, "cs 2.2");
+    DbNode nodeFile3(0, rootId, nfcEncodedName, nfcEncodedName, "id loc 3", "id drive 3", tLoc, tLoc, tDrive, NodeType::File, 0,
+                     "cs 2.2");
 
     bool constraintError = false;
     DbNodeId dbNodeId;
@@ -110,12 +110,10 @@
     SyncName remoteName;
     bool found = false;
     for (int i = 1; i <= 3; ++i) {
-        CPPUNIT_ASSERT(
-            _testObj->name(ReplicaSide::ReplicaSideLocal, std::string("id loc ") + std::to_string(i), localName, found) && found);
+        CPPUNIT_ASSERT(_testObj->name(ReplicaSide::Local, std::string("id loc ") + std::to_string(i), localName, found) && found);
         CPPUNIT_ASSERT(localName == nfcEncodedName);
-        CPPUNIT_ASSERT(
-            _testObj->name(ReplicaSide::ReplicaSideRemote, std::string("id drive ") + std::to_string(i), remoteName, found) &&
-            found);
+        CPPUNIT_ASSERT(_testObj->name(ReplicaSide::Remote, std::string("id drive ") + std::to_string(i), remoteName, found) &&
+                       found);
         CPPUNIT_ASSERT(remoteName == nfcEncodedName);
     }
 }
@@ -151,12 +149,7 @@
     DbNode nodeFile4(0, dbNodeIdDir1, Str("File loc 1.4"), Str("File drive 1.4"), "id loc 1.4", "id drive 1.4", tLoc, tLoc,
                      tDrive, NodeType::File, 0, "cs 1.4");
     DbNode nodeFile5(0, dbNodeIdDir1, Str("File loc 1.5"), Str("File drive 1.5"), "id loc 1.5", "id drive 1.5", tLoc, tLoc,
-<<<<<<< HEAD
                      tDrive, NodeType::File, 0, "cs 1.5");
-=======
-                     tDrive, NodeType::NodeTypeFile, 0, "cs 1.5");
-
->>>>>>> e9ab562b
     DbNodeId dbNodeIdFile1;
     DbNodeId dbNodeIdFile2;
     DbNodeId dbNodeIdFile3;
@@ -176,15 +169,15 @@
     // Insert node with NFD-normalized name
     const SyncName nfdEncodedName = testhelpers::makeNfdSyncName();
     DbNodeTest nodeFile7(0, dbNodeIdDir1, nfdEncodedName, nfdEncodedName, "id loc 2.2", "id drive 2.2", tLoc, tLoc, tDrive,
-                         NodeType::NodeTypeFile, 0, "cs 2.2");
+                         NodeType::File, 0, "cs 2.2");
     DbNodeId dbNodeIdFile7;
     CPPUNIT_ASSERT(_testObj->insertNode(nodeFile7, dbNodeIdFile7, constraintError));
 
     SyncName localName;
     SyncName remoteName;
     bool found;
-    CPPUNIT_ASSERT(_testObj->name(ReplicaSide::ReplicaSideLocal, nodeFile7.nodeIdLocal().value(), localName, found) && found);
-    CPPUNIT_ASSERT(_testObj->name(ReplicaSide::ReplicaSideRemote, nodeFile7.nodeIdRemote().value(), remoteName, found) && found);
+    CPPUNIT_ASSERT(_testObj->name(ReplicaSide::Local, nodeFile7.nodeIdLocal().value(), localName, found) && found);
+    CPPUNIT_ASSERT(_testObj->name(ReplicaSide::Remote, nodeFile7.nodeIdRemote().value(), remoteName, found) && found);
 
     const SyncName nfcEncodedName = testhelpers::makeNfcSyncName();
     CPPUNIT_ASSERT(localName == nfcEncodedName);
@@ -208,8 +201,7 @@
     CPPUNIT_ASSERT(name == nodeFile6.nameRemote());
     CPPUNIT_ASSERT(_testObj->lastModified(ReplicaSide::Local, nodeFile6.nodeIdLocal().value(), time, found) && found);
     CPPUNIT_ASSERT_EQUAL(nodeFile6.lastModifiedLocal().value(), time.value());
-    CPPUNIT_ASSERT(_testObj->lastModified(ReplicaSide::Remote, nodeFile6.nodeIdRemote().value(), time, found) &&
-                   found);
+    CPPUNIT_ASSERT(_testObj->lastModified(ReplicaSide::Remote, nodeFile6.nodeIdRemote().value(), time, found) && found);
     CPPUNIT_ASSERT_EQUAL(nodeFile6.lastModifiedRemote().value(), time.value());
     CPPUNIT_ASSERT(_testObj->checksum(ReplicaSide::Local, nodeFile6.nodeIdLocal().value(), cs, found) && found);
     CPPUNIT_ASSERT_EQUAL(nodeFile6.checksum().value(), cs.value());
@@ -220,8 +212,8 @@
     nodeFile7.setNameRemote(nfdEncodedName);
     CPPUNIT_ASSERT(_testObj->updateNode(nodeFile7, found) && found);
 
-    CPPUNIT_ASSERT(_testObj->name(ReplicaSide::ReplicaSideLocal, nodeFile7.nodeIdLocal().value(), localName, found) && found);
-    CPPUNIT_ASSERT(_testObj->name(ReplicaSide::ReplicaSideRemote, nodeFile7.nodeIdRemote().value(), remoteName, found) && found);
+    CPPUNIT_ASSERT(_testObj->name(ReplicaSide::Local, nodeFile7.nodeIdLocal().value(), localName, found) && found);
+    CPPUNIT_ASSERT(_testObj->name(ReplicaSide::Remote, nodeFile7.nodeIdRemote().value(), remoteName, found) && found);
 
     CPPUNIT_ASSERT(localName == nfcEncodedName);
     CPPUNIT_ASSERT(remoteName == nfcEncodedName);
@@ -238,12 +230,10 @@
     std::optional<NodeId> nodeIdFile3;
     CPPUNIT_ASSERT(_testObj->id(ReplicaSide::Local, SyncPath("Dir loc 1/File loc 1.3"), nodeIdFile3, found) && found);
     CPPUNIT_ASSERT_EQUAL(nodeIdFile3.value(), nodeFile3.nodeIdLocal().value());
-    CPPUNIT_ASSERT(_testObj->id(ReplicaSide::Remote, SyncPath("Dir drive 1/File drive 1.3"), nodeIdFile3, found) &&
-                   found);
+    CPPUNIT_ASSERT(_testObj->id(ReplicaSide::Remote, SyncPath("Dir drive 1/File drive 1.3"), nodeIdFile3, found) && found);
     CPPUNIT_ASSERT_EQUAL(nodeIdFile3.value(), nodeFile3.nodeIdRemote().value());
     std::optional<NodeId> nodeIdFile4;
-    CPPUNIT_ASSERT(_testObj->id(ReplicaSide::Remote, SyncPath("Dir drive 1/File drive 1.4"), nodeIdFile4, found) &&
-                   found);
+    CPPUNIT_ASSERT(_testObj->id(ReplicaSide::Remote, SyncPath("Dir drive 1/File drive 1.4"), nodeIdFile4, found) && found);
     CPPUNIT_ASSERT(nodeIdFile4);
     std::optional<NodeId> nodeIdFile5;
     CPPUNIT_ASSERT(_testObj->id(ReplicaSide::Local, SyncPath("Dir loc 1/File loc 1.5"), nodeIdFile5, found) && found);
@@ -263,34 +253,26 @@
 
     // lastModified
     std::optional<SyncTime> timeDir1;
-    CPPUNIT_ASSERT(_testObj->lastModified(ReplicaSide::Local, nodeDir1.nodeIdLocal().value(), timeDir1, found) &&
-                   found);
+    CPPUNIT_ASSERT(_testObj->lastModified(ReplicaSide::Local, nodeDir1.nodeIdLocal().value(), timeDir1, found) && found);
     CPPUNIT_ASSERT_EQUAL(timeDir1.value(), nodeDir1.lastModifiedLocal().value());
-    CPPUNIT_ASSERT(_testObj->lastModified(ReplicaSide::Remote, nodeDir1.nodeIdRemote().value(), timeDir1, found) &&
-                   found);
+    CPPUNIT_ASSERT(_testObj->lastModified(ReplicaSide::Remote, nodeDir1.nodeIdRemote().value(), timeDir1, found) && found);
     CPPUNIT_ASSERT_EQUAL(timeDir1.value(), nodeDir1.lastModifiedRemote().value());
     std::optional<SyncTime> timeFile3;
-    CPPUNIT_ASSERT(_testObj->lastModified(ReplicaSide::Local, nodeFile3.nodeIdLocal().value(), timeFile3, found) &&
-                   found);
+    CPPUNIT_ASSERT(_testObj->lastModified(ReplicaSide::Local, nodeFile3.nodeIdLocal().value(), timeFile3, found) && found);
     CPPUNIT_ASSERT_EQUAL(timeFile3.value(), nodeFile3.lastModifiedLocal().value());
-    CPPUNIT_ASSERT(_testObj->lastModified(ReplicaSide::Remote, nodeFile3.nodeIdRemote().value(), timeFile3, found) &&
-                   found);
+    CPPUNIT_ASSERT(_testObj->lastModified(ReplicaSide::Remote, nodeFile3.nodeIdRemote().value(), timeFile3, found) && found);
     CPPUNIT_ASSERT_EQUAL(timeFile3.value(), nodeFile3.lastModifiedRemote().value());
 
     // parent
     NodeId parentNodeidFile3;
-    CPPUNIT_ASSERT(_testObj->parent(ReplicaSide::Local, nodeFile3.nodeIdLocal().value(), parentNodeidFile3, found) &&
-                   found);
+    CPPUNIT_ASSERT(_testObj->parent(ReplicaSide::Local, nodeFile3.nodeIdLocal().value(), parentNodeidFile3, found) && found);
     CPPUNIT_ASSERT(nodeDir1.nodeIdLocal() == parentNodeidFile3);
-    CPPUNIT_ASSERT(_testObj->parent(ReplicaSide::Remote, nodeFile3.nodeIdRemote().value(), parentNodeidFile3, found) &&
-                   found);
+    CPPUNIT_ASSERT(_testObj->parent(ReplicaSide::Remote, nodeFile3.nodeIdRemote().value(), parentNodeidFile3, found) && found);
     CPPUNIT_ASSERT(nodeDir1.nodeIdRemote() == parentNodeidFile3);
     NodeId parentNodeidDir1;
-    CPPUNIT_ASSERT(_testObj->parent(ReplicaSide::Local, nodeDir1.nodeIdLocal().value(), parentNodeidDir1, found) &&
-                   found);
+    CPPUNIT_ASSERT(_testObj->parent(ReplicaSide::Local, nodeDir1.nodeIdLocal().value(), parentNodeidDir1, found) && found);
     CPPUNIT_ASSERT(_testObj->rootNode().nodeIdLocal() == parentNodeidDir1);
-    CPPUNIT_ASSERT(_testObj->parent(ReplicaSide::Remote, nodeDir1.nodeIdRemote().value(), parentNodeidDir1, found) &&
-                   found);
+    CPPUNIT_ASSERT(_testObj->parent(ReplicaSide::Remote, nodeDir1.nodeIdRemote().value(), parentNodeidDir1, found) && found);
     CPPUNIT_ASSERT(_testObj->rootNode().nodeIdRemote() == parentNodeidDir1);
 
     // path
@@ -308,11 +290,9 @@
     CPPUNIT_ASSERT(_testObj->path(ReplicaSide::Local, nodeDir3.nodeIdLocal().value(), pathDir3, found) && found);
     CPPUNIT_ASSERT_EQUAL(SyncPath(Str("家屋香袈睷晦")), pathDir3);
     SyncPath pathRoot;
-    CPPUNIT_ASSERT(_testObj->path(ReplicaSide::Local, _testObj->rootNode().nodeIdLocal().value(), pathRoot, found) &&
-                   found);
+    CPPUNIT_ASSERT(_testObj->path(ReplicaSide::Local, _testObj->rootNode().nodeIdLocal().value(), pathRoot, found) && found);
     CPPUNIT_ASSERT_EQUAL(SyncPath(Str("")), pathRoot);
-    CPPUNIT_ASSERT(_testObj->path(ReplicaSide::Remote, _testObj->rootNode().nodeIdRemote().value(), pathRoot, found) &&
-                   found);
+    CPPUNIT_ASSERT(_testObj->path(ReplicaSide::Remote, _testObj->rootNode().nodeIdRemote().value(), pathRoot, found) && found);
     CPPUNIT_ASSERT_EQUAL(SyncPath(Str("")), pathRoot);
 
     // name
@@ -330,8 +310,7 @@
     CPPUNIT_ASSERT(name == nodeDir3.nameRemote());
 
     // checksum
-    CPPUNIT_ASSERT(_testObj->checksum(ReplicaSide::Local, _testObj->rootNode().nodeIdLocal().value(), cs, found) &&
-                   found);
+    CPPUNIT_ASSERT(_testObj->checksum(ReplicaSide::Local, _testObj->rootNode().nodeIdLocal().value(), cs, found) && found);
     CPPUNIT_ASSERT(!cs);
     CPPUNIT_ASSERT(_testObj->checksum(ReplicaSide::Remote, nodeDir1.nodeIdRemote().value(), cs, found) && found);
     CPPUNIT_ASSERT(!cs);
@@ -342,23 +321,13 @@
 
     // ids
     std::vector<NodeId> ids;
-<<<<<<< HEAD
     CPPUNIT_ASSERT(_testObj->ids(ReplicaSide::Local, ids, found) && found);
-    CPPUNIT_ASSERT_EQUAL(size_t(9), ids.size());
+    CPPUNIT_ASSERT_EQUAL(size_t(10), ids.size());
     CPPUNIT_ASSERT(ids[0] == _testObj->rootNode().nodeIdLocal());
     CPPUNIT_ASSERT(ids[8] == nodeFile5.nodeIdLocal());
     ids.clear();
     CPPUNIT_ASSERT(_testObj->ids(ReplicaSide::Remote, ids, found) && found);
-    CPPUNIT_ASSERT_EQUAL(size_t(9), ids.size());
-=======
-    CPPUNIT_ASSERT(_testObj->ids(ReplicaSide::ReplicaSideLocal, ids, found) && found);
     CPPUNIT_ASSERT_EQUAL(size_t(10), ids.size());
-    CPPUNIT_ASSERT(ids[0] == _testObj->rootNode().nodeIdLocal());
-    CPPUNIT_ASSERT(ids[8] == nodeFile5.nodeIdLocal());
-    ids.clear();
-    CPPUNIT_ASSERT(_testObj->ids(ReplicaSide::ReplicaSideRemote, ids, found) && found);
-    CPPUNIT_ASSERT_EQUAL(size_t(10), ids.size());
->>>>>>> e9ab562b
     CPPUNIT_ASSERT(ids[0] == _testObj->rootNode().nodeIdRemote());
     CPPUNIT_ASSERT(ids[8] == nodeFile5.nodeIdRemote());
 
@@ -388,38 +357,36 @@
                                       nodeFile3.nodeIdRemote().value(), ancestor, found) &&
                    found);
     CPPUNIT_ASSERT(ancestor);
-    CPPUNIT_ASSERT(_testObj->ancestor(ReplicaSide::Local, nodeDir1.nodeIdLocal().value(),
-                                      nodeFile3.nodeIdLocal().value(), ancestor, found) &&
-                   found);
-    CPPUNIT_ASSERT(ancestor);
-    CPPUNIT_ASSERT(_testObj->ancestor(ReplicaSide::Remote, nodeDir1.nodeIdRemote().value(),
-                                      nodeFile3.nodeIdRemote().value(), ancestor, found) &&
-                   found);
-    CPPUNIT_ASSERT(ancestor);
-    CPPUNIT_ASSERT(_testObj->ancestor(ReplicaSide::Local, nodeFile2.nodeIdLocal().value(),
-                                      nodeDir1.nodeIdLocal().value(), ancestor, found) &&
+    CPPUNIT_ASSERT(_testObj->ancestor(ReplicaSide::Local, nodeDir1.nodeIdLocal().value(), nodeFile3.nodeIdLocal().value(),
+                                      ancestor, found) &&
+                   found);
+    CPPUNIT_ASSERT(ancestor);
+    CPPUNIT_ASSERT(_testObj->ancestor(ReplicaSide::Remote, nodeDir1.nodeIdRemote().value(), nodeFile3.nodeIdRemote().value(),
+                                      ancestor, found) &&
+                   found);
+    CPPUNIT_ASSERT(ancestor);
+    CPPUNIT_ASSERT(_testObj->ancestor(ReplicaSide::Local, nodeFile2.nodeIdLocal().value(), nodeDir1.nodeIdLocal().value(),
+                                      ancestor, found) &&
                    found);
     CPPUNIT_ASSERT(!ancestor);
-    CPPUNIT_ASSERT(_testObj->ancestor(ReplicaSide::Remote, nodeFile2.nodeIdRemote().value(),
-                                      nodeDir1.nodeIdRemote().value(), ancestor, found) &&
+    CPPUNIT_ASSERT(_testObj->ancestor(ReplicaSide::Remote, nodeFile2.nodeIdRemote().value(), nodeDir1.nodeIdRemote().value(),
+                                      ancestor, found) &&
                    found);
     CPPUNIT_ASSERT(!ancestor);
-    CPPUNIT_ASSERT(_testObj->ancestor(ReplicaSide::Local, nodeFile1.nodeIdLocal().value(),
-                                      nodeFile2.nodeIdLocal().value(), ancestor, found) &&
+    CPPUNIT_ASSERT(_testObj->ancestor(ReplicaSide::Local, nodeFile1.nodeIdLocal().value(), nodeFile2.nodeIdLocal().value(),
+                                      ancestor, found) &&
                    found);
     CPPUNIT_ASSERT(!ancestor);
-    CPPUNIT_ASSERT(_testObj->ancestor(ReplicaSide::Remote, nodeFile1.nodeIdRemote().value(),
-                                      nodeFile2.nodeIdRemote().value(), ancestor, found) &&
+    CPPUNIT_ASSERT(_testObj->ancestor(ReplicaSide::Remote, nodeFile1.nodeIdRemote().value(), nodeFile2.nodeIdRemote().value(),
+                                      ancestor, found) &&
                    found);
     CPPUNIT_ASSERT(!ancestor);
 
     // dbId
     DbNodeId dbNodeId;
-    CPPUNIT_ASSERT(_testObj->dbId(ReplicaSide::Local, _testObj->rootNode().nodeIdLocal().value(), dbNodeId, found) &&
-                   found);
+    CPPUNIT_ASSERT(_testObj->dbId(ReplicaSide::Local, _testObj->rootNode().nodeIdLocal().value(), dbNodeId, found) && found);
     CPPUNIT_ASSERT(dbNodeId == _testObj->rootNode().nodeId());
-    CPPUNIT_ASSERT(_testObj->dbId(ReplicaSide::Remote, _testObj->rootNode().nodeIdRemote().value(), dbNodeId, found) &&
-                   found);
+    CPPUNIT_ASSERT(_testObj->dbId(ReplicaSide::Remote, _testObj->rootNode().nodeIdRemote().value(), dbNodeId, found) && found);
     CPPUNIT_ASSERT(dbNodeId == _testObj->rootNode().nodeId());
     CPPUNIT_ASSERT(_testObj->dbId(ReplicaSide::Local, nodeFile3.nodeIdLocal().value(), dbNodeId, found) && found);
     CPPUNIT_ASSERT_EQUAL(dbNodeIdFile3, dbNodeId);
@@ -440,8 +407,7 @@
     // node from local ID
     {
         DbNode nodeDirLocal;
-        CPPUNIT_ASSERT(_testObj->node(ReplicaSide::Local, nodeDir1.nodeIdLocal().value(), nodeDirLocal, found) &&
-                       found);
+        CPPUNIT_ASSERT(_testObj->node(ReplicaSide::Local, nodeDir1.nodeIdLocal().value(), nodeDirLocal, found) && found);
         CPPUNIT_ASSERT_EQUAL(dbNodeIdDir1, nodeDirLocal.nodeId());
         CPPUNIT_ASSERT_EQUAL(nodeDir1.parentNodeId().value(), nodeDirLocal.parentNodeId().value());
         CPPUNIT_ASSERT(nodeDirLocal.nameLocal() == nodeDir1.nameLocal());
@@ -451,14 +417,12 @@
         CPPUNIT_ASSERT_EQUAL(nodeDir1.size(), nodeDirLocal.size());
 
         DbNode nodeDirRemote;
-        CPPUNIT_ASSERT(_testObj->node(ReplicaSide::Remote, nodeDir1.nodeIdRemote().value(), nodeDirRemote, found) &&
-                       found);
+        CPPUNIT_ASSERT(_testObj->node(ReplicaSide::Remote, nodeDir1.nodeIdRemote().value(), nodeDirRemote, found) && found);
         CPPUNIT_ASSERT(nodeDirRemote.nameRemote() == nodeDir1.nameRemote());
         CPPUNIT_ASSERT_EQUAL(nodeDir1.lastModifiedRemote().value(), nodeDirRemote.lastModifiedRemote().value());
 
         DbNode nodeFileLocal;
-        CPPUNIT_ASSERT(_testObj->node(ReplicaSide::Local, nodeFile1.nodeIdLocal().value(), nodeFileLocal, found) &&
-                       found);
+        CPPUNIT_ASSERT(_testObj->node(ReplicaSide::Local, nodeFile1.nodeIdLocal().value(), nodeFileLocal, found) && found);
         CPPUNIT_ASSERT_EQUAL(dbNodeIdFile1, nodeFileLocal.nodeId());
         CPPUNIT_ASSERT_EQUAL(nodeFile1.parentNodeId().value(), nodeFileLocal.parentNodeId().value());
         CPPUNIT_ASSERT(nodeFileLocal.nameLocal() == nodeFile1.nameLocal());
@@ -468,8 +432,7 @@
         CPPUNIT_ASSERT_EQUAL(nodeFile1.size(), nodeFileLocal.size());
 
         DbNode nodeFileRemote;
-        CPPUNIT_ASSERT(_testObj->node(ReplicaSide::Remote, nodeFile1.nodeIdRemote().value(), nodeFileRemote, found) &&
-                       found);
+        CPPUNIT_ASSERT(_testObj->node(ReplicaSide::Remote, nodeFile1.nodeIdRemote().value(), nodeFileRemote, found) && found);
         CPPUNIT_ASSERT(nodeFileRemote.nameRemote() == nodeFile1.nameRemote());
         CPPUNIT_ASSERT(nodeFileRemote.lastModifiedRemote() == nodeFile1.lastModifiedRemote());
     }
