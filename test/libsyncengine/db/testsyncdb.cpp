--- conflicted
+++ resolved
@@ -79,26 +79,6 @@
     delete _testObj;
 }
 
-<<<<<<< HEAD
-namespace helpers {
-SyncName makeNfdSyncName() {
-#ifdef _WIN32
-    return Utility::normalizedSyncName(L"ééé", Utility::UnicodeNormalization::NFD);
-#else
-    return Utility::normalizedSyncName("ééé", Utility::UnicodeNormalization::NFD);
-#endif
-}
-
-SyncName makeNfcSyncName() {
-#ifdef _WIN32
-    return Utility::normalizedSyncName(L"ééé");
-#else
-    return Utility::normalizedSyncName("ééé");
-#endif
-}
-}  // namespace helpers
-=======
->>>>>>> e9ab562b
 
 void TestSyncDb::testUpgrade_3_6_3() {
     const time_t tLoc = std::time(0);
@@ -106,13 +86,8 @@
     const auto rootId = _testObj->rootNode().nodeId();
 
     // Insert nodes with NFD-normalized names
-<<<<<<< HEAD
-    const SyncName nfdEncodedName = helpers::makeNfdSyncName();
-    const SyncName nfcEncodedName = helpers::makeNfcSyncName();
-=======
     const SyncName nfdEncodedName = testhelpers::makeNfdSyncName();
     const SyncName nfcEncodedName = testhelpers::makeNfcSyncName();
->>>>>>> e9ab562b
 
     DbNodeTest nodeFile1(0, rootId, nfdEncodedName, nfdEncodedName, "id loc 1", "id drive 1", tLoc, tLoc, tDrive,
                          NodeType::NodeTypeFile, 0, "cs 2.2");
@@ -195,11 +170,7 @@
     CPPUNIT_ASSERT(_testObj->insertNode(nodeFile6, dbNodeIdFile6, constraintError));
 
     // Insert node with NFD-normalized name
-<<<<<<< HEAD
-    const SyncName nfdEncodedName = helpers::makeNfdSyncName();
-=======
     const SyncName nfdEncodedName = testhelpers::makeNfdSyncName();
->>>>>>> e9ab562b
     DbNodeTest nodeFile7(0, dbNodeIdDir1, nfdEncodedName, nfdEncodedName, "id loc 2.2", "id drive 2.2", tLoc, tLoc, tDrive,
                          NodeType::NodeTypeFile, 0, "cs 2.2");
     DbNodeId dbNodeIdFile7;
@@ -211,11 +182,7 @@
     CPPUNIT_ASSERT(_testObj->name(ReplicaSide::ReplicaSideLocal, nodeFile7.nodeIdLocal().value(), localName, found) && found);
     CPPUNIT_ASSERT(_testObj->name(ReplicaSide::ReplicaSideRemote, nodeFile7.nodeIdRemote().value(), remoteName, found) && found);
 
-<<<<<<< HEAD
-    const SyncName nfcEncodedName = helpers::makeNfcSyncName();
-=======
     const SyncName nfcEncodedName = testhelpers::makeNfcSyncName();
->>>>>>> e9ab562b
     CPPUNIT_ASSERT(localName == nfcEncodedName);
     CPPUNIT_ASSERT(remoteName == nfcEncodedName);
 
