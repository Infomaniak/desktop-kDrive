/*
 * Infomaniak kDrive - Desktop
 * Copyright (C) 2023-2025 Infomaniak Network SA
 *
 * This program is free software: you can redistribute it and/or modify
 * it under the terms of the GNU General Public License as published by
 * the Free Software Foundation, either version 3 of the License, or
 * (at your option) any later version.
 *
 * This program is distributed in the hope that it will be useful,
 * but WITHOUT ANY WARRANTY; without even the implied warranty of
 * MERCHANTABILITY or FITNESS FOR A PARTICULAR PURPOSE.  See the
 * GNU General Public License for more details.
 *
 * You should have received a copy of the GNU General Public License
 * along with this program.  If not, see <http://www.gnu.org/licenses/>.
 */

#include "testconflictresolverworker.h"
<<<<<<< HEAD
=======

#include "mocks/libsyncengine/vfs/mockvfs.h"
>>>>>>> f8f79e6d
#include "reconciliation/platform_inconsistency_checker/platforminconsistencycheckerutility.h"
#include "mocks/libcommonserver/db/mockdb.h"

#include "test_utility/testhelpers.h"
#if defined(__APPLE__)
#include "vfs/mac/vfs_mac.h"
#endif

#include <memory>

namespace KDC {

void TestConflictResolverWorker::setUp() {
    TestBase::start();
    // Create SyncPal
    bool alreadyExists = false;
<<<<<<< HEAD
    std::filesystem::path parmsDbPath = MockDb::makeDbName(alreadyExists);
    ParmsDb::instance(parmsDbPath, KDRIVE_VERSION_STRING, true, true);

    SyncPath syncDbPath = MockDb::makeDbName(1, 1, 1, 1, alreadyExists);
    std::filesystem::remove(syncDbPath);
    _syncPal = std::make_shared<SyncPal>(std::make_shared<VfsOff>(VfsSetupParams(Log::instance()->getLogger())), syncDbPath,
                                         KDRIVE_VERSION_STRING, true);
=======
    const std::filesystem::path parmsDbPath = Db::makeDbName(alreadyExists, true);
    (void) ParmsDb::instance(parmsDbPath, KDRIVE_VERSION_STRING, true, true);

    SyncPath syncDbPath = Db::makeDbName(1, 1, 1, 1, alreadyExists);
    (void) std::filesystem::remove(syncDbPath);

    _mockVfs = std::make_shared<MockVfs<VfsOff>>(VfsSetupParams(Log::instance()->getLogger()));
    _syncPal = std::make_shared<SyncPal>(_mockVfs, syncDbPath, KDRIVE_VERSION_STRING, true);
>>>>>>> f8f79e6d
    _syncPal->syncDb()->setAutoDelete(true);
    _syncPal->createSharedObjects();

    _syncPal->_conflictResolverWorker = std::make_shared<ConflictResolverWorker>(_syncPal, "Conflict Resolver", "CORE");

    // Initial state:
    // .
    // └── A
    //     ├── AA
    //     │   └── AAA
    //     └── AB
    _testSituationGenerator.setSyncpal(_syncPal);
    _testSituationGenerator.generateInitialSituation(R"({"a":{"aa":{"aaa":1},"ab":{}}})");
}

void TestConflictResolverWorker::tearDown() {
    ParmsDb::instance()->close();
    ParmsDb::reset();
    if (_syncPal && _syncPal->syncDb()) {
        _syncPal->syncDb()->close();
    }
    TestBase::stop();
}

void TestConflictResolverWorker::testCreateCreate() {
    // Simulate file creation on both replica
    const auto lNodeAAB = _testSituationGenerator.createNode(ReplicaSide::Local, NodeType::File, "aab", "aa");
    const auto rNodeAAB = _testSituationGenerator.createNode(ReplicaSide::Remote, NodeType::File, "aab", "aa");

    const Conflict conflict(lNodeAAB, rNodeAAB, ConflictType::CreateCreate);
    _syncPal->_conflictQueue->push(conflict);
    _syncPal->_conflictResolverWorker->execute();

    CPPUNIT_ASSERT_EQUAL(static_cast<size_t>(1), _syncPal->_syncOps->size());
    const auto opId = _syncPal->_syncOps->opSortedList().front();
    const auto op = _syncPal->_syncOps->getOp(opId);
    CPPUNIT_ASSERT(!op->newName().empty());
    CPPUNIT_ASSERT_EQUAL(ReplicaSide::Local, op->targetSide());
    CPPUNIT_ASSERT_EQUAL(OperationType::Move, op->type());
}

void TestConflictResolverWorker::testEditEdit() {
    // Simulate edit conflict of file A/AA/AAA on both replica
    const auto lNodeAAA = _testSituationGenerator.editNode(ReplicaSide::Local, "aaa");
    const auto rNodeAAA = _testSituationGenerator.editNode(ReplicaSide::Remote, "aaa");

    const Conflict conflict(lNodeAAA, rNodeAAA, ConflictType::EditEdit);
    _syncPal->_conflictQueue->push(conflict);
    _syncPal->_conflictResolverWorker->execute();

    CPPUNIT_ASSERT_EQUAL(static_cast<size_t>(1), _syncPal->_syncOps->size());
    const auto opId = _syncPal->_syncOps->opSortedList().front();
    const auto op = _syncPal->_syncOps->getOp(opId);
    CPPUNIT_ASSERT(!op->newName().empty());
    CPPUNIT_ASSERT_EQUAL(ReplicaSide::Local, op->targetSide());
    CPPUNIT_ASSERT_EQUAL(OperationType::Move, op->type());
}

void TestConflictResolverWorker::testMoveCreate() {
    // Simulate create file A/AB/ABA on local replica
    const auto lNodeABA = _testSituationGenerator.createNode(ReplicaSide::Local, NodeType::File, "aba", "ab");

    // Simulate move of file A/AA/AAA to A/AB/ABA on remote replica
    const auto rNodeAAA = _testSituationGenerator.moveNode(ReplicaSide::Remote, "aaa", "ab", Str("ABA"));

    const Conflict conflict(lNodeABA, rNodeAAA, ConflictType::MoveCreate);
    _syncPal->_conflictQueue->push(conflict);
    _syncPal->_conflictResolverWorker->execute();

    CPPUNIT_ASSERT_EQUAL(static_cast<size_t>(1), _syncPal->_syncOps->size());
    const auto opId = _syncPal->_syncOps->opSortedList().front();
    const auto op = _syncPal->_syncOps->getOp(opId);
    CPPUNIT_ASSERT_EQUAL(ReplicaSide::Remote, op->targetSide());
    CPPUNIT_ASSERT_EQUAL(OperationType::Move, op->type());
    CPPUNIT_ASSERT_EQUAL(NodeId("r_aa"), op->newParentNode()->id().value());
}

void TestConflictResolverWorker::testMoveCreateDehydratedPlaceholder() {
    // Simulate move of A/AA/AAA to AAA on local replica
    const auto lNodeAAA = _testSituationGenerator.moveNode(ReplicaSide::Local, "aaa", "");

    // Simulate create of AAA on remote replica
    const auto rNodeAAA2 = _testSituationGenerator.createNode(ReplicaSide::Remote, NodeType::File, "aaa2", "");
    rNodeAAA2->setName(Str("AAA"));

    // Since the methods needed for tests are mocked, we can put any VirtualFileMode type. It just needs to be different from
    // VirtualFileMode::off
    _syncPal->setVfsMode(VirtualFileMode::Mac);
    // Simulate a local dehydrate placeholder
    auto mockStatus = []([[maybe_unused]] const SyncPath &absolutePath, VfsStatus &vfsStatus) -> ExitInfo {
        vfsStatus.isPlaceholder = true;
        vfsStatus.isHydrated = false;
        vfsStatus.isSyncing = false;
        vfsStatus.progress = 0;
        return ExitCode::Ok;
    };
    _mockVfs->setMockStatus(mockStatus);

    const Conflict conflict(lNodeAAA, rNodeAAA2, ConflictType::MoveCreate);
    _syncPal->_conflictQueue->push(conflict);
    _syncPal->_conflictResolverWorker->execute();

    const auto opId = _syncPal->_syncOps->opSortedList().front();
    const auto op = _syncPal->_syncOps->getOp(opId);
    CPPUNIT_ASSERT_EQUAL(static_cast<size_t>(1), _syncPal->_syncOps->size());
    CPPUNIT_ASSERT_EQUAL(false, op->omit());
    CPPUNIT_ASSERT_EQUAL(OperationType::Delete, op->type());
    CPPUNIT_ASSERT_EQUAL(lNodeAAA, op->correspondingNode());
}

void TestConflictResolverWorker::testEditDelete1() {
    // Simulate edit of file A/AA/AAA on local replica
    const auto lNodeAAA = _testSituationGenerator.editNode(ReplicaSide::Local, "aaa");

    // and delete of file A/AA/AAA on remote replica
    const auto rNodeAAA = _testSituationGenerator.getNode(ReplicaSide::Remote, "aaa");
    rNodeAAA->setChangeEvents(OperationType::Delete);

    const Conflict conflict(lNodeAAA, rNodeAAA, ConflictType::EditDelete);
    _syncPal->_conflictQueue->push(conflict);
    _syncPal->_conflictResolverWorker->execute();

    CPPUNIT_ASSERT_EQUAL(static_cast<size_t>(1), _syncPal->_syncOps->size());
    const auto opId = _syncPal->_syncOps->opSortedList().front();
    const auto op = _syncPal->_syncOps->getOp(opId);
    CPPUNIT_ASSERT(op->newName().empty());
    CPPUNIT_ASSERT(op->omit());
    CPPUNIT_ASSERT_EQUAL(OperationType::Delete, op->type());
}

void TestConflictResolverWorker::testEditDelete2() {
    // Simulate edit of file A/AA/AAA on local replica
    const auto lNodeAAA = _testSituationGenerator.editNode(ReplicaSide::Local, "aaa");

    // and delete of dir A/AA (and all children) on remote replica
    const auto rNodeAA = _testSituationGenerator.deleteNode(ReplicaSide::Remote, "aa");
    const auto rNodeAAA = _testSituationGenerator.getNode(ReplicaSide::Remote, "aaa");

    const Conflict conflict(lNodeAAA, rNodeAAA, ConflictType::EditDelete);
    _syncPal->_conflictQueue->push(conflict);
    _syncPal->_conflictResolverWorker->execute();

    CPPUNIT_ASSERT_EQUAL(static_cast<size_t>(1), _syncPal->_syncOps->size());
    const auto opId = _syncPal->_syncOps->opSortedList().front();
    const auto op = _syncPal->_syncOps->getOp(opId);
    CPPUNIT_ASSERT(!op->omit());
    CPPUNIT_ASSERT_EQUAL(OperationType::Move, op->type());
    CPPUNIT_ASSERT_EQUAL(true, op->isRescueOperation());
}

void TestConflictResolverWorker::testMoveDelete1() {
    // Simulate rename of node A to B on local replica
    const auto lNodeA = _testSituationGenerator.renameNode(ReplicaSide::Local, "a", Str("B"));

    // Simulate a delete of node A/AB on local replica
    const auto lNodeAB = _testSituationGenerator.deleteNode(ReplicaSide::Local, "ab");

    // Simulate a delete of node A on remote replica
    const auto rNodeA = _testSituationGenerator.deleteNode(ReplicaSide::Remote, "a");

    const Conflict conflict(lNodeA, rNodeA, ConflictType::MoveDelete);
    _syncPal->_conflictQueue->push(conflict);
    _syncPal->_conflictResolverWorker->execute();

    // Delete operation wins
    const auto opId = _syncPal->_syncOps->opSortedList().front();
    const auto op = _syncPal->_syncOps->getOp(opId);
    CPPUNIT_ASSERT_EQUAL(static_cast<size_t>(1), _syncPal->_syncOps->size());
    CPPUNIT_ASSERT_EQUAL(false, op->omit());
    CPPUNIT_ASSERT_EQUAL(OperationType::Delete, op->type());
    CPPUNIT_ASSERT_EQUAL(lNodeA, op->correspondingNode());
}

void TestConflictResolverWorker::testMoveDelete2() {
    // Simulate rename of node A to B on local replica
    const auto lNodeA = _testSituationGenerator.renameNode(ReplicaSide::Local, "a", Str("B"));

    // Simulate edit of node A/AA/AAA on local replica
    const auto lNodeAAA = _testSituationGenerator.editNode(ReplicaSide::Local, "aaa");

    // Simulate create of node A/AA/ABA on local replica
    const auto lNodeABA = _testSituationGenerator.createNode(ReplicaSide::Local, NodeType::File, "aba", "ab");

    // Simulate a delete of node A on remote replica
    const auto rNodeA = _testSituationGenerator.deleteNode(ReplicaSide::Remote, "a");

    const Conflict conflict(lNodeA, rNodeA, ConflictType::MoveDelete);
    _syncPal->_conflictQueue->push(conflict);
    _syncPal->_conflictResolverWorker->execute();

    // Delete operation wins but edited and created files should be rescued
    CPPUNIT_ASSERT_EQUAL(static_cast<size_t>(3), _syncPal->_syncOps->size());

    std::array<SyncOpPtr, 3> ops;
    for (size_t i = 0; const auto opId: _syncPal->_syncOps->opSortedList()) {
        ops[i++] = _syncPal->_syncOps->getOp(opId);
    }

    const auto op1 = ops[0];
    CPPUNIT_ASSERT_EQUAL(false, op1->omit());
    CPPUNIT_ASSERT_EQUAL(OperationType::Move, op1->type());
    CPPUNIT_ASSERT_EQUAL(true, op1->isRescueOperation());

    const auto op2 = ops[1];
    CPPUNIT_ASSERT_EQUAL(false, op2->omit());
    CPPUNIT_ASSERT_EQUAL(OperationType::Move, op2->type());
    CPPUNIT_ASSERT_EQUAL(true, op2->isRescueOperation());

    const auto op3 = ops[2];
    CPPUNIT_ASSERT_EQUAL(false, op3->omit());
    CPPUNIT_ASSERT_EQUAL(OperationType::Delete, op3->type());
    CPPUNIT_ASSERT_EQUAL(false, op3->isRescueOperation());
    CPPUNIT_ASSERT_EQUAL(lNodeA, op3->correspondingNode());
}

void TestConflictResolverWorker::testMoveDelete3() {
    // Simulate rename of node A to B on local replica
    const auto lNodeA = _testSituationGenerator.renameNode(ReplicaSide::Local, "a", Str("B"));

    // Simulate move of node A/AB to AB on local replica
    const auto lNodeAB = _testSituationGenerator.moveNode(ReplicaSide::Local, "ab", "");

    // Simulate a delete of node A on remote replica
    const auto rNodeA = _testSituationGenerator.deleteNode(ReplicaSide::Remote, "a");

    const Conflict conflict(lNodeA, rNodeA, ConflictType::MoveDelete);
    _syncPal->_conflictQueue->push(conflict);
    _syncPal->_conflictResolverWorker->execute();

    // Delete operation wins
    const auto op = _syncPal->_syncOps->getOp(_syncPal->_syncOps->opSortedList().front());
    CPPUNIT_ASSERT_EQUAL(static_cast<size_t>(1), _syncPal->_syncOps->size());
    CPPUNIT_ASSERT_EQUAL(false, op->omit());
    CPPUNIT_ASSERT_EQUAL(OperationType::Delete, op->type());
    CPPUNIT_ASSERT_EQUAL(lNodeA, op->correspondingNode());
}

void TestConflictResolverWorker::testMoveDelete4() {
    // Simulate rename of node A to B on local replica
    const auto lNodeA = _testSituationGenerator.renameNode(ReplicaSide::Local, "a", Str("B"));

    // Simulate move of node A/AB to AB on remote replica
    const auto rNodeAB = _testSituationGenerator.moveNode(ReplicaSide::Remote, "ab", "");

    // Simulate a delete of node A on remote replica
    const auto rNodeA = _testSituationGenerator.deleteNode(ReplicaSide::Remote, "a");

    const Conflict conflict(lNodeA, rNodeA, ConflictType::MoveDelete);
    _syncPal->_conflictQueue->push(conflict);
    _syncPal->_conflictResolverWorker->execute();

    // Delete operation wins
    const auto op = _syncPal->_syncOps->getOp(_syncPal->_syncOps->opSortedList().front());
    CPPUNIT_ASSERT_EQUAL(static_cast<size_t>(1), _syncPal->_syncOps->size());
    CPPUNIT_ASSERT_EQUAL(false, op->omit());
    CPPUNIT_ASSERT_EQUAL(OperationType::Delete, op->type());
    CPPUNIT_ASSERT_EQUAL(lNodeA, op->correspondingNode());
}

void TestConflictResolverWorker::testMoveDelete5() {
    // Simulate rename of node AA to AA* on local replica
    const auto lNodeAA = _testSituationGenerator.renameNode(ReplicaSide::Local, "aa", Str("AA*"));

    // Simulate a delete of node A on remote replica
    const auto rNodeA = _testSituationGenerator.deleteNode(ReplicaSide::Remote, "a");
    const auto rNodeAA = _testSituationGenerator.getNode(ReplicaSide::Remote, "a");

    const Conflict conflict1(lNodeAA, rNodeAA, ConflictType::MoveDelete);
    _syncPal->_conflictQueue->push(conflict1);
    const Conflict conflict2(lNodeAA, rNodeA, ConflictType::MoveParentDelete);
    _syncPal->_conflictQueue->push(conflict2);

    // This should be treated as a Move-ParentDelete conflict, the Move-Delete conflict must be ignored.
    // For this test, we only make sure that the Move-Delete conflict is ignored and a Move-ParentDelete conflict resolution
    // operation is generated.
    _syncPal->_conflictResolverWorker->execute();

    CPPUNIT_ASSERT_EQUAL(static_cast<size_t>(1), _syncPal->_syncOps->opSortedList().size());
    const auto syncOp = _syncPal->_syncOps->getOp(_syncPal->_syncOps->opSortedList().front());
    CPPUNIT_ASSERT_EQUAL(ConflictType::MoveParentDelete, syncOp->conflict().type());
}

void TestConflictResolverWorker::testMoveDeletePlaceholder() {
    // Simulate move of A/AA/AAA to A on local replica
    const auto lNodeAAA = _testSituationGenerator.moveNode(ReplicaSide::Local, "aaa", "");

    // Simulate a delete of node AAA on remote replica
    const auto rNodeAAA = _testSituationGenerator.deleteNode(ReplicaSide::Remote, "aaa");

    const Conflict conflict(lNodeAAA, rNodeAAA, ConflictType::MoveDelete);

    // Since the methods needed for tests are mocked, we can put any VirtualFileMode type. It just needs to be different from
    // VirtualFileMode::off
    _syncPal->setVfsMode(VirtualFileMode::Mac);

    {
        _syncPal->_conflictQueue->push(conflict);

        // Simulate a local dehydrate placeholder
        auto mockStatus = []([[maybe_unused]] const SyncPath &absolutePath, VfsStatus &vfsStatus) -> ExitInfo {
            vfsStatus.isPlaceholder = true;
            vfsStatus.isHydrated = false;
            vfsStatus.isSyncing = false;
            vfsStatus.progress = 0;
            return ExitCode::Ok;
        };
        _mockVfs->setMockStatus(mockStatus);

        _syncPal->_conflictResolverWorker->execute();

        const auto op = _syncPal->_syncOps->getOp(_syncPal->_syncOps->opSortedList().front());
        CPPUNIT_ASSERT_EQUAL(static_cast<size_t>(1), _syncPal->_syncOps->size());
        CPPUNIT_ASSERT_EQUAL(false, op->omit());
        CPPUNIT_ASSERT_EQUAL(OperationType::Delete, op->type());
        CPPUNIT_ASSERT_EQUAL(true, op->isDehydratedPlaceholder());
    }

    _syncPal->_syncOps->clear();
    {
        _syncPal->_conflictQueue->push(conflict);

        // Simulate a local hydrated placeholder
        auto mockStatus = [&]([[maybe_unused]] const SyncPath &absolutePath, VfsStatus &vfsStatus) -> ExitInfo {
            vfsStatus.isPlaceholder = true;
            vfsStatus.isHydrated = true;
            vfsStatus.isSyncing = false;
            vfsStatus.progress = 100;
            return ExitCode::Ok;
        };
        _mockVfs->setMockStatus(mockStatus);

        _syncPal->_conflictResolverWorker->execute();

        const auto op = _syncPal->_syncOps->getOp(_syncPal->_syncOps->opSortedList().front());
        CPPUNIT_ASSERT_EQUAL(static_cast<size_t>(1), _syncPal->_syncOps->size());
        CPPUNIT_ASSERT_EQUAL(false, op->omit());
        CPPUNIT_ASSERT_EQUAL(OperationType::Delete, op->type());
        CPPUNIT_ASSERT_EQUAL(false, op->isDehydratedPlaceholder());
    }
}

void TestConflictResolverWorker::testMoveParentDelete() {
    // Simulate a move of node A/AA/AAA to A/AB/AAA on local replica
    const auto lNodeAAA = _testSituationGenerator.moveNode(ReplicaSide::Local, "aaa", "ab");

    // Simulate a delete of node A on remote replica
    const auto rNodeA = _testSituationGenerator.deleteNode(ReplicaSide::Remote, "a");

    const Conflict conflict(lNodeAAA, rNodeA, ConflictType::MoveParentDelete);
    _syncPal->_conflictQueue->push(conflict);
    _syncPal->_conflictResolverWorker->execute();

    // Delete operation wins
    CPPUNIT_ASSERT_EQUAL(static_cast<size_t>(1), _syncPal->_syncOps->size());
    const auto op = _syncPal->_syncOps->getOp(_syncPal->_syncOps->opSortedList().front());
    CPPUNIT_ASSERT_EQUAL(false, op->omit());
    CPPUNIT_ASSERT_EQUAL(ReplicaSide::Local, op->targetSide());
    CPPUNIT_ASSERT_EQUAL(OperationType::Delete, op->type());
    CPPUNIT_ASSERT_EQUAL(_testSituationGenerator.getNode(ReplicaSide::Local, "a"), op->correspondingNode());
}

void TestConflictResolverWorker::testMoveParentDelete2() {
    // Simulate a move of node A/AA to A/AB/AA on local replica
    const auto lNodeAA = _testSituationGenerator.moveNode(ReplicaSide::Local, "aa", "ab");

    // Simulate a rename (move) of node A to A2 on remote replica
    (void) _testSituationGenerator.renameNode(ReplicaSide::Remote, "a", Str("A2"));

    // Simulate a delete of node A/AB on remote replica
    const auto rNodeAB = _testSituationGenerator.deleteNode(ReplicaSide::Remote, "ab");

    const Conflict conflict(lNodeAA, rNodeAB, ConflictType::MoveParentDelete);
    _syncPal->_conflictQueue->push(conflict);

    _syncPal->_conflictResolverWorker->execute();
    CPPUNIT_ASSERT_EQUAL(ExitInfo(ExitCode::Ok), ExitInfo(_syncPal->_conflictResolverWorker->exitCode()));
    // We should only undo the move operation on the move replica
    CPPUNIT_ASSERT_EQUAL(static_cast<size_t>(1), _syncPal->_syncOps->size());
    const UniqueId opId = _syncPal->_syncOps->opSortedList().front();
    const SyncOpPtr op = _syncPal->_syncOps->getOp(opId);
    CPPUNIT_ASSERT(!op->omit());
    CPPUNIT_ASSERT_EQUAL(ReplicaSide::Local, op->targetSide());
    CPPUNIT_ASSERT_EQUAL(OperationType::Delete, op->type());
}

void TestConflictResolverWorker::testMoveParentDelete3() {
    // Set up a more complex tree
    // .
    // └── A
    //     ├── AA
    //     │   └── AAA
    //     └── AB
    //         ├── ABA
    //         └── ABB
    const auto lNodeABA = _testSituationGenerator.createNode(ReplicaSide::Local, NodeType::Directory, "aba", "ab", false);
    const auto lNodeABB = _testSituationGenerator.createNode(ReplicaSide::Local, NodeType::File, "abb", "ab", false);
    const auto rNodeABA = _testSituationGenerator.createNode(ReplicaSide::Remote, NodeType::Directory, "aba", "ab", false);
    const auto rNodeABB = _testSituationGenerator.createNode(ReplicaSide::Remote, NodeType::File, "abb", "ab", false);

    // Simulate an edit of node A/AB/ABB on local replica
    (void) _testSituationGenerator.editNode(ReplicaSide::Local, "abb");

    // Simulate an edit of node A/AA/AAA on local replica
    const auto lNodeAAA = _testSituationGenerator.editNode(ReplicaSide::Local, "aaa");

    // Simulate a move of node A/AA/AAA to A/AB/AAA on local replica
    (void) _testSituationGenerator.moveNode(ReplicaSide::Local, "aaa", "ab");

    // Simulate a delete of node A/AB on remote replica
    const auto rNodeAB = _testSituationGenerator.deleteNode(ReplicaSide::Remote, "ab");

    const Conflict conflict1(lNodeAAA, rNodeAB, ConflictType::MoveParentDelete);
    _syncPal->_conflictQueue->push(conflict1);
    const Conflict conflict2(rNodeABB, lNodeABB, ConflictType::EditDelete);
    _syncPal->_conflictQueue->push(conflict2);
    const auto rNodeAAA = _testSituationGenerator.getNode(ReplicaSide::Remote, "aaa");
    const Conflict conflict3(rNodeAAA, lNodeAAA, ConflictType::MoveDelete);
    _syncPal->_conflictQueue->push(conflict3);
    _syncPal->_conflictResolverWorker->execute();

    // Delete operation wins but conflicts EditDelete and MoveDelete should be handled first and edited files should be rescued
    CPPUNIT_ASSERT_EQUAL(static_cast<size_t>(3), _syncPal->_syncOps->size());

    std::array<SyncOpPtr, 3> ops;
    for (size_t i = 0; const auto opId: _syncPal->_syncOps->opSortedList()) {
        ops[i++] = _syncPal->_syncOps->getOp(opId);
    }

    const auto op1 = ops[0];
    CPPUNIT_ASSERT_EQUAL(false, op1->omit());
    CPPUNIT_ASSERT_EQUAL(OperationType::Move, op1->type());
    CPPUNIT_ASSERT_EQUAL(true, op1->isRescueOperation());
    CPPUNIT_ASSERT_EQUAL(lNodeABB, op1->correspondingNode());

    const auto op2 = ops[1];
    CPPUNIT_ASSERT_EQUAL(false, op2->omit());
    CPPUNIT_ASSERT_EQUAL(OperationType::Move, op2->type());
    CPPUNIT_ASSERT_EQUAL(true, op2->isRescueOperation());
    CPPUNIT_ASSERT_EQUAL(lNodeAAA, op2->correspondingNode());

    const auto op3 = ops[2];
    CPPUNIT_ASSERT_EQUAL(false, op3->omit());
    CPPUNIT_ASSERT_EQUAL(OperationType::Delete, op3->type());
    CPPUNIT_ASSERT_EQUAL(false, op3->isRescueOperation());
    const auto lNodeAB = _testSituationGenerator.getNode(ReplicaSide::Local, "ab");
    CPPUNIT_ASSERT_EQUAL(lNodeAB, op3->correspondingNode());
}

void TestConflictResolverWorker::testMoveParentDeleteDehydratedPlaceholder() {
    // Simulate move of A/AA/AAA to A/AB/AAA on local replica
    const auto lNodeAAA = _testSituationGenerator.moveNode(ReplicaSide::Local, "aaa", "ab");

    // Simulate delete of AA on remote replica
    const auto rNodeAA = _testSituationGenerator.deleteNode(ReplicaSide::Remote, "aa");

    // Since the methods needed for tests are mocked, we can put any VirtualFileMode type. It just needs to be different from
    // VirtualFileMode::off
    _syncPal->setVfsMode(VirtualFileMode::Mac);
    // Simulate a local dehydrate placeholder
    auto mockStatus = []([[maybe_unused]] const SyncPath &absolutePath, VfsStatus &vfsStatus) -> ExitInfo {
        vfsStatus.isPlaceholder = true;
        vfsStatus.isHydrated = false;
        vfsStatus.isSyncing = false;
        vfsStatus.progress = 0;
        return ExitCode::Ok;
    };
    _mockVfs->setMockStatus(mockStatus);

    const Conflict conflict(lNodeAAA, rNodeAA, ConflictType::MoveParentDelete);
    _syncPal->_conflictQueue->push(conflict);
    _syncPal->_conflictResolverWorker->execute();

    const auto op = _syncPal->_syncOps->getOp(_syncPal->_syncOps->opSortedList().front());
    CPPUNIT_ASSERT_EQUAL(static_cast<size_t>(1), _syncPal->_syncOps->size());
    CPPUNIT_ASSERT_EQUAL(false, op->omit());
    CPPUNIT_ASSERT_EQUAL(OperationType::Delete, op->type());
    CPPUNIT_ASSERT_EQUAL(lNodeAAA, op->correspondingNode());
    CPPUNIT_ASSERT_EQUAL(true, op->isDehydratedPlaceholder());
}

void TestConflictResolverWorker::testCreateParentDelete() {
    // Simulate file creation A/AA/AAB on local replica
    const auto lNodeAAB = _testSituationGenerator.createNode(ReplicaSide::Local, NodeType::File, "aab", "aa");

    // Simulate a delete of node AA on remote replica
    const auto rNodeAA = _testSituationGenerator.deleteNode(ReplicaSide::Remote, "aa");

    const Conflict conflict(lNodeAAB, rNodeAA, ConflictType::CreateParentDelete);
    _syncPal->_conflictQueue->push(conflict);
    _syncPal->_conflictResolverWorker->execute();

    CPPUNIT_ASSERT_EQUAL(static_cast<size_t>(2), _syncPal->_syncOps->size());

    const auto op1 = _syncPal->_syncOps->getOp(_syncPal->_syncOps->opSortedList().front());
    CPPUNIT_ASSERT_EQUAL(ReplicaSide::Local, op1->targetSide());
    CPPUNIT_ASSERT_EQUAL(OperationType::Move, op1->type());
    CPPUNIT_ASSERT_EQUAL(true, op1->isRescueOperation());
    CPPUNIT_ASSERT_EQUAL(lNodeAAB, op1->correspondingNode());

    const auto op2 = _syncPal->_syncOps->getOp(_syncPal->_syncOps->opSortedList().back());
    CPPUNIT_ASSERT_EQUAL(ReplicaSide::Local, op2->targetSide());
    CPPUNIT_ASSERT_EQUAL(OperationType::Delete, op2->type());
    const auto lNodeAA = _testSituationGenerator.getNode(ReplicaSide::Local, "aa");
    CPPUNIT_ASSERT_EQUAL(lNodeAA, op2->correspondingNode());
}

void TestConflictResolverWorker::testMoveMoveSource() {
    // Simulate move of node A/AA/AAA to A/AB/AAA on local replica
    const auto lNodeAAA = _testSituationGenerator.moveNode(ReplicaSide::Local, "aaa", "ab");

    // Simulate move of node A/AA/AAA to A/AAA on remote replica
    const auto rNodeAAA = _testSituationGenerator.moveNode(ReplicaSide::Remote, "aaa", "a");

    const Conflict conflict(lNodeAAA, rNodeAAA, ConflictType::MoveMoveSource);
    _syncPal->_conflictQueue->push(conflict);

    _syncPal->_conflictResolverWorker->execute();

    CPPUNIT_ASSERT_EQUAL(static_cast<size_t>(1), _syncPal->_syncOps->size());
    const auto opId = _syncPal->_syncOps->opSortedList().front();
    const auto op = _syncPal->_syncOps->getOp(opId);
    CPPUNIT_ASSERT(!op->newName().empty());
    CPPUNIT_ASSERT_EQUAL(ReplicaSide::Local, op->targetSide());
    CPPUNIT_ASSERT_EQUAL(OperationType::Move, op->type());
}

void TestConflictResolverWorker::testMoveMoveSourceDehydratedPlaceholder() {
    // Simulate move of A/AA/AAA to A/AB/AAA on local replica
    const auto lNodeAAA = _testSituationGenerator.moveNode(ReplicaSide::Local, "aaa", "ab");

    // Simulate move of A/AA/AAA to A/AAA on remote replica
    const auto rNodeAAA = _testSituationGenerator.moveNode(ReplicaSide::Remote, "aaa", "a");

    // Since the methods needed for tests are mocked, we can put any VirtualFileMode type. It just needs to be different from
    // VirtualFileMode::off
    _syncPal->setVfsMode(VirtualFileMode::Mac);
    // Simulate a local dehydrate placeholder
    auto mockStatus = []([[maybe_unused]] const SyncPath &absolutePath, VfsStatus &vfsStatus) -> ExitInfo {
        vfsStatus.isPlaceholder = true;
        vfsStatus.isHydrated = false;
        vfsStatus.isSyncing = false;
        vfsStatus.progress = 0;
        return ExitCode::Ok;
    };
    _mockVfs->setMockStatus(mockStatus);

    const Conflict conflict(lNodeAAA, rNodeAAA, ConflictType::MoveMoveSource);
    _syncPal->_conflictQueue->push(conflict);
    _syncPal->_conflictResolverWorker->execute();

    const auto opId = _syncPal->_syncOps->opSortedList().front();
    const auto op = _syncPal->_syncOps->getOp(opId);
    CPPUNIT_ASSERT_EQUAL(static_cast<size_t>(1), _syncPal->_syncOps->size());
    CPPUNIT_ASSERT_EQUAL(false, op->omit());
    CPPUNIT_ASSERT_EQUAL(OperationType::Delete, op->type());
    CPPUNIT_ASSERT_EQUAL(lNodeAAA, op->correspondingNode());
    CPPUNIT_ASSERT_EQUAL(true, op->isDehydratedPlaceholder());
}

void TestConflictResolverWorker::testMoveMoveDest() {
    // Simulate move of A/AA/AAA to A/AB/AAA on local replica
    const auto lNodeAAA = _testSituationGenerator.moveNode(ReplicaSide::Local, "aaa", "ab");

    // Simulate move of A/AA to A/AB/AAA on remote replica
    const auto rNodeAA = _testSituationGenerator.moveNode(ReplicaSide::Remote, "aa", "ab");
    (void) _testSituationGenerator.renameNode(ReplicaSide::Remote, "aa", Str("AAA"));

    const Conflict conflict(lNodeAAA, rNodeAA, ConflictType::MoveMoveDest);
    _syncPal->_conflictQueue->push(conflict);
    _syncPal->_conflictResolverWorker->execute();

    CPPUNIT_ASSERT_EQUAL(static_cast<size_t>(1), _syncPal->_syncOps->size());
    const auto opId = _syncPal->_syncOps->opSortedList().front();
    const auto op = _syncPal->_syncOps->getOp(opId);
    CPPUNIT_ASSERT(!op->newName().empty());
    CPPUNIT_ASSERT_EQUAL(ReplicaSide::Local, op->targetSide());
    CPPUNIT_ASSERT_EQUAL(OperationType::Move, op->type());
    const auto lNodeAA = _testSituationGenerator.getNode(ReplicaSide::Local, "aa");
    CPPUNIT_ASSERT_EQUAL(lNodeAA, op->newParentNode());
}

void TestConflictResolverWorker::testMoveMoveDestDehydratedPlaceholder() {
    // Simulate move of A/AA/AAA to A/AB/AAA on local replica
    const auto lNodeAAA = _testSituationGenerator.moveNode(ReplicaSide::Local, "aaa", "ab");

    // Simulate move of A/AA to A/AB/AAA on remote replica
    const auto rNodeAA = _testSituationGenerator.moveNode(ReplicaSide::Remote, "aa", "ab");
    (void) _testSituationGenerator.renameNode(ReplicaSide::Local, "aa", Str("AAA"));

    // Since the methods needed for tests are mocked, we can put any VirtualFileMode type. It just needs to be different from
    // VirtualFileMode::off
    _syncPal->setVfsMode(VirtualFileMode::Mac);
    // Simulate a local dehydrate placeholder
    auto mockStatus = []([[maybe_unused]] const SyncPath &absolutePath, VfsStatus &vfsStatus) -> ExitInfo {
        vfsStatus.isPlaceholder = true;
        vfsStatus.isHydrated = false;
        vfsStatus.isSyncing = false;
        vfsStatus.progress = 0;
        return ExitCode::Ok;
    };
    _mockVfs->setMockStatus(mockStatus);

    const Conflict conflict(lNodeAAA, rNodeAA, ConflictType::MoveMoveDest);
    _syncPal->_conflictQueue->push(conflict);
    _syncPal->_conflictResolverWorker->execute();

    const auto opId = _syncPal->_syncOps->opSortedList().front();
    const auto op = _syncPal->_syncOps->getOp(opId);
    CPPUNIT_ASSERT_EQUAL(static_cast<size_t>(1), _syncPal->_syncOps->size());
    CPPUNIT_ASSERT_EQUAL(false, op->omit());
    CPPUNIT_ASSERT_EQUAL(OperationType::Delete, op->type());
    CPPUNIT_ASSERT_EQUAL(lNodeAAA, op->correspondingNode());
    CPPUNIT_ASSERT_EQUAL(true, op->isDehydratedPlaceholder());
}

void TestConflictResolverWorker::testMoveMoveCycle() {
    // Simulate move of node A/AA to A/AB/AA on local replica
    const auto lNodeAA = _testSituationGenerator.moveNode(ReplicaSide::Local, "aa", "ab");

    // Simulate move of node A/AB to A/AA/AB, on remote replica
    const auto rNodeAB = _testSituationGenerator.moveNode(ReplicaSide::Remote, "ab", "aa");

    const auto rNodeAA = _testSituationGenerator.getNode(ReplicaSide::Remote, "aa");
    const Conflict conflict(lNodeAA, rNodeAA, ConflictType::MoveMoveCycle);
    _syncPal->_conflictQueue->push(conflict);

    _syncPal->_conflictResolverWorker->execute();

    CPPUNIT_ASSERT_EQUAL(static_cast<size_t>(1), _syncPal->_syncOps->size());
    const auto opId = _syncPal->_syncOps->opSortedList().front();
    const auto op = _syncPal->_syncOps->getOp(opId);
    const auto lNodeA = _testSituationGenerator.getNode(ReplicaSide::Local, "a");
    CPPUNIT_ASSERT_EQUAL(lNodeA, op->newParentNode());
    CPPUNIT_ASSERT_EQUAL(ReplicaSide::Local, op->targetSide());
    CPPUNIT_ASSERT_EQUAL(OperationType::Move, op->type());
}

void TestConflictResolverWorker::testMoveMoveCycle2() {
    /**
     * Initial FS state:
     *
     *            root
     *             |
     *             A
     *        _____|______
     *       |           |
     *      AA          AB
     *      |
     *     AAA
     */

    // Simulate move of node A/AA/AAA to A/AB/AAA on local replica
    const auto lNodeAAA = _testSituationGenerator.moveNode(ReplicaSide::Local, "aaa", "ab");

    // Simulate move of node A/AB to A/AAA/AB, on remote replica
    const auto rNodeAB = _testSituationGenerator.moveNode(ReplicaSide::Remote, "ab", "aaa");

    const auto rNodeAAA = _testSituationGenerator.getNode(ReplicaSide::Remote, "aaa");
    const Conflict conflict(lNodeAAA, rNodeAAA, ConflictType::MoveMoveCycle);
    _syncPal->_conflictQueue->push(conflict);

    _syncPal->_conflictResolverWorker->execute();

    CPPUNIT_ASSERT_EQUAL(static_cast<size_t>(1), _syncPal->_syncOps->size());
    const auto opId = _syncPal->_syncOps->opSortedList().front();
    const auto op = _syncPal->_syncOps->getOp(opId);
    const auto lNodeAA = _testSituationGenerator.getNode(ReplicaSide::Local, "aa");
    CPPUNIT_ASSERT_EQUAL(lNodeAA, op->newParentNode());
    CPPUNIT_ASSERT_EQUAL(ReplicaSide::Local, op->targetSide());
    CPPUNIT_ASSERT_EQUAL(OperationType::Move, op->type());
}

} // namespace KDC<|MERGE_RESOLUTION|>--- conflicted
+++ resolved
@@ -17,13 +17,9 @@
  */
 
 #include "testconflictresolverworker.h"
-<<<<<<< HEAD
-=======
-
-#include "mocks/libsyncengine/vfs/mockvfs.h"
->>>>>>> f8f79e6d
 #include "reconciliation/platform_inconsistency_checker/platforminconsistencycheckerutility.h"
 #include "mocks/libcommonserver/db/mockdb.h"
+#include "mocks/libsyncengine/vfs/mockvfs.h"
 
 #include "test_utility/testhelpers.h"
 #if defined(__APPLE__)
@@ -38,24 +34,13 @@
     TestBase::start();
     // Create SyncPal
     bool alreadyExists = false;
-<<<<<<< HEAD
     std::filesystem::path parmsDbPath = MockDb::makeDbName(alreadyExists);
-    ParmsDb::instance(parmsDbPath, KDRIVE_VERSION_STRING, true, true);
+    (void) ParmsDb::instance(parmsDbPath, KDRIVE_VERSION_STRING, true, true);
 
     SyncPath syncDbPath = MockDb::makeDbName(1, 1, 1, 1, alreadyExists);
-    std::filesystem::remove(syncDbPath);
-    _syncPal = std::make_shared<SyncPal>(std::make_shared<VfsOff>(VfsSetupParams(Log::instance()->getLogger())), syncDbPath,
-                                         KDRIVE_VERSION_STRING, true);
-=======
-    const std::filesystem::path parmsDbPath = Db::makeDbName(alreadyExists, true);
-    (void) ParmsDb::instance(parmsDbPath, KDRIVE_VERSION_STRING, true, true);
-
-    SyncPath syncDbPath = Db::makeDbName(1, 1, 1, 1, alreadyExists);
     (void) std::filesystem::remove(syncDbPath);
-
     _mockVfs = std::make_shared<MockVfs<VfsOff>>(VfsSetupParams(Log::instance()->getLogger()));
     _syncPal = std::make_shared<SyncPal>(_mockVfs, syncDbPath, KDRIVE_VERSION_STRING, true);
->>>>>>> f8f79e6d
     _syncPal->syncDb()->setAutoDelete(true);
     _syncPal->createSharedObjects();
 
