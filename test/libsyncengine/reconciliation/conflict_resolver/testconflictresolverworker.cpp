--- conflicted
+++ resolved
@@ -57,33 +57,6 @@
     DbNodeId dbNodeIdAAA;
 
     bool constraintError = false;
-<<<<<<< HEAD
-    DbNode dbNodeA(0, _syncPal->_syncDb->rootNode().nodeId(), Str("A"), Str("A"), "lA", "rA", tLoc, tLoc, tRemote,
-                   NodeType::Directory, 0, std::nullopt);
-    _syncPal->_syncDb->insertNode(dbNodeA, dbNodeIdA, constraintError);
-    DbNode dbNodeAA(0, dbNodeIdA, Str("AA"), Str("AA"), "lAA", "rAA", tLoc, tLoc, tRemote, NodeType::Directory, 0,
-                    std::nullopt);
-    _syncPal->_syncDb->insertNode(dbNodeAA, dbNodeIdAA, constraintError);
-    DbNode dbNodeAB(0, dbNodeIdA, Str("AB"), Str("AB"), "lAB", "rAB", tLoc, tLoc, tRemote, NodeType::Directory, 0,
-                    std::nullopt);
-    _syncPal->_syncDb->insertNode(dbNodeAB, dbNodeIdAB, constraintError);
-    DbNode dbNodeAAA(0, dbNodeIdAA, Str("AAA"), Str("AAA"), "lAAA", "rAAA", tLoc, tLoc, tRemote, NodeType::File, 0,
-                     std::nullopt);
-    _syncPal->_syncDb->insertNode(dbNodeAAA, dbNodeIdAAA, constraintError);
-
-    // Build update trees
-    SyncTime createdAt = 1654788079;
-    SyncTime lastmodified = 1654788079;
-    int64_t size = 1654788079;
-    std::shared_ptr<Node> lNodeA = std::shared_ptr<Node>(new Node(dbNodeIdA, _syncPal->_localUpdateTree->side(), Str("A"),
-                                                                  NodeType::Directory, OperationType::None, "lA", createdAt,
-                                                                  lastmodified, size, _syncPal->_localUpdateTree->rootNode()));
-    _syncPal->_localUpdateTree->rootNode()->insertChildren(lNodeA);
-    _syncPal->_localUpdateTree->insertNode(lNodeA);
-    std::shared_ptr<Node> lNodeAA =
-        std::shared_ptr<Node>(new Node(dbNodeIdAA, _syncPal->_localUpdateTree->side(), Str("AA"), NodeType::Directory,
-                                       OperationType::None, "lAA", createdAt, lastmodified, size, lNodeA));
-=======
     DbNode dbNodeA(0, _syncPal->syncDb()->rootNode().nodeId(), Str("A"), Str("A"), "lA", "rA", defaultTime, defaultTime,
                    defaultTime, NodeType::NodeTypeDirectory, 0, std::nullopt);
     _syncPal->syncDb()->insertNode(dbNodeA, dbNodeIdA, constraintError);
@@ -106,40 +79,19 @@
     std::shared_ptr<Node> lNodeAA =
         std::make_shared<Node>(dbNodeIdAA, _syncPal->updateTree(ReplicaSideLocal)->side(), Str("AA"), NodeTypeDirectory, OperationTypeNone,
                                "lAA", defaultTime, defaultTime, defaultSize, lNodeA);
->>>>>>> 5fea1566
     lNodeA->insertChildren(lNodeAA);
     _syncPal->updateTree(ReplicaSideLocal)->insertNode(lNodeAA);
     std::shared_ptr<Node> lNodeAB =
-<<<<<<< HEAD
-        std::shared_ptr<Node>(new Node(dbNodeIdAB, _syncPal->_localUpdateTree->side(), Str("AB"), NodeType::Directory,
-                                       OperationType::None, "lAB", createdAt, lastmodified, size, lNodeA));
-=======
         std::make_shared<Node>(dbNodeIdAB, _syncPal->updateTree(ReplicaSideLocal)->side(), Str("AB"), NodeTypeDirectory, OperationTypeNone,
                                "lAB", defaultTime, defaultTime, defaultSize, lNodeA);
->>>>>>> 5fea1566
     lNodeA->insertChildren(lNodeAB);
     _syncPal->updateTree(ReplicaSideLocal)->insertNode(lNodeAB);
     std::shared_ptr<Node> lNodeAAA =
-<<<<<<< HEAD
-        std::shared_ptr<Node>(new Node(dbNodeIdAAA, _syncPal->_localUpdateTree->side(), Str("AAA"), NodeType::File,
-                                       OperationType::None, "lAAA", createdAt, lastmodified, size, lNodeAA));
-=======
         std::make_shared<Node>(dbNodeIdAAA, _syncPal->updateTree(ReplicaSideLocal)->side(), Str("AAA"), NodeTypeFile, OperationTypeNone,
                                "lAAA", defaultTime, defaultTime, defaultSize, lNodeAA);
->>>>>>> 5fea1566
     lNodeAA->insertChildren(lNodeAAA);
     _syncPal->updateTree(ReplicaSideLocal)->insertNode(lNodeAAA);
 
-<<<<<<< HEAD
-    std::shared_ptr<Node> rNodeA = std::shared_ptr<Node>(new Node(dbNodeIdA, _syncPal->_remoteUpdateTree->side(), Str("A"),
-                                                                  NodeType::Directory, OperationType::None, "rA", createdAt,
-                                                                  lastmodified, size, _syncPal->_remoteUpdateTree->rootNode()));
-    _syncPal->_remoteUpdateTree->rootNode()->insertChildren(rNodeA);
-    _syncPal->_remoteUpdateTree->insertNode(rNodeA);
-    std::shared_ptr<Node> rNodeAA =
-        std::shared_ptr<Node>(new Node(dbNodeIdAA, _syncPal->_remoteUpdateTree->side(), Str("AA"), NodeType::Directory,
-                                       OperationType::None, "rAA", createdAt, lastmodified, size, rNodeA));
-=======
     std::shared_ptr<Node> rNodeA =
         std::make_shared<Node>(dbNodeIdA, _syncPal->updateTree(ReplicaSideRemote)->side(), Str("A"), NodeTypeDirectory, OperationTypeNone,
                                "rA", defaultTime, defaultTime, defaultSize, _syncPal->updateTree(ReplicaSideRemote)->rootNode());
@@ -148,27 +100,16 @@
     std::shared_ptr<Node> rNodeAA =
         std::make_shared<Node>(dbNodeIdAA, _syncPal->updateTree(ReplicaSideRemote)->side(), Str("AA"), NodeTypeDirectory, OperationTypeNone,
                                "rAA", defaultTime, defaultTime, defaultSize, rNodeA);
->>>>>>> 5fea1566
     rNodeA->insertChildren(rNodeAA);
     _syncPal->updateTree(ReplicaSideRemote)->insertNode(rNodeAA);
     std::shared_ptr<Node> rNodeAB =
-<<<<<<< HEAD
-        std::shared_ptr<Node>(new Node(dbNodeIdAB, _syncPal->_remoteUpdateTree->side(), Str("AB"), NodeType::Directory,
-                                       OperationType::None, "rAB", createdAt, lastmodified, size, rNodeA));
-=======
         std::make_shared<Node>(dbNodeIdAB, _syncPal->updateTree(ReplicaSideRemote)->side(), Str("AB"), NodeTypeDirectory, OperationTypeNone,
                                "rAB", defaultTime, defaultTime, defaultSize, rNodeA);
->>>>>>> 5fea1566
     rNodeA->insertChildren(rNodeAB);
     _syncPal->updateTree(ReplicaSideRemote)->insertNode(rNodeAB);
     std::shared_ptr<Node> rNodeAAA =
-<<<<<<< HEAD
-        std::shared_ptr<Node>(new Node(dbNodeIdAAA, _syncPal->_remoteUpdateTree->side(), Str("AAA"), NodeType::File,
-                                       OperationType::None, "rAAA", createdAt, lastmodified, size, rNodeAA));
-=======
         std::make_shared<Node>(dbNodeIdAAA, _syncPal->updateTree(ReplicaSideRemote)->side(), Str("AAA"), NodeTypeFile, OperationTypeNone,
                                "rAAA", defaultTime, defaultTime, defaultSize, rNodeAA);
->>>>>>> 5fea1566
     rNodeAA->insertChildren(rNodeAAA);
     _syncPal->updateTree(ReplicaSideRemote)->insertNode(rNodeAAA);
 }
@@ -185,41 +126,23 @@
     // Simulate file creation on both replica
     std::shared_ptr<Node> lNodeAA = _syncPal->updateTree(ReplicaSideLocal)->getNodeById("lAA");
     std::shared_ptr<Node> lNodeAAB =
-<<<<<<< HEAD
-        std::shared_ptr<Node>(new Node(std::nullopt, _syncPal->_localUpdateTree->side(), Str("AAB.txt"), NodeType::File,
-                                       OperationType::Create, "lAAB", createdAt, lastmodified, size, lNodeAA));
-=======
         std::make_shared<Node>(std::nullopt, _syncPal->updateTree(ReplicaSideLocal)->side(), Str("AAB.txt"), NodeTypeFile,
                                OperationTypeCreate, "lAAB", defaultTime, defaultTime, defaultSize, lNodeAA);
->>>>>>> 5fea1566
     lNodeAA->insertChildren(lNodeAAB);
     _syncPal->updateTree(ReplicaSideLocal)->insertNode(lNodeAAB);
     _syncPal->_localSnapshot->updateItem(
-<<<<<<< HEAD
-        SnapshotItem("lAAB", "lAA", Str("AAB.txt"), 1654788079, 1654788079, NodeType::File, 123, "lcs1"));
-=======
         SnapshotItem("lAAB", "lAA", Str("AAB.txt"), defaultTime, defaultTime, NodeTypeFile, 123, "lcs1"));
->>>>>>> 5fea1566
 
     std::shared_ptr<Node> rNodeAA = _syncPal->updateTree(ReplicaSideRemote)->getNodeById("rAA");
     std::shared_ptr<Node> rNodeAAB =
-<<<<<<< HEAD
-        std::shared_ptr<Node>(new Node(std::nullopt, _syncPal->_remoteUpdateTree->side(), Str("AAB.txt"), NodeType::File,
-                                       OperationType::Create, "rAAB", createdAt, lastmodified, size, rNodeAA));
-=======
         std::make_shared<Node>(std::nullopt, _syncPal->updateTree(ReplicaSideRemote)->side(), Str("AAB.txt"), NodeTypeFile,
                                OperationTypeCreate, "rAAB", defaultTime, defaultTime, defaultSize, rNodeAA);
->>>>>>> 5fea1566
     rNodeAA->insertChildren(rNodeAAB);
     _syncPal->updateTree(ReplicaSideRemote)->insertNode(rNodeAAB);
     _syncPal->_remoteSnapshot->updateItem(
-<<<<<<< HEAD
-        SnapshotItem("rAAB", "rAA", Str("AAB.txt"), 1654788079, 1654788079, NodeType::File, 123, "rcs1"));
-=======
         SnapshotItem("rAAB", "rAA", Str("AAB.txt"), defaultTime, defaultTime, NodeTypeFile, 123, "rcs1"));
->>>>>>> 5fea1566
-
-    Conflict conflict(lNodeAAB, rNodeAA, ConflictType::CreateCreate);
+
+    Conflict conflict(lNodeAAB, rNodeAA, ConflictTypeCreateCreate);
     _syncPal->_conflictQueue->push(conflict);
 
     _syncPal->_conflictResolverWorker->execute();
@@ -228,30 +151,17 @@
     UniqueId opId = _syncPal->_syncOps->opSortedList().front();
     SyncOpPtr op = _syncPal->_syncOps->getOp(opId);
     CPPUNIT_ASSERT(!op->newName().empty());
-<<<<<<< HEAD
-    CPPUNIT_ASSERT(op->targetSide() == ReplicaSide::Local);
-    CPPUNIT_ASSERT(op->type() == OperationType::Move);
-=======
-    CPPUNIT_ASSERT_EQUAL(ReplicaSideLocal, op->targetSide());
-    CPPUNIT_ASSERT_EQUAL(OperationTypeMove, op->type());
->>>>>>> 5fea1566
+    CPPUNIT_ASSERT_EQUAL(ReplicaSideLocal, op->targetSide());
+    CPPUNIT_ASSERT_EQUAL(OperationTypeMove, op->type());
 }
 
 void TestConflictResolverWorker::testEditEdit() {
     // Simulate edit conflict of file AAA on both replica
-<<<<<<< HEAD
-    std::shared_ptr<Node> lNodeAAA = _syncPal->_localUpdateTree->getNodeById("lAAA");
-    lNodeAAA->setChangeEvents(OperationType::Edit);
-    std::shared_ptr<Node> rNodeAAA = _syncPal->_remoteUpdateTree->getNodeById("rAAA");
-    rNodeAAA->setChangeEvents(OperationType::Edit);
-    Conflict conflict(lNodeAAA, rNodeAAA, ConflictType::EditEdit);
-=======
     std::shared_ptr<Node> lNodeAAA = _syncPal->updateTree(ReplicaSideLocal)->getNodeById("lAAA");
     lNodeAAA->setChangeEvents(OperationTypeEdit);
     std::shared_ptr<Node> rNodeAAA = _syncPal->updateTree(ReplicaSideRemote)->getNodeById("rAAA");
     rNodeAAA->setChangeEvents(OperationTypeEdit);
     Conflict conflict(lNodeAAA, rNodeAAA, ConflictTypeEditEdit);
->>>>>>> 5fea1566
     _syncPal->_conflictQueue->push(conflict);
 
     _syncPal->_conflictResolverWorker->execute();
@@ -260,26 +170,16 @@
     UniqueId opId = _syncPal->_syncOps->opSortedList().front();
     SyncOpPtr op = _syncPal->_syncOps->getOp(opId);
     CPPUNIT_ASSERT(!op->newName().empty());
-<<<<<<< HEAD
-    CPPUNIT_ASSERT(op->targetSide() == ReplicaSide::Local);
-    CPPUNIT_ASSERT(op->type() == OperationType::Move);
-=======
-    CPPUNIT_ASSERT_EQUAL(ReplicaSideLocal, op->targetSide());
-    CPPUNIT_ASSERT_EQUAL(OperationTypeMove, op->type());
->>>>>>> 5fea1566
+    CPPUNIT_ASSERT_EQUAL(ReplicaSideLocal, op->targetSide());
+    CPPUNIT_ASSERT_EQUAL(OperationTypeMove, op->type());
 }
 
 void TestConflictResolverWorker::testMoveCreate() {
     // Simulate create file ABA in AB on local replica
     std::shared_ptr<Node> lNodeAB = _syncPal->updateTree(ReplicaSideLocal)->getNodeById("lAB");
     std::shared_ptr<Node> lNodeABA =
-<<<<<<< HEAD
-        std::shared_ptr<Node>(new Node(std::nullopt, _syncPal->_localUpdateTree->side(), Str("ABA"), NodeType::File,
-                                       OperationType::Create, "lABA", createdAt, lastmodified, size, lNodeAB));
-=======
         std::make_shared<Node>(std::nullopt, _syncPal->updateTree(ReplicaSideLocal)->side(), Str("ABA"), NodeTypeFile, OperationTypeCreate,
                                "lABA", defaultTime, defaultTime, defaultSize, lNodeAB);
->>>>>>> 5fea1566
     lNodeAB->insertChildren(lNodeABA);
     _syncPal->updateTree(ReplicaSideLocal)->insertNode(lNodeABA);
 
@@ -288,20 +188,14 @@
     std::shared_ptr<Node> rNodeAAA = _syncPal->updateTree(ReplicaSideRemote)->getNodeById("rAAA");
     std::shared_ptr<Node> rNodeAB = _syncPal->updateTree(ReplicaSideRemote)->getNodeById("rAB");
     std::shared_ptr<Node> rNodeABA = rNodeAAA;
-<<<<<<< HEAD
-    rNodeABA->setName(Str("ABA"));
-    rNodeABA->setParentNode(rNodeAB);
-    rNodeABA->setChangeEvents(OperationType::Move);
-=======
 
     rNodeABA->setChangeEvents(OperationTypeMove);
     rNodeABA->setMoveOrigin(rNodeABA->getPath());
->>>>>>> 5fea1566
     rNodeABA->setMoveOriginParentDbId(rNodeAA->idb());
     rNodeABA->setParentNode(rNodeAB);
     rNodeABA->setName(Str("ABA"));
 
-    Conflict conflict(lNodeABA, rNodeABA, ConflictType::MoveCreate);
+    Conflict conflict(lNodeABA, rNodeABA, ConflictTypeMoveCreate);
     _syncPal->_conflictQueue->push(conflict);
 
     _syncPal->_conflictResolverWorker->execute();
@@ -310,26 +204,12 @@
     UniqueId opId = _syncPal->_syncOps->opSortedList().front();
     SyncOpPtr op = _syncPal->_syncOps->getOp(opId);
     CPPUNIT_ASSERT(!op->newName().empty());
-<<<<<<< HEAD
-    CPPUNIT_ASSERT(op->targetSide() == ReplicaSide::Local);
-    CPPUNIT_ASSERT(op->type() == OperationType::Move);
-=======
-    CPPUNIT_ASSERT_EQUAL(ReplicaSideLocal, op->targetSide());
-    CPPUNIT_ASSERT_EQUAL(OperationTypeMove, op->type());
->>>>>>> 5fea1566
+    CPPUNIT_ASSERT_EQUAL(ReplicaSideLocal, op->targetSide());
+    CPPUNIT_ASSERT_EQUAL(OperationTypeMove, op->type());
 }
 
 void TestConflictResolverWorker::testEditDelete1() {
     // Simulate edit of file AAA on local replica
-<<<<<<< HEAD
-    std::shared_ptr<Node> lNodeAAA = _syncPal->_localUpdateTree->getNodeById("lAAA");
-    lNodeAAA->setChangeEvents(OperationType::Edit);
-
-    // and delete of file AAA on remote replica
-    std::shared_ptr<Node> rNodeAA = _syncPal->_remoteUpdateTree->getNodeById("rAA");
-    std::shared_ptr<Node> rNodeAAA = _syncPal->_remoteUpdateTree->getNodeById("rAAA");
-    rNodeAAA->setChangeEvents(OperationType::Delete);
-=======
     std::shared_ptr<Node> lNodeAAA = _syncPal->updateTree(ReplicaSideLocal)->getNodeById("lAAA");
     lNodeAAA->setChangeEvents(OperationTypeEdit);
 
@@ -337,11 +217,10 @@
     std::shared_ptr<Node> rNodeAA = _syncPal->updateTree(ReplicaSideRemote)->getNodeById("rAA");
     std::shared_ptr<Node> rNodeAAA = _syncPal->updateTree(ReplicaSideRemote)->getNodeById("rAAA");
     rNodeAAA->setChangeEvents(OperationTypeDelete);
->>>>>>> 5fea1566
     rNodeAA->deleteChildren(rNodeAAA);
     _syncPal->updateTree(ReplicaSideRemote)->insertNode(rNodeAAA);
 
-    Conflict conflict(lNodeAAA, rNodeAAA, ConflictType::EditDelete);
+    Conflict conflict(lNodeAAA, rNodeAAA, ConflictTypeEditDelete);
     _syncPal->_conflictQueue->push(conflict);
 
     _syncPal->_conflictResolverWorker->execute();
@@ -351,26 +230,11 @@
     SyncOpPtr op = _syncPal->_syncOps->getOp(opId);
     CPPUNIT_ASSERT(op->newName().empty());
     CPPUNIT_ASSERT(op->omit());
-<<<<<<< HEAD
-    CPPUNIT_ASSERT(op->type() == OperationType::Delete);
-=======
     CPPUNIT_ASSERT_EQUAL(OperationTypeDelete, op->type());
->>>>>>> 5fea1566
 }
 
 void TestConflictResolverWorker::testEditDelete2() {
     // Simulate edit of file AAA on local replica
-<<<<<<< HEAD
-    std::shared_ptr<Node> lNodeAAA = _syncPal->_localUpdateTree->getNodeById("lAAA");
-    lNodeAAA->setChangeEvents(OperationType::Edit);
-
-    // and delete of dir AA (and all children) on remote replica
-    std::shared_ptr<Node> rNodeA = _syncPal->_remoteUpdateTree->getNodeById("rA");
-    std::shared_ptr<Node> rNodeAA = _syncPal->_remoteUpdateTree->getNodeById("rAA");
-    std::shared_ptr<Node> rNodeAAA = _syncPal->_remoteUpdateTree->getNodeById("rAAA");
-    rNodeAA->setChangeEvents(OperationType::Delete);
-    rNodeAAA->setChangeEvents(OperationType::Delete);
-=======
     std::shared_ptr<Node> lNodeAAA = _syncPal->updateTree(ReplicaSideLocal)->getNodeById("lAAA");
     lNodeAAA->setChangeEvents(OperationTypeEdit);
 
@@ -380,11 +244,10 @@
     std::shared_ptr<Node> rNodeAAA = _syncPal->updateTree(ReplicaSideRemote)->getNodeById("rAAA");
     rNodeAA->setChangeEvents(OperationTypeDelete);
     rNodeAAA->setChangeEvents(OperationTypeDelete);
->>>>>>> 5fea1566
     rNodeA->deleteChildren(rNodeAA);
     rNodeAA->deleteChildren(rNodeAAA);
 
-    Conflict conflict(lNodeAAA, rNodeAAA, ConflictType::EditDelete);
+    Conflict conflict(lNodeAAA, rNodeAAA, ConflictTypeEditDelete);
     _syncPal->_conflictQueue->push(conflict);
 
     _syncPal->_conflictResolverWorker->execute();
@@ -392,23 +255,14 @@
     CPPUNIT_ASSERT_EQUAL(size_t(2), _syncPal->_syncOps->size());
     for (const auto &opId : _syncPal->_syncOps->opSortedList()) {
         SyncOpPtr op = _syncPal->_syncOps->getOp(opId);
-        if (op->type() == OperationType::Move) {
+        if (op->type() == OperationTypeMove) {
             CPPUNIT_ASSERT(!op->newName().empty());
-<<<<<<< HEAD
-            CPPUNIT_ASSERT(op->newParentNode() == _syncPal->_remoteUpdateTree->rootNode());
-            CPPUNIT_ASSERT(op->omit() == false);
-            CPPUNIT_ASSERT(op->affectedNode() == rNodeAAA);
-        } else if (op->type() == OperationType::Delete) {
-            CPPUNIT_ASSERT(op->omit() == true);
-            CPPUNIT_ASSERT(op->affectedNode() == rNodeAAA);
-=======
             CPPUNIT_ASSERT_EQUAL(_syncPal->updateTree(ReplicaSideRemote)->rootNode(), op->newParentNode());
             CPPUNIT_ASSERT(!op->omit());
             CPPUNIT_ASSERT_EQUAL(rNodeAAA, op->affectedNode());
         } else if (op->type() == OperationTypeDelete) {
             CPPUNIT_ASSERT(op->omit());
             CPPUNIT_ASSERT_EQUAL(rNodeAAA, op->affectedNode());
->>>>>>> 5fea1566
         } else {
             CPPUNIT_ASSERT(false);  // Should not happen
         }
@@ -421,19 +275,9 @@
     lNodeA->setMoveOrigin(lNodeA->getPath());
     lNodeA->setMoveOriginParentDbId(_syncPal->updateTree(ReplicaSideLocal)->rootNode()->idb());
     lNodeA->setName(Str("B"));
-    lNodeA->setChangeEvents(OperationType::Move);
+    lNodeA->setChangeEvents(OperationTypeMove);
 
     // Simulate a delete of node AB on local replica
-<<<<<<< HEAD
-    std::shared_ptr<Node> lNodeAB = _syncPal->_localUpdateTree->getNodeById("lAB");
-    lNodeAB->setChangeEvents(OperationType::Delete);
-    lNodeA->deleteChildren(lNodeA);
-
-    // Simulate a delete of node A on remote replica
-    std::shared_ptr<Node> rNodeA = _syncPal->_remoteUpdateTree->getNodeById("rA");
-    rNodeA->setChangeEvents(OperationType::Delete);
-    _syncPal->_remoteUpdateTree->rootNode()->deleteChildren(rNodeA);
-=======
     std::shared_ptr<Node> lNodeAB = _syncPal->updateTree(ReplicaSideLocal)->getNodeById("lAB");
     lNodeAB->setChangeEvents(OperationTypeDelete);
     lNodeA->deleteChildren(lNodeA);
@@ -442,9 +286,8 @@
     std::shared_ptr<Node> rNodeA = _syncPal->updateTree(ReplicaSideRemote)->getNodeById("rA");
     rNodeA->setChangeEvents(OperationTypeDelete);
     _syncPal->updateTree(ReplicaSideRemote)->rootNode()->deleteChildren(rNodeA);
->>>>>>> 5fea1566
-
-    Conflict conflict(lNodeA, rNodeA, ConflictType::MoveDelete);
+
+    Conflict conflict(lNodeA, rNodeA, ConflictTypeMoveDelete);
     _syncPal->_conflictQueue->push(conflict);
 
     _syncPal->_conflictResolverWorker->execute();
@@ -466,15 +309,9 @@
     // and on the remote replica only
     UniqueId opId = _syncPal->_syncOps->opSortedList().front();
     SyncOpPtr op = _syncPal->_syncOps->getOp(opId);
-<<<<<<< HEAD
-    CPPUNIT_ASSERT(_syncPal->_syncOps->size() == 1);
-    CPPUNIT_ASSERT(op->omit() == true);
-    CPPUNIT_ASSERT(op->type() == OperationType::Delete);
-=======
     CPPUNIT_ASSERT_EQUAL(size_t(1), _syncPal->_syncOps->size());
     CPPUNIT_ASSERT_EQUAL(true, op->omit());
     CPPUNIT_ASSERT_EQUAL(OperationTypeDelete, op->type());
->>>>>>> 5fea1566
 }
 
 void TestConflictResolverWorker::testMoveDelete2() {
@@ -483,42 +320,26 @@
     lNodeA->setMoveOrigin(lNodeA->getPath());
     lNodeA->setMoveOriginParentDbId(_syncPal->updateTree(ReplicaSideLocal)->rootNode()->idb());
     lNodeA->setName(Str("B"));
-    lNodeA->setChangeEvents(OperationType::Move);
+    lNodeA->setChangeEvents(OperationTypeMove);
 
     // Simulate edit of node AAA on local replica
-<<<<<<< HEAD
-    std::shared_ptr<Node> lNodeAAA = _syncPal->_localUpdateTree->getNodeById("lAAA");
-    lNodeAAA->setChangeEvents(OperationType::Edit);
-=======
     std::shared_ptr<Node> lNodeAAA = _syncPal->updateTree(ReplicaSideLocal)->getNodeById("lAAA");
     lNodeAAA->setChangeEvents(OperationTypeEdit);
->>>>>>> 5fea1566
 
     // Simulate create of node ABA on local replica
     std::shared_ptr<Node> lNodeAB = _syncPal->updateTree(ReplicaSideLocal)->getNodeById("lAB");
     std::shared_ptr<Node> lNodeABA =
-<<<<<<< HEAD
-        std::shared_ptr<Node>(new Node(std::nullopt, _syncPal->_localUpdateTree->side(), Str("ABA"), NodeType::File,
-                                       OperationType::Create, "lABA", createdAt, lastmodified, size, lNodeAB));
-=======
         std::make_shared<Node>(std::nullopt, _syncPal->updateTree(ReplicaSideLocal)->side(), Str("ABA"), NodeTypeFile, OperationTypeCreate,
                                "lABA", defaultTime, defaultTime, defaultSize, lNodeAB);
->>>>>>> 5fea1566
     lNodeAB->insertChildren(lNodeABA);
     _syncPal->updateTree(ReplicaSideLocal)->insertNode(lNodeABA);
 
     // Simulate a delete of node A on remote replica
-<<<<<<< HEAD
-    std::shared_ptr<Node> rNodeA = _syncPal->_remoteUpdateTree->getNodeById("rA");
-    rNodeA->setChangeEvents(OperationType::Delete);
-    _syncPal->_remoteUpdateTree->rootNode()->deleteChildren(rNodeA);
-=======
     std::shared_ptr<Node> rNodeA = _syncPal->updateTree(ReplicaSideRemote)->getNodeById("rA");
     rNodeA->setChangeEvents(OperationTypeDelete);
     _syncPal->updateTree(ReplicaSideRemote)->rootNode()->deleteChildren(rNodeA);
->>>>>>> 5fea1566
-
-    Conflict conflict(lNodeA, rNodeA, ConflictType::MoveDelete);
+
+    Conflict conflict(lNodeA, rNodeA, ConflictTypeMoveDelete);
     _syncPal->_conflictQueue->push(conflict);
 
     _syncPal->_conflictResolverWorker->execute();
@@ -541,15 +362,9 @@
     // and on the remote replica only
     UniqueId opId = _syncPal->_syncOps->opSortedList().front();
     SyncOpPtr op = _syncPal->_syncOps->getOp(opId);
-<<<<<<< HEAD
-    CPPUNIT_ASSERT(_syncPal->_syncOps->size() == 1);
-    CPPUNIT_ASSERT(op->omit() == true);
-    CPPUNIT_ASSERT(op->type() == OperationType::Delete);
-=======
     CPPUNIT_ASSERT_EQUAL(size_t(1), _syncPal->_syncOps->size());
     CPPUNIT_ASSERT(op->omit());
     CPPUNIT_ASSERT_EQUAL(OperationTypeDelete, op->type());
->>>>>>> 5fea1566
 }
 
 void TestConflictResolverWorker::testMoveDelete3() {
@@ -558,35 +373,23 @@
     lNodeA->setMoveOrigin(lNodeA->getPath());
     lNodeA->setMoveOriginParentDbId(_syncPal->updateTree(ReplicaSideLocal)->rootNode()->idb());
     lNodeA->setName(Str("B"));
-    lNodeA->setChangeEvents(OperationType::Move);
+    lNodeA->setChangeEvents(OperationTypeMove);
 
     // Simulate move of node AB under root on local replica
-<<<<<<< HEAD
-    std::shared_ptr<Node> lNodeAB = _syncPal->_localUpdateTree->getNodeById("lAB");
-    lNodeAB->setChangeEvents(OperationType::Move);
-    lNodeAB->setParentNode(_syncPal->_localUpdateTree->rootNode());
-=======
     std::shared_ptr<Node> lNodeAB = _syncPal->updateTree(ReplicaSideLocal)->getNodeById("lAB");
     lNodeAB->setMoveOrigin(lNodeAB->getPath());
     lNodeAB->setMoveOriginParentDbId(lNodeA->idb());
     lNodeAB->setChangeEvents(OperationTypeMove);
     lNodeAB->setParentNode(_syncPal->updateTree(ReplicaSideLocal)->rootNode());
->>>>>>> 5fea1566
     lNodeA->deleteChildren(lNodeAB);
     _syncPal->updateTree(ReplicaSideLocal)->rootNode()->insertChildren(lNodeAB);
 
     // Simulate a delete of node A on remote replica
-<<<<<<< HEAD
-    std::shared_ptr<Node> rNodeA = _syncPal->_remoteUpdateTree->getNodeById("rA");
-    rNodeA->setChangeEvents(OperationType::Delete);
-    _syncPal->_remoteUpdateTree->rootNode()->deleteChildren(rNodeA);
-=======
     std::shared_ptr<Node> rNodeA = _syncPal->updateTree(ReplicaSideRemote)->getNodeById("rA");
     rNodeA->setChangeEvents(OperationTypeDelete);
     _syncPal->updateTree(ReplicaSideRemote)->rootNode()->deleteChildren(rNodeA);
->>>>>>> 5fea1566
-
-    Conflict conflict(lNodeA, rNodeA, ConflictType::MoveDelete);
+
+    Conflict conflict(lNodeA, rNodeA, ConflictTypeMoveDelete);
     _syncPal->_conflictQueue->push(conflict);
 
     _syncPal->_conflictResolverWorker->execute();
@@ -609,15 +412,9 @@
     // and on the remote replica only
     UniqueId opId = _syncPal->_syncOps->opSortedList().front();
     SyncOpPtr op = _syncPal->_syncOps->getOp(opId);
-<<<<<<< HEAD
-    CPPUNIT_ASSERT(_syncPal->_syncOps->size() == 1);
-    CPPUNIT_ASSERT(op->omit() == true);
-    CPPUNIT_ASSERT(op->type() == OperationType::Delete);
-=======
     CPPUNIT_ASSERT_EQUAL(size_t(1), _syncPal->_syncOps->size());
     CPPUNIT_ASSERT(op->omit());
     CPPUNIT_ASSERT_EQUAL(OperationTypeDelete, op->type());
->>>>>>> 5fea1566
 }
 
 void TestConflictResolverWorker::testMoveDelete4() {
@@ -626,35 +423,23 @@
     lNodeA->setMoveOrigin(lNodeA->getPath());
     lNodeA->setMoveOriginParentDbId(_syncPal->updateTree(ReplicaSideLocal)->rootNode()->idb());
     lNodeA->setName(Str("B"));
-    lNodeA->setChangeEvents(OperationType::Move);
+    lNodeA->setChangeEvents(OperationTypeMove);
 
     // Simulate move of node AB under root on remote replica
-<<<<<<< HEAD
-    std::shared_ptr<Node> rNodeA = _syncPal->_remoteUpdateTree->getNodeById("rA");
-    std::shared_ptr<Node> rNodeAB = _syncPal->_remoteUpdateTree->getNodeById("rAB");
-    rNodeAB->setChangeEvents(OperationType::Move);
-    rNodeAB->setParentNode(_syncPal->_remoteUpdateTree->rootNode());
-=======
     std::shared_ptr<Node> rNodeA = _syncPal->updateTree(ReplicaSideRemote)->getNodeById("rA");
     std::shared_ptr<Node> rNodeAB = _syncPal->updateTree(ReplicaSideRemote)->getNodeById("rAB");
     rNodeAB->setChangeEvents(OperationTypeMove);
     rNodeAB->setMoveOrigin(rNodeAB->getPath());
     rNodeAB->setMoveOriginParentDbId(rNodeA->idb());
     rNodeAB->setParentNode(_syncPal->updateTree(ReplicaSideRemote)->rootNode());
->>>>>>> 5fea1566
     rNodeA->deleteChildren(rNodeAB);
     _syncPal->updateTree(ReplicaSideRemote)->rootNode()->insertChildren(rNodeAB);
 
     // Simulate a delete of node A on remote replica
-<<<<<<< HEAD
-    rNodeA->setChangeEvents(OperationType::Delete);
-    _syncPal->_remoteUpdateTree->rootNode()->deleteChildren(rNodeA);
-=======
     rNodeA->setChangeEvents(OperationTypeDelete);
     _syncPal->updateTree(ReplicaSideRemote)->rootNode()->deleteChildren(rNodeA);
->>>>>>> 5fea1566
-
-    Conflict conflict(lNodeA, rNodeA, ConflictType::MoveDelete);
+
+    Conflict conflict(lNodeA, rNodeA, ConflictTypeMoveDelete);
     _syncPal->_conflictQueue->push(conflict);
 
     _syncPal->_conflictResolverWorker->execute();
@@ -681,19 +466,12 @@
         SyncOpPtr op = _syncPal->_syncOps->getOp(opId);
         CPPUNIT_ASSERT(op->omit());
 
-        if (op->type() == OperationType::Move) {
+        if (op->type() == OperationTypeMove) {
             CPPUNIT_ASSERT(!op->newName().empty());
-<<<<<<< HEAD
-            CPPUNIT_ASSERT(op->newParentNode() == _syncPal->_remoteUpdateTree->rootNode());
-            CPPUNIT_ASSERT(op->affectedNode() == rNodeAB);
-        } else if (op->type() == OperationType::Delete) {
-            CPPUNIT_ASSERT(op->affectedNode() == rNodeA);
-=======
             CPPUNIT_ASSERT_EQUAL(_syncPal->updateTree(ReplicaSideRemote)->rootNode(), op->newParentNode());
             CPPUNIT_ASSERT_EQUAL(rNodeAB, op->affectedNode());
         } else if (op->type() == OperationTypeDelete) {
             CPPUNIT_ASSERT_EQUAL(rNodeA, op->affectedNode());
->>>>>>> 5fea1566
         } else {
             CPPUNIT_ASSERT(false);  // Should not happen
         }
@@ -701,19 +479,6 @@
 }
 
 void TestConflictResolverWorker::testMoveDelete5() {
-<<<<<<< HEAD
-    // Simulate move of node AA to AA' on local replica
-    std::shared_ptr<Node> lNodeAA = _syncPal->_localUpdateTree->getNodeById("lAA");
-    lNodeAA->setName(Str("A"));
-    lNodeAA->setChangeEvents(OperationType::Move);
-
-    // Simulate a delete of node A on remote replica
-    std::shared_ptr<Node> rNodeA = _syncPal->_remoteUpdateTree->getNodeById("rA");
-    rNodeA->setChangeEvents(OperationType::Delete);
-    _syncPal->_remoteUpdateTree->rootNode()->deleteChildren(rNodeA);
-
-    Conflict conflict1(lNodeAA, rNodeA, ConflictType::MoveDelete);
-=======
     // Simulate rename of node AA to AA' on local replica
     std::shared_ptr<Node> lNodeA = _syncPal->updateTree(ReplicaSideLocal)->getNodeById("lA");
     std::shared_ptr<Node> lNodeAA = _syncPal->updateTree(ReplicaSideLocal)->getNodeById("lAA");
@@ -730,7 +495,6 @@
     std::shared_ptr<Node> rNodeAA = _syncPal->updateTree(ReplicaSideRemote)->getNodeById("rAA");
 
     Conflict conflict1(lNodeAA, rNodeAA, ConflictTypeMoveDelete);
->>>>>>> 5fea1566
     _syncPal->_conflictQueue->push(conflict1);
     Conflict conflict2(lNodeAA, rNodeA, ConflictTypeMoveParentDelete);
     _syncPal->_conflictQueue->push(conflict2);
@@ -747,36 +511,22 @@
 }
 
 void TestConflictResolverWorker::testMoveParentDelete() {
-<<<<<<< HEAD
-    // Simulate rename of node AAA to AB on local replica
-    std::shared_ptr<Node> lNodeAA = _syncPal->_localUpdateTree->getNodeById("lAA");
-    std::shared_ptr<Node> lNodeAB = _syncPal->_localUpdateTree->getNodeById("lAB");
-    std::shared_ptr<Node> lNodeAAA = _syncPal->_localUpdateTree->getNodeById("lAAA");
-    lNodeAAA->setChangeEvents(OperationType::Move);
-=======
     // Simulate a move of node AAA from AA to AB on local replica
     std::shared_ptr<Node> lNodeAA = _syncPal->updateTree(ReplicaSideLocal)->getNodeById("lAA");
     std::shared_ptr<Node> lNodeAB = _syncPal->updateTree(ReplicaSideLocal)->getNodeById("lAB");
     std::shared_ptr<Node> lNodeAAA = _syncPal->updateTree(ReplicaSideLocal)->getNodeById("lAAA");
     lNodeAAA->setChangeEvents(OperationTypeMove);
     lNodeAAA->setMoveOrigin(lNodeAAA->getPath());
->>>>>>> 5fea1566
     lNodeAAA->setMoveOriginParentDbId(lNodeAA->idb());
     lNodeAA->deleteChildren(lNodeAAA);
     lNodeAB->insertChildren(lNodeAAA);
 
     // Simulate a delete of node A on remote replica
-<<<<<<< HEAD
-    std::shared_ptr<Node> rNodeA = _syncPal->_remoteUpdateTree->getNodeById("rA");
-    rNodeA->setChangeEvents(OperationType::Delete);
-    _syncPal->_remoteUpdateTree->rootNode()->deleteChildren(rNodeA);
-=======
     std::shared_ptr<Node> rNodeA = _syncPal->updateTree(ReplicaSideRemote)->getNodeById("rA");
     rNodeA->setChangeEvents(OperationTypeDelete);
     _syncPal->updateTree(ReplicaSideRemote)->rootNode()->deleteChildren(rNodeA);
->>>>>>> 5fea1566
-
-    Conflict conflict(lNodeAAA, rNodeA, ConflictType::MoveParentDelete);
+
+    Conflict conflict(lNodeAAA, rNodeA, ConflictTypeMoveParentDelete);
     _syncPal->_conflictQueue->push(conflict);
 
     _syncPal->_conflictResolverWorker->execute();
@@ -785,49 +535,29 @@
     CPPUNIT_ASSERT_EQUAL(size_t(1), _syncPal->_syncOps->size());
     UniqueId opId = _syncPal->_syncOps->opSortedList().front();
     SyncOpPtr op = _syncPal->_syncOps->getOp(opId);
-<<<<<<< HEAD
-    CPPUNIT_ASSERT(op->omit() == false);
-    CPPUNIT_ASSERT(op->targetSide() == ReplicaSide::Local);
-    CPPUNIT_ASSERT(op->type() == OperationType::Move);
-=======
     CPPUNIT_ASSERT(!op->omit());
     CPPUNIT_ASSERT_EQUAL(ReplicaSideLocal, op->targetSide());
     CPPUNIT_ASSERT_EQUAL(OperationTypeMove, op->type());
->>>>>>> 5fea1566
 }
 
 void TestConflictResolverWorker::testCreateParentDelete() {
     // Simulate file creation on local replica
     std::shared_ptr<Node> lNodeAA = _syncPal->updateTree(ReplicaSideLocal)->getNodeById("lAA");
     std::shared_ptr<Node> lNodeAAB =
-<<<<<<< HEAD
-        std::shared_ptr<Node>(new Node(std::nullopt, _syncPal->_localUpdateTree->side(), Str("AAB.txt"), NodeType::File,
-                                       OperationType::Create, "lAAB", createdAt, lastmodified, size, lNodeAA));
-=======
         std::make_shared<Node>(std::nullopt, _syncPal->updateTree(ReplicaSideLocal)->side(), Str("AAB.txt"), NodeTypeFile,
                                OperationTypeCreate, "lAAB", defaultTime, defaultTime, defaultSize, lNodeAA);
->>>>>>> 5fea1566
     lNodeAA->insertChildren(lNodeAAB);
     _syncPal->updateTree(ReplicaSideLocal)->insertNode(lNodeAAB);
     _syncPal->_localSnapshot->updateItem(
-<<<<<<< HEAD
-        SnapshotItem("lAAB", "lAA", Str("AAB.txt"), 1654788079, 1654788079, NodeType::File, 123, "lcs1"));
+        SnapshotItem("lAAB", "lAA", Str("AAB.txt"), defaultTime, defaultTime, NodeTypeFile, 123, "lcs1"));
 
     // Simulate a delete of node AA on remote replica
-    std::shared_ptr<Node> rNodeA = _syncPal->_remoteUpdateTree->getNodeById("rA");
-    std::shared_ptr<Node> rNodeAA = _syncPal->_remoteUpdateTree->getNodeById("rAA");
-    rNodeAA->setChangeEvents(OperationType::Delete);
-=======
-        SnapshotItem("lAAB", "lAA", Str("AAB.txt"), defaultTime, defaultTime, NodeTypeFile, 123, "lcs1"));
-
-    // Simulate a delete of node AA on remote replica
     std::shared_ptr<Node> rNodeA = _syncPal->updateTree(ReplicaSideRemote)->getNodeById("rA");
     std::shared_ptr<Node> rNodeAA = _syncPal->updateTree(ReplicaSideRemote)->getNodeById("rAA");
     rNodeAA->setChangeEvents(OperationTypeDelete);
->>>>>>> 5fea1566
     rNodeA->deleteChildren(rNodeAA);
 
-    Conflict conflict(lNodeAAB, rNodeAA, ConflictType::CreateParentDelete);
+    Conflict conflict(lNodeAAB, rNodeAA, ConflictTypeCreateParentDelete);
     _syncPal->_conflictQueue->push(conflict);
 
     _syncPal->_conflictResolverWorker->execute();
@@ -835,52 +565,32 @@
     CPPUNIT_ASSERT_EQUAL((size_t)1, _syncPal->_syncOps->size());
     UniqueId opId = _syncPal->_syncOps->opSortedList().front();
     SyncOpPtr op = _syncPal->_syncOps->getOp(opId);
-<<<<<<< HEAD
-    CPPUNIT_ASSERT(!op->newName().empty());
-    CPPUNIT_ASSERT(op->targetSide() == ReplicaSide::Local);
-    CPPUNIT_ASSERT(op->type() == OperationType::Move);
-=======
     CPPUNIT_ASSERT_EQUAL(ReplicaSideLocal, op->targetSide());
     CPPUNIT_ASSERT_EQUAL(OperationTypeDelete, op->type());
->>>>>>> 5fea1566
 }
 
 void TestConflictResolverWorker::testMoveMoveSource() {
     // Simulate move of node AAA to AB on local replica
-<<<<<<< HEAD
-    std::shared_ptr<Node> lNodeAA = _syncPal->_localUpdateTree->getNodeById("lAA");
-    std::shared_ptr<Node> lNodeAB = _syncPal->_localUpdateTree->getNodeById("lAB");
-    std::shared_ptr<Node> lNodeAAA = _syncPal->_localUpdateTree->getNodeById("lAAA");
-    lNodeAAA->setChangeEvents(OperationType::Move);
-=======
     std::shared_ptr<Node> lNodeAA = _syncPal->updateTree(ReplicaSideLocal)->getNodeById("lAA");
     std::shared_ptr<Node> lNodeAB = _syncPal->updateTree(ReplicaSideLocal)->getNodeById("lAB");
     std::shared_ptr<Node> lNodeAAA = _syncPal->updateTree(ReplicaSideLocal)->getNodeById("lAAA");
     lNodeAAA->setChangeEvents(OperationTypeMove);
->>>>>>> 5fea1566
     lNodeAAA->setMoveOriginParentDbId(lNodeAA->idb());
     lNodeAAA->setMoveOrigin("A/AA/AAA");
     lNodeAA->deleteChildren(lNodeAAA);
     lNodeAB->insertChildren(lNodeAAA);
 
     // Simulate move of node AAA to A on remote replica
-<<<<<<< HEAD
-    std::shared_ptr<Node> rNodeA = _syncPal->_remoteUpdateTree->getNodeById("rA");
-    std::shared_ptr<Node> rNodeAA = _syncPal->_remoteUpdateTree->getNodeById("rAA");
-    std::shared_ptr<Node> rNodeAAA = _syncPal->_remoteUpdateTree->getNodeById("rAAA");
-    rNodeAAA->setChangeEvents(OperationType::Move);
-=======
     std::shared_ptr<Node> rNodeA = _syncPal->updateTree(ReplicaSideRemote)->getNodeById("rA");
     std::shared_ptr<Node> rNodeAA = _syncPal->updateTree(ReplicaSideRemote)->getNodeById("rAA");
     std::shared_ptr<Node> rNodeAAA = _syncPal->updateTree(ReplicaSideRemote)->getNodeById("rAAA");
     rNodeAAA->setChangeEvents(OperationTypeMove);
->>>>>>> 5fea1566
     rNodeAAA->setMoveOriginParentDbId(lNodeAA->idb());
     rNodeAAA->setMoveOrigin("A/AA/AAA");
     rNodeAA->deleteChildren(lNodeAAA);
     rNodeA->insertChildren(lNodeAAA);
 
-    Conflict conflict(lNodeAAA, rNodeAAA, ConflictType::MoveMoveSource);
+    Conflict conflict(lNodeAAA, rNodeAAA, ConflictTypeMoveMoveSource);
     _syncPal->_conflictQueue->push(conflict);
 
     _syncPal->_conflictResolverWorker->execute();
@@ -889,13 +599,8 @@
     UniqueId opId = _syncPal->_syncOps->opSortedList().front();
     SyncOpPtr op = _syncPal->_syncOps->getOp(opId);
     CPPUNIT_ASSERT(!op->newName().empty());
-<<<<<<< HEAD
-    CPPUNIT_ASSERT(op->targetSide() == ReplicaSide::Local);
-    CPPUNIT_ASSERT(op->type() == OperationType::Move);
-=======
-    CPPUNIT_ASSERT_EQUAL(ReplicaSideLocal, op->targetSide());
-    CPPUNIT_ASSERT_EQUAL(OperationTypeMove, op->type());
->>>>>>> 5fea1566
+    CPPUNIT_ASSERT_EQUAL(ReplicaSideLocal, op->targetSide());
+    CPPUNIT_ASSERT_EQUAL(OperationTypeMove, op->type());
 }
 
 void TestConflictResolverWorker::testMoveMoveSourceWithOrphanNodes() {
@@ -918,35 +623,17 @@
     _syncPal->_conflictResolverWorker->_registeredOrphans.insert({*rNodeAAA->idb(), ReplicaSideRemote});
 
     // Simulate move of node AAA to AB on local replica
-<<<<<<< HEAD
-    std::shared_ptr<Node> lNodeAA = _syncPal->_localUpdateTree->getNodeById("lAA");
-    std::shared_ptr<Node> lNodeAB = _syncPal->_localUpdateTree->getNodeById("lAB");
-    std::shared_ptr<Node> lNodeAAA = _syncPal->_localUpdateTree->getNodeById("lAAA");
-    lNodeAAA->setChangeEvents(OperationType::Move);
-=======
     std::shared_ptr<Node> lNodeAB = _syncPal->updateTree(ReplicaSideLocal)->getNodeById("lAB");
 
     lNodeAAA->setChangeEvents(OperationTypeMove);
     lNodeAAA->setMoveOriginParentDbId(_syncPal->updateTree(ReplicaSideLocal)->rootNode()->idb());
     lNodeAAA->setMoveOrigin(lNodeAAA->getPath());
->>>>>>> 5fea1566
     lNodeAAA->setParentNode(lNodeAB);
     lNodeAAA->setName(Str("AAA"));
     _syncPal->updateTree(ReplicaSideLocal)->rootNode()->deleteChildren(lNodeAAA);
     lNodeAB->insertChildren(lNodeAAA);
 
     // Simulate move of node AAA to A on remote replica
-<<<<<<< HEAD
-    std::shared_ptr<Node> rNodeA = _syncPal->_remoteUpdateTree->getNodeById("rA");
-    std::shared_ptr<Node> rNodeAA = _syncPal->_remoteUpdateTree->getNodeById("rAA");
-    std::shared_ptr<Node> rNodeAAA = _syncPal->_remoteUpdateTree->getNodeById("rAAA");
-    rNodeAAA->setChangeEvents(OperationType::Move);
-    lNodeAAA->setParentNode(rNodeA);
-    rNodeAAA->setMoveOriginParentDbId(rNodeAA->idb());
-    rNodeAAA->setMoveOrigin("A/AA/AAA");
-    rNodeAA->deleteChildren(lNodeAAA);
-    rNodeA->insertChildren(lNodeAAA);
-=======
     std::shared_ptr<Node> rNodeA = _syncPal->updateTree(ReplicaSideRemote)->getNodeById("rA");
 
     rNodeAAA->setChangeEvents(OperationTypeMove);
@@ -956,47 +643,27 @@
     rNodeAAA->setName(Str("AAA"));
     _syncPal->updateTree(ReplicaSideRemote)->rootNode()->deleteChildren(rNodeAAA);
     rNodeA->insertChildren(rNodeAAA);
->>>>>>> 5fea1566
-
-    Conflict conflict(lNodeAAA, rNodeAAA, ConflictType::MoveMoveSource);
-    _syncPal->_conflictQueue->push(conflict);
-
-<<<<<<< HEAD
-    _syncPal->_conflictResolverWorker->_registeredOrphans.insert({*rNodeAAA->idb(), ReplicaSide::Remote});
-
-=======
->>>>>>> 5fea1566
-    _syncPal->_conflictResolverWorker->execute();
-
-    CPPUNIT_ASSERT_EQUAL(size_t(1), _syncPal->_syncOps->size());
-    UniqueId opId = _syncPal->_syncOps->opSortedList().front();
-    SyncOpPtr op = _syncPal->_syncOps->getOp(opId);
-<<<<<<< HEAD
-    CPPUNIT_ASSERT(op->newName() == Str("AAA"));
-    CPPUNIT_ASSERT(op->targetSide() == ReplicaSide::Local);
-    CPPUNIT_ASSERT(op->type() == OperationType::Move);
-=======
+
+    Conflict conflict(lNodeAAA, rNodeAAA, ConflictTypeMoveMoveSource);
+    _syncPal->_conflictQueue->push(conflict);
+
+    _syncPal->_conflictResolverWorker->execute();
+
+    CPPUNIT_ASSERT_EQUAL(size_t(1), _syncPal->_syncOps->size());
+    UniqueId opId = _syncPal->_syncOps->opSortedList().front();
+    SyncOpPtr op = _syncPal->_syncOps->getOp(opId);
     CPPUNIT_ASSERT_EQUAL(SyncName2Str(orphanName), SyncName2Str(op->newName()));
     CPPUNIT_ASSERT_EQUAL(ReplicaSideLocal, op->targetSide());
     CPPUNIT_ASSERT_EQUAL(_syncPal->updateTree(ReplicaSideLocal)->rootNode(), op->newParentNode());
     CPPUNIT_ASSERT_EQUAL(OperationTypeMove, op->type());
->>>>>>> 5fea1566
 }
 
 void TestConflictResolverWorker::testMoveMoveDest() {
     // Simulate move of node AAA to AB on local replica
-<<<<<<< HEAD
-    std::shared_ptr<Node> lNodeAA = _syncPal->_localUpdateTree->getNodeById("lAA");
-    std::shared_ptr<Node> lNodeAB = _syncPal->_localUpdateTree->getNodeById("lAB");
-    std::shared_ptr<Node> lNodeAAA = _syncPal->_localUpdateTree->getNodeById("lAAA");
-    lNodeAAA->setChangeEvents(OperationType::Move);
-    lNodeAAA->setParentNode(lNodeAB);
-=======
     std::shared_ptr<Node> lNodeAA = _syncPal->updateTree(ReplicaSideLocal)->getNodeById("lAA");
     std::shared_ptr<Node> lNodeAB = _syncPal->updateTree(ReplicaSideLocal)->getNodeById("lAB");
     std::shared_ptr<Node> lNodeAAA = _syncPal->updateTree(ReplicaSideLocal)->getNodeById("lAAA");
     lNodeAAA->setChangeEvents(OperationTypeMove);
->>>>>>> 5fea1566
     lNodeAAA->setMoveOriginParentDbId(lNodeAA->idb());
     lNodeAAA->setMoveOrigin("A/AA/AAA");
     lNodeAAA->setParentNode(lNodeAB);
@@ -1004,19 +671,10 @@
     lNodeAB->insertChildren(lNodeAAA);
 
     // Simulate move of node AA to AB, and rename AA to AAA, on remote replica
-<<<<<<< HEAD
-    std::shared_ptr<Node> rNodeA = _syncPal->_remoteUpdateTree->getNodeById("rA");
-    std::shared_ptr<Node> rNodeAA = _syncPal->_remoteUpdateTree->getNodeById("rAA");
-    std::shared_ptr<Node> rNodeAB = _syncPal->_remoteUpdateTree->getNodeById("rAB");
-    rNodeAA->setChangeEvents(OperationType::Move);
-    rNodeAA->setParentNode(rNodeAB);
-    rNodeAA->setName(Str("AAA"));
-=======
     std::shared_ptr<Node> rNodeA = _syncPal->updateTree(ReplicaSideRemote)->getNodeById("rA");
     std::shared_ptr<Node> rNodeAA = _syncPal->updateTree(ReplicaSideRemote)->getNodeById("rAA");
     std::shared_ptr<Node> rNodeAB = _syncPal->updateTree(ReplicaSideRemote)->getNodeById("rAB");
     rNodeAA->setChangeEvents(OperationTypeMove);
->>>>>>> 5fea1566
     rNodeAA->setMoveOriginParentDbId(rNodeA->idb());
     rNodeAA->setMoveOrigin("A/AA");
     rNodeAA->setParentNode(rNodeAB);
@@ -1024,7 +682,7 @@
     rNodeA->deleteChildren(rNodeAA);
     rNodeAB->insertChildren(rNodeAA);
 
-    Conflict conflict(lNodeAAA, rNodeAA, ConflictType::MoveMoveDest);
+    Conflict conflict(lNodeAAA, rNodeAA, ConflictTypeMoveMoveDest);
     _syncPal->_conflictQueue->push(conflict);
 
     _syncPal->_conflictResolverWorker->execute();
@@ -1033,29 +691,16 @@
     UniqueId opId = _syncPal->_syncOps->opSortedList().front();
     SyncOpPtr op = _syncPal->_syncOps->getOp(opId);
     CPPUNIT_ASSERT(!op->newName().empty());
-<<<<<<< HEAD
-    CPPUNIT_ASSERT(op->targetSide() == ReplicaSide::Local);
-    CPPUNIT_ASSERT(op->type() == OperationType::Move);
-=======
-    CPPUNIT_ASSERT_EQUAL(ReplicaSideLocal, op->targetSide());
-    CPPUNIT_ASSERT_EQUAL(OperationTypeMove, op->type());
->>>>>>> 5fea1566
+    CPPUNIT_ASSERT_EQUAL(ReplicaSideLocal, op->targetSide());
+    CPPUNIT_ASSERT_EQUAL(OperationTypeMove, op->type());
 }
 
 void TestConflictResolverWorker::testMoveMoveCycle() {
     // Simulate move of node AA to AB on local replica
-<<<<<<< HEAD
-    std::shared_ptr<Node> lNodeA = _syncPal->_localUpdateTree->getNodeById("lA");
-    std::shared_ptr<Node> lNodeAA = _syncPal->_localUpdateTree->getNodeById("lAA");
-    std::shared_ptr<Node> lNodeAB = _syncPal->_localUpdateTree->getNodeById("lAB");
-    lNodeAA->setChangeEvents(OperationType::Move);
-    lNodeAA->setParentNode(lNodeAB);
-=======
     std::shared_ptr<Node> lNodeA = _syncPal->updateTree(ReplicaSideLocal)->getNodeById("lA");
     std::shared_ptr<Node> lNodeAA = _syncPal->updateTree(ReplicaSideLocal)->getNodeById("lAA");
     std::shared_ptr<Node> lNodeAB = _syncPal->updateTree(ReplicaSideLocal)->getNodeById("lAB");
     lNodeAA->setChangeEvents(OperationTypeMove);
->>>>>>> 5fea1566
     lNodeAA->setMoveOriginParentDbId(lNodeA->idb());
     lNodeAA->setMoveOrigin("A/AA");
     lNodeAA->setParentNode(lNodeAB);
@@ -1063,41 +708,27 @@
     lNodeAB->insertChildren(lNodeAA);
 
     // Simulate move of node AB to AA, on remote replica
-<<<<<<< HEAD
-    std::shared_ptr<Node> rNodeA = _syncPal->_remoteUpdateTree->getNodeById("rA");
-    std::shared_ptr<Node> rNodeAA = _syncPal->_remoteUpdateTree->getNodeById("rAA");
-    std::shared_ptr<Node> rNodeAB = _syncPal->_remoteUpdateTree->getNodeById("rAB");
-    rNodeAB->setChangeEvents(OperationType::Move);
-    rNodeAB->setParentNode(rNodeAA);
-=======
     std::shared_ptr<Node> rNodeA = _syncPal->updateTree(ReplicaSideRemote)->getNodeById("rA");
     std::shared_ptr<Node> rNodeAA = _syncPal->updateTree(ReplicaSideRemote)->getNodeById("rAA");
     std::shared_ptr<Node> rNodeAB = _syncPal->updateTree(ReplicaSideRemote)->getNodeById("rAB");
     rNodeAB->setChangeEvents(OperationTypeMove);
->>>>>>> 5fea1566
     rNodeAB->setMoveOriginParentDbId(rNodeA->idb());
     rNodeAB->setMoveOrigin("A/AB");
     rNodeAB->setParentNode(rNodeAA);
     rNodeA->deleteChildren(rNodeAB);
     rNodeAA->insertChildren(rNodeAB);
 
-    Conflict conflict(lNodeAA, rNodeAA, ConflictType::MoveMoveCycle);
-    _syncPal->_conflictQueue->push(conflict);
-
-    _syncPal->_conflictResolverWorker->execute();
-
-    CPPUNIT_ASSERT_EQUAL(size_t(1), _syncPal->_syncOps->size());
-    UniqueId opId = _syncPal->_syncOps->opSortedList().front();
-    SyncOpPtr op = _syncPal->_syncOps->getOp(opId);
-<<<<<<< HEAD
-    CPPUNIT_ASSERT(op->newParentNode() == lNodeA);
-    CPPUNIT_ASSERT(op->targetSide() == ReplicaSide::Local);
-    CPPUNIT_ASSERT(op->type() == OperationType::Move);
-=======
+    Conflict conflict(lNodeAA, rNodeAA, ConflictTypeMoveMoveCycle);
+    _syncPal->_conflictQueue->push(conflict);
+
+    _syncPal->_conflictResolverWorker->execute();
+
+    CPPUNIT_ASSERT_EQUAL(size_t(1), _syncPal->_syncOps->size());
+    UniqueId opId = _syncPal->_syncOps->opSortedList().front();
+    SyncOpPtr op = _syncPal->_syncOps->getOp(opId);
     CPPUNIT_ASSERT_EQUAL(lNodeA, op->newParentNode());
     CPPUNIT_ASSERT_EQUAL(ReplicaSideLocal, op->targetSide());
     CPPUNIT_ASSERT_EQUAL(OperationTypeMove, op->type());
->>>>>>> 5fea1566
 }
 
 void TestConflictResolverWorker::testMoveMoveCycle2() {
