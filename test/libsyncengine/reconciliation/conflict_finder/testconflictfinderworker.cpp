--- conflicted
+++ resolved
@@ -28,15 +28,9 @@
 void TestConflictFinderWorker::setUp() {
     TestBase::start();
     // Create SyncPal
-<<<<<<< HEAD
     bool alreadyExists = false;
-    const auto parmsDbPath = Db::makeDbName(alreadyExists, true);
+    const auto parmsDbPath = MockDb::makeDbName(alreadyExists);
     (void) ParmsDb::instance(parmsDbPath, KDRIVE_VERSION_STRING, true, true);
-=======
-    bool alreadyExists;
-    std::filesystem::path parmsDbPath = MockDb::makeDbName(alreadyExists);
-    ParmsDb::instance(parmsDbPath, KDRIVE_VERSION_STRING, true, true);
->>>>>>> 2f9d5a2c
 
     SyncPath syncDbPath = Db::makeDbName(1, 1, 1, 1, alreadyExists);
     (void) std::filesystem::remove(syncDbPath);
@@ -66,207 +60,6 @@
     TestBase::stop();
 }
 
-<<<<<<< HEAD
-=======
-void TestConflictFinderWorker::setUpTreesAndDb() {
-    // db insertion
-    time_t tLoc = std::time(nullptr);
-    time_t tDrive = std::time(nullptr);
-    DbNodeId dbNodeIdDirA;
-    DbNodeId dbNodeIdDirB;
-    DbNodeId dbNodeIdDir1;
-    DbNodeId dbNodeIdDir11;
-    DbNodeId dbNodeIdDir111;
-    DbNodeId dbNodeIdFile1111;
-    DbNodeId dbNodeId112;
-    DbNodeId dbNodeIdDir2;
-    DbNodeId dbNodeIdDir3;
-    DbNodeId dbNodeIdDir31;
-    DbNodeId dbnodeIdDir4;
-    DbNodeId dbnodeIdDir41;
-    DbNodeId dbnodeIdDir411;
-    DbNodeId dbnodeIdfile4111;
-    DbNodeId dbnodeIdfile4112;
-    DbNodeId dbnodeIdDir5;
-    DbNodeId dbnodeIdfile51;
-
-    bool constraintError = false;
-    DbNode nodeDbA(0, _syncPal->syncDb()->rootNode().nodeId(), Str("A"), Str("A"), "A", "rA", tLoc, tLoc, tDrive,
-                   NodeType::Directory, 0, std::nullopt);
-    _syncPal->syncDb()->insertNode(nodeDbA, dbNodeIdDirA, constraintError);
-    DbNode nodeDbB(0, _syncPal->syncDb()->rootNode().nodeId(), Str("B"), Str("B"), "B", "rB", tLoc, tLoc, tDrive,
-                   NodeType::Directory, 0, std::nullopt);
-    _syncPal->syncDb()->insertNode(nodeDbB, dbNodeIdDirB, constraintError);
-    DbNode nodeDir1(0, _syncPal->syncDb()->rootNode().nodeId(), Str("Dir 1"), Str("Dir 1"), "d1", "r1", tLoc, tLoc, tDrive,
-                    NodeType::Directory, 0, std::nullopt);
-    _syncPal->syncDb()->insertNode(nodeDir1, dbNodeIdDir1, constraintError);
-    DbNode nodeFile112(0, dbNodeIdDir11, Str("File 1.1.2"), Str("File 1.1.2"), "l112", "r112", tLoc, tLoc, tDrive, NodeType::File,
-                       0, "cs 1.1");
-    _syncPal->syncDb()->insertNode(nodeFile112, dbNodeId112, constraintError);
-    DbNode nodeDir111(0, dbNodeIdDir111, Str("Dir 1.1.1"), Str("Dir 1.1.1"), "l111", "r111", tLoc, tLoc, tDrive,
-                      NodeType::Directory, 0, "cs 1.1.1");
-    _syncPal->syncDb()->insertNode(nodeDir111, dbNodeIdDir111, constraintError);
-    DbNode nodeFile1111(0, dbNodeIdDir111, Str("File 1.1.1.1"), Str("File 1.1.1.1"), "l1111", "r1111", tLoc, tLoc, tDrive,
-                        NodeType::File, 0, "cs 1.1.1");
-    _syncPal->syncDb()->insertNode(nodeFile1111, dbNodeIdFile1111, constraintError);
-    DbNode nodeDir2(0, _syncPal->syncDb()->rootNode().nodeId(), Str("Dir 2"), Str("Dir 2"), "2", "r2", tLoc, tLoc, tDrive,
-                    NodeType::Directory, 0, std::nullopt);
-    _syncPal->syncDb()->insertNode(nodeDir2, dbNodeIdDir2, constraintError);
-    DbNode nodeDir3(0, _syncPal->syncDb()->rootNode().nodeId(), Str("Dir 3"), Str("Dir 3"), "3", "r3", tLoc, tLoc, tDrive,
-                    NodeType::Directory, 0, std::nullopt);
-    _syncPal->syncDb()->insertNode(nodeDir3, dbNodeIdDir3, constraintError);
-    DbNode nodeDir31(0, dbNodeIdDir3, Str("Dir 3.1"), Str("Dir 3.1"), "31", "r31", tLoc, tLoc, tDrive, NodeType::Directory, 0,
-                     std::nullopt);
-    _syncPal->syncDb()->insertNode(nodeDir31, dbNodeIdDir31, constraintError);
-    DbNode nodeDir4(0, _syncPal->syncDb()->rootNode().nodeId(), Str("Dir 4"), Str("Dir 4"), "4", "r4", tLoc, tLoc, tDrive,
-                    NodeType::Directory, 0, std::nullopt);
-    _syncPal->syncDb()->insertNode(nodeDir4, dbnodeIdDir4, constraintError);
-    DbNode nodedir41(0, dbnodeIdDir4, Str("Dir 4.1"), Str("Dir 4.1"), "41", "r41", tLoc, tLoc, tDrive, NodeType::Directory, 0,
-                     std::nullopt);
-    _syncPal->syncDb()->insertNode(nodedir41, dbnodeIdDir41, constraintError);
-    DbNode nodeDir411(0, dbnodeIdDir41, Str("Dir 4.1.1"), Str("Dir 4.1.1"), "411", "r411", tLoc, tLoc, tDrive,
-                      NodeType::Directory, 0, std::nullopt);
-    _syncPal->syncDb()->insertNode(nodeDir411, dbnodeIdDir411, constraintError);
-    DbNode nodeFile4111(0, dbnodeIdDir411, Str("File 4.1.1.1"), Str("File 4.1.1.1"), "4111", "r4111", tLoc, tLoc, tDrive,
-                        NodeType::File, 0, std::nullopt);
-    _syncPal->syncDb()->insertNode(nodeFile4111, dbnodeIdfile4111, constraintError);
-    DbNode nodeFile4112(0, dbnodeIdDir411, Str("File 4.1.1.2"), Str("File 4.1.1.2"), "4112", "r4112", tLoc, tLoc, tDrive,
-                        NodeType::File, 0, std::nullopt);
-    _syncPal->syncDb()->insertNode(nodeFile4112, dbnodeIdfile4112, constraintError);
-    DbNode nodeDir5(0, _syncPal->syncDb()->rootNode().nodeId(), Str("Dir 5"), Str("Dir 5"), "5", "r5", tLoc, tLoc, tDrive,
-                    NodeType::Directory, 0, std::nullopt);
-    _syncPal->syncDb()->insertNode(nodeDir5, dbnodeIdDir5, constraintError);
-    DbNode nodeFile51(0, dbnodeIdDir5, Str("File 5.1"), Str("File 5.1"), "51", "r51", tLoc, tLoc, tDrive, NodeType::File, 0,
-                      std::nullopt);
-    _syncPal->syncDb()->insertNode(nodeFile51, dbnodeIdfile51, constraintError);
-
-    SyncTime createdAt = 1654788079;
-    SyncTime lastmodified = 1654788079;
-    int64_t size = 12345;
-    const auto nodeA =
-            std::make_shared<Node>(dbNodeIdDirA, ReplicaSide::Local, Str("A"), NodeType::Directory, OperationType::None, "A",
-                                   createdAt, lastmodified, size, _syncPal->updateTree(ReplicaSide::Local)->rootNode());
-    const auto nodeB =
-            std::make_shared<Node>(dbNodeIdDirB, ReplicaSide::Local, Str("B"), NodeType::Directory, OperationType::None, "B",
-                                   createdAt, lastmodified, size, _syncPal->updateTree(ReplicaSide::Local)->rootNode());
-    const auto node1 =
-            std::make_shared<Node>(dbNodeIdDir1, ReplicaSide::Local, Str("Dir 1"), NodeType::Directory, OperationType::None, "l1",
-                                   createdAt, lastmodified, size, _syncPal->updateTree(ReplicaSide::Local)->rootNode());
-    const auto node2 =
-            std::make_shared<Node>(dbNodeIdDir2, ReplicaSide::Local, Str("Dir 2"), NodeType::Directory, OperationType::None, "2",
-                                   createdAt, lastmodified, size, _syncPal->updateTree(ReplicaSide::Local)->rootNode());
-    const auto node3 =
-            std::make_shared<Node>(dbNodeIdDir3, ReplicaSide::Local, Str("Dir 3"), NodeType::Directory, OperationType::None, "3",
-                                   createdAt, lastmodified, size, _syncPal->updateTree(ReplicaSide::Local)->rootNode());
-    const auto node4 =
-            std::make_shared<Node>(dbnodeIdDir4, ReplicaSide::Local, Str("Dir 4"), NodeType::Directory, OperationType::None, "4",
-                                   createdAt, lastmodified, size, _syncPal->updateTree(ReplicaSide::Local)->rootNode());
-    const auto node11 = std::make_shared<Node>(std::nullopt, ReplicaSide::Local, Str("Dir 1.1"), NodeType::Directory,
-                                               OperationType::None, "l11", createdAt, lastmodified, size, node1);
-    const auto node111 = std::make_shared<Node>(dbNodeIdDir111, ReplicaSide::Local, Str("Dir 1.1.1"), NodeType::Directory,
-                                                OperationType::None, "l111", createdAt, lastmodified, size, node11);
-    const auto node1111 = std::make_shared<Node>(dbNodeIdFile1111, ReplicaSide::Local, Str("File 1.1.1.1"), NodeType::File,
-                                                 OperationType::None, "l1111", createdAt, lastmodified, size, node111);
-    const auto node31 = std::make_shared<Node>(dbNodeIdDir31, ReplicaSide::Local, Str("Dir 3.1"), NodeType::Directory,
-                                               OperationType::None, "31", createdAt, lastmodified, size, node3);
-    const auto node41 = std::make_shared<Node>(dbnodeIdDir41, ReplicaSide::Local, Str("Dir 4.1"), NodeType::Directory,
-                                               OperationType::None, "41", createdAt, lastmodified, size, node4);
-    const auto node411 = std::make_shared<Node>(dbnodeIdDir411, ReplicaSide::Local, Str("Dir 4.1.1"), NodeType::Directory,
-                                                OperationType::None, "411", createdAt, lastmodified, size, node41);
-    const auto node4111 = std::make_shared<Node>(dbnodeIdfile4111, ReplicaSide::Local, Str("File 4.1.1.1"), NodeType::File,
-                                                 OperationType::None, "4111", createdAt, lastmodified, size, node411);
-
-    const auto rNodeA =
-            std::make_shared<Node>(dbNodeIdDirA, ReplicaSide::Remote, Str("A"), NodeType::Directory, OperationType::None, "rA",
-                                   createdAt, lastmodified, size, _syncPal->updateTree(ReplicaSide::Remote)->rootNode());
-    const auto rNodeB =
-            std::make_shared<Node>(dbNodeIdDirB, ReplicaSide::Remote, Str("B"), NodeType::Directory, OperationType::None, "rB",
-                                   createdAt, lastmodified, size, _syncPal->updateTree(ReplicaSide::Remote)->rootNode());
-    const auto rNode1 =
-            std::make_shared<Node>(dbNodeIdDir1, ReplicaSide::Remote, Str("Dir 1"), NodeType::Directory, OperationType::None,
-                                   "r1", createdAt, lastmodified, size, _syncPal->updateTree(ReplicaSide::Remote)->rootNode());
-    const auto rNode2 =
-            std::make_shared<Node>(dbNodeIdDir2, ReplicaSide::Remote, Str("Dir 2"), NodeType::Directory, OperationType::None,
-                                   "r2", createdAt, lastmodified, size, _syncPal->updateTree(ReplicaSide::Remote)->rootNode());
-    const auto rNode3 =
-            std::make_shared<Node>(dbNodeIdDir3, ReplicaSide::Remote, Str("Dir 3"), NodeType::Directory, OperationType::None,
-                                   "r3", createdAt, lastmodified, size, _syncPal->updateTree(ReplicaSide::Remote)->rootNode());
-    const auto rNode4 =
-            std::make_shared<Node>(dbnodeIdDir4, ReplicaSide::Remote, Str("Dir 4"), NodeType::Directory, OperationType::None,
-                                   "r4", createdAt, lastmodified, size, _syncPal->updateTree(ReplicaSide::Remote)->rootNode());
-    const auto rNode11 = std::make_shared<Node>(std::nullopt, ReplicaSide::Remote, Str("Dir 1.1"), NodeType::Directory,
-                                                OperationType::None, "r11", createdAt, lastmodified, size, rNode1);
-    const auto rNode111 = std::make_shared<Node>(dbNodeIdDir111, ReplicaSide::Remote, Str("Dir 1.1.1"), NodeType::Directory,
-                                                 OperationType::None, "r111", createdAt, lastmodified, size, rNode11);
-    const auto rNode1111 = std::make_shared<Node>(dbNodeIdFile1111, ReplicaSide::Remote, Str("File 1.1.1.1"), NodeType::File,
-                                                  OperationType::None, "r1111", createdAt, lastmodified, size, rNode111);
-    const auto rNode31 = std::make_shared<Node>(dbNodeIdDir31, ReplicaSide::Remote, Str("Dir 3.1"), NodeType::Directory,
-                                                OperationType::None, "r31", createdAt, lastmodified, size, rNode3);
-    const auto rNode41 = std::make_shared<Node>(dbnodeIdDir41, ReplicaSide::Remote, Str("Dir 4.1"), NodeType::Directory,
-                                                OperationType::None, "r41", createdAt, lastmodified, size, rNode4);
-    const auto rNode411 = std::make_shared<Node>(dbnodeIdDir411, ReplicaSide::Remote, Str("Dir 4.1.1"), NodeType::Directory,
-                                                 OperationType::None, "r411", createdAt, lastmodified, size, rNode41);
-    const auto rNode4111 = std::make_shared<Node>(dbnodeIdfile4111, ReplicaSide::Remote, Str("File 4.1.1.1"), NodeType::File,
-                                                  OperationType::None, "r4111", createdAt, lastmodified, size, rNode411);
-
-    CPPUNIT_ASSERT(_syncPal->updateTree(ReplicaSide::Local)->rootNode()->insertChildren(nodeA));
-    CPPUNIT_ASSERT(_syncPal->updateTree(ReplicaSide::Local)->rootNode()->insertChildren(nodeB));
-    CPPUNIT_ASSERT(_syncPal->updateTree(ReplicaSide::Local)->rootNode()->insertChildren(node1));
-    CPPUNIT_ASSERT(_syncPal->updateTree(ReplicaSide::Local)->rootNode()->insertChildren(node2));
-    CPPUNIT_ASSERT(_syncPal->updateTree(ReplicaSide::Local)->rootNode()->insertChildren(node3));
-    CPPUNIT_ASSERT(_syncPal->updateTree(ReplicaSide::Local)->rootNode()->insertChildren(node4));
-    CPPUNIT_ASSERT(node1->insertChildren(node11));
-    CPPUNIT_ASSERT(node11->insertChildren(node111));
-    CPPUNIT_ASSERT(node111->insertChildren(node1111));
-    CPPUNIT_ASSERT(node3->insertChildren(node31));
-    CPPUNIT_ASSERT(node4->insertChildren(node41));
-    CPPUNIT_ASSERT(node41->insertChildren(node411));
-    CPPUNIT_ASSERT(node411->insertChildren(node4111));
-
-    CPPUNIT_ASSERT(_syncPal->updateTree(ReplicaSide::Remote)->rootNode()->insertChildren(rNodeA));
-    CPPUNIT_ASSERT(_syncPal->updateTree(ReplicaSide::Remote)->rootNode()->insertChildren(rNodeB));
-    CPPUNIT_ASSERT(_syncPal->updateTree(ReplicaSide::Remote)->rootNode()->insertChildren(rNode1));
-    CPPUNIT_ASSERT(_syncPal->updateTree(ReplicaSide::Remote)->rootNode()->insertChildren(rNode2));
-    CPPUNIT_ASSERT(_syncPal->updateTree(ReplicaSide::Remote)->rootNode()->insertChildren(rNode3));
-    CPPUNIT_ASSERT(_syncPal->updateTree(ReplicaSide::Remote)->rootNode()->insertChildren(rNode4));
-    CPPUNIT_ASSERT(rNode1->insertChildren(rNode11));
-    CPPUNIT_ASSERT(rNode11->insertChildren(rNode111));
-    CPPUNIT_ASSERT(rNode111->insertChildren(rNode1111));
-    CPPUNIT_ASSERT(rNode3->insertChildren(rNode31));
-    CPPUNIT_ASSERT(rNode4->insertChildren(rNode41));
-    CPPUNIT_ASSERT(rNode41->insertChildren(rNode411));
-    CPPUNIT_ASSERT(rNode411->insertChildren(rNode4111));
-
-    _syncPal->updateTree(ReplicaSide::Local)->insertNode(node1111);
-    _syncPal->updateTree(ReplicaSide::Local)->insertNode(node111);
-    _syncPal->updateTree(ReplicaSide::Local)->insertNode(node11);
-    _syncPal->updateTree(ReplicaSide::Local)->insertNode(nodeA);
-    _syncPal->updateTree(ReplicaSide::Local)->insertNode(nodeB);
-    _syncPal->updateTree(ReplicaSide::Local)->insertNode(node1);
-    _syncPal->updateTree(ReplicaSide::Local)->insertNode(node2);
-    _syncPal->updateTree(ReplicaSide::Local)->insertNode(node3);
-    _syncPal->updateTree(ReplicaSide::Local)->insertNode(node4);
-    _syncPal->updateTree(ReplicaSide::Local)->insertNode(node31);
-    _syncPal->updateTree(ReplicaSide::Local)->insertNode(node41);
-    _syncPal->updateTree(ReplicaSide::Local)->insertNode(node411);
-    _syncPal->updateTree(ReplicaSide::Local)->insertNode(node4111);
-
-    _syncPal->updateTree(ReplicaSide::Remote)->insertNode(rNode1111);
-    _syncPal->updateTree(ReplicaSide::Remote)->insertNode(rNode111);
-    _syncPal->updateTree(ReplicaSide::Remote)->insertNode(rNode11);
-    _syncPal->updateTree(ReplicaSide::Remote)->insertNode(rNodeA);
-    _syncPal->updateTree(ReplicaSide::Remote)->insertNode(rNodeB);
-    _syncPal->updateTree(ReplicaSide::Remote)->insertNode(rNode1);
-    _syncPal->updateTree(ReplicaSide::Remote)->insertNode(rNode2);
-    _syncPal->updateTree(ReplicaSide::Remote)->insertNode(rNode3);
-    _syncPal->updateTree(ReplicaSide::Remote)->insertNode(rNode4);
-    _syncPal->updateTree(ReplicaSide::Remote)->insertNode(rNode31);
-    _syncPal->updateTree(ReplicaSide::Remote)->insertNode(rNode41);
-    _syncPal->updateTree(ReplicaSide::Remote)->insertNode(rNode411);
-    _syncPal->updateTree(ReplicaSide::Remote)->insertNode(rNode4111);
-}
-
->>>>>>> 2f9d5a2c
 void TestConflictFinderWorker::testCreateCreate() {
     // Simulate CREATE of A/AC on both replica
     const auto lNodeAC = _situationGenerator.createNode(ReplicaSide::Local, NodeType::File, "ac", "a");
@@ -412,7 +205,6 @@
 
 // Edit-Edit + Move-Create : cf p93 figure 5.5 (b)
 void TestConflictFinderWorker::testCase55b() {
-<<<<<<< HEAD
     // Simulate EDIT of A/AA on local replica
     const auto lNodeAA = _situationGenerator.editNode(ReplicaSide::Local, "aa");
     // Simulate MOVE of A/AA to A/AC on local replica
@@ -422,52 +214,6 @@
     const auto rNodeAA = _situationGenerator.editNode(ReplicaSide::Remote, "aa");
     // Simulate CREATE of A/AC on remote replica
     const auto rNodeAC = _situationGenerator.createNode(ReplicaSide::Remote, NodeType::File, "ac", "a");
-=======
-    // cf p93 figure 5.5 (b)
-    time_t tLoc = std::time(nullptr);
-    time_t tDrive = std::time(nullptr);
-    SyncTime createdAt = 1654788079;
-    SyncTime lastmodified = 1654788079;
-    int64_t size = 12345;
-    DbNodeId dbNodeIdFileA;
-
-    bool constraintError = false;
-    DbNode nodeDbA(0, _syncPal->syncDb()->rootNode().nodeId(), Str("A"), Str("A"), "A", "rA", tLoc, tLoc, tDrive,
-                   NodeType::Directory, 0, std::nullopt);
-    _syncPal->syncDb()->insertNode(nodeDbA, dbNodeIdFileA, constraintError);
-    _syncPal->_localSnapshot->updateItem(SnapshotItem("A", _syncPal->syncDb()->rootNode().nodeIdLocal().value(), Str("A"), 222,
-                                                      222, NodeType::File, 123, false, true, true));
-    _syncPal->_remoteSnapshot->updateItem(SnapshotItem("rA", _syncPal->syncDb()->rootNode().nodeIdRemote().value(), Str("A"), 222,
-                                                       222, NodeType::File, 123, false, true, true));
-
-    // Start situation
-    const auto nodeA =
-            std::make_shared<Node>(dbNodeIdFileA, ReplicaSide::Local, Str("A"), NodeType::File, OperationType::None, "A",
-                                   createdAt, lastmodified, size, _syncPal->updateTree(ReplicaSide::Local)->rootNode());
-    const auto rNodeA =
-            std::make_shared<Node>(dbNodeIdFileA, ReplicaSide::Remote, Str("A"), NodeType::File, OperationType::None, "rA",
-                                   createdAt, lastmodified, size, _syncPal->updateTree(ReplicaSide::Remote)->rootNode());
-    CPPUNIT_ASSERT(_syncPal->updateTree(ReplicaSide::Local)->rootNode()->insertChildren(nodeA));
-    _syncPal->updateTree(ReplicaSide::Local)->insertNode(nodeA);
-    CPPUNIT_ASSERT(_syncPal->updateTree(ReplicaSide::Remote)->rootNode()->insertChildren(rNodeA));
-    _syncPal->updateTree(ReplicaSide::Remote)->insertNode(rNodeA);
-
-    // Conflict Situation
-    nodeA->setChangeEvents(OperationType::Edit);
-    nodeA->setSize(size + 1);
-    nodeA->setMoveOriginInfos({rNodeA->getPath(), _syncPal->updateTree(ReplicaSide::Local)->rootNode()->id().value()});
-    nodeA->setName(Str("B"));
-    nodeA->insertChangeEvent(OperationType::Move);
-
-    rNodeA->setChangeEvents(OperationType::Edit);
-    rNodeA->setSize(size - 1);
-
-    const auto rNodeB =
-            std::make_shared<Node>(std::nullopt, ReplicaSide::Remote, Str("B"), NodeType::File, OperationType::Create, "rB",
-                                   createdAt, lastmodified, size, _syncPal->updateTree(ReplicaSide::Remote)->rootNode());
-    CPPUNIT_ASSERT(_syncPal->updateTree(ReplicaSide::Remote)->rootNode()->insertChildren(rNodeB));
-    _syncPal->updateTree(ReplicaSide::Remote)->insertNode(rNodeB);
->>>>>>> 2f9d5a2c
 
     _syncPal->_conflictFinderWorker->findConflicts();
     CPPUNIT_ASSERT_EQUAL(static_cast<size_t>(2), _syncPal->_conflictQueue->size());
@@ -486,7 +232,6 @@
 
 // Move-Move (Source) + Move-Create + Move-Create : cf p93 figure 5.5 (c)
 void TestConflictFinderWorker::testCase55c() {
-<<<<<<< HEAD
     // Simulate MOVE of A/AA to A/AC on local replica
     const auto lNodeAA = _situationGenerator.renameNode(ReplicaSide::Local, "aa", Str("AC"));
     // Simulate CREATE of A/AD on local replica
@@ -496,53 +241,6 @@
     const auto rNodeAC = _situationGenerator.createNode(ReplicaSide::Remote, NodeType::File, "ac", "a");
     // Simulate MOVE of A/AA to A/AD on remote replica
     const auto rNodeAA = _situationGenerator.renameNode(ReplicaSide::Remote, "aa", Str("AD"));
-=======
-    // cf p93 figure 5.5 (c)
-    time_t tLoc = std::time(nullptr);
-    time_t tDrive = std::time(nullptr);
-    SyncTime createdAt = 1654788079;
-    SyncTime lastmodified = 1654788079;
-    int64_t size = 12345;
-    DbNodeId dbNodeIdFileA;
-
-    bool constraintError = false;
-    DbNode nodeDbA(0, _syncPal->syncDb()->rootNode().nodeId(), Str("A"), Str("A"), "A", "rA", tLoc, tLoc, tDrive,
-                   NodeType::Directory, 0, std::nullopt);
-    _syncPal->syncDb()->insertNode(nodeDbA, dbNodeIdFileA, constraintError);
-
-    // Start situation
-    const auto nodeA =
-            std::make_shared<Node>(dbNodeIdFileA, ReplicaSide::Local, Str("A"), NodeType::File, OperationType::None, "A",
-                                   createdAt, lastmodified, size, _syncPal->updateTree(ReplicaSide::Local)->rootNode());
-    const auto rNodeA =
-            std::make_shared<Node>(dbNodeIdFileA, ReplicaSide::Remote, Str("A"), NodeType::File, OperationType::None, "rA",
-                                   createdAt, lastmodified, size, _syncPal->updateTree(ReplicaSide::Remote)->rootNode());
-    CPPUNIT_ASSERT(_syncPal->updateTree(ReplicaSide::Local)->rootNode()->insertChildren(nodeA));
-    _syncPal->updateTree(ReplicaSide::Local)->insertNode(nodeA);
-    CPPUNIT_ASSERT(_syncPal->updateTree(ReplicaSide::Remote)->rootNode()->insertChildren(rNodeA));
-    _syncPal->updateTree(ReplicaSide::Remote)->insertNode(rNodeA);
-
-    // Conflict Situation
-    nodeA->setMoveOriginInfos({"A", nodeA->parentNode()->id().value()});
-    nodeA->setChangeEvents(OperationType::Move);
-    nodeA->setName(Str("B"));
-
-    rNodeA->setMoveOriginInfos({"A", rNodeA->parentNode()->id().value()});
-    rNodeA->setChangeEvents(OperationType::Move);
-    rNodeA->setName(Str("C"));
-
-    const auto rNodeB =
-            std::make_shared<Node>(std::nullopt, ReplicaSide::Remote, Str("B"), NodeType::File, OperationType::Create, "rB",
-                                   createdAt, lastmodified, size, _syncPal->updateTree(ReplicaSide::Remote)->rootNode());
-    _syncPal->updateTree(ReplicaSide::Remote)->insertNode(rNodeB);
-    CPPUNIT_ASSERT(_syncPal->updateTree(ReplicaSide::Remote)->rootNode()->insertChildren(rNodeB));
-
-    const auto nodeC =
-            std::make_shared<Node>(std::nullopt, ReplicaSide::Local, Str("C"), NodeType::File, OperationType::Create, "C",
-                                   createdAt, lastmodified, size, _syncPal->updateTree(ReplicaSide::Local)->rootNode());
-    _syncPal->updateTree(ReplicaSide::Local)->insertNode(nodeC);
-    CPPUNIT_ASSERT(_syncPal->updateTree(ReplicaSide::Local)->rootNode()->insertChildren(nodeC));
->>>>>>> 2f9d5a2c
 
     _syncPal->_conflictFinderWorker->findConflicts();
     CPPUNIT_ASSERT_EQUAL(static_cast<size_t>(3), _syncPal->_conflictQueue->size());
@@ -556,7 +254,6 @@
 
 // Move-ParentDelete > Move-Move (Source) : cf p96 figure 5.7 (b)
 void TestConflictFinderWorker::testCase57() {
-<<<<<<< HEAD
     // Simulate MOVE of A/AA to B/AA on local replica
     const auto lNodeAA = _situationGenerator.moveNode(ReplicaSide::Local, "aa", "b");
 
@@ -594,68 +291,6 @@
     const auto rNodeAC = _situationGenerator.createNode(ReplicaSide::Remote, NodeType::File, "ac", "a");
     // Simulate DELETE of A/AA on remote replica
     const auto rNodeAA = _situationGenerator.deleteNode(ReplicaSide::Remote, "aa");
-=======
-    // cf p96 figure 5.7 (b)
-    time_t tLoc = std::time(nullptr);
-    time_t tDrive = std::time(nullptr);
-    SyncTime createdAt = 1654788079;
-    SyncTime lastmodified = 1654788079;
-    int64_t size = 12345;
-    DbNodeId dbNodeIdDirA;
-    DbNodeId dbNodeIdDirB;
-    DbNodeId dbNodeIdFileC;
-
-    bool constraintError = false;
-    DbNode nodeDbA(0, _syncPal->syncDb()->rootNode().nodeId(), Str("A"), Str("A"), "A", "rA", tLoc, tLoc, tDrive,
-                   NodeType::Directory, 0, std::nullopt);
-    _syncPal->syncDb()->insertNode(nodeDbA, dbNodeIdDirA, constraintError);
-    DbNode nodeDbB(0, _syncPal->syncDb()->rootNode().nodeId(), Str("B"), Str("B"), "B", "rB", tLoc, tLoc, tDrive,
-                   NodeType::Directory, 0, std::nullopt);
-    _syncPal->syncDb()->insertNode(nodeDbB, dbNodeIdDirB, constraintError);
-    DbNode nodeDbC(0, dbNodeIdDirA, Str("c"), Str("c"), "c", "rc", tLoc, tLoc, tDrive, NodeType::File, 0, std::nullopt);
-    _syncPal->syncDb()->insertNode(nodeDbC, dbNodeIdFileC, constraintError);
-
-    // Start situation
-    const auto nodeA =
-            std::make_shared<Node>(dbNodeIdDirA, ReplicaSide::Local, Str("A"), NodeType::Directory, OperationType::None, "A",
-                                   createdAt, lastmodified, size, _syncPal->updateTree(ReplicaSide::Local)->rootNode());
-    const auto nodeB =
-            std::make_shared<Node>(dbNodeIdDirB, ReplicaSide::Local, Str("B"), NodeType::Directory, OperationType::None, "B",
-                                   createdAt, lastmodified, size, _syncPal->updateTree(ReplicaSide::Local)->rootNode());
-    const auto nodeC = std::make_shared<Node>(dbNodeIdFileC, ReplicaSide::Local, Str("c"), NodeType::File, OperationType::None,
-                                              "c", createdAt, lastmodified, size, nodeA);
-    const auto rNodeA =
-            std::make_shared<Node>(dbNodeIdDirA, ReplicaSide::Remote, Str("A"), NodeType::Directory, OperationType::None, "rA",
-                                   createdAt, lastmodified, size, _syncPal->updateTree(ReplicaSide::Remote)->rootNode());
-    const auto rNodeB =
-            std::make_shared<Node>(dbNodeIdDirB, ReplicaSide::Remote, Str("B"), NodeType::Directory, OperationType::None, "rB",
-                                   createdAt, lastmodified, size, _syncPal->updateTree(ReplicaSide::Remote)->rootNode());
-    const auto rNodeC = std::make_shared<Node>(dbNodeIdFileC, ReplicaSide::Remote, Str("c"), NodeType::File, OperationType::None,
-                                               "rc", createdAt, lastmodified, size, rNodeA);
-    CPPUNIT_ASSERT(_syncPal->updateTree(ReplicaSide::Local)->rootNode()->insertChildren(nodeA));
-    CPPUNIT_ASSERT(_syncPal->updateTree(ReplicaSide::Local)->rootNode()->insertChildren(nodeB));
-    CPPUNIT_ASSERT(nodeA->insertChildren(nodeC));
-    _syncPal->updateTree(ReplicaSide::Local)->insertNode(nodeA);
-    _syncPal->updateTree(ReplicaSide::Local)->insertNode(nodeB);
-    _syncPal->updateTree(ReplicaSide::Local)->insertNode(nodeC);
-    CPPUNIT_ASSERT(_syncPal->updateTree(ReplicaSide::Remote)->rootNode()->insertChildren(rNodeA));
-    CPPUNIT_ASSERT(_syncPal->updateTree(ReplicaSide::Remote)->rootNode()->insertChildren(rNodeB));
-    CPPUNIT_ASSERT(rNodeA->insertChildren(rNodeC));
-    _syncPal->updateTree(ReplicaSide::Remote)->insertNode(rNodeA);
-    _syncPal->updateTree(ReplicaSide::Remote)->insertNode(rNodeB);
-    _syncPal->updateTree(ReplicaSide::Remote)->insertNode(rNodeC);
-
-    // Conflict Situation
-    CPPUNIT_ASSERT(nodeC->setParentNode(nodeB));
-    nodeC->insertChangeEvent(OperationType::Move);
-    CPPUNIT_ASSERT(nodeB->insertChildren(nodeC));
-    CPPUNIT_ASSERT(nodeA->deleteChildren(nodeC));
-    rNodeC->insertChangeEvent(OperationType::Move);
-    CPPUNIT_ASSERT(rNodeC->setParentNode(_syncPal->updateTree(ReplicaSide::Remote)->rootNode()));
-    CPPUNIT_ASSERT(_syncPal->updateTree(ReplicaSide::Remote)->rootNode()->insertChildren(rNodeC));
-    rNodeB->insertChangeEvent(OperationType::Delete);
-    CPPUNIT_ASSERT(rNodeA->deleteChildren(rNodeC));
->>>>>>> 2f9d5a2c
 
     _syncPal->_conflictFinderWorker->findConflicts();
     CPPUNIT_ASSERT_EQUAL(static_cast<size_t>(2), _syncPal->_conflictQueue->size());
@@ -674,7 +309,6 @@
 
 // Move-Delete > Move-Move (Dest) : cf p98 figure 5.9 (b)
 void TestConflictFinderWorker::testCase59() {
-<<<<<<< HEAD
     // Simulate MOVE of A/AB to A/X on local replica
     const auto lNodeAB = _situationGenerator.renameNode(ReplicaSide::Local, "ab", "X");
 
@@ -682,53 +316,6 @@
     const auto rNodeAB = _situationGenerator.deleteNode(ReplicaSide::Remote, "ab");
     // Simulate MOVE of A/AA to A/X on remote replica
     const auto rNodeAA = _situationGenerator.renameNode(ReplicaSide::Remote, "aa", "X");
-=======
-    // cf p98 figure 5.9 (b)
-    time_t tLoc = std::time(nullptr);
-    time_t tDrive = std::time(nullptr);
-    DbNodeId dbNodeIdDirA;
-    DbNodeId dbNodeIdDirB;
-
-    bool constraintError = false;
-    DbNode nodeDbA(0, _syncPal->syncDb()->rootNode().nodeId(), Str("A"), Str("A"), "A", "rA", tLoc, tLoc, tDrive,
-                   NodeType::Directory, 0, std::nullopt);
-    _syncPal->syncDb()->insertNode(nodeDbA, dbNodeIdDirA, constraintError);
-    DbNode nodeDbB(0, _syncPal->syncDb()->rootNode().nodeId(), Str("B"), Str("B"), "B", "rB", tLoc, tLoc, tDrive,
-                   NodeType::Directory, 0, std::nullopt);
-    _syncPal->syncDb()->insertNode(nodeDbB, dbNodeIdDirB, constraintError);
-
-    // Start situation
-    SyncTime createdAt = 1654788079;
-    SyncTime lastmodified = 1654788079;
-    int64_t size = 12345;
-    const auto nodeA =
-            std::make_shared<Node>(dbNodeIdDirA, ReplicaSide::Local, Str("A"), NodeType::Directory, OperationType::None, "A",
-                                   createdAt, lastmodified, size, _syncPal->updateTree(ReplicaSide::Local)->rootNode());
-    const auto nodeB =
-            std::make_shared<Node>(dbNodeIdDirB, ReplicaSide::Local, Str("B"), NodeType::Directory, OperationType::None, "B",
-                                   createdAt, lastmodified, size, _syncPal->updateTree(ReplicaSide::Local)->rootNode());
-    const auto rNodeA =
-            std::make_shared<Node>(dbNodeIdDirA, ReplicaSide::Remote, Str("A"), NodeType::Directory, OperationType::None, "rA",
-                                   createdAt, lastmodified, size, _syncPal->updateTree(ReplicaSide::Remote)->rootNode());
-    const auto rNodeB =
-            std::make_shared<Node>(dbNodeIdDirB, ReplicaSide::Remote, Str("B"), NodeType::Directory, OperationType::None, "rB",
-                                   createdAt, lastmodified, size, _syncPal->updateTree(ReplicaSide::Remote)->rootNode());
-    CPPUNIT_ASSERT(_syncPal->updateTree(ReplicaSide::Local)->rootNode()->insertChildren(nodeA));
-    CPPUNIT_ASSERT(_syncPal->updateTree(ReplicaSide::Local)->rootNode()->insertChildren(nodeB));
-    _syncPal->updateTree(ReplicaSide::Local)->insertNode(nodeA);
-    _syncPal->updateTree(ReplicaSide::Local)->insertNode(nodeB);
-    CPPUNIT_ASSERT(_syncPal->updateTree(ReplicaSide::Remote)->rootNode()->insertChildren(rNodeA));
-    CPPUNIT_ASSERT(_syncPal->updateTree(ReplicaSide::Remote)->rootNode()->insertChildren(rNodeB));
-    _syncPal->updateTree(ReplicaSide::Remote)->insertNode(rNodeA);
-    _syncPal->updateTree(ReplicaSide::Remote)->insertNode(rNodeB);
-
-    // Conflict situation
-    nodeB->setName(Str("x"));
-    nodeB->insertChangeEvent(OperationType::Move);
-    rNodeA->setName(Str("x"));
-    rNodeA->insertChangeEvent(OperationType::Move);
-    rNodeB->insertChangeEvent(OperationType::Delete);
->>>>>>> 2f9d5a2c
 
     _syncPal->_conflictFinderWorker->findConflicts();
     CPPUNIT_ASSERT_EQUAL(static_cast<size_t>(2), _syncPal->_conflictQueue->size());
@@ -749,7 +336,6 @@
 
 // Move-Delete > Create-ParentDelete : cf p99 figure 5.10
 void TestConflictFinderWorker::testCase510() {
-<<<<<<< HEAD
     // Simulate MOVE of A/AA to AA on local replica
     const auto lNodeAA = _situationGenerator.moveNode(ReplicaSide::Local, "aa", "");
     // Simulate CREATE of A/AA on local replica
@@ -758,57 +344,6 @@
 
     // Simulate DELETE of A on remote replica
     const auto rNodeA = _situationGenerator.deleteNode(ReplicaSide::Remote, "a");
-=======
-    // cf p99 figure 5.10
-    time_t tLoc = std::time(nullptr);
-    time_t tDrive = std::time(nullptr);
-    DbNodeId dbNodeIdDirA;
-    DbNodeId dbNodeIdFileX;
-
-    bool constraintError = false;
-    DbNode nodeDbA(0, _syncPal->syncDb()->rootNode().nodeId(), Str("A"), Str("A"), "A", "rA", tLoc, tLoc, tDrive,
-                   NodeType::Directory, 0, std::nullopt);
-    _syncPal->syncDb()->insertNode(nodeDbA, dbNodeIdDirA, constraintError);
-    DbNode nodeDbX(0, _syncPal->syncDb()->rootNode().nodeId(), Str("x"), Str("x"), "X", "rX", tLoc, tLoc, tDrive, NodeType::File,
-                   0, std::nullopt);
-    _syncPal->syncDb()->insertNode(nodeDbX, dbNodeIdFileX, constraintError);
-
-    // Start situation
-    SyncTime createdAt = 1654788079;
-    SyncTime lastmodified = 1654788079;
-    int64_t size = 12345;
-    const auto nodeA =
-            std::make_shared<Node>(dbNodeIdDirA, ReplicaSide::Local, Str("A"), NodeType::Directory, OperationType::None, "A",
-                                   createdAt, lastmodified, size, _syncPal->updateTree(ReplicaSide::Local)->rootNode());
-    const auto nodeX = std::make_shared<Node>(dbNodeIdFileX, ReplicaSide::Local, Str("x"), NodeType::File, OperationType::None,
-                                              "X", createdAt, lastmodified, size, nodeA);
-    const auto rNodeA =
-            std::make_shared<Node>(dbNodeIdDirA, ReplicaSide::Remote, Str("A"), NodeType::Directory, OperationType::None, "rA",
-                                   createdAt, lastmodified, size, _syncPal->updateTree(ReplicaSide::Remote)->rootNode());
-    const auto rNodeX = std::make_shared<Node>(dbNodeIdFileX, ReplicaSide::Remote, Str("x"), NodeType::File, OperationType::None,
-                                               "rX", createdAt, lastmodified, size, rNodeA);
-
-    CPPUNIT_ASSERT(_syncPal->updateTree(ReplicaSide::Local)->rootNode()->insertChildren(nodeA));
-    CPPUNIT_ASSERT(nodeA->insertChildren(nodeX));
-    _syncPal->updateTree(ReplicaSide::Local)->insertNode(nodeA);
-    _syncPal->updateTree(ReplicaSide::Local)->insertNode(nodeX);
-    CPPUNIT_ASSERT(_syncPal->updateTree(ReplicaSide::Remote)->rootNode()->insertChildren(rNodeA));
-    CPPUNIT_ASSERT(rNodeA->insertChildren(rNodeX));
-    _syncPal->updateTree(ReplicaSide::Remote)->insertNode(rNodeA);
-    _syncPal->updateTree(ReplicaSide::Remote)->insertNode(rNodeX);
-
-    // Conflict situation
-    nodeX->insertChangeEvent(OperationType::Move);
-    CPPUNIT_ASSERT(nodeX->setParentNode(_syncPal->updateTree(ReplicaSide::Local)->rootNode()));
-    CPPUNIT_ASSERT(_syncPal->updateTree(ReplicaSide::Local)->rootNode()->insertChildren(nodeX));
-    CPPUNIT_ASSERT(nodeA->deleteChildren(nodeX));
-    const auto nodeX2 = std::make_shared<Node>(std::nullopt, ReplicaSide::Local, Str("x"), NodeType::File, OperationType::Create,
-                                               "X2", createdAt, lastmodified, size, nodeA);
-    _syncPal->updateTree(ReplicaSide::Local)->insertNode(nodeX2);
-    CPPUNIT_ASSERT(nodeA->insertChildren(nodeX2));
-    rNodeA->insertChangeEvent(OperationType::Delete);
-    rNodeX->insertChangeEvent(OperationType::Delete);
->>>>>>> 2f9d5a2c
 
     _syncPal->_conflictFinderWorker->findConflicts();
     CPPUNIT_ASSERT_EQUAL(static_cast<size_t>(2), _syncPal->_conflictQueue->size());
@@ -828,7 +363,6 @@
 
 // Move-Delete > Create-ParentDelete : cf p100 figure 5.11
 void TestConflictFinderWorker::testCase511() {
-<<<<<<< HEAD
     // Simulate DELETE of A on local replica
     const auto lNodeA = _situationGenerator.deleteNode(ReplicaSide::Local, "a");
 
@@ -836,58 +370,6 @@
     const auto rNodeAE = _situationGenerator.moveNode(ReplicaSide::Remote, "ae", "");
     // Simulate CREATE of AE/AEA on remote replica
     const auto rNodeAEA = _situationGenerator.createNode(ReplicaSide::Remote, NodeType::File, "aea", "ae");
-=======
-    // cf p100 figure 5.11
-    time_t tLoc = std::time(nullptr);
-    time_t tDrive = std::time(nullptr);
-    DbNodeId dbNodeIdDirA;
-    DbNodeId dbNodeIdDirB;
-
-    bool constraintError = false;
-    DbNode nodeDbA(0, _syncPal->syncDb()->rootNode().nodeId(), Str("A"), Str("A"), "A", "rA", tLoc, tLoc, tDrive,
-                   NodeType::Directory, 0, std::nullopt);
-    _syncPal->syncDb()->insertNode(nodeDbA, dbNodeIdDirA, constraintError);
-    DbNode nodeDbB(0, _syncPal->syncDb()->rootNode().nodeId(), Str("B"), Str("B"), "B", "rB", tLoc, tLoc, tDrive,
-                   NodeType::Directory, 0, std::nullopt);
-    _syncPal->syncDb()->insertNode(nodeDbB, dbNodeIdDirB, constraintError);
-
-    // Start situation
-    SyncTime createdAt = 1654788079;
-    SyncTime lastmodified = 1654788079;
-    int64_t size = 12345;
-    const auto nodeA =
-            std::make_shared<Node>(dbNodeIdDirA, ReplicaSide::Local, Str("A"), NodeType::Directory, OperationType::None, "A",
-                                   createdAt, lastmodified, size, _syncPal->updateTree(ReplicaSide::Local)->rootNode());
-    const auto nodeB = std::make_shared<Node>(dbNodeIdDirB, ReplicaSide::Local, Str("B"), NodeType::Directory,
-                                              OperationType::None, "B", createdAt, lastmodified, size, nodeA);
-    const auto rNodeA =
-            std::make_shared<Node>(dbNodeIdDirA, ReplicaSide::Remote, Str("A"), NodeType::Directory, OperationType::None, "rA",
-                                   createdAt, lastmodified, size, _syncPal->updateTree(ReplicaSide::Remote)->rootNode());
-    const auto rNodeB = std::make_shared<Node>(dbNodeIdDirB, ReplicaSide::Remote, Str("B"), NodeType::Directory,
-                                               OperationType::None, "rB", createdAt, lastmodified, size, rNodeA);
-
-    CPPUNIT_ASSERT(_syncPal->updateTree(ReplicaSide::Local)->rootNode()->insertChildren(nodeA));
-    CPPUNIT_ASSERT(nodeA->insertChildren(nodeB));
-    _syncPal->updateTree(ReplicaSide::Local)->insertNode(nodeA);
-    _syncPal->updateTree(ReplicaSide::Local)->insertNode(nodeB);
-    CPPUNIT_ASSERT(_syncPal->updateTree(ReplicaSide::Remote)->rootNode()->insertChildren(rNodeA));
-    CPPUNIT_ASSERT(rNodeA->insertChildren(rNodeB));
-    _syncPal->updateTree(ReplicaSide::Remote)->insertNode(rNodeA);
-    _syncPal->updateTree(ReplicaSide::Remote)->insertNode(rNodeB);
-
-    // Conflict situation
-    nodeB->insertChangeEvent(OperationType::Delete);
-    nodeA->insertChangeEvent(OperationType::Delete);
-    CPPUNIT_ASSERT(rNodeA->deleteChildren(rNodeB));
-    CPPUNIT_ASSERT(rNodeB->setParentNode(_syncPal->updateTree(ReplicaSide::Remote)->rootNode()));
-    CPPUNIT_ASSERT(_syncPal->updateTree(ReplicaSide::Remote)->rootNode()->insertChildren(rNodeB));
-    rNodeB->setName(Str("B_moved"));
-    rNodeB->insertChangeEvent(OperationType::Move);
-    const auto nodeNewFile = std::make_shared<Node>(std::nullopt, ReplicaSide::Remote, Str("new.txt"), NodeType::File,
-                                                    OperationType::Create, "new", createdAt, lastmodified, size, rNodeB);
-    CPPUNIT_ASSERT(rNodeB->insertChildren(nodeNewFile));
-    _syncPal->updateTree(ReplicaSide::Remote)->insertNode(nodeNewFile);
->>>>>>> 2f9d5a2c
 
     _syncPal->_conflictFinderWorker->findConflicts();
     CPPUNIT_ASSERT_EQUAL(static_cast<size_t>(2), _syncPal->_conflictQueue->size());
@@ -907,7 +389,6 @@
 
 // Move-Move (Source) turns to Move-Move (Cycle) : cf p103 figure 5.13
 void TestConflictFinderWorker::testCase513() {
-<<<<<<< HEAD
     // Step1 : detection of the Move-Move (Source) conflict : cf p103 figure 5.13 (b)
     // Simulate MOVE of A/AE to AE on local replica
     const auto lNodeAE = _situationGenerator.moveNode(ReplicaSide::Local, "ae", "", Str("AE1"));
@@ -918,74 +399,6 @@
     const auto rNodeAE = _situationGenerator.moveNode(ReplicaSide::Remote, "ae", "", Str("AE2"));
     // Simulate MOVE of A to B/A on remote replica
     const auto rNodeA = _situationGenerator.moveNode(ReplicaSide::Remote, "a", "b");
-=======
-    // cf p103 figure 5.13
-    time_t tLoc = std::time(nullptr);
-    time_t tDrive = std::time(nullptr);
-    DbNodeId dbNodeIdDirQ;
-    DbNodeId dbNodeIdDirR;
-    DbNodeId dbNodeIdDirN;
-
-    bool constraintError = false;
-    DbNode nodeDbQ(0, _syncPal->syncDb()->rootNode().nodeId(), Str("q"), Str("q"), "q", "rq", tLoc, tLoc, tDrive,
-                   NodeType::Directory, 0, std::nullopt);
-    _syncPal->syncDb()->insertNode(nodeDbQ, dbNodeIdDirQ, constraintError);
-    DbNode nodeDbR(0, _syncPal->syncDb()->rootNode().nodeId(), Str("r"), Str("r"), "r", "rr", tLoc, tLoc, tDrive,
-                   NodeType::Directory, 0, std::nullopt);
-    _syncPal->syncDb()->insertNode(nodeDbR, dbNodeIdDirR, constraintError);
-    DbNode nodeDbN(0, dbNodeIdDirQ, Str("n"), Str("n"), "n", "rn", tLoc, tLoc, tDrive, NodeType::Directory, 0, std::nullopt);
-    _syncPal->syncDb()->insertNode(nodeDbN, dbNodeIdDirN, constraintError);
-
-    // Start situation
-    SyncTime createdAt = 1654788079;
-    SyncTime lastmodified = 1654788079;
-    int64_t size = 12345;
-    const auto nodeQ =
-            std::make_shared<Node>(dbNodeIdDirQ, ReplicaSide::Local, Str("q"), NodeType::Directory, OperationType::None, "q",
-                                   createdAt, lastmodified, size, _syncPal->updateTree(ReplicaSide::Local)->rootNode());
-    const auto nodeR =
-            std::make_shared<Node>(dbNodeIdDirR, ReplicaSide::Local, Str("r"), NodeType::Directory, OperationType::None, "r",
-                                   createdAt, lastmodified, size, _syncPal->updateTree(ReplicaSide::Local)->rootNode());
-    const auto nodeN = std::make_shared<Node>(dbNodeIdDirN, ReplicaSide::Local, Str("n"), NodeType::Directory,
-                                              OperationType::None, "n", createdAt, lastmodified, size, nodeQ);
-    const auto rNodeQ =
-            std::make_shared<Node>(dbNodeIdDirQ, ReplicaSide::Remote, Str("q"), NodeType::Directory, OperationType::None, "rq",
-                                   createdAt, lastmodified, size, _syncPal->updateTree(ReplicaSide::Remote)->rootNode());
-    const auto rNodeR =
-            std::make_shared<Node>(dbNodeIdDirR, ReplicaSide::Remote, Str("r"), NodeType::Directory, OperationType::None, "rr",
-                                   createdAt, lastmodified, size, _syncPal->updateTree(ReplicaSide::Remote)->rootNode());
-    const auto rNodeN = std::make_shared<Node>(dbNodeIdDirN, ReplicaSide::Remote, Str("n"), NodeType::Directory,
-                                               OperationType::None, "rn", createdAt, lastmodified, size, rNodeQ);
-
-    CPPUNIT_ASSERT(_syncPal->updateTree(ReplicaSide::Local)->rootNode()->insertChildren(nodeQ));
-    CPPUNIT_ASSERT(_syncPal->updateTree(ReplicaSide::Local)->rootNode()->insertChildren(nodeR));
-    CPPUNIT_ASSERT(nodeQ->insertChildren(nodeN));
-    _syncPal->updateTree(ReplicaSide::Local)->insertNode(nodeQ);
-    _syncPal->updateTree(ReplicaSide::Local)->insertNode(nodeR);
-    _syncPal->updateTree(ReplicaSide::Local)->insertNode(nodeN);
-    CPPUNIT_ASSERT(_syncPal->updateTree(ReplicaSide::Remote)->rootNode()->insertChildren(rNodeQ));
-    CPPUNIT_ASSERT(_syncPal->updateTree(ReplicaSide::Remote)->rootNode()->insertChildren(rNodeR));
-    CPPUNIT_ASSERT(rNodeQ->insertChildren(rNodeN));
-    _syncPal->updateTree(ReplicaSide::Remote)->insertNode(rNodeQ);
-    _syncPal->updateTree(ReplicaSide::Remote)->insertNode(rNodeR);
-    _syncPal->updateTree(ReplicaSide::Remote)->insertNode(rNodeN);
-
-    // Conflict situation
-    nodeR->insertChangeEvent(OperationType::Move);
-    CPPUNIT_ASSERT(nodeR->setParentNode(nodeN));
-    CPPUNIT_ASSERT(nodeN->insertChildren(nodeR));
-    CPPUNIT_ASSERT(_syncPal->updateTree(ReplicaSide::Local)->rootNode()->deleteChildren(nodeR));
-    rNodeQ->insertChangeEvent(OperationType::Move);
-    CPPUNIT_ASSERT(rNodeQ->setParentNode(rNodeR));
-    CPPUNIT_ASSERT(rNodeR->insertChildren(rNodeQ));
-    CPPUNIT_ASSERT(_syncPal->updateTree(ReplicaSide::Remote)->rootNode()->deleteChildren(rNodeQ));
-    rNodeN->insertChangeEvent(OperationType::Move);
-    CPPUNIT_ASSERT(_syncPal->updateTree(ReplicaSide::Remote)->rootNode()->insertChildren(rNodeN));
-    // update the node's name in the parent's children map
-    CPPUNIT_ASSERT(rNodeN->setParentNode(_syncPal->updateTree(ReplicaSide::Remote)->rootNode()));
-    CPPUNIT_ASSERT(rNodeQ->deleteChildren(rNodeN));
-    rNodeN->setName(Str("n_moved2"));
->>>>>>> 2f9d5a2c
 
     _syncPal->_conflictFinderWorker->findConflicts();
     CPPUNIT_ASSERT_EQUAL(static_cast<size_t>(1), _syncPal->_conflictQueue->size());
@@ -1013,7 +426,6 @@
 }
 // Move-Move (Cycle) introduces new Move-Move : cf p106 figure 5.16
 void TestConflictFinderWorker::testCase516() {
-<<<<<<< HEAD
     // Step1 : Detection of the Move-Move (Cycle) conflict : cf p106 figure 5.16 (b)
     // Simulate MOVE of A/AE to AE on local replica
     const auto lNodeAE = _situationGenerator.moveNode(ReplicaSide::Local, "ae", "");
@@ -1028,96 +440,6 @@
     const auto rNodeB = _situationGenerator.moveNode(ReplicaSide::Remote, "b", "a");
     // Simulate MOVE of A/AE to BE/AE on remote replica
     const auto rNodeAE = _situationGenerator.moveNode(ReplicaSide::Remote, "ae", "be");
-=======
-    // cf p106 figure 5.16
-    time_t tLoc = std::time(nullptr);
-    time_t tDrive = std::time(nullptr);
-    DbNodeId dbNodeIdDirQ;
-    DbNodeId dbNodeIdDirR;
-    DbNodeId dbNodeIdDirN;
-    DbNodeId dbNodeIdDirM;
-
-    bool constraintError = false;
-    DbNode nodeDbQ(0, _syncPal->syncDb()->rootNode().nodeId(), Str("q"), Str("q"), "q", "rq", tLoc, tLoc, tDrive,
-                   NodeType::Directory, 0, std::nullopt);
-    _syncPal->syncDb()->insertNode(nodeDbQ, dbNodeIdDirQ, constraintError);
-    DbNode nodeDbR(0, _syncPal->syncDb()->rootNode().nodeId(), Str("r"), Str("r"), "r", "rr", tLoc, tLoc, tDrive,
-                   NodeType::Directory, 0, std::nullopt);
-    _syncPal->syncDb()->insertNode(nodeDbR, dbNodeIdDirR, constraintError);
-    DbNode nodeDbN(0, dbNodeIdDirR, Str("n"), Str("n"), "n", "rn", tLoc, tLoc, tDrive, NodeType::Directory, 0, std::nullopt);
-    _syncPal->syncDb()->insertNode(nodeDbN, dbNodeIdDirN, constraintError);
-    DbNode nodeDbM(0, dbNodeIdDirQ, Str("m"), Str("m"), "m", "rm", tLoc, tLoc, tDrive, NodeType::Directory, 0, std::nullopt);
-    _syncPal->syncDb()->insertNode(nodeDbM, dbNodeIdDirM, constraintError);
-
-    // Start situation
-    SyncTime createdAt = 1654788079;
-    SyncTime lastmodified = 1654788079;
-    int64_t size = 12345;
-    const auto nodeQ =
-            std::make_shared<Node>(dbNodeIdDirQ, ReplicaSide::Local, Str("q"), NodeType::Directory, OperationType::None, "q",
-                                   createdAt, lastmodified, size, _syncPal->updateTree(ReplicaSide::Local)->rootNode());
-
-    const auto nodeM = std::make_shared<Node>(dbNodeIdDirM, ReplicaSide::Local, Str("m"), NodeType::Directory,
-                                              OperationType::None, "m", createdAt, lastmodified, size, nodeQ);
-    const auto nodeR =
-            std::make_shared<Node>(dbNodeIdDirR, ReplicaSide::Local, Str("r"), NodeType::Directory, OperationType::None, "r",
-                                   createdAt, lastmodified, size, _syncPal->updateTree(ReplicaSide::Local)->rootNode());
-    const auto nodeN = std::make_shared<Node>(dbNodeIdDirN, ReplicaSide::Local, Str("n"), NodeType::Directory,
-                                              OperationType::None, "n", createdAt, lastmodified, size, nodeR);
-    const auto rNodeQ =
-            std::make_shared<Node>(dbNodeIdDirQ, ReplicaSide::Remote, Str("q"), NodeType::Directory, OperationType::None, "rq",
-                                   createdAt, lastmodified, size, _syncPal->updateTree(ReplicaSide::Remote)->rootNode());
-    const auto rNodeM = std::make_shared<Node>(dbNodeIdDirM, ReplicaSide::Remote, Str("m"), NodeType::Directory,
-                                               OperationType::None, "rm", createdAt, lastmodified, size, rNodeQ);
-    const auto rNodeR =
-            std::make_shared<Node>(dbNodeIdDirR, ReplicaSide::Remote, Str("r"), NodeType::Directory, OperationType::None, "rr",
-                                   createdAt, lastmodified, size, _syncPal->updateTree(ReplicaSide::Remote)->rootNode());
-    const auto rNodeN = std::make_shared<Node>(dbNodeIdDirN, ReplicaSide::Remote, Str("n"), NodeType::Directory,
-                                               OperationType::None, "rn", createdAt, lastmodified, size, rNodeR);
-
-    CPPUNIT_ASSERT(_syncPal->updateTree(ReplicaSide::Local)->rootNode()->insertChildren(nodeQ));
-    CPPUNIT_ASSERT(nodeQ->insertChildren(nodeM));
-    CPPUNIT_ASSERT(_syncPal->updateTree(ReplicaSide::Local)->rootNode()->insertChildren(nodeR));
-    CPPUNIT_ASSERT(nodeR->insertChildren(nodeN));
-    _syncPal->updateTree(ReplicaSide::Local)->insertNode(nodeQ);
-    _syncPal->updateTree(ReplicaSide::Local)->insertNode(nodeR);
-    _syncPal->updateTree(ReplicaSide::Local)->insertNode(nodeN);
-    _syncPal->updateTree(ReplicaSide::Local)->insertNode(nodeM);
-    CPPUNIT_ASSERT(_syncPal->updateTree(ReplicaSide::Remote)->rootNode()->insertChildren(rNodeQ));
-    CPPUNIT_ASSERT(rNodeQ->insertChildren(rNodeM));
-    CPPUNIT_ASSERT(_syncPal->updateTree(ReplicaSide::Remote)->rootNode()->insertChildren(rNodeR));
-    CPPUNIT_ASSERT(rNodeR->insertChildren(rNodeN));
-    _syncPal->updateTree(ReplicaSide::Remote)->insertNode(rNodeQ);
-    _syncPal->updateTree(ReplicaSide::Remote)->insertNode(rNodeR);
-    _syncPal->updateTree(ReplicaSide::Remote)->insertNode(rNodeN);
-    _syncPal->updateTree(ReplicaSide::Remote)->insertNode(rNodeM);
-
-    // Conflict situation
-    CPPUNIT_ASSERT(nodeR->deleteChildren(nodeN));
-    CPPUNIT_ASSERT(nodeQ->deleteChildren(nodeM));
-    nodeM->insertChangeEvent(OperationType::Move);
-    CPPUNIT_ASSERT(nodeM->setParentNode(_syncPal->updateTree(ReplicaSide::Local)->rootNode()));
-    CPPUNIT_ASSERT(_syncPal->updateTree(ReplicaSide::Local)->rootNode()->insertChildren(nodeM));
-    CPPUNIT_ASSERT(nodeM->insertChildren(nodeN));
-    nodeN->insertChangeEvent(OperationType::Move);
-    CPPUNIT_ASSERT(nodeN->setParentNode(nodeM));
-    CPPUNIT_ASSERT(nodeN->insertChildren(nodeQ));
-    nodeQ->insertChangeEvent(OperationType::Move);
-    CPPUNIT_ASSERT(nodeQ->setParentNode(nodeN));
-
-    CPPUNIT_ASSERT(_syncPal->updateTree(ReplicaSide::Remote)->rootNode()->deleteChildren(rNodeR));
-    rNodeR->insertChangeEvent(OperationType::Move);
-    CPPUNIT_ASSERT(rNodeR->setParentNode(rNodeQ));
-    CPPUNIT_ASSERT(rNodeQ->insertChildren(rNodeR));
-    CPPUNIT_ASSERT(rNodeR->deleteChildren(rNodeN));
-    rNodeN->insertChangeEvent(OperationType::Move);
-    CPPUNIT_ASSERT(rNodeN->setParentNode(_syncPal->updateTree(ReplicaSide::Remote)->rootNode()));
-    CPPUNIT_ASSERT(_syncPal->updateTree(ReplicaSide::Remote)->rootNode()->insertChildren(rNodeN));
-    CPPUNIT_ASSERT(rNodeQ->deleteChildren(rNodeM));
-    rNodeM->insertChangeEvent(OperationType::Move);
-    CPPUNIT_ASSERT(rNodeM->setParentNode(rNodeN));
-    CPPUNIT_ASSERT(rNodeN->insertChildren(rNodeM));
->>>>>>> 2f9d5a2c
 
     _syncPal->_conflictFinderWorker->findConflicts();
     CPPUNIT_ASSERT_EQUAL(static_cast<size_t>(3), _syncPal->_conflictQueue->size());
@@ -1170,7 +492,6 @@
                                           ConflictType::EditEdit,         ConflictType::MoveCreate};
 
     ConflictQueue queue(_syncPal->updateTree(ReplicaSide::Local), _syncPal->updateTree(ReplicaSide::Remote));
-<<<<<<< HEAD
 
     const OperationType allOp = OperationType::Create | OperationType::Edit | OperationType::Delete | OperationType::Move;
     const auto lNodeAA = _situationGenerator.getNode(ReplicaSide::Local, "aa");
@@ -1184,11 +505,6 @@
     for (size_t i = 0; i < 100; i++) {
         const auto index = rand() % nbConflictType;
         const Conflict c1(lNodeAA, rNodeAA, conflictTypes[index]);
-=======
-    for (size_t i = 0; i < 1000; i++) {
-        size_t index = (size_t) rand() % nbConflictType;
-        Conflict c1(localNodeAA, remoteNodeAA, conflictTypes[index]);
->>>>>>> 2f9d5a2c
         queue.push(c1);
     }
 
