--- conflicted
+++ resolved
@@ -80,13 +80,8 @@
     TestBase::stop();
 }
 
-<<<<<<< HEAD
-void TestPlatformInconsistencyCheckerWorker::testFixNameSize() {
-    const SyncName shortName = Str("1234567890");
-=======
 void TestPlatformInconsistencyCheckerWorker::testIsNameTooLong() {
     SyncName shortName = Str("1234567890");
->>>>>>> 530e1f88
     CPPUNIT_ASSERT(!PlatformInconsistencyCheckerUtility::instance()->isNameTooLong(shortName));
 
     const SyncName longName = Str(
