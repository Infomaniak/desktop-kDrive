/*
 * Infomaniak kDrive - Desktop
 * Copyright (C) 2023-2024 Infomaniak Network SA
 *
 * This program is free software: you can redistribute it and/or modify
 * it under the terms of the GNU General Public License as published by
 * the Free Software Foundation, either version 3 of the License, or
 * (at your option) any later version.
 *
 * This program is distributed in the hope that it will be useful,
 * but WITHOUT ANY WARRANTY; without even the implied warranty of
 * MERCHANTABILITY or FITNESS FOR A PARTICULAR PURPOSE.  See the
 * GNU General Public License for more details.
 *
 * You should have received a copy of the GNU General Public License
 * along with this program.  If not, see <http://www.gnu.org/licenses/>.
 */

#include "testoperationgeneratorworker.h"

#include <memory>

#include "test_utility/testhelpers.h"

namespace KDC {

void KDC::TestOperationGeneratorWorker::setUp() {
    _logger = Log::instance()->getLogger();

    LOGW_DEBUG(_logger, L"$$$$$ Set Up $$$$$");

    // Create SyncPal
    bool alreadyExists;
    std::filesystem::path parmsDbPath = Db::makeDbName(alreadyExists, true);
    ParmsDb::instance(parmsDbPath, "3.4.0", true, true);

    SyncPath syncDbPath = Db::makeDbName(1, 1, 1, 1, alreadyExists);
    std::filesystem::remove(syncDbPath);
    _syncPal = std::make_shared<SyncPal>(syncDbPath, "3.4.0", true);
    _syncPal->syncDb()->setAutoDelete(true);

<<<<<<< HEAD
    _syncPal->_operationsGeneratorWorker = std::make_shared<OperationGeneratorWorker>(_syncPal, "Operation Generator", "OPGE");
=======
    _syncPal->_operationsGeneratorWorker =
            std::shared_ptr<OperationGeneratorWorker>(new OperationGeneratorWorker(_syncPal, "Operation Generator", "OPGE"));
>>>>>>> 4e8a4b54

    /**
     * Initial update tree:
     *
     *            root
     *        _____|_____
     *       |          |
     *       A          B
     *    ___|___       |
     *   |      |       |
     *  AA     AB      BA
     *  |
     * AAA
     */

    // Setup DB
    DbNodeId dbNodeIdA;
    DbNodeId dbNodeIdB;
    DbNodeId dbNodeIdAA;
    DbNodeId dbNodeIdAB;
    DbNodeId dbNodeIdBA;
    DbNodeId dbNodeIdAAA;

    bool constraintError = false;
    DbNode dbNodeA(0, _syncPal->syncDb()->rootNode().nodeId(), Str("A"), Str("A"), "lA", "rA", testhelpers::defaultTime,
                   testhelpers::defaultTime, testhelpers::defaultTime, NodeType::Directory, 0, std::nullopt);
    _syncPal->syncDb()->insertNode(dbNodeA, dbNodeIdA, constraintError);
    DbNode dbNodeB(0, _syncPal->syncDb()->rootNode().nodeId(), Str("B"), Str("B"), "lB", "rB", testhelpers::defaultTime,
                   testhelpers::defaultTime, testhelpers::defaultTime, NodeType::Directory, 0, std::nullopt);
    _syncPal->syncDb()->insertNode(dbNodeB, dbNodeIdB, constraintError);
    DbNode dbNodeAA(0, dbNodeIdA, Str("AA"), Str("AA"), "lAA", "rAA", testhelpers::defaultTime, testhelpers::defaultTime,
                    testhelpers::defaultTime, NodeType::Directory, 0, std::nullopt);
    _syncPal->syncDb()->insertNode(dbNodeAA, dbNodeIdAA, constraintError);
    DbNode dbNodeAB(0, dbNodeIdA, Str("AB"), Str("AB"), "lAB", "rAB", testhelpers::defaultTime, testhelpers::defaultTime,
                    testhelpers::defaultTime, NodeType::Directory, 0, std::nullopt);
    _syncPal->syncDb()->insertNode(dbNodeAB, dbNodeIdAB, constraintError);
    DbNode dbNodeBA(0, dbNodeIdB, Str("BA"), Str("BA"), "lBA", "rBA", testhelpers::defaultTime, testhelpers::defaultTime,
                    testhelpers::defaultTime, NodeType::Directory, 0, std::nullopt);
    _syncPal->syncDb()->insertNode(dbNodeBA, dbNodeIdBA, constraintError);
    DbNode dbNodeAAA(0, dbNodeIdAA, Str("AAA"), Str("AAA"), "lAAA", "rAAA", testhelpers::defaultTime, testhelpers::defaultTime,
                     testhelpers::defaultTime, NodeType::File, 0, std::nullopt);
    _syncPal->syncDb()->insertNode(dbNodeAAA, dbNodeIdAAA, constraintError);

    // Build update trees
<<<<<<< HEAD
    std::shared_ptr<Node> lNodeA =
        std::make_shared<Node>(dbNodeIdA, _syncPal->updateTree(ReplicaSide::Local)->side(), Str("A"), NodeType::Directory,
                               OperationType::None, "lA", testhelpers::defaultTime, testhelpers::defaultTime,
                               testhelpers::defaultFileSize, _syncPal->updateTree(ReplicaSide::Local)->rootNode());
    CPPUNIT_ASSERT(_syncPal->updateTree(ReplicaSide::Local)->rootNode()->insertChildren(lNodeA));
    _syncPal->updateTree(ReplicaSide::Local)->insertNode(lNodeA);
    std::shared_ptr<Node> lNodeB =
        std::make_shared<Node>(dbNodeIdB, _syncPal->updateTree(ReplicaSide::Local)->side(), Str("B"), NodeType::Directory,
                               OperationType::None, "lB", testhelpers::defaultTime, testhelpers::defaultTime,
                               testhelpers::defaultFileSize, _syncPal->updateTree(ReplicaSide::Local)->rootNode());
    CPPUNIT_ASSERT(_syncPal->updateTree(ReplicaSide::Local)->rootNode()->insertChildren(lNodeB));
    _syncPal->updateTree(ReplicaSide::Local)->insertNode(lNodeB);
    std::shared_ptr<Node> lNodeAA = std::make_shared<Node>(
        dbNodeIdAA, _syncPal->updateTree(ReplicaSide::Local)->side(), Str("AA"), NodeType::Directory, OperationType::None, "lAA",
        testhelpers::defaultTime, testhelpers::defaultTime, testhelpers::defaultFileSize, lNodeA);
    CPPUNIT_ASSERT(lNodeA->insertChildren(lNodeAA));
    _syncPal->updateTree(ReplicaSide::Local)->insertNode(lNodeAA);
    std::shared_ptr<Node> lNodeAB = std::make_shared<Node>(
        dbNodeIdAB, _syncPal->updateTree(ReplicaSide::Local)->side(), Str("AB"), NodeType::Directory, OperationType::None, "lAB",
        testhelpers::defaultTime, testhelpers::defaultTime, testhelpers::defaultFileSize, lNodeA);
    CPPUNIT_ASSERT(lNodeA->insertChildren(lNodeAB));
    _syncPal->updateTree(ReplicaSide::Local)->insertNode(lNodeAB);
    std::shared_ptr<Node> lNodeBA = std::make_shared<Node>(
        dbNodeIdBA, _syncPal->updateTree(ReplicaSide::Local)->side(), Str("BA"), NodeType::Directory, OperationType::None, "lBA",
        testhelpers::defaultTime, testhelpers::defaultTime, testhelpers::defaultFileSize, lNodeB);
    CPPUNIT_ASSERT(lNodeB->insertChildren(lNodeBA));
    _syncPal->updateTree(ReplicaSide::Local)->insertNode(lNodeBA);
    std::shared_ptr<Node> lNodeAAA = std::make_shared<Node>(
        dbNodeIdAAA, _syncPal->updateTree(ReplicaSide::Local)->side(), Str("AAA"), NodeType::File, OperationType::None, "lAAA",
        testhelpers::defaultTime, testhelpers::defaultTime, testhelpers::defaultFileSize, lNodeAA);
    CPPUNIT_ASSERT(lNodeAA->insertChildren(lNodeAAA));
    _syncPal->updateTree(ReplicaSide::Local)->insertNode(lNodeAAA);

    std::shared_ptr<Node> rNodeA =
        std::make_shared<Node>(dbNodeIdA, _syncPal->updateTree(ReplicaSide::Remote)->side(), Str("A"), NodeType::Directory,
                               OperationType::None, "rA", testhelpers::defaultTime, testhelpers::defaultTime,
                               testhelpers::defaultFileSize, _syncPal->updateTree(ReplicaSide::Remote)->rootNode());
    CPPUNIT_ASSERT(_syncPal->updateTree(ReplicaSide::Remote)->rootNode()->insertChildren(rNodeA));
    _syncPal->updateTree(ReplicaSide::Remote)->insertNode(rNodeA);
    std::shared_ptr<Node> rNodeB =
        std::make_shared<Node>(dbNodeIdB, _syncPal->updateTree(ReplicaSide::Remote)->side(), Str("B"), NodeType::Directory,
                               OperationType::None, "rB", testhelpers::defaultTime, testhelpers::defaultTime,
                               testhelpers::defaultFileSize, _syncPal->updateTree(ReplicaSide::Remote)->rootNode());
    CPPUNIT_ASSERT(_syncPal->updateTree(ReplicaSide::Remote)->rootNode()->insertChildren(rNodeB));
    _syncPal->updateTree(ReplicaSide::Remote)->insertNode(rNodeB);
    std::shared_ptr<Node> rNodeAA = std::make_shared<Node>(
        dbNodeIdAA, _syncPal->updateTree(ReplicaSide::Remote)->side(), Str("AA"), NodeType::Directory, OperationType::None, "rAA",
        testhelpers::defaultTime, testhelpers::defaultTime, testhelpers::defaultFileSize, rNodeA);
    CPPUNIT_ASSERT(rNodeA->insertChildren(rNodeAA));
    _syncPal->updateTree(ReplicaSide::Remote)->insertNode(rNodeAA);
    std::shared_ptr<Node> rNodeAB = std::make_shared<Node>(
        dbNodeIdAB, _syncPal->updateTree(ReplicaSide::Remote)->side(), Str("AB"), NodeType::Directory, OperationType::None, "rAB",
        testhelpers::defaultTime, testhelpers::defaultTime, testhelpers::defaultFileSize, rNodeA);
    CPPUNIT_ASSERT(rNodeA->insertChildren(rNodeAB));
    _syncPal->updateTree(ReplicaSide::Remote)->insertNode(rNodeAB);
    std::shared_ptr<Node> rNodeBA = std::make_shared<Node>(
        dbNodeIdBA, _syncPal->updateTree(ReplicaSide::Remote)->side(), Str("BA"), NodeType::Directory, OperationType::None, "rBA",
        testhelpers::defaultTime, testhelpers::defaultTime, testhelpers::defaultFileSize, rNodeB);
    CPPUNIT_ASSERT(rNodeB->insertChildren(rNodeBA));
    _syncPal->updateTree(ReplicaSide::Remote)->insertNode(rNodeBA);
    std::shared_ptr<Node> rNodeAAA = std::make_shared<Node>(
        dbNodeIdAAA, _syncPal->updateTree(ReplicaSide::Remote)->side(), Str("AAA"), NodeType::File, OperationType::None, "rAAA",
        testhelpers::defaultTime, testhelpers::defaultTime, testhelpers::defaultFileSize, rNodeAA);
=======
    SyncTime createdAt = 1654788079;
    SyncTime lastmodified = 1654788079;
    int64_t size = 12345;
    std::shared_ptr<Node> lNodeA = std::shared_ptr<Node>(new Node(
            dbNodeIdA, _syncPal->updateTree(ReplicaSide::Local)->side(), Str("A"), NodeType::Directory, OperationType::None, "lA",
            createdAt, lastmodified, size, _syncPal->updateTree(ReplicaSide::Local)->rootNode()));
    CPPUNIT_ASSERT(_syncPal->updateTree(ReplicaSide::Local)->rootNode()->insertChildren(lNodeA));
    _syncPal->updateTree(ReplicaSide::Local)->insertNode(lNodeA);
    std::shared_ptr<Node> lNodeB = std::shared_ptr<Node>(new Node(
            dbNodeIdB, _syncPal->updateTree(ReplicaSide::Local)->side(), Str("B"), NodeType::Directory, OperationType::None, "lB",
            createdAt, lastmodified, size, _syncPal->updateTree(ReplicaSide::Local)->rootNode()));
    CPPUNIT_ASSERT(_syncPal->updateTree(ReplicaSide::Local)->rootNode()->insertChildren(lNodeB));
    _syncPal->updateTree(ReplicaSide::Local)->insertNode(lNodeB);
    std::shared_ptr<Node> lNodeAA = std::shared_ptr<Node>(new Node(dbNodeIdAA, _syncPal->updateTree(ReplicaSide::Local)->side(),
                                                                   Str("AA"), NodeType::Directory, OperationType::None, "lAA",
                                                                   createdAt, lastmodified, size, lNodeA));
    CPPUNIT_ASSERT(lNodeA->insertChildren(lNodeAA));
    _syncPal->updateTree(ReplicaSide::Local)->insertNode(lNodeAA);
    std::shared_ptr<Node> lNodeAB = std::shared_ptr<Node>(new Node(dbNodeIdAB, _syncPal->updateTree(ReplicaSide::Local)->side(),
                                                                   Str("AB"), NodeType::Directory, OperationType::None, "lAB",
                                                                   createdAt, lastmodified, size, lNodeA));
    CPPUNIT_ASSERT(lNodeA->insertChildren(lNodeAB));
    _syncPal->updateTree(ReplicaSide::Local)->insertNode(lNodeAB);
    std::shared_ptr<Node> lNodeBA = std::shared_ptr<Node>(new Node(dbNodeIdBA, _syncPal->updateTree(ReplicaSide::Local)->side(),
                                                                   Str("BA"), NodeType::Directory, OperationType::None, "lBA",
                                                                   createdAt, lastmodified, size, lNodeB));
    CPPUNIT_ASSERT(lNodeB->insertChildren(lNodeBA));
    _syncPal->updateTree(ReplicaSide::Local)->insertNode(lNodeBA);
    std::shared_ptr<Node> lNodeAAA =
            std::shared_ptr<Node>(new Node(dbNodeIdAAA, _syncPal->updateTree(ReplicaSide::Local)->side(), Str("AAA"),
                                           NodeType::File, OperationType::None, "lAAA", createdAt, lastmodified, size, lNodeAA));
    CPPUNIT_ASSERT(lNodeAA->insertChildren(lNodeAAA));
    _syncPal->updateTree(ReplicaSide::Local)->insertNode(lNodeAAA);

    std::shared_ptr<Node> rNodeA = std::shared_ptr<Node>(new Node(
            dbNodeIdA, _syncPal->updateTree(ReplicaSide::Remote)->side(), Str("A"), NodeType::Directory, OperationType::None,
            "rA", createdAt, lastmodified, size, _syncPal->updateTree(ReplicaSide::Remote)->rootNode()));
    CPPUNIT_ASSERT(_syncPal->updateTree(ReplicaSide::Remote)->rootNode()->insertChildren(rNodeA));
    _syncPal->updateTree(ReplicaSide::Remote)->insertNode(rNodeA);
    std::shared_ptr<Node> rNodeB = std::shared_ptr<Node>(new Node(
            dbNodeIdB, _syncPal->updateTree(ReplicaSide::Remote)->side(), Str("B"), NodeType::Directory, OperationType::None,
            "rB", createdAt, lastmodified, size, _syncPal->updateTree(ReplicaSide::Remote)->rootNode()));
    CPPUNIT_ASSERT(_syncPal->updateTree(ReplicaSide::Remote)->rootNode()->insertChildren(rNodeB));
    _syncPal->updateTree(ReplicaSide::Remote)->insertNode(rNodeB);
    std::shared_ptr<Node> rNodeAA = std::shared_ptr<Node>(new Node(dbNodeIdAA, _syncPal->updateTree(ReplicaSide::Remote)->side(),
                                                                   Str("AA"), NodeType::Directory, OperationType::None, "rAA",
                                                                   createdAt, lastmodified, size, rNodeA));
    CPPUNIT_ASSERT(rNodeA->insertChildren(rNodeAA));
    _syncPal->updateTree(ReplicaSide::Remote)->insertNode(rNodeAA);
    std::shared_ptr<Node> rNodeAB = std::shared_ptr<Node>(new Node(dbNodeIdAB, _syncPal->updateTree(ReplicaSide::Remote)->side(),
                                                                   Str("AB"), NodeType::Directory, OperationType::None, "rAB",
                                                                   createdAt, lastmodified, size, rNodeA));
    CPPUNIT_ASSERT(rNodeA->insertChildren(rNodeAB));
    _syncPal->updateTree(ReplicaSide::Remote)->insertNode(rNodeAB);
    std::shared_ptr<Node> rNodeBA = std::shared_ptr<Node>(new Node(dbNodeIdBA, _syncPal->updateTree(ReplicaSide::Remote)->side(),
                                                                   Str("BA"), NodeType::Directory, OperationType::None, "rBA",
                                                                   createdAt, lastmodified, size, rNodeB));
    CPPUNIT_ASSERT(rNodeB->insertChildren(rNodeBA));
    _syncPal->updateTree(ReplicaSide::Remote)->insertNode(rNodeBA);
    std::shared_ptr<Node> rNodeAAA =
            std::shared_ptr<Node>(new Node(dbNodeIdAAA, _syncPal->updateTree(ReplicaSide::Remote)->side(), Str("AAA"),
                                           NodeType::File, OperationType::None, "rAAA", createdAt, lastmodified, size, rNodeAA));
>>>>>>> 4e8a4b54
    CPPUNIT_ASSERT(rNodeAA->insertChildren(rNodeAAA));
    _syncPal->updateTree(ReplicaSide::Remote)->insertNode(rNodeAAA);
}

void KDC::TestOperationGeneratorWorker::tearDown() {
    LOGW_DEBUG(_logger, L"$$$$$ Tear Down $$$$$");

    ParmsDb::instance()->close();
    ParmsDb::reset();
    if (_syncPal && _syncPal->syncDb()) {
        _syncPal->syncDb()->close();
    }
}

void TestOperationGeneratorWorker::testCreateOp() {
    LOGW_DEBUG(_logger, L"$$$$$ TestOperationGeneratorWorker::testCreateOp $$$$$");
    // Simulate file creation on local replica
    std::shared_ptr<Node> lNodeAA = _syncPal->updateTree(ReplicaSide::Local)->getNodeById("lAA");
<<<<<<< HEAD
    std::shared_ptr<Node> lNodeAAB = std::make_shared<Node>(
        std::nullopt, _syncPal->updateTree(ReplicaSide::Local)->side(), Str("AAB"), NodeType::File, OperationType::Create, "lAAB",
        testhelpers::defaultTime, testhelpers::defaultTime, testhelpers::defaultFileSize, lNodeAA);
=======
    std::shared_ptr<Node> lNodeAAB = std::shared_ptr<Node>(
            new Node(std::nullopt, _syncPal->updateTree(ReplicaSide::Local)->side(), Str("AAB"), NodeType::File,
                     OperationType::Create, "lAAB", createdAt, lastmodified, size, lNodeAA));
>>>>>>> 4e8a4b54
    CPPUNIT_ASSERT(lNodeAA->insertChildren(lNodeAAB));
    _syncPal->updateTree(ReplicaSide::Local)->insertNode(lNodeAAB);

    _syncPal->_operationsGeneratorWorker->execute();

    CPPUNIT_ASSERT(!_syncPal->syncOps()->isEmpty());

    SyncOpPtr op = _syncPal->syncOps()->getOp(_syncPal->syncOps()->_opSortedList.front());
    CPPUNIT_ASSERT(op->type() == OperationType::Create);
    CPPUNIT_ASSERT(op->affectedNode() == lNodeAAB);
    CPPUNIT_ASSERT(op->omit() == false);
}

void TestOperationGeneratorWorker::testCreateOpWithPseudoConflict() {
    LOGW_DEBUG(_logger, L"$$$$$ TestOperationGeneratorWorker::testCreateOpWithPseudoConflict $$$$$");
    // Simulate file creation on both replica
    std::shared_ptr<Node> lNodeAA = _syncPal->updateTree(ReplicaSide::Local)->getNodeById("lAA");
<<<<<<< HEAD
    std::shared_ptr<Node> lNodeAAB = std::make_shared<Node>(
        std::nullopt, _syncPal->updateTree(ReplicaSide::Local)->side(), Str("AAB"), NodeType::File, OperationType::Create, "lAAB",
        testhelpers::defaultTime, testhelpers::defaultTime, testhelpers::defaultFileSize, lNodeAA);
=======
    std::shared_ptr<Node> lNodeAAB = std::shared_ptr<Node>(
            new Node(std::nullopt, _syncPal->updateTree(ReplicaSide::Local)->side(), Str("AAB"), NodeType::File,
                     OperationType::Create, "lAAB", createdAt, lastmodified, size, lNodeAA));
>>>>>>> 4e8a4b54
    CPPUNIT_ASSERT(lNodeAA->insertChildren(lNodeAAB));
    _syncPal->updateTree(ReplicaSide::Local)->insertNode(lNodeAAB);

    std::shared_ptr<Node> rNodeAA = _syncPal->updateTree(ReplicaSide::Remote)->getNodeById("rAA");
<<<<<<< HEAD
    std::shared_ptr<Node> rNodeAAB = std::make_shared<Node>(
        std::nullopt, _syncPal->updateTree(ReplicaSide::Remote)->side(), Str("AAB"), NodeType::File, OperationType::Create,
        "rAAB", testhelpers::defaultTime, testhelpers::defaultTime, testhelpers::defaultFileSize, rNodeAA);
=======
    std::shared_ptr<Node> rNodeAAB = std::shared_ptr<Node>(
            new Node(std::nullopt, _syncPal->updateTree(ReplicaSide::Remote)->side(), Str("AAB"), NodeType::File,
                     OperationType::Create, "rAAB", createdAt, lastmodified, size, rNodeAA));
>>>>>>> 4e8a4b54
    CPPUNIT_ASSERT(rNodeAA->insertChildren(rNodeAAB));
    _syncPal->updateTree(ReplicaSide::Remote)->insertNode(rNodeAAB);

    _syncPal->_operationsGeneratorWorker->execute();

    CPPUNIT_ASSERT(!_syncPal->syncOps()->isEmpty());
    SyncOpPtr op = _syncPal->syncOps()->getOp(_syncPal->syncOps()->_opSortedList.front());
    CPPUNIT_ASSERT(op->type() == OperationType::Create);
    CPPUNIT_ASSERT(op->omit() == true);
}

void TestOperationGeneratorWorker::testMoveOp() {
    LOGW_DEBUG(_logger, L"$$$$$ TestOperationGeneratorWorker::testMoveOp $$$$$");
    // Simulate move of item AA under parent B on remote replica
    std::shared_ptr<Node> rNodeA = _syncPal->updateTree(ReplicaSide::Remote)->getNodeById("rA");
    std::shared_ptr<Node> rNodeB = _syncPal->updateTree(ReplicaSide::Remote)->getNodeById("rB");
    std::shared_ptr<Node> rNodeAA = _syncPal->updateTree(ReplicaSide::Remote)->getNodeById("rAA");
    SyncPath rNodeAAPath = rNodeAA->getPath();
    CPPUNIT_ASSERT(rNodeAA->setParentNode(rNodeB));
    rNodeAA->setChangeEvents(OperationType::Move);
    rNodeAA->setMoveOriginParentDbId(rNodeA->idb());
    rNodeAA->setMoveOrigin(rNodeAAPath);
    rNodeA->deleteChildren(rNodeAA);
    CPPUNIT_ASSERT(rNodeB->insertChildren(rNodeAA));

    _syncPal->_operationsGeneratorWorker->execute();

    CPPUNIT_ASSERT(!_syncPal->syncOps()->isEmpty());
    SyncOpPtr op = _syncPal->syncOps()->getOp(_syncPal->syncOps()->_opSortedList.front());
    CPPUNIT_ASSERT(op->type() == OperationType::Move);
    CPPUNIT_ASSERT(op->affectedNode() == rNodeAA);
    CPPUNIT_ASSERT(op->omit() == false);
}

void TestOperationGeneratorWorker::testMoveOpWithPseudoConflict() {
    LOGW_DEBUG(_logger, L"$$$$$ TestOperationGeneratorWorker::testMoveOpWithPseudoConflict $$$$$");
    // Simulate move of item AA under parent B on remote replica
    std::shared_ptr<Node> rNodeA = _syncPal->updateTree(ReplicaSide::Remote)->getNodeById("rA");
    std::shared_ptr<Node> rNodeB = _syncPal->updateTree(ReplicaSide::Remote)->getNodeById("rB");
    std::shared_ptr<Node> rNodeAA = _syncPal->updateTree(ReplicaSide::Remote)->getNodeById("rAA");
    CPPUNIT_ASSERT(rNodeAA->setParentNode(rNodeB));
    rNodeAA->setChangeEvents(OperationType::Move);
    rNodeAA->setMoveOriginParentDbId(rNodeA->idb());
    rNodeA->deleteChildren(rNodeAA);
    CPPUNIT_ASSERT(rNodeB->insertChildren(rNodeAA));

    // Simulate move of item AA under parent B on local replica
    std::shared_ptr<Node> lNodeA = _syncPal->updateTree(ReplicaSide::Local)->getNodeById("lA");
    std::shared_ptr<Node> lNodeB = _syncPal->updateTree(ReplicaSide::Local)->getNodeById("lB");
    std::shared_ptr<Node> lNodeAA = _syncPal->updateTree(ReplicaSide::Local)->getNodeById("lAA");
    CPPUNIT_ASSERT(lNodeAA->setParentNode(lNodeB));
    lNodeAA->setChangeEvents(OperationType::Move);
    lNodeAA->setMoveOriginParentDbId(lNodeA->idb());
    lNodeA->deleteChildren(lNodeAA);
    CPPUNIT_ASSERT(lNodeB->insertChildren(lNodeAA));

    _syncPal->_operationsGeneratorWorker->execute();

    CPPUNIT_ASSERT(!_syncPal->syncOps()->isEmpty());
    SyncOpPtr op = _syncPal->syncOps()->getOp(_syncPal->syncOps()->_opSortedList.front());
    CPPUNIT_ASSERT(op->type() == OperationType::Move);
    CPPUNIT_ASSERT(op->omit() == true);
}

void TestOperationGeneratorWorker::testMoveOpWithPseudoConflictButDifferentEncoding() {
    LOGW_DEBUG(_logger, L"$$$$$ TestOperationGeneratorWorker::testMoveOpWithPseudoConflictButDifferentEncoding $$$$$");
    // Simulate move of item AA under parent B on remote replica
    std::shared_ptr<Node> rNodeA = _syncPal->updateTree(ReplicaSide::Remote)->getNodeById("rA");
    std::shared_ptr<Node> rNodeB = _syncPal->updateTree(ReplicaSide::Remote)->getNodeById("rB");
    std::shared_ptr<Node> rNodeAA = _syncPal->updateTree(ReplicaSide::Remote)->getNodeById("rAA");
    CPPUNIT_ASSERT(rNodeAA->setParentNode(rNodeB));
    rNodeAA->setChangeEvents(OperationType::Move);
    rNodeAA->setMoveOriginParentDbId(rNodeA->idb());
    rNodeAA->setName(Str("testé.txt"));  // Name with NFC encoding
    rNodeA->deleteChildren(rNodeAA);
    CPPUNIT_ASSERT(rNodeB->insertChildren(rNodeAA));

    // Simulate move of item AA under parent B on local replica
    std::shared_ptr<Node> lNodeA = _syncPal->updateTree(ReplicaSide::Local)->getNodeById("lA");
    std::shared_ptr<Node> lNodeB = _syncPal->updateTree(ReplicaSide::Local)->getNodeById("lB");
    std::shared_ptr<Node> lNodeAA = _syncPal->updateTree(ReplicaSide::Local)->getNodeById("lAA");
    CPPUNIT_ASSERT(lNodeAA->setParentNode(lNodeB));
    lNodeAA->setChangeEvents(OperationType::Move);
    lNodeAA->setMoveOriginParentDbId(lNodeA->idb());
    lNodeAA->setName(Str("testé.txt"));  // Name with NFD encoding
    lNodeA->deleteChildren(lNodeAA);
    CPPUNIT_ASSERT(lNodeB->insertChildren(lNodeAA));

    _syncPal->_operationsGeneratorWorker->execute();

    CPPUNIT_ASSERT(!_syncPal->syncOps()->isEmpty());
    SyncOpPtr op = _syncPal->syncOps()->getOp(_syncPal->syncOps()->_opSortedList.front());
    CPPUNIT_ASSERT(op->type() == OperationType::Move);
    CPPUNIT_ASSERT(op->omit() == true);
}

void TestOperationGeneratorWorker::testEditOp() {
    LOGW_DEBUG(_logger, L"$$$$$ TestOperationGeneratorWorker::testEditOp $$$$$");
    // Simulate edit of item AAA on the local replica
    std::shared_ptr<Node> lNodeAAA = _syncPal->updateTree(ReplicaSide::Local)->getNodeById("lAA");
    lNodeAAA->setChangeEvents(OperationType::Edit);

    _syncPal->_operationsGeneratorWorker->execute();

    CPPUNIT_ASSERT(!_syncPal->syncOps()->isEmpty());
    SyncOpPtr op = _syncPal->syncOps()->getOp(_syncPal->syncOps()->_opSortedList.front());
    CPPUNIT_ASSERT(op->type() == OperationType::Edit);
    CPPUNIT_ASSERT(op->affectedNode() == lNodeAAA);
    CPPUNIT_ASSERT(op->omit() == false);
}

void TestOperationGeneratorWorker::testEditOpWithPseudoConflict() {
    LOGW_DEBUG(_logger, L"$$$$$ TestOperationGeneratorWorker::testEditOpWithPseudoConflict $$$$$");
    // Simulate edit of item AAA on the local replica
    std::shared_ptr<Node> lNodeAAA = _syncPal->updateTree(ReplicaSide::Local)->getNodeById("lAAA");
    lNodeAAA->setChangeEvents(OperationType::Edit);

    // Simulate edit of item AAA on the remote replica
    std::shared_ptr<Node> rNodeAAA = _syncPal->updateTree(ReplicaSide::Remote)->getNodeById("rAAA");
    rNodeAAA->setChangeEvents(OperationType::Edit);

    _syncPal->_operationsGeneratorWorker->execute();

    CPPUNIT_ASSERT(!_syncPal->syncOps()->isEmpty());
    SyncOpPtr op = _syncPal->syncOps()->getOp(_syncPal->syncOps()->_opSortedList.front());
    CPPUNIT_ASSERT(op->type() == OperationType::Edit);
    CPPUNIT_ASSERT(op->omit() == true);
}

void TestOperationGeneratorWorker::testDeleteOp() {
    LOGW_DEBUG(_logger, L"$$$$$ TestOperationGeneratorWorker::testDeleteOp $$$$$");
    // Simulate delete of item A on the local replica
    std::shared_ptr<Node> lNodeA = _syncPal->updateTree(ReplicaSide::Local)->getNodeById("lA");
    std::shared_ptr<Node> lNodeAA = _syncPal->updateTree(ReplicaSide::Local)->getNodeById("lAA");
    std::shared_ptr<Node> lNodeAAA = _syncPal->updateTree(ReplicaSide::Local)->getNodeById("lAAA");
    lNodeA->setChangeEvents(OperationType::Delete);

    _syncPal->_operationsGeneratorWorker->execute();

    CPPUNIT_ASSERT(!_syncPal->syncOps()->isEmpty());
    SyncOpPtr op = _syncPal->syncOps()->getOp(_syncPal->syncOps()->_opSortedList.front());
    CPPUNIT_ASSERT(op->type() == OperationType::Delete);
    CPPUNIT_ASSERT(op->affectedNode() == lNodeA);
    CPPUNIT_ASSERT(op->omit() == false);
}

void TestOperationGeneratorWorker::testDeleteOpWithPseudoConflict() {
    LOGW_DEBUG(_logger, L"$$$$$ TestOperationGeneratorWorker::testDeleteOpWithPseudoConflict $$$$$");
    // Simulate delete of item A on the local replica
    std::shared_ptr<Node> lNodeA = _syncPal->updateTree(ReplicaSide::Local)->getNodeById("lA");
    lNodeA->setChangeEvents(OperationType::Delete);

    // Simulate delete of item A on the remote replica
    std::shared_ptr<Node> rNodeA = _syncPal->updateTree(ReplicaSide::Remote)->getNodeById("rA");
    rNodeA->setChangeEvents(OperationType::Delete);

    _syncPal->_operationsGeneratorWorker->execute();

    CPPUNIT_ASSERT(!_syncPal->syncOps()->isEmpty());
    SyncOpPtr op = _syncPal->syncOps()->getOp(_syncPal->syncOps()->_opSortedList.front());
    CPPUNIT_ASSERT(op->type() == OperationType::Delete);
    CPPUNIT_ASSERT(op->omit() == true);
}

void TestOperationGeneratorWorker::testMoveEditOps() {
    LOGW_DEBUG(_logger, L"$$$$$ TestOperationGeneratorWorker::testMoveEditOps $$$$$");
    // Simulate move and edit of item AAA under parent BA on remote replica
    std::shared_ptr<Node> rNodeAA = _syncPal->updateTree(ReplicaSide::Remote)->getNodeById("rAA");
    std::shared_ptr<Node> rNodeBA = _syncPal->updateTree(ReplicaSide::Remote)->getNodeById("rBA");
    std::shared_ptr<Node> rNodeAAA = _syncPal->updateTree(ReplicaSide::Remote)->getNodeById("rAAA");
    SyncPath rNodeAAAPath = rNodeAAA->getPath();
    CPPUNIT_ASSERT(rNodeAAA->setParentNode(rNodeBA));
    rNodeAAA->setChangeEvents(OperationType::Move | OperationType::Edit);
    rNodeAAA->setMoveOriginParentDbId(rNodeAA->idb());
    rNodeAAA->setMoveOrigin(rNodeAAAPath);
    rNodeAA->deleteChildren(rNodeAA);
    CPPUNIT_ASSERT(rNodeBA->insertChildren(rNodeAA));

    _syncPal->_operationsGeneratorWorker->execute();

    bool hasMoveOp = false;
    bool hasEditOp = false;
<<<<<<< HEAD
    for (auto &opId : _syncPal->syncOps()->opSortedList()) {
        SyncOpPtr op = _syncPal->syncOps()->getOp(opId);
=======
    for (auto &opId: _syncPal->_syncOps->opSortedList()) {
        SyncOpPtr op = _syncPal->_syncOps->getOp(opId);
>>>>>>> 4e8a4b54
        if (op->type() == OperationType::Move) {
            hasMoveOp = true;
        }
        if (op->type() == OperationType::Edit) {
            hasEditOp = true;
        }
    }

    CPPUNIT_ASSERT(_syncPal->syncOps()->size() == 2);
    CPPUNIT_ASSERT(hasMoveOp);
    CPPUNIT_ASSERT(hasEditOp);
    UniqueId opId = _syncPal->syncOps()->_opSortedList.front();
    SyncOpPtr op = _syncPal->syncOps()->getOp(opId);
    CPPUNIT_ASSERT(op->omit() == false);
}

} // namespace KDC<|MERGE_RESOLUTION|>--- conflicted
+++ resolved
@@ -39,12 +39,7 @@
     _syncPal = std::make_shared<SyncPal>(syncDbPath, "3.4.0", true);
     _syncPal->syncDb()->setAutoDelete(true);
 
-<<<<<<< HEAD
     _syncPal->_operationsGeneratorWorker = std::make_shared<OperationGeneratorWorker>(_syncPal, "Operation Generator", "OPGE");
-=======
-    _syncPal->_operationsGeneratorWorker =
-            std::shared_ptr<OperationGeneratorWorker>(new OperationGeneratorWorker(_syncPal, "Operation Generator", "OPGE"));
->>>>>>> 4e8a4b54
 
     /**
      * Initial update tree:
@@ -89,134 +84,69 @@
     _syncPal->syncDb()->insertNode(dbNodeAAA, dbNodeIdAAA, constraintError);
 
     // Build update trees
-<<<<<<< HEAD
     std::shared_ptr<Node> lNodeA =
-        std::make_shared<Node>(dbNodeIdA, _syncPal->updateTree(ReplicaSide::Local)->side(), Str("A"), NodeType::Directory,
-                               OperationType::None, "lA", testhelpers::defaultTime, testhelpers::defaultTime,
-                               testhelpers::defaultFileSize, _syncPal->updateTree(ReplicaSide::Local)->rootNode());
+            std::make_shared<Node>(dbNodeIdA, _syncPal->updateTree(ReplicaSide::Local)->side(), Str("A"), NodeType::Directory,
+                                   OperationType::None, "lA", testhelpers::defaultTime, testhelpers::defaultTime,
+                                   testhelpers::defaultFileSize, _syncPal->updateTree(ReplicaSide::Local)->rootNode());
     CPPUNIT_ASSERT(_syncPal->updateTree(ReplicaSide::Local)->rootNode()->insertChildren(lNodeA));
     _syncPal->updateTree(ReplicaSide::Local)->insertNode(lNodeA);
     std::shared_ptr<Node> lNodeB =
-        std::make_shared<Node>(dbNodeIdB, _syncPal->updateTree(ReplicaSide::Local)->side(), Str("B"), NodeType::Directory,
-                               OperationType::None, "lB", testhelpers::defaultTime, testhelpers::defaultTime,
-                               testhelpers::defaultFileSize, _syncPal->updateTree(ReplicaSide::Local)->rootNode());
+            std::make_shared<Node>(dbNodeIdB, _syncPal->updateTree(ReplicaSide::Local)->side(), Str("B"), NodeType::Directory,
+                                   OperationType::None, "lB", testhelpers::defaultTime, testhelpers::defaultTime,
+                                   testhelpers::defaultFileSize, _syncPal->updateTree(ReplicaSide::Local)->rootNode());
     CPPUNIT_ASSERT(_syncPal->updateTree(ReplicaSide::Local)->rootNode()->insertChildren(lNodeB));
     _syncPal->updateTree(ReplicaSide::Local)->insertNode(lNodeB);
     std::shared_ptr<Node> lNodeAA = std::make_shared<Node>(
-        dbNodeIdAA, _syncPal->updateTree(ReplicaSide::Local)->side(), Str("AA"), NodeType::Directory, OperationType::None, "lAA",
-        testhelpers::defaultTime, testhelpers::defaultTime, testhelpers::defaultFileSize, lNodeA);
+            dbNodeIdAA, _syncPal->updateTree(ReplicaSide::Local)->side(), Str("AA"), NodeType::Directory, OperationType::None,
+            "lAA", testhelpers::defaultTime, testhelpers::defaultTime, testhelpers::defaultFileSize, lNodeA);
     CPPUNIT_ASSERT(lNodeA->insertChildren(lNodeAA));
     _syncPal->updateTree(ReplicaSide::Local)->insertNode(lNodeAA);
     std::shared_ptr<Node> lNodeAB = std::make_shared<Node>(
-        dbNodeIdAB, _syncPal->updateTree(ReplicaSide::Local)->side(), Str("AB"), NodeType::Directory, OperationType::None, "lAB",
-        testhelpers::defaultTime, testhelpers::defaultTime, testhelpers::defaultFileSize, lNodeA);
+            dbNodeIdAB, _syncPal->updateTree(ReplicaSide::Local)->side(), Str("AB"), NodeType::Directory, OperationType::None,
+            "lAB", testhelpers::defaultTime, testhelpers::defaultTime, testhelpers::defaultFileSize, lNodeA);
     CPPUNIT_ASSERT(lNodeA->insertChildren(lNodeAB));
     _syncPal->updateTree(ReplicaSide::Local)->insertNode(lNodeAB);
     std::shared_ptr<Node> lNodeBA = std::make_shared<Node>(
-        dbNodeIdBA, _syncPal->updateTree(ReplicaSide::Local)->side(), Str("BA"), NodeType::Directory, OperationType::None, "lBA",
-        testhelpers::defaultTime, testhelpers::defaultTime, testhelpers::defaultFileSize, lNodeB);
+            dbNodeIdBA, _syncPal->updateTree(ReplicaSide::Local)->side(), Str("BA"), NodeType::Directory, OperationType::None,
+            "lBA", testhelpers::defaultTime, testhelpers::defaultTime, testhelpers::defaultFileSize, lNodeB);
     CPPUNIT_ASSERT(lNodeB->insertChildren(lNodeBA));
     _syncPal->updateTree(ReplicaSide::Local)->insertNode(lNodeBA);
     std::shared_ptr<Node> lNodeAAA = std::make_shared<Node>(
-        dbNodeIdAAA, _syncPal->updateTree(ReplicaSide::Local)->side(), Str("AAA"), NodeType::File, OperationType::None, "lAAA",
-        testhelpers::defaultTime, testhelpers::defaultTime, testhelpers::defaultFileSize, lNodeAA);
+            dbNodeIdAAA, _syncPal->updateTree(ReplicaSide::Local)->side(), Str("AAA"), NodeType::File, OperationType::None,
+            "lAAA", testhelpers::defaultTime, testhelpers::defaultTime, testhelpers::defaultFileSize, lNodeAA);
     CPPUNIT_ASSERT(lNodeAA->insertChildren(lNodeAAA));
     _syncPal->updateTree(ReplicaSide::Local)->insertNode(lNodeAAA);
 
     std::shared_ptr<Node> rNodeA =
-        std::make_shared<Node>(dbNodeIdA, _syncPal->updateTree(ReplicaSide::Remote)->side(), Str("A"), NodeType::Directory,
-                               OperationType::None, "rA", testhelpers::defaultTime, testhelpers::defaultTime,
-                               testhelpers::defaultFileSize, _syncPal->updateTree(ReplicaSide::Remote)->rootNode());
+            std::make_shared<Node>(dbNodeIdA, _syncPal->updateTree(ReplicaSide::Remote)->side(), Str("A"), NodeType::Directory,
+                                   OperationType::None, "rA", testhelpers::defaultTime, testhelpers::defaultTime,
+                                   testhelpers::defaultFileSize, _syncPal->updateTree(ReplicaSide::Remote)->rootNode());
     CPPUNIT_ASSERT(_syncPal->updateTree(ReplicaSide::Remote)->rootNode()->insertChildren(rNodeA));
     _syncPal->updateTree(ReplicaSide::Remote)->insertNode(rNodeA);
     std::shared_ptr<Node> rNodeB =
-        std::make_shared<Node>(dbNodeIdB, _syncPal->updateTree(ReplicaSide::Remote)->side(), Str("B"), NodeType::Directory,
-                               OperationType::None, "rB", testhelpers::defaultTime, testhelpers::defaultTime,
-                               testhelpers::defaultFileSize, _syncPal->updateTree(ReplicaSide::Remote)->rootNode());
+            std::make_shared<Node>(dbNodeIdB, _syncPal->updateTree(ReplicaSide::Remote)->side(), Str("B"), NodeType::Directory,
+                                   OperationType::None, "rB", testhelpers::defaultTime, testhelpers::defaultTime,
+                                   testhelpers::defaultFileSize, _syncPal->updateTree(ReplicaSide::Remote)->rootNode());
     CPPUNIT_ASSERT(_syncPal->updateTree(ReplicaSide::Remote)->rootNode()->insertChildren(rNodeB));
     _syncPal->updateTree(ReplicaSide::Remote)->insertNode(rNodeB);
     std::shared_ptr<Node> rNodeAA = std::make_shared<Node>(
-        dbNodeIdAA, _syncPal->updateTree(ReplicaSide::Remote)->side(), Str("AA"), NodeType::Directory, OperationType::None, "rAA",
-        testhelpers::defaultTime, testhelpers::defaultTime, testhelpers::defaultFileSize, rNodeA);
+            dbNodeIdAA, _syncPal->updateTree(ReplicaSide::Remote)->side(), Str("AA"), NodeType::Directory, OperationType::None,
+            "rAA", testhelpers::defaultTime, testhelpers::defaultTime, testhelpers::defaultFileSize, rNodeA);
     CPPUNIT_ASSERT(rNodeA->insertChildren(rNodeAA));
     _syncPal->updateTree(ReplicaSide::Remote)->insertNode(rNodeAA);
     std::shared_ptr<Node> rNodeAB = std::make_shared<Node>(
-        dbNodeIdAB, _syncPal->updateTree(ReplicaSide::Remote)->side(), Str("AB"), NodeType::Directory, OperationType::None, "rAB",
-        testhelpers::defaultTime, testhelpers::defaultTime, testhelpers::defaultFileSize, rNodeA);
+            dbNodeIdAB, _syncPal->updateTree(ReplicaSide::Remote)->side(), Str("AB"), NodeType::Directory, OperationType::None,
+            "rAB", testhelpers::defaultTime, testhelpers::defaultTime, testhelpers::defaultFileSize, rNodeA);
     CPPUNIT_ASSERT(rNodeA->insertChildren(rNodeAB));
     _syncPal->updateTree(ReplicaSide::Remote)->insertNode(rNodeAB);
     std::shared_ptr<Node> rNodeBA = std::make_shared<Node>(
-        dbNodeIdBA, _syncPal->updateTree(ReplicaSide::Remote)->side(), Str("BA"), NodeType::Directory, OperationType::None, "rBA",
-        testhelpers::defaultTime, testhelpers::defaultTime, testhelpers::defaultFileSize, rNodeB);
+            dbNodeIdBA, _syncPal->updateTree(ReplicaSide::Remote)->side(), Str("BA"), NodeType::Directory, OperationType::None,
+            "rBA", testhelpers::defaultTime, testhelpers::defaultTime, testhelpers::defaultFileSize, rNodeB);
     CPPUNIT_ASSERT(rNodeB->insertChildren(rNodeBA));
     _syncPal->updateTree(ReplicaSide::Remote)->insertNode(rNodeBA);
     std::shared_ptr<Node> rNodeAAA = std::make_shared<Node>(
-        dbNodeIdAAA, _syncPal->updateTree(ReplicaSide::Remote)->side(), Str("AAA"), NodeType::File, OperationType::None, "rAAA",
-        testhelpers::defaultTime, testhelpers::defaultTime, testhelpers::defaultFileSize, rNodeAA);
-=======
-    SyncTime createdAt = 1654788079;
-    SyncTime lastmodified = 1654788079;
-    int64_t size = 12345;
-    std::shared_ptr<Node> lNodeA = std::shared_ptr<Node>(new Node(
-            dbNodeIdA, _syncPal->updateTree(ReplicaSide::Local)->side(), Str("A"), NodeType::Directory, OperationType::None, "lA",
-            createdAt, lastmodified, size, _syncPal->updateTree(ReplicaSide::Local)->rootNode()));
-    CPPUNIT_ASSERT(_syncPal->updateTree(ReplicaSide::Local)->rootNode()->insertChildren(lNodeA));
-    _syncPal->updateTree(ReplicaSide::Local)->insertNode(lNodeA);
-    std::shared_ptr<Node> lNodeB = std::shared_ptr<Node>(new Node(
-            dbNodeIdB, _syncPal->updateTree(ReplicaSide::Local)->side(), Str("B"), NodeType::Directory, OperationType::None, "lB",
-            createdAt, lastmodified, size, _syncPal->updateTree(ReplicaSide::Local)->rootNode()));
-    CPPUNIT_ASSERT(_syncPal->updateTree(ReplicaSide::Local)->rootNode()->insertChildren(lNodeB));
-    _syncPal->updateTree(ReplicaSide::Local)->insertNode(lNodeB);
-    std::shared_ptr<Node> lNodeAA = std::shared_ptr<Node>(new Node(dbNodeIdAA, _syncPal->updateTree(ReplicaSide::Local)->side(),
-                                                                   Str("AA"), NodeType::Directory, OperationType::None, "lAA",
-                                                                   createdAt, lastmodified, size, lNodeA));
-    CPPUNIT_ASSERT(lNodeA->insertChildren(lNodeAA));
-    _syncPal->updateTree(ReplicaSide::Local)->insertNode(lNodeAA);
-    std::shared_ptr<Node> lNodeAB = std::shared_ptr<Node>(new Node(dbNodeIdAB, _syncPal->updateTree(ReplicaSide::Local)->side(),
-                                                                   Str("AB"), NodeType::Directory, OperationType::None, "lAB",
-                                                                   createdAt, lastmodified, size, lNodeA));
-    CPPUNIT_ASSERT(lNodeA->insertChildren(lNodeAB));
-    _syncPal->updateTree(ReplicaSide::Local)->insertNode(lNodeAB);
-    std::shared_ptr<Node> lNodeBA = std::shared_ptr<Node>(new Node(dbNodeIdBA, _syncPal->updateTree(ReplicaSide::Local)->side(),
-                                                                   Str("BA"), NodeType::Directory, OperationType::None, "lBA",
-                                                                   createdAt, lastmodified, size, lNodeB));
-    CPPUNIT_ASSERT(lNodeB->insertChildren(lNodeBA));
-    _syncPal->updateTree(ReplicaSide::Local)->insertNode(lNodeBA);
-    std::shared_ptr<Node> lNodeAAA =
-            std::shared_ptr<Node>(new Node(dbNodeIdAAA, _syncPal->updateTree(ReplicaSide::Local)->side(), Str("AAA"),
-                                           NodeType::File, OperationType::None, "lAAA", createdAt, lastmodified, size, lNodeAA));
-    CPPUNIT_ASSERT(lNodeAA->insertChildren(lNodeAAA));
-    _syncPal->updateTree(ReplicaSide::Local)->insertNode(lNodeAAA);
-
-    std::shared_ptr<Node> rNodeA = std::shared_ptr<Node>(new Node(
-            dbNodeIdA, _syncPal->updateTree(ReplicaSide::Remote)->side(), Str("A"), NodeType::Directory, OperationType::None,
-            "rA", createdAt, lastmodified, size, _syncPal->updateTree(ReplicaSide::Remote)->rootNode()));
-    CPPUNIT_ASSERT(_syncPal->updateTree(ReplicaSide::Remote)->rootNode()->insertChildren(rNodeA));
-    _syncPal->updateTree(ReplicaSide::Remote)->insertNode(rNodeA);
-    std::shared_ptr<Node> rNodeB = std::shared_ptr<Node>(new Node(
-            dbNodeIdB, _syncPal->updateTree(ReplicaSide::Remote)->side(), Str("B"), NodeType::Directory, OperationType::None,
-            "rB", createdAt, lastmodified, size, _syncPal->updateTree(ReplicaSide::Remote)->rootNode()));
-    CPPUNIT_ASSERT(_syncPal->updateTree(ReplicaSide::Remote)->rootNode()->insertChildren(rNodeB));
-    _syncPal->updateTree(ReplicaSide::Remote)->insertNode(rNodeB);
-    std::shared_ptr<Node> rNodeAA = std::shared_ptr<Node>(new Node(dbNodeIdAA, _syncPal->updateTree(ReplicaSide::Remote)->side(),
-                                                                   Str("AA"), NodeType::Directory, OperationType::None, "rAA",
-                                                                   createdAt, lastmodified, size, rNodeA));
-    CPPUNIT_ASSERT(rNodeA->insertChildren(rNodeAA));
-    _syncPal->updateTree(ReplicaSide::Remote)->insertNode(rNodeAA);
-    std::shared_ptr<Node> rNodeAB = std::shared_ptr<Node>(new Node(dbNodeIdAB, _syncPal->updateTree(ReplicaSide::Remote)->side(),
-                                                                   Str("AB"), NodeType::Directory, OperationType::None, "rAB",
-                                                                   createdAt, lastmodified, size, rNodeA));
-    CPPUNIT_ASSERT(rNodeA->insertChildren(rNodeAB));
-    _syncPal->updateTree(ReplicaSide::Remote)->insertNode(rNodeAB);
-    std::shared_ptr<Node> rNodeBA = std::shared_ptr<Node>(new Node(dbNodeIdBA, _syncPal->updateTree(ReplicaSide::Remote)->side(),
-                                                                   Str("BA"), NodeType::Directory, OperationType::None, "rBA",
-                                                                   createdAt, lastmodified, size, rNodeB));
-    CPPUNIT_ASSERT(rNodeB->insertChildren(rNodeBA));
-    _syncPal->updateTree(ReplicaSide::Remote)->insertNode(rNodeBA);
-    std::shared_ptr<Node> rNodeAAA =
-            std::shared_ptr<Node>(new Node(dbNodeIdAAA, _syncPal->updateTree(ReplicaSide::Remote)->side(), Str("AAA"),
-                                           NodeType::File, OperationType::None, "rAAA", createdAt, lastmodified, size, rNodeAA));
->>>>>>> 4e8a4b54
+            dbNodeIdAAA, _syncPal->updateTree(ReplicaSide::Remote)->side(), Str("AAA"), NodeType::File, OperationType::None,
+            "rAAA", testhelpers::defaultTime, testhelpers::defaultTime, testhelpers::defaultFileSize, rNodeAA);
     CPPUNIT_ASSERT(rNodeAA->insertChildren(rNodeAAA));
     _syncPal->updateTree(ReplicaSide::Remote)->insertNode(rNodeAAA);
 }
@@ -235,15 +165,9 @@
     LOGW_DEBUG(_logger, L"$$$$$ TestOperationGeneratorWorker::testCreateOp $$$$$");
     // Simulate file creation on local replica
     std::shared_ptr<Node> lNodeAA = _syncPal->updateTree(ReplicaSide::Local)->getNodeById("lAA");
-<<<<<<< HEAD
     std::shared_ptr<Node> lNodeAAB = std::make_shared<Node>(
-        std::nullopt, _syncPal->updateTree(ReplicaSide::Local)->side(), Str("AAB"), NodeType::File, OperationType::Create, "lAAB",
-        testhelpers::defaultTime, testhelpers::defaultTime, testhelpers::defaultFileSize, lNodeAA);
-=======
-    std::shared_ptr<Node> lNodeAAB = std::shared_ptr<Node>(
-            new Node(std::nullopt, _syncPal->updateTree(ReplicaSide::Local)->side(), Str("AAB"), NodeType::File,
-                     OperationType::Create, "lAAB", createdAt, lastmodified, size, lNodeAA));
->>>>>>> 4e8a4b54
+            std::nullopt, _syncPal->updateTree(ReplicaSide::Local)->side(), Str("AAB"), NodeType::File, OperationType::Create,
+            "lAAB", testhelpers::defaultTime, testhelpers::defaultTime, testhelpers::defaultFileSize, lNodeAA);
     CPPUNIT_ASSERT(lNodeAA->insertChildren(lNodeAAB));
     _syncPal->updateTree(ReplicaSide::Local)->insertNode(lNodeAAB);
 
@@ -261,28 +185,16 @@
     LOGW_DEBUG(_logger, L"$$$$$ TestOperationGeneratorWorker::testCreateOpWithPseudoConflict $$$$$");
     // Simulate file creation on both replica
     std::shared_ptr<Node> lNodeAA = _syncPal->updateTree(ReplicaSide::Local)->getNodeById("lAA");
-<<<<<<< HEAD
     std::shared_ptr<Node> lNodeAAB = std::make_shared<Node>(
-        std::nullopt, _syncPal->updateTree(ReplicaSide::Local)->side(), Str("AAB"), NodeType::File, OperationType::Create, "lAAB",
-        testhelpers::defaultTime, testhelpers::defaultTime, testhelpers::defaultFileSize, lNodeAA);
-=======
-    std::shared_ptr<Node> lNodeAAB = std::shared_ptr<Node>(
-            new Node(std::nullopt, _syncPal->updateTree(ReplicaSide::Local)->side(), Str("AAB"), NodeType::File,
-                     OperationType::Create, "lAAB", createdAt, lastmodified, size, lNodeAA));
->>>>>>> 4e8a4b54
+            std::nullopt, _syncPal->updateTree(ReplicaSide::Local)->side(), Str("AAB"), NodeType::File, OperationType::Create,
+            "lAAB", testhelpers::defaultTime, testhelpers::defaultTime, testhelpers::defaultFileSize, lNodeAA);
     CPPUNIT_ASSERT(lNodeAA->insertChildren(lNodeAAB));
     _syncPal->updateTree(ReplicaSide::Local)->insertNode(lNodeAAB);
 
     std::shared_ptr<Node> rNodeAA = _syncPal->updateTree(ReplicaSide::Remote)->getNodeById("rAA");
-<<<<<<< HEAD
     std::shared_ptr<Node> rNodeAAB = std::make_shared<Node>(
-        std::nullopt, _syncPal->updateTree(ReplicaSide::Remote)->side(), Str("AAB"), NodeType::File, OperationType::Create,
-        "rAAB", testhelpers::defaultTime, testhelpers::defaultTime, testhelpers::defaultFileSize, rNodeAA);
-=======
-    std::shared_ptr<Node> rNodeAAB = std::shared_ptr<Node>(
-            new Node(std::nullopt, _syncPal->updateTree(ReplicaSide::Remote)->side(), Str("AAB"), NodeType::File,
-                     OperationType::Create, "rAAB", createdAt, lastmodified, size, rNodeAA));
->>>>>>> 4e8a4b54
+            std::nullopt, _syncPal->updateTree(ReplicaSide::Remote)->side(), Str("AAB"), NodeType::File, OperationType::Create,
+            "rAAB", testhelpers::defaultTime, testhelpers::defaultTime, testhelpers::defaultFileSize, rNodeAA);
     CPPUNIT_ASSERT(rNodeAA->insertChildren(rNodeAAB));
     _syncPal->updateTree(ReplicaSide::Remote)->insertNode(rNodeAAB);
 
@@ -356,7 +268,7 @@
     CPPUNIT_ASSERT(rNodeAA->setParentNode(rNodeB));
     rNodeAA->setChangeEvents(OperationType::Move);
     rNodeAA->setMoveOriginParentDbId(rNodeA->idb());
-    rNodeAA->setName(Str("testé.txt"));  // Name with NFC encoding
+    rNodeAA->setName(Str("testé.txt")); // Name with NFC encoding
     rNodeA->deleteChildren(rNodeAA);
     CPPUNIT_ASSERT(rNodeB->insertChildren(rNodeAA));
 
@@ -367,7 +279,7 @@
     CPPUNIT_ASSERT(lNodeAA->setParentNode(lNodeB));
     lNodeAA->setChangeEvents(OperationType::Move);
     lNodeAA->setMoveOriginParentDbId(lNodeA->idb());
-    lNodeAA->setName(Str("testé.txt"));  // Name with NFD encoding
+    lNodeAA->setName(Str("testé.txt")); // Name with NFD encoding
     lNodeA->deleteChildren(lNodeAA);
     CPPUNIT_ASSERT(lNodeB->insertChildren(lNodeAA));
 
@@ -465,13 +377,8 @@
 
     bool hasMoveOp = false;
     bool hasEditOp = false;
-<<<<<<< HEAD
-    for (auto &opId : _syncPal->syncOps()->opSortedList()) {
+    for (auto &opId: _syncPal->syncOps()->opSortedList()) {
         SyncOpPtr op = _syncPal->syncOps()->getOp(opId);
-=======
-    for (auto &opId: _syncPal->_syncOps->opSortedList()) {
-        SyncOpPtr op = _syncPal->_syncOps->getOp(opId);
->>>>>>> 4e8a4b54
         if (op->type() == OperationType::Move) {
             hasMoveOp = true;
         }
