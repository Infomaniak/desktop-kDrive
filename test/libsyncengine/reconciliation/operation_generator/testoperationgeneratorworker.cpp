--- conflicted
+++ resolved
@@ -84,57 +84,30 @@
     SyncTime createdAt = 1654788079;
     SyncTime lastmodified = 1654788079;
     int64_t size = 12345;
-<<<<<<< HEAD
-    std::shared_ptr<Node> lNodeA = std::shared_ptr<Node>(new Node(dbNodeIdA, _syncPal->updateTree(ReplicaSide::Local)->side(), Str("A"),
-                                                                  NodeType::Directory, OperationType::None, "lA", createdAt,
-                                                                  lastmodified, size, _syncPal->updateTree(ReplicaSide::Local)->rootNode()));
-    CPPUNIT_ASSERT(_syncPal->updateTree(ReplicaSide::Local)->rootNode()->insertChildren(lNodeA));
-    _syncPal->updateTree(ReplicaSide::Local)->insertNode(lNodeA);
-    std::shared_ptr<Node> lNodeB = std::shared_ptr<Node>(new Node(dbNodeIdB, _syncPal->updateTree(ReplicaSide::Local)->side(), Str("B"),
-                                                                  NodeType::Directory, OperationType::None, "lB", createdAt,
-                                                                  lastmodified, size, _syncPal->updateTree(ReplicaSide::Local)->rootNode()));
-    CPPUNIT_ASSERT(_syncPal->updateTree(ReplicaSide::Local)->rootNode()->insertChildren(lNodeB));
-    _syncPal->updateTree(ReplicaSide::Local)->insertNode(lNodeB);
-    std::shared_ptr<Node> lNodeAA =
-        std::shared_ptr<Node>(new Node(dbNodeIdAA, _syncPal->updateTree(ReplicaSide::Local)->side(), Str("AA"), NodeType::Directory,
-                                       OperationType::None, "lAA", createdAt, lastmodified, size, lNodeA));
-    CPPUNIT_ASSERT(lNodeA->insertChildren(lNodeAA));
-    _syncPal->updateTree(ReplicaSide::Local)->insertNode(lNodeAA);
-    std::shared_ptr<Node> lNodeAB =
-        std::shared_ptr<Node>(new Node(dbNodeIdAB, _syncPal->updateTree(ReplicaSide::Local)->side(), Str("AB"), NodeType::Directory,
-                                       OperationType::None, "lAB", createdAt, lastmodified, size, lNodeA));
-    CPPUNIT_ASSERT(lNodeA->insertChildren(lNodeAB));
-    _syncPal->updateTree(ReplicaSide::Local)->insertNode(lNodeAB);
-    std::shared_ptr<Node> lNodeBA =
-        std::shared_ptr<Node>(new Node(dbNodeIdBA, _syncPal->updateTree(ReplicaSide::Local)->side(), Str("BA"), NodeType::Directory,
-                                       OperationType::None, "lBA", createdAt, lastmodified, size, lNodeB));
-    CPPUNIT_ASSERT(lNodeB->insertChildren(lNodeBA));
-=======
     std::shared_ptr<Node> lNodeA = std::shared_ptr<Node>(
         new Node(dbNodeIdA, _syncPal->updateTree(ReplicaSide::Local)->side(), Str("A"), NodeType::Directory, OperationType::None,
                  "lA", createdAt, lastmodified, size, _syncPal->updateTree(ReplicaSide::Local)->rootNode()));
-    _syncPal->updateTree(ReplicaSide::Local)->rootNode()->insertChildren(lNodeA);
+    CPPUNIT_ASSERT(_syncPal->updateTree(ReplicaSide::Local)->rootNode()->insertChildren(lNodeA));
     _syncPal->updateTree(ReplicaSide::Local)->insertNode(lNodeA);
     std::shared_ptr<Node> lNodeB = std::shared_ptr<Node>(
         new Node(dbNodeIdB, _syncPal->updateTree(ReplicaSide::Local)->side(), Str("B"), NodeType::Directory, OperationType::None,
                  "lB", createdAt, lastmodified, size, _syncPal->updateTree(ReplicaSide::Local)->rootNode()));
-    _syncPal->updateTree(ReplicaSide::Local)->rootNode()->insertChildren(lNodeB);
+    CPPUNIT_ASSERT(_syncPal->updateTree(ReplicaSide::Local)->rootNode()->insertChildren(lNodeB));
     _syncPal->updateTree(ReplicaSide::Local)->insertNode(lNodeB);
     std::shared_ptr<Node> lNodeAA =
         std::shared_ptr<Node>(new Node(dbNodeIdAA, _syncPal->updateTree(ReplicaSide::Local)->side(), Str("AA"),
                                        NodeType::Directory, OperationType::None, "lAA", createdAt, lastmodified, size, lNodeA));
-    lNodeA->insertChildren(lNodeAA);
+    CPPUNIT_ASSERT(lNodeA->insertChildren(lNodeAA));
     _syncPal->updateTree(ReplicaSide::Local)->insertNode(lNodeAA);
     std::shared_ptr<Node> lNodeAB =
         std::shared_ptr<Node>(new Node(dbNodeIdAB, _syncPal->updateTree(ReplicaSide::Local)->side(), Str("AB"),
                                        NodeType::Directory, OperationType::None, "lAB", createdAt, lastmodified, size, lNodeA));
-    lNodeA->insertChildren(lNodeAB);
+    CPPUNIT_ASSERT(lNodeA->insertChildren(lNodeAB));
     _syncPal->updateTree(ReplicaSide::Local)->insertNode(lNodeAB);
     std::shared_ptr<Node> lNodeBA =
         std::shared_ptr<Node>(new Node(dbNodeIdBA, _syncPal->updateTree(ReplicaSide::Local)->side(), Str("BA"),
                                        NodeType::Directory, OperationType::None, "lBA", createdAt, lastmodified, size, lNodeB));
-    lNodeB->insertChildren(lNodeBA);
->>>>>>> 5984f2af
+    CPPUNIT_ASSERT(lNodeB->insertChildren(lNodeBA));
     _syncPal->updateTree(ReplicaSide::Local)->insertNode(lNodeBA);
     std::shared_ptr<Node> lNodeAAA =
         std::shared_ptr<Node>(new Node(dbNodeIdAAA, _syncPal->updateTree(ReplicaSide::Local)->side(), Str("AAA"), NodeType::File,
@@ -142,57 +115,30 @@
     CPPUNIT_ASSERT(lNodeAA->insertChildren(lNodeAAA));
     _syncPal->updateTree(ReplicaSide::Local)->insertNode(lNodeAAA);
 
-<<<<<<< HEAD
-    std::shared_ptr<Node> rNodeA = std::shared_ptr<Node>(new Node(dbNodeIdA, _syncPal->updateTree(ReplicaSide::Remote)->side(), Str("A"),
-                                                                  NodeType::Directory, OperationType::None, "rA", createdAt,
-                                                                  lastmodified, size, _syncPal->updateTree(ReplicaSide::Remote)->rootNode()));
-    CPPUNIT_ASSERT(_syncPal->updateTree(ReplicaSide::Remote)->rootNode()->insertChildren(rNodeA));
-    _syncPal->updateTree(ReplicaSide::Remote)->insertNode(rNodeA);
-    std::shared_ptr<Node> rNodeB = std::shared_ptr<Node>(new Node(dbNodeIdB, _syncPal->updateTree(ReplicaSide::Remote)->side(), Str("B"),
-                                                                  NodeType::Directory, OperationType::None, "rB", createdAt,
-                                                                  lastmodified, size, _syncPal->updateTree(ReplicaSide::Remote)->rootNode()));
-    CPPUNIT_ASSERT(_syncPal->updateTree(ReplicaSide::Remote)->rootNode()->insertChildren(rNodeB));
-    _syncPal->updateTree(ReplicaSide::Remote)->insertNode(rNodeB);
-    std::shared_ptr<Node> rNodeAA =
-        std::shared_ptr<Node>(new Node(dbNodeIdAA, _syncPal->updateTree(ReplicaSide::Remote)->side(), Str("AA"), NodeType::Directory,
-                                       OperationType::None, "rAA", createdAt, lastmodified, size, rNodeA));
-    CPPUNIT_ASSERT(rNodeA->insertChildren(rNodeAA));
-    _syncPal->updateTree(ReplicaSide::Remote)->insertNode(rNodeAA);
-    std::shared_ptr<Node> rNodeAB =
-        std::shared_ptr<Node>(new Node(dbNodeIdAB, _syncPal->updateTree(ReplicaSide::Remote)->side(), Str("AB"), NodeType::Directory,
-                                       OperationType::None, "rAB", createdAt, lastmodified, size, rNodeA));
-    CPPUNIT_ASSERT(rNodeA->insertChildren(rNodeAB));
-    _syncPal->updateTree(ReplicaSide::Remote)->insertNode(rNodeAB);
-    std::shared_ptr<Node> rNodeBA =
-        std::shared_ptr<Node>(new Node(dbNodeIdBA, _syncPal->updateTree(ReplicaSide::Remote)->side(), Str("BA"), NodeType::Directory,
-                                       OperationType::None, "rBA", createdAt, lastmodified, size, rNodeB));
-    CPPUNIT_ASSERT(rNodeB->insertChildren(rNodeBA));
-=======
     std::shared_ptr<Node> rNodeA = std::shared_ptr<Node>(
         new Node(dbNodeIdA, _syncPal->updateTree(ReplicaSide::Remote)->side(), Str("A"), NodeType::Directory, OperationType::None,
                  "rA", createdAt, lastmodified, size, _syncPal->updateTree(ReplicaSide::Remote)->rootNode()));
-    _syncPal->updateTree(ReplicaSide::Remote)->rootNode()->insertChildren(rNodeA);
+    CPPUNIT_ASSERT(_syncPal->updateTree(ReplicaSide::Remote)->rootNode()->insertChildren(rNodeA));
     _syncPal->updateTree(ReplicaSide::Remote)->insertNode(rNodeA);
     std::shared_ptr<Node> rNodeB = std::shared_ptr<Node>(
         new Node(dbNodeIdB, _syncPal->updateTree(ReplicaSide::Remote)->side(), Str("B"), NodeType::Directory, OperationType::None,
                  "rB", createdAt, lastmodified, size, _syncPal->updateTree(ReplicaSide::Remote)->rootNode()));
-    _syncPal->updateTree(ReplicaSide::Remote)->rootNode()->insertChildren(rNodeB);
+    CPPUNIT_ASSERT(_syncPal->updateTree(ReplicaSide::Remote)->rootNode()->insertChildren(rNodeB));
     _syncPal->updateTree(ReplicaSide::Remote)->insertNode(rNodeB);
     std::shared_ptr<Node> rNodeAA =
         std::shared_ptr<Node>(new Node(dbNodeIdAA, _syncPal->updateTree(ReplicaSide::Remote)->side(), Str("AA"),
                                        NodeType::Directory, OperationType::None, "rAA", createdAt, lastmodified, size, rNodeA));
-    rNodeA->insertChildren(rNodeAA);
+    CPPUNIT_ASSERT(rNodeA->insertChildren(rNodeAA));
     _syncPal->updateTree(ReplicaSide::Remote)->insertNode(rNodeAA);
     std::shared_ptr<Node> rNodeAB =
         std::shared_ptr<Node>(new Node(dbNodeIdAB, _syncPal->updateTree(ReplicaSide::Remote)->side(), Str("AB"),
                                        NodeType::Directory, OperationType::None, "rAB", createdAt, lastmodified, size, rNodeA));
-    rNodeA->insertChildren(rNodeAB);
+    CPPUNIT_ASSERT(rNodeA->insertChildren(rNodeAB));
     _syncPal->updateTree(ReplicaSide::Remote)->insertNode(rNodeAB);
     std::shared_ptr<Node> rNodeBA =
         std::shared_ptr<Node>(new Node(dbNodeIdBA, _syncPal->updateTree(ReplicaSide::Remote)->side(), Str("BA"),
                                        NodeType::Directory, OperationType::None, "rBA", createdAt, lastmodified, size, rNodeB));
-    rNodeB->insertChildren(rNodeBA);
->>>>>>> 5984f2af
+    CPPUNIT_ASSERT(rNodeB->insertChildren(rNodeBA));
     _syncPal->updateTree(ReplicaSide::Remote)->insertNode(rNodeBA);
     std::shared_ptr<Node> rNodeAAA =
         std::shared_ptr<Node>(new Node(dbNodeIdAAA, _syncPal->updateTree(ReplicaSide::Remote)->side(), Str("AAA"), NodeType::File,
@@ -246,15 +192,9 @@
 
     std::shared_ptr<Node> rNodeAA = _syncPal->updateTree(ReplicaSide::Remote)->getNodeById("rAA");
     std::shared_ptr<Node> rNodeAAB =
-<<<<<<< HEAD
-        std::shared_ptr<Node>(new Node(std::nullopt, _syncPal->updateTree(ReplicaSide::Remote)->side(), Str("AAB"), NodeType::File,
-                                       OperationType::Create, "rAAB", createdAt, lastmodified, size, rNodeAA));
-    CPPUNIT_ASSERT(rNodeAA->insertChildren(rNodeAAB));
-=======
         std::shared_ptr<Node>(new Node(std::nullopt, _syncPal->updateTree(ReplicaSide::Remote)->side(), Str("AAB"),
                                        NodeType::File, OperationType::Create, "rAAB", createdAt, lastmodified, size, rNodeAA));
-    rNodeAA->insertChildren(rNodeAAB);
->>>>>>> 5984f2af
+    CPPUNIT_ASSERT(rNodeAA->insertChildren(rNodeAAB));
     _syncPal->updateTree(ReplicaSide::Remote)->insertNode(rNodeAAB);
 
     _syncPal->_operationsGeneratorWorker->execute();
