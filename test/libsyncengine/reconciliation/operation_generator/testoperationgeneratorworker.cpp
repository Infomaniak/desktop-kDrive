--- conflicted
+++ resolved
@@ -157,15 +157,10 @@
     LOGW_DEBUG(_logger, L"$$$$$ Tear Down $$$$$");
 
     ParmsDb::instance()->close();
-<<<<<<< HEAD
-    ParmsDb::instance()->reset();
-    _syncPal->syncDb()->close();
-=======
     ParmsDb::reset();
     if (_syncPal && _syncPal->syncDb()) {
         _syncPal->syncDb()->close();
     }
->>>>>>> 75940259
 }
 
 void TestOperationGeneratorWorker::testCreateOp() {
