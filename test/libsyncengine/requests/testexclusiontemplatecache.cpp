--- conflicted
+++ resolved
@@ -126,24 +126,16 @@
         // Test hidden file
         const SyncPath testPath = testhelpers::localTestDirPath / ".my_hidden_file.txt";
         bool isWarning = true;
-<<<<<<< HEAD
-        CPPUNIT_ASSERT(str + " should not be excluded", !ExclusionTemplateCache::instance()->isExcluded(testPath, isWarning));
-=======
         CPPUNIT_ASSERT_MESSAGE(testPath + " should not be excluded",
                                !ExclusionTemplateCache::instance()->isExcluded(testPath, isWarning));
->>>>>>> d0af98f1
     }
 
     {
         // Test hidden folder
         const SyncPath testPath = testhelpers::localTestDirPath / ".my_hidden_folder/AA/my_file.txt";
         bool isWarning = true;
-<<<<<<< HEAD
-        CPPUNIT_ASSERT(str + " should not be excluded", !ExclusionTemplateCache::instance()->isExcluded(testPath, isWarning));
-=======
         CPPUNIT_ASSERT_MESSAGE(testPath + " should not be excluded",
                                !ExclusionTemplateCache::instance()->isExcluded(testPath, isWarning));
->>>>>>> d0af98f1
     }
 #endif
 }
