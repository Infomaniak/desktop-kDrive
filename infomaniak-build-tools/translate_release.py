#!/usr/bin/env python3
#
# Infomaniak kDrive - Desktop
# Copyright (C) 2023-2024 Infomaniak Network SA
# 
# This program is free software: you can redistribute it and/or modify
# it under the terms of the GNU General Public License as published by
# the Free Software Foundation, either version 3 of the License, or
# (at your option) any later version.
# 
# This program is distributed in the hope that it will be useful,
# but WITHOUT ANY WARRANTY; without even the implied warranty of
# MERCHANTABILITY or FITNESS FOR A PARTICULAR PURPOSE.  See the
# GNU General Public License for more details.
# 
# You should have received a copy of the GNU General Public License
# along with this program.  If not, see <http://www.gnu.org/licenses/>.
#

import argparse
import datetime
import deepl
import errno
import os
import re
import shutil
import subprocess
import sys

def version_regex(arg_value, pattern=re.compile("^(\d+\.)?(\d+\.)?(\*|\d+)")):
<<<<<<< HEAD
	if not pattern.match(arg_value):
		raise argparse.ArgumentTypeError("invalid version")
	return arg_value

parser = argparse.ArgumentParser(
	description="""Translater script for the desktop kDrive release notes.
=======
    if not pattern.match(arg_value):
        raise argparse.ArgumentTypeError("invalid version")
    return arg_value

parser = argparse.ArgumentParser(
    description="""Translater script for the desktop kDrive release notes.
>>>>>>> b101f197
The translation is done using DeepL API from English to French, German, Italian and Spanish.
Please make sure your DeepL API key is exported as DEEPL_AUTH_KEY before running the script.

A default english version of the Release Notes with all the systems combined must be created first.
This script requires a file named kDrive-template.html to exist in the current working directory.""",
<<<<<<< HEAD
	epilog="""
To add more languages in the future, edit the script to append the new language to the list.
	All the languages in the list must be in the DeepL API target language list.
	Language list : https://developers.deepl.com/docs/api-reference/languages

To add more systems, edit the script to append the new system to the list.
	System specific Release Notes entries must start with the system name.
	eg: "Windows - Added new feature" for Windows specific feature.
	""",
	formatter_class=argparse.RawTextHelpFormatter)
=======
    epilog="""
To add more languages in the future, edit the script to append the new language to the list.
    All the languages in the list must be in the DeepL API target language list.
    Language list : https://developers.deepl.com/docs/api-reference/languages

To add more systems, edit the script to append the new system to the list.
    System specific Release Notes entries must start with the system name.
    eg: "Windows - Added new feature" for Windows specific feature.
    """,
    formatter_class=argparse.RawTextHelpFormatter)
>>>>>>> b101f197

parser.add_argument('-v', '--version', metavar="", type=version_regex, help='The release version (eg: 3.6.0)', required=True)
parser.add_argument('-d', '--date', metavar="", type=int, help='The planned release date (defaults to today)', default=datetime.date.today().strftime('%Y%m%d'))
args = parser.parse_args()

if not os.path.isfile(f"kDrive-template.html"):
<<<<<<< HEAD
	sys.exit("Unable to find kDrive-template.html.");
=======
    sys.exit("Unable to find kDrive-template.html.");
>>>>>>> b101f197

fullName = f"kDrive-{args.version}.{args.date}"
dirPath = f"../release_notes/{fullName}"

<<<<<<< HEAD
deepl_key = os.getenv("DEEPL_AUDTH_KEY")
if not deepl_key:
	sys.exit("error: The DeepL API key is not set in env");
=======
deepl_key = os.getenv("DEEPL_AUTH_KEY")
if not deepl_key:
    sys.exit("error: The DeepL API key is not set in env");
>>>>>>> b101f197
translator = deepl.Translator(deepl_key)

target_lang = [
	'FR',
	'DE',
	'ES',
	'IT'
]

os_list = [
<<<<<<< HEAD
	'Win',
	'Linux',
	'macOS'
]

def split_os(lang):
	lang_ext = f"-{lang.lower()}" if lang != 'en' else ""

	for os_name in os_list:
		os_ext = f"-{os_name.lower()}" if os_name != 'macOS' else ""
		if os_name != 'macOS':
			shutil.copyfile(f"{fullName}{lang_ext}.html", f"{fullName}{os_ext}{lang_ext}.html")
		with open(f"{fullName}{os_ext}{lang_ext}.html", "r") as f:
			lines = f.readlines()
		with open(f"{fullName}{os_ext}{lang_ext}.html", "w") as f:
			for line in lines:
				if any(os_note in line for os_note in os_list):
					if (f"<li>{os_name}" in line):
						f.write(f"\t\t<li>{line[line.find('-') + 2:]}")
				else:
					f.write(line)
=======
    'Win',
    'Linux',
    'macOS'
]

def split_os(lang):
    lang_ext = f"-{lang.lower()}" if lang != 'en' else ""

    for os_name in os_list:
        os_ext = f"-{os_name.lower()}" if os_name != 'macOS' else ""
        if os_name != 'macOS':
            shutil.copyfile(f"{fullName}{lang_ext}.html", f"{fullName}{os_ext}{lang_ext}.html")
        with open(f"{fullName}{os_ext}{lang_ext}.html", "r") as f:
            lines = f.readlines()
        with open(f"{fullName}{os_ext}{lang_ext}.html", "w") as f:
            for line in lines:
                if any(os_note in line for os_note in os_list):
                    if (f"<li>{os_name}" in line):
                        f.write(f"\t\t<li>{line[line.find('-') + 2:]}")
                else:
                    f.write(line)
>>>>>>> b101f197

print(f"Generating Release Notes for kDrive-{args.version}.{args.date}")

try:
<<<<<<< HEAD
	os.mkdir(dirPath, mode = 0o755)
except OSError as exc:
	if exc.errno != errno.EEXIST:
		raise
	pass
=======
    os.mkdir(dirPath, mode = 0o755)
except OSError as exc:
    if exc.errno != errno.EEXIST:
        raise
    pass
>>>>>>> b101f197

shutil.copyfile("kDrive-template.html", f"{dirPath}/{fullName}.html")
os.chdir(dirPath)

try:
<<<<<<< HEAD
	for lang in target_lang:
		translator.translate_document_from_filepath(
			f"{fullName}.html",
			f"{fullName}-{lang.lower()}.html",
			target_lang=lang,
		)
		split_os(lang)
except Exception as e:
	print(e)
=======
    for lang in target_lang:
        translator.translate_document_from_filepath(
            f"{fullName}.html",
            f"{fullName}-{lang.lower()}.html",
            target_lang=lang,
        )
        split_os(lang)
except Exception as e:
    print(e)
>>>>>>> b101f197

split_os('en')

subprocess.run(['../../infomaniak-build-tools/encode.sh'], shell=True)

usage = translator.get_usage()
print(f"Translation done. {usage.character} characters used for the month.")<|MERGE_RESOLUTION|>--- conflicted
+++ resolved
@@ -28,38 +28,17 @@
 import sys
 
 def version_regex(arg_value, pattern=re.compile("^(\d+\.)?(\d+\.)?(\*|\d+)")):
-<<<<<<< HEAD
-	if not pattern.match(arg_value):
-		raise argparse.ArgumentTypeError("invalid version")
-	return arg_value
-
-parser = argparse.ArgumentParser(
-	description="""Translater script for the desktop kDrive release notes.
-=======
     if not pattern.match(arg_value):
         raise argparse.ArgumentTypeError("invalid version")
     return arg_value
 
 parser = argparse.ArgumentParser(
     description="""Translater script for the desktop kDrive release notes.
->>>>>>> b101f197
 The translation is done using DeepL API from English to French, German, Italian and Spanish.
 Please make sure your DeepL API key is exported as DEEPL_AUTH_KEY before running the script.
 
 A default english version of the Release Notes with all the systems combined must be created first.
 This script requires a file named kDrive-template.html to exist in the current working directory.""",
-<<<<<<< HEAD
-	epilog="""
-To add more languages in the future, edit the script to append the new language to the list.
-	All the languages in the list must be in the DeepL API target language list.
-	Language list : https://developers.deepl.com/docs/api-reference/languages
-
-To add more systems, edit the script to append the new system to the list.
-	System specific Release Notes entries must start with the system name.
-	eg: "Windows - Added new feature" for Windows specific feature.
-	""",
-	formatter_class=argparse.RawTextHelpFormatter)
-=======
     epilog="""
 To add more languages in the future, edit the script to append the new language to the list.
     All the languages in the list must be in the DeepL API target language list.
@@ -70,64 +49,30 @@
     eg: "Windows - Added new feature" for Windows specific feature.
     """,
     formatter_class=argparse.RawTextHelpFormatter)
->>>>>>> b101f197
 
 parser.add_argument('-v', '--version', metavar="", type=version_regex, help='The release version (eg: 3.6.0)', required=True)
 parser.add_argument('-d', '--date', metavar="", type=int, help='The planned release date (defaults to today)', default=datetime.date.today().strftime('%Y%m%d'))
 args = parser.parse_args()
 
 if not os.path.isfile(f"kDrive-template.html"):
-<<<<<<< HEAD
-	sys.exit("Unable to find kDrive-template.html.");
-=======
     sys.exit("Unable to find kDrive-template.html.");
->>>>>>> b101f197
 
 fullName = f"kDrive-{args.version}.{args.date}"
 dirPath = f"../release_notes/{fullName}"
 
-<<<<<<< HEAD
-deepl_key = os.getenv("DEEPL_AUDTH_KEY")
-if not deepl_key:
-	sys.exit("error: The DeepL API key is not set in env");
-=======
 deepl_key = os.getenv("DEEPL_AUTH_KEY")
 if not deepl_key:
     sys.exit("error: The DeepL API key is not set in env");
->>>>>>> b101f197
 translator = deepl.Translator(deepl_key)
 
 target_lang = [
-	'FR',
-	'DE',
-	'ES',
-	'IT'
+    'FR',
+    'DE',
+    'ES',
+    'IT'
 ]
 
 os_list = [
-<<<<<<< HEAD
-	'Win',
-	'Linux',
-	'macOS'
-]
-
-def split_os(lang):
-	lang_ext = f"-{lang.lower()}" if lang != 'en' else ""
-
-	for os_name in os_list:
-		os_ext = f"-{os_name.lower()}" if os_name != 'macOS' else ""
-		if os_name != 'macOS':
-			shutil.copyfile(f"{fullName}{lang_ext}.html", f"{fullName}{os_ext}{lang_ext}.html")
-		with open(f"{fullName}{os_ext}{lang_ext}.html", "r") as f:
-			lines = f.readlines()
-		with open(f"{fullName}{os_ext}{lang_ext}.html", "w") as f:
-			for line in lines:
-				if any(os_note in line for os_note in os_list):
-					if (f"<li>{os_name}" in line):
-						f.write(f"\t\t<li>{line[line.find('-') + 2:]}")
-				else:
-					f.write(line)
-=======
     'Win',
     'Linux',
     'macOS'
@@ -149,40 +94,20 @@
                         f.write(f"\t\t<li>{line[line.find('-') + 2:]}")
                 else:
                     f.write(line)
->>>>>>> b101f197
 
 print(f"Generating Release Notes for kDrive-{args.version}.{args.date}")
 
 try:
-<<<<<<< HEAD
-	os.mkdir(dirPath, mode = 0o755)
-except OSError as exc:
-	if exc.errno != errno.EEXIST:
-		raise
-	pass
-=======
     os.mkdir(dirPath, mode = 0o755)
 except OSError as exc:
     if exc.errno != errno.EEXIST:
         raise
     pass
->>>>>>> b101f197
 
 shutil.copyfile("kDrive-template.html", f"{dirPath}/{fullName}.html")
 os.chdir(dirPath)
 
 try:
-<<<<<<< HEAD
-	for lang in target_lang:
-		translator.translate_document_from_filepath(
-			f"{fullName}.html",
-			f"{fullName}-{lang.lower()}.html",
-			target_lang=lang,
-		)
-		split_os(lang)
-except Exception as e:
-	print(e)
-=======
     for lang in target_lang:
         translator.translate_document_from_filepath(
             f"{fullName}.html",
@@ -192,7 +117,6 @@
         split_os(lang)
 except Exception as e:
     print(e)
->>>>>>> b101f197
 
 split_os('en')
 
