# kDrive Desktop Configuration - Windows

- [kDrive files](#kdrive-files)
- [Installation Requirements](#installation-requirements)
<<<<<<< HEAD
    - [Qt 6.2.3](#qt-623)
=======
    - [Sentry](#sentry)
>>>>>>> 667000ae
    - [Poco](#poco)
    - [CPPUnit](#cppunit)
    - [Zlib](#zlib)
    - [libzip](#libzip)
    - [C++ Redistributable](#redistributable)
    - [NSIS](#nsis)
    - [7za](#7za)
    - [Conan](#conan)
- [Certificate Configuration](#certificate-configuration)
- [Build in Debug](#build-in-debug)
    - [Using CLion](#using-clion)
        - [CMake Parameters](#cmake-parameters)
    - [Using Qt Creator](#using-qt-creator)
        - [Additionnal Requirements](#additionnal-requirements)
        - [CMake Parameters](#cmake-parameters)
    - [VS2019](#using-Visual-Studio-2019)
        - [Windows extension](#windows-Extension)
        - [Project setup](#project-Setup)
        - [CMake configuration](#cmake-Configuration)
        - [DLL Copy](#dll-Copy)
        - [Debugging](#debugging)
    - [Testing the extension](#testing-the-extension)
- [Build in Release](#build-in-release)
    - [Build and Packaging](#build-and-packaging)
- [Possible build errors](#possible-build-errors)

# kDrive files

The folder `F:\Projects` will be used for the installation of sources and dependencies.  
Feel free to use any directory that suits you.

```powershell
mkdir F:\Projects 
cd F:\Projects
git clone https://github.com/Infomaniak/desktop-kDrive.git
cd desktop-kDrive && git submodule update --init --recursive
```

# Installation Requirements

Once `Visual Studio 2019` is installed, **all** commands should to be run using the `x64 Native Tools Command Prompt` with administrator permissions.  

## Visual Studio 2019

When installing `Visual Studio 2019`, select the following components:

- Desktop development with C++
- Universal Windows Platform Development
- .NET SDK
- .NET Core 3.1 Runtime
- .NET 5.0 Runtime
- .NET framework 4.7 SDK
- Windows 11 SDK (10.0.22000.0)
- Windows 10 SDK (10.0.17763.0)
- Windows 10 SDK (10.0.20348.0)

## Poco

> :warning: **`Poco` requires OpenSSL to be installed.**

Clone and build `Poco`:

```powershell
cd F:\Projects
git clone https://github.com/pocoproject/poco.git
cd poco
git checkout tags/poco-1.13.3-release
mkdir build
cd build
cmake -G "Visual Studio 16 2019" .. -DOPENSSL_ROOT_DIR="C:\Program Files\OpenSSL" -DOPENSSL_INCLUDE_DIR="C:\Program Files\OpenSSL\include" -DOPENSSL_CRYPTO_LIBRARY=libcrypto.lib -DOPENSSL_SSL_LIBRARY=libssl.lib
```

Open the `poco.sln` solution in Visual Studio 2019 and add `C:\Program Files\OpenSSL-Win64\lib` to the `Additional Library Directories` for the following projects:
- Crypto
- JWT
- NetSSL

While still in the `build` directory, issue the following commands:

```powershell
cmake --build . --target install --config Debug
cmake --build . --target install --config Release
```

## CPPUnit

Clone `CPPUnit`:

```powershell
cd F:\Projects
git clone git://anongit.freedesktop.org/git/libreoffice/cppunit
```

If the server does not reply to the `git clone` command, you can download the source from https://www.freedesktop.org/wiki/Software/cppunit/.

Then open `src/CppUnitLibrariesXXXX.sln` workspace in Visual Studio to configure as follows:
- Select all projects then right click to access `Properties`.
- Select `All configurations` and `All plateforms`,  then add `_ALLOW_ITERATOR_DEBUG_LEVEL_MISMATCH` in `C/C++ > Preprocessor > Preprocessor Definitions`.
- In the `Build` menu, select `Batch Build...`.
- Select all projects in `x64` version and click on `build`.

Copy `lib` and `include` folders from F:\Projects\cppunit\` to `C:\Program Files (x86)\cppunit`.

## Zlib

> :warning: `zlib` is currently managed by [Conan](#conan) for OpenSSL, but it is also needed for libzip. Since libzip is not managed by Conan, you must install zlib manually using the instructions below.

Download [Zlib](https://zlib.net/fossils/zlib-1.2.11.tar.gz) then run the following:
```cmd
F:
tar -xvzf %USERPROFILE%\Downloads\zlib-1.2.11.tar.gz -C F:\Projects
cd F:\Projects\zlib-1.2.11
nmake /f win32/Makefile.msc
mkdir include
copy zconf.h include\
copy zlib.h include\
mkdir lib
copy zdll.lib lib\
copy zlib.lib lib\
copy zlib.pdb lib\
mkdir bin
copy zlib1.dll bin\
copy zlib1.pdb bin\
mkdir "C:\Program Files (x86)\zlib-1.2.11\include"
copy include\* "C:\Program Files (x86)\zlib-1.2.11\include\"
mkdir "C:\Program Files (x86)\zlib-1.2.11\lib"
copy lib\* "C:\Program Files (x86)\zlib-1.2.11\lib\"
```

## libzip

> :warning: **`libzip` requires [zlib](#zlib) to be installed.**

Clone and install libzip

```powershell
cd F:\Projects
git clone https://github.com/nih-at/libzip.git
cd libzip
git checkout tags/v1.10.1
mkdir build && cd build
cmake .. -DZLIB_LIBRARY="C:\Program Files (x86)\zlib-1.2.11\lib\zlib.lib" -DZLIB_INCLUDE_DIR:PATH="C:/Program Files (x86)/zlib-1.2.11/include"
cmake --build . --target install --config Debug
cmake --build . --target install --config Release
```

## Redistributable

Create the `F:\Projects\vcredist` folder and copy-paste the [C++ Redistributable](https://docs.microsoft.com/en-us/cpp/windows/latest-supported-vc-redist?view=msvc-170) `x64` and `arm64` 
inside it.

## NSIS

Download and install [NSIS v3.03](https://sourceforge.net/projects/nsis/files/NSIS%203/3.03/nsis-3.03-setup.exe/download).
Add the `NSIS` path to the `PATH` environment variable.
You will need the following `NSIS` plugins:
- `LogicLib`
- `nsProcess`
- `UAC`
- `x64`

## 7za

Download [7za](https://sourceforge.net/projects/sevenzip/files/7-Zip/23.01/7z2301-extra.7z/download) and extract it in `C:\Program Files\7-Zip`. This 
requires the prior installation of `7-Zip`.

## Icoutils

Download [Icoutils](https://sourceforge.net/projects/unix-utils/files/icoutils/icoutils-0.32.3-x86_64.zip/download) and extract it.
Add the path to the `Icoutils` folder to your `PATH` environment variable, e.g. `C:\Program Files\icoutils-0.32.3-x86_64\bin`. 

# Certificate Configuration

To be able to sign executables, you need to have one of two the Infomaniak certificates installed.
We use the virtual certificate for `DEBUG` builds and the physical certificate (USB key) for release builds.
 
Once the certificates are installed on your machine, open `F:\Projects\desktop-kDrive\extensions\windows\cfapi\kDriveExt.sln` and follow the next steps 
to create an environment variable for each certificate:
- Select `FileExplorerExtensionPackage\Package.appxmanifest`.
- Go to the `Packaging` tab.
- Click on `Choose Certificate...` then `Select from store`.
- Copy the `AUMID` (located at the end of the `Family Name` field, after the underscore).
- Create an environment variable named `KDC_VIRTUAL_AUMID` with the copied `AUMID` as value.
- Repeat the same steps using the USB key certificate, in an environment variable named `KDC_PHYSICAL_AUMID`.
---

## Conan
The recommended way to install Conan is via **pip** within a Python virtual environment (Python 3.6 or newer). This approach ensures isolation and compatibility with your project’s dependencies.

> **Tip:** Other installation methods (system packages, pipx, installer scripts, etc.) are also supported. See [Conan Downloads](https://conan.io/downloads) for the full list of options.
### Prerequisites
- **Python 3.6+**
- **pip**:

### 1. Create and Activate a Virtual Environment
1. Create a virtual environment in `./.venv`:
   ```powershell
   python -m venv .venv
   ```
2. Activate the virtual environment:
   ```powershell
   & ./.venv\Scripts\Activate.ps1
   ```
2.1 Update the `pip` version:
   ```powershell
   python -m pip install --upgrade pip
   ```

### 2. Install Conan

With the virtual environment active, install Conan:
```powershell
pip install conan
```

Verify the installation:
```powershell
conan --version
```
You should see an output similar to:
```
Conan version 2.x.x
```

---

### 3. Configure a Conan Profile
1. Auto-generate the default profile:
   ```cmd
   conan profile detect
   ```
   This creates `%USERPROFILE%/.conan2/profiles/default`.

2. Open `%USERPROFILE%/.conan2/profiles/default` and customize the settings under the `[settings]` section. For example, to target Windows with C++20 with a debug build type:
   
   ```ini
    [settings]
    arch=x86_64
    build_type=Debug
    compiler=msvc
    compiler.cppstd=20
    compiler.runtime=dynamic
    compiler.version=192
    os=Windows
   ```

---

### 4. Configure CMake Toolchain Injection
The project requires additional CMake variables for a correct build. To inject these, create a file named `debug_vars.cmake` in your profiles directory (`~/.conan2/profiles`), and then reference it in the profile under `[conf]`:

1. Create or open `%USERPROFILE%/.conan2/profiles/debug_vars.cmake` and add the cache entries adapted to your installation, for example:
   ```cmake
   set(APPLICATION_CLIENT_EXECUTABLE "kdrive_client")
   set(KDRIVE_THEME_DIR "F:/Projects/desktop-kDrive/infomaniak")
   set(BUILD_UNIT_TESTS "ON")      # Set to "OFF" to skip tests
<<<<<<< HEAD
   set(CMAKE_PREFIX_PATH "C:/Qt/6.2.3/msvc2019_64")
=======
   set(SOCKETAPI_TEAM_IDENTIFIER_PREFIX "864VDCS2QY")
>>>>>>> 667000ae
   set(CMAKE_INSTALL_PREFIX "F:/Projects/cmake-build-release_CLion")
   set(ZLIB_INCLUDE_DIR "C:/Program Files (x86)/zlib-1.2.11/include")
   set(ZLIB_LIBRARY_RELEASE "C:/Program Files (x86)/zlib-1.2.11/lib/zlib.lib")
   set(VFS_STATIC_LIBRARY "F:/Projects/desktop-kDrive/extensions/windows/cfapi/x64/Debug/Vfs.lib")
   set(VFS_DIRECTORY "F:/Projects/desktop-kDrive/extensions/windows/cfapi/x64/Debug")
   ```

2. In your profile (`%USERPROFILE%/.conan2/profiles/default`), add under a new `[conf]` section:
   ```ini
   [conf]
   tools.cmake.cmaketoolchain:user_toolchain+={{profile_dir}}/debug_vars.cmake
   ```

---

### 5. Configure the Release Profile

To **build a release version** using the script `./infomaniak-build-tools/windows/build-release.ps1`, you must create a profile named `infomaniak_release`.
You can create a copy of the previously defined profile, but this profile **must not** contain a `tools.cmake.cmaketoolchain:user_toolchain` entry and **must** have the `build_type` set to `Release` or `RelWithDebInfo`.

---

### 6. Install Project Dependencies

**From the repository root**, run the provided build script, specifying the desired configuration (`Debug` or `Release`) and the folder where the app will be builded.
```powershell
powershell ./infomaniak-build-tools/conan/build_dependencies.ps1 [Debug|Release] [-OutputDir <output_dir>]
```

> **Note:** Currently only **xxHash**, **log4cplus**, **OpenSSL**, **zlib** and **Sentry** are managed via this Conan-based workflow. Additional dependencies will be added in future updates.

---
# Build in Debug

To build in `Debug` mode, you will need to build and deploy the Windows extension first.

## Linking dependencies

In order for CMake to be able to find all dependencies, add all libraries installation folder in the `PATH` environment variable:
```
C:\Program Files (x86)\Poco\bin
C:\Program Files (x86)\libzip\bin
C:\Program Files (x86)\cppunit\bin
```

> **:warning: Since some dependencies are now managed by Conan, you may also need to run the `conanrun.bat` script to append the paths of the Conan-installed dependencies to the `PATH` environment variable.**

## Using CLion

### CMake Parameters

After executing the `build_dependencies.ps1` script, Conan generates a `CMakeUserPresets.json` file in the root of the project and in the build directory. See [Conan documentation](https://docs.conan.io/2/examples/tools/cmake/cmake_toolchain/build_project_cmake_presets.html) for more information.
This file contains the path to the `conan_toolchain.cmake` file generated, which contains the variables required to build the project if you followed the [step 4](#4-configure-cmake-toolchain-injection) of the Conan part.
In CLion, in the CMake profile menu, you should see something like `conan-default` or `conan-$BuildType` with `$BuildType` equal to a C++ build type like debug or release.
Enable this profile to let CLion load the CMake project.

## Using Qt Creator

You can disable QML debugger from the settings to avoid some error pop-ups.

<<<<<<< HEAD
### Additional Requirements

To be able to properly debug, you will need to install the `Qt Debug Information Files` from the [`Qt 6.2.3` Section](#qt-623).
If you cannot see it, you need to tick the **Archive** box and filter again.

=======
>>>>>>> 667000ae
### CMake Parameters

Open the file `F:\Projects\desktop-kDrive\CMakeList.txt` in Qt Creator.  
Then copy the following list of `CMake` variables in "Initial CMake Parameters" using batch editing:

```
-GNinja
-DCMAKE_BUILD_TYPE:String=Debug
-DCMAKE_C_COMPILER:STRING=%{Compiler:Executable:C}
-DCMAKE_CXX_COMPILER:STRING=%{Compiler:Executable:Cxx}
-DAPPLICATION_UPDATE_URL:STRING=https://www.infomaniak.com/drive/update/desktopclient
-DAPPLICATION_VIRTUALFILE_SUFFIX:STRING=kdrive
-DBIN_INSTALL_DIR:PATH=F:/projects/desktop-kDrive
-DVFS_DIRECTORY:PATH=F:/Projects/desktop-kDrive/extensions/windows/cfapi/x64/Debug
-DCMAKE_EXE_LINKER_FLAGS_DEBUG:STRING=/debug /INCREMENTAL
-DCMAKE_EXE_LINKER_FLAGS_RELWITHDEBINFO:STRING=/debug /INCREMENTAL
-DCMAKE_INSTALL_PREFIX:PATH=%{ActiveProject:RunConfig:Executable:Path}/..
-DKDRIVE_THEME_DIR:STRING=F:/projects/desktop-kDrive/infomaniak
-DPLUGINDIR:STRING=C:/Program Files (x86)/kDrive/lib/kDrive/plugins
-DZLIB_INCLUDE_DIR:PATH=C:/Program Files (x86)/zlib-1.2.11/include
-DZLIB_LIBRARY_RELEASE:FILEPATH=C:/Program Files (x86)/zlib-1.2.11/lib/zlib.lib
-DBUILD_TESTING=OFF
-DCMAKE_TOOLCHAIN_FILE=F:\Projects\desktop-kDrive\build-windows\build\conan_toolchain.cmake
```

Then click "Re-configure with Initial Parameters".

## Using Visual Studio 2019
### Windows Extension

To build in Debug mode, you'll need to build and deploy the Windows extension first.
Check first your [certificates configuration](# Certificate Configuration) before following the next steps:

1. Open the `kDriveExt` solution located at `F:\Projects\desktop-kDrive\extensions\windows\cfapi`.
2. Navigate to the post-build events of the `Vfs` project: right click on the `Vfs` project and follow `Properties > Configuration properties > Build Events > Post-Build Event`.
3. Select `x64` in the `Platform` drop-down menu.
4. Modify `F:\Projects\` to match your actual path. The last two paths are outputs of the global projects; keep them for later steps.
5. Save and close the properties window.

Select `Debug x64` and deploy. 

To build in Release mode, repeat the same steps for `Release x64`.

Close the `kDriveExt` solution.

### Project Setup

Open `Visual Studio 2019` and select `Open local folder`. Then choose `F:\Projects\desktop-kDrive`.


### CMake Configuration

1. On the configuration selector, click on "Manage configurations".
2. Create a new configuration `x64 Debug`.
3. Configure it as follows:
   - Configuration type: Debug
   - Toolset: msvc_x64_x64
   - Build root: The folder set in the post-build events of the `kDriveExt` solution.
   - CMake command args: 
    ```
    -DAPPLICATION_CLIENT_EXECUTABLE=kdrive_client 
    -DKDRIVE_THEME_DIR=F:/Projects/desktop-kDrive/infomaniak 
    -DBUILD_UNIT_TESTS:BOOL=ON 
    -DSOCKETAPI_TEAM_IDENTIFIER_PREFIX:STRING=864VDCS2QY 
    -DZLIB_INCLUDE_DIR:PATH="C:/Program Files (x86)/zlib-1.2.11/include" 
    -DZLIB_LIBRARY_RELEASE:FILEPATH="C:/Program Files (x86)/zlib-1.2.11/lib/zlib.lib" 
    -DVFS_STATIC_LIBRARY:FILEPATH=F:/Projects/desktop-kDrive/extensions/windows/cfapi/x64/Debug/Vfs.lib 
    -DVFS_DIRECTORY:PATH=F:/Projects/desktop-kDrive/extensions/windows/cfapi/x64/Debug 
    -DPocoCrypto_DIR:PATH="C:/Program Files (x86)/Poco/cmake" 
    -DPocoFoundation_DIR:PATH="C:/Program Files (x86)/Poco/cmake" 
    -DPocoJSON_DIR:PATH="C:/Program Files (x86)/Poco/cmake" 
    -DPocoNetSSL_DIR:PATH="C:/Program Files (x86)/Poco/cmake" 
    -DPocoNet_DIR:PATH="C:/Program Files (x86)/Poco/cmake" 
    -DPocoUtil_DIR:PATH="C:/Program Files (x86)/Poco/cmake" 
    -DPocoXML_DIR:PATH="C:/Program Files (x86)/Poco/cmake" 
    -DPoco_DIR:PATH="C:/Program Files (x86)/Poco/cmake"
    ```
   You may need to adjust paths based on your installation.
   
   - Check that `Advanced settings > install path` is the the build root path.

Save (CTRL + S). `CMake` will automatically run in the output window. 
Make sure no errors occur.

### Install

In the `Solution Explorer`, go to the available view:

![VS2019 switch view button](./doc-images/VS_2019_switch_sln_to_targets.png)

Select `CMake` targets.
Right-click on the `kDrive` executable and then on `Install`.
Once done, right-click on the `kDrive_client` executable and then on `Install`.


### DLL Copy

During the next step, you may encounter missing DLL errors. If so, copy the required DLLs into the `bin` folder of your output directory. The DLLs are located in:
- `C:\Program Files (x86)\Poco\bin`
- `C:\Program Files (x86)\NSIS\Bin`
- `C:\Program Files (x86)\zlib-1.2.11`
- `C:\Program Files\OpenSSL\bin`

### Debugging

In the `Solution Explorer`, go to the available view:
Select CMake targets.

Right-click on the `kDrive executable`: `Debug > kDrive.exe`.

Once `kDrive.exe` is running, right-click on the client executable: `Debug > kDrive_client.exe`.

Once `kDrive.exe` is running, right-click on the `kDrive_client` executable: `Debug > kDrive_client.exe`.


## Testing the extension

To test the extension in Debug mode, you will first need to install a [release version](https://www.infomaniak.com/en/apps/download-kdrive) of `kDrive`.  
Once installed and running, stop the `File Explorer` with the command:

```powershell
taskkill /f /im explorer.exe
```

Then, copy the DLLs :

```powershell
copy "F:\Projects\build-kdrive-Desktop_Qt_6_2_3_MSVC2019_64bit-Debug\bin\KDContextMenu.dll" "C:\Program Files (x86)\kDrive\shellext"
copy "F:\Projects\build-kdrive-Desktop_Qt_6_2_3_MSVC2019_64bit-Debug\bin\KDOverlays.dll" "C:\Program Files (x86)\kDrive\shellext"
```

Then restart the `File Explorer`:

```powershell
start explorer.exe
```

# Build in Release

## Build and Packaging

The script `build-drive.ps1` will build, sign, then package the project. You can either start it from the root of the `desktop-kDrive` repository, or provide a path when executing it.    
To get more information, call the script with the option `-h` or `-help`

**Note.** For `CMake` to be able to build the project, you need to initialise the environment for `x64` with `vcvarsall.bat`, or `vcvars64.bat` (see the help output of `build-drive.ps1` for details).

```powershell
cd F:\Projects\desktop-kDrive
powershell infomaniak-build-tools\windows\build-drive.ps1
```

# Possible build errors

When building in Debug mode, the following error may occur when `CMAKE_INSTALL_PREFIX` is incorrect.

![sentry_init Debug Error](./doc-images/Qt_Debug_Error.png)

The `INSTALL_PREFIX` must not end with `bin`, and if so you will need to adjust its value.
For example, `F:/Projects/build-desktop-kDrive-Desktop_Qt_6_2_3_MSVC2019_64bit-Debug/bin` must be changed to `F:/Projects/build-desktop-kDrive-Desktop_Qt_6_2_3_MSVC2019_64bit-Debug`.<|MERGE_RESOLUTION|>--- conflicted
+++ resolved
@@ -2,11 +2,6 @@
 
 - [kDrive files](#kdrive-files)
 - [Installation Requirements](#installation-requirements)
-<<<<<<< HEAD
-    - [Qt 6.2.3](#qt-623)
-=======
-    - [Sentry](#sentry)
->>>>>>> 667000ae
     - [Poco](#poco)
     - [CPPUnit](#cppunit)
     - [Zlib](#zlib)
@@ -263,11 +258,7 @@
    set(APPLICATION_CLIENT_EXECUTABLE "kdrive_client")
    set(KDRIVE_THEME_DIR "F:/Projects/desktop-kDrive/infomaniak")
    set(BUILD_UNIT_TESTS "ON")      # Set to "OFF" to skip tests
-<<<<<<< HEAD
-   set(CMAKE_PREFIX_PATH "C:/Qt/6.2.3/msvc2019_64")
-=======
    set(SOCKETAPI_TEAM_IDENTIFIER_PREFIX "864VDCS2QY")
->>>>>>> 667000ae
    set(CMAKE_INSTALL_PREFIX "F:/Projects/cmake-build-release_CLion")
    set(ZLIB_INCLUDE_DIR "C:/Program Files (x86)/zlib-1.2.11/include")
    set(ZLIB_LIBRARY_RELEASE "C:/Program Files (x86)/zlib-1.2.11/lib/zlib.lib")
@@ -328,14 +319,6 @@
 
 You can disable QML debugger from the settings to avoid some error pop-ups.
 
-<<<<<<< HEAD
-### Additional Requirements
-
-To be able to properly debug, you will need to install the `Qt Debug Information Files` from the [`Qt 6.2.3` Section](#qt-623).
-If you cannot see it, you need to tick the **Archive** box and filter again.
-
-=======
->>>>>>> 667000ae
 ### CMake Parameters
 
 Open the file `F:\Projects\desktop-kDrive\CMakeList.txt` in Qt Creator.  
