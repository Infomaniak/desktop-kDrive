--- conflicted
+++ resolved
@@ -3,10 +3,6 @@
 - [kDrive files](#kdrive-files)
 - [Installation Requirements](#installation-requirements)
     - [Qt 6.2.3](#qt-623)
-<<<<<<< HEAD
-=======
-    - [Sentry](#sentry)
->>>>>>> 63aa0c9c
     - [Poco](#poco)
     - [CPPUnit](#cppunit)
     - [Zlib](#zlib)
@@ -87,21 +83,6 @@
 - `C:\Qt\6.2.3\msvc2019_64\bin`
 - `C:\Qt\Tools\CMake_64\bin`
 
-<<<<<<< HEAD
-=======
-## Sentry
-
-Download the [Sentry sources (`sentry-native.zip`)](https://github.com/getsentry/sentry-native/releases) and extract them to `F:\Projects`.
-After successful extraction, run:
-
-```cmd
-cd F:\Projects\sentry-native
-cmake -B build -DSENTRY_INTEGRATION_QT=YES -DCMAKE_PREFIX_PATH=%QTDIR%
-cmake --build build --config RelWithDebInfo
-cmake --install build --config RelWithDebInfo
-```
-
->>>>>>> 63aa0c9c
 ## Poco
 
 > :warning: **`Poco` requires OpenSSL to be installed.**
