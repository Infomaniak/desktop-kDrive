# kDrive Desktop Configuration - Windows

- [kDrive files](#kdrive-files)
- [Installation Requirements](#installation-requirements)
    - [Qt 6.2.3](#qt-623)
    - [Sentry](#sentry)
    - [xxHash](#xxhash)
    - [OpenSSL](#openssl)
    - [Poco](#poco)
    - [log4cplus](#log4cplus)
    - [CPPUnit](#cppunit)
    - [Zlib](#zlib)
    - [libzip](#libzip)
    - [C++ Redistributable](#redistributable)
    - [NSIS](#nsis)
    - [7za](#7za)
    - [IcoTool](#icotool)
- [Certificate Configuration](#certificate-configuration)
- [Build in Debug](#build-in-debug)
    - [Using CLion](#using-clion)
        - [CMake Parameters](#cmake-parameters)
    - [Using Qt Creator](#using-qt-creator)
        - [Additionnal Requirements](#additionnal-requirements)
        - [CMake Parameters](#cmake-parameters)
    - [VS2019](#using-Visual-Studio-2019)
        - [Windows extension](#windows-Extension)
        - [Project setup](#project-Setup)
        - [CMake configuration](#cmake-Configuration)
        - [DLL Copy](#dll-Copy)
        - [Debugging](#debugging)
    - [Testing the extension](#testing-the-extension)
- [Build in Release](#build-in-release)
    - [Build and Packaging](#build-and-packaging)
- [Possible build errors](#possible-build-errors)

# kDrive files

The folder `F:\Projects` will be used for the installation of sources and dependencies.  
Feel free to use any directory that suits you.

```powershell
mkdir F:\Projects 
cd F:\Projects
git clone https://github.com/Infomaniak/desktop-kDrive.git
cd desktop-kDrive && git submodule update --init --recursive
```

# Installation Requirements

Once `Visual Studio 2019` is installed, **all** commands should to be run using the `x64 Native Tools Command Prompt` with administrator permissions.  

## Visual Studio 2019

When installing `Visual Studio 2019`, select the following components:

- Desktop development with C++
- Universal Windows Platform Development
- .NET SDK
- .NET Core 3.1 Runtime
- .NET 5.0 Runtime
- .NET framework 4.7 SDK
- Windows 11 SDK (10.0.22000.0)
- Windows 10 SDK (10.0.17763.0)
- Windows 10 SDK (10.0.20348.0)
## Qt 6.2.3

From the [Qt Installer](https://www.qt.io/download-qt-installer-oss?hsCtaTracking=99d9dd4f-5681-48d2-b096-470725510d34%7C074ddad0-fdef-4e53-8aa8-5e8a876d6ab4), 
tick the **Archive** box and then press the `Refresh` button to see earlier `Qt` versions.  
In `Qt 6.2.3`, select:
- MSVC 2019 64-bit
- Sources
- Qt 5 Compatibility Module

In `Qt 6.2.3 Additional Libraries`, select :
- Qt WebEngine
- Qt Positioning
- Qt WebChannel
- Qt WebView
- Qt Debug Information Files (only if you want to use a debugger)

In `Developer and Designer Tools` (should be selected by default):
- CMake
- Ninja

Add an environment variable named `QTDIR`, set with the path of your Qt msvc folder (which defaults to `C:\Qt\6.2.3\msvc2019_64`).
Add to the following paths to your `PATH` or adapt them to the actual location of your Qt folder if needed:
- `C:\Qt\6.2.3\msvc2019_64\bin`
- `C:\Qt\Tools\CMake_64\bin`

## Sentry

Download the [Sentry sources (`sentry-native.zip`)](https://github.com/getsentry/sentry-native/releases) and extract them to `F:\Projects`.
After successful extraction, run:

```cmd
cd F:\Projects\sentry-native
cmake -B build -DSENTRY_INTEGRATION_QT=YES -DCMAKE_PREFIX_PATH=%QTDIR%
cmake --build build --config RelWithDebInfo
cmake --install build --config RelWithDebInfo
```

## xxHash

See [Conan](#conan) for installation instructions.

## OpenSSL

Clone `OpenSSL` sources:

```powershell
cd F:\Projects
git clone git@github.com:openssl/openssl.git
cd openssl
git checkout tags/openssl-3.2.1
```

Then follow their [installation instructions](https://github.com/openssl/openssl/blob/master/NOTES-WINDOWS.md) for Windows. 
Note that installing `NASM` is not required.

## Poco

> :warning: **`Poco` requires [OpenSSL](#openssl) to be installed.**

Clone and build `Poco`:

```powershell
cd F:\Projects
git clone https://github.com/pocoproject/poco.git
cd poco
git checkout tags/poco-1.13.3-release
mkdir build
cd build
cmake -G "Visual Studio 16 2019" .. -DOPENSSL_ROOT_DIR="C:\Program Files\OpenSSL" -DOPENSSL_INCLUDE_DIR="C:\Program Files\OpenSSL\include" -DOPENSSL_CRYPTO_LIBRARY=libcrypto.lib -DOPENSSL_SSL_LIBRARY=libssl.lib
```

Open the `poco.sln` solution in Visual Studio 2019 and add `C:\Program Files\OpenSSL-Win64\lib` to the `Additional Library Directories` for the following projects:
- Crypto
- JWT
- NetSSL

While still in the `build` directory, issue the following commands:

```powershell
cmake --build . --target install --config Debug
cmake --build . --target install --config Release
```

## log4cplus

Clone and build `log4cplus`:

```powershell
cd F:\Projects
git clone --recurse-submodules https://github.com/log4cplus/log4cplus.git
cd log4cplus
git checkout 2.1.x
mkdir cmake-build
cd cmake-build
cmake -G "Visual Studio 16 2019" .. -DLOG4CPLUS_ENABLE_THREAD_POOL=OFF
cmake --build . --target install --config Debug
cmake --build . --target install --config Release
```

If an error occurs with the the include of `catch.hpp`, you need to change branch inside the `catch` directory:

```bash
cd ../catch
git checkout v2.x
```

## CPPUnit

Clone `CPPUnit`:

<<<<<<< HEAD
```powershell
cd "C:\Program Files (x86)"
=======
```bash
cd F:\Projects
>>>>>>> 648d1d4c
git clone git://anongit.freedesktop.org/git/libreoffice/cppunit
```

If the server does not reply to the `git clone` command, you can download the source from https://www.freedesktop.org/wiki/Software/cppunit/.

Then open `src/CppUnitLibrariesXXXX.sln` workspace in Visual Studio to configure as follows:
- Select all projects then right click to access `Properties`.
- Select `All configurations` and `All plateforms`,  then add `_ALLOW_ITERATOR_DEBUG_LEVEL_MISMATCH` in `C/C++ > Preprocessor > Preprocessor Definitions`.
- In the `Build` menu, select `Batch Build...`.
- Select all projects in `x64` version and click on `build`.

Copy `lib` and `include` folders from F:\Projects\cppunit\` to `C:\Program Files (x86)\cppunit`.

## Zlib

Download [Zlib](https://zlib.net/fossils/zlib-1.2.11.tar.gz) then run the following:
```cmd
tar -xvzf C:\Users\%username%\Downloads\zlib-1.2.11.tar.gz -C "C:\Program Files (x86)\"
cd "C:/Program Files (x86)/zlib-1.2.11"
nmake /f win32/Makefile.msc
mkdir include
copy zconf.h include\
copy zlib.h include\
mkdir lib
copy zdll.lib lib\
copy zlib.lib lib\
copy zlib.pdb lib\
mkdir bin
copy zlib1.dll bin\
copy zlib1.pdb bin\
```

## libzip

> :warning: **`libzip` requires [zlib](#zlib) to be installed.**

Clone and install libzip

```powershell
cd F:\Projects
git clone https://github.com/nih-at/libzip.git
cd libzip
git checkout tags/v1.10.1
mkdir build && cd build
cmake .. -DZLIB_LIBRARY="C:\Program Files (x86)\zlib-1.2.11\lib\zlib.lib" -DZLIB_INCLUDE_DIR:PATH="C:/Program Files (x86)/zlib-1.2.11/include"
cmake --build . --target install --config Debug
cmake --build . --target install --config Release
```

## Redistributable

Create the `F:\Projects\vcredist` folder and copy-paste the [C++ Redistributable](https://docs.microsoft.com/en-us/cpp/windows/latest-supported-vc-redist?view=msvc-170) `x64` and `arm64` 
inside it.

## NSIS

Download and install [NSIS v3.03](https://sourceforge.net/projects/nsis/files/NSIS%203/3.03/nsis-3.03-setup.exe/download).
Add the `NSIS` path to the `PATH` environment variable.
You will need the following `NSIS` plugins:
- `LogicLib`
- `nsProcess`
- `UAC`
- `x64`

## 7za

Download [7za](https://sourceforge.net/projects/sevenzip/files/7-Zip/23.01/7z2301-extra.7z/download) and extract it in `C:\Program Files\7-Zip`. This 
requires the prior installation of `7-Zip`.

## Icoutils

Download [Icoutils](https://sourceforge.net/projects/unix-utils/files/icoutils/icoutils-0.32.3-x86_64.zip/download) and extract it.
Add the path to the `Icoutils` folder to your `PATH` environment variable, e.g. `C:\Program Files\icoutils-0.32.3-x86_64\bin`. 

# Certificate Configuration

To be able to sign executables, you need to have one of two the Infomaniak certificates installed.
We use the virtual certificate for `DEBUG` builds and the physical certificate (USB key) for release builds.
 
Once the certificates are installed on your machine, open `F:\Projects\desktop-kDrive\extensions\windows\cfapi\kDriveExt.sln` and follow the next steps 
to create an environment variable for each certificate:
- Select `FileExplorerExtensionPackage\Package.appxmanifest`.
- Go to the `Packaging` tab.
- Click on `Choose Certificate...` then `Select from store`.
- Copy the `AUMID` (located at the end of the `Family Name` field, after the underscore).
- Create an environment variable named `KDC_VIRTUAL_AUMID` with the copied `AUMID` as value.
- Repeat the same steps using the USB key certificate, in an environment variable named `KDC_PHYSICAL_AUMID`.
---

## Conan
The recommended way to install Conan is via **pip** within a Python virtual environment (Python 3.6 or newer). This approach ensures isolation and compatibility with your project’s dependencies.

> **Tip:** Other installation methods (system packages, pipx, installer scripts, etc.) are also supported. See [Conan Downloads](https://conan.io/downloads) for the full list of options.
### Prerequisites
- **Python 3.6+**
- **pip**:

### 1. Create and Activate a Virtual Environment
1. Create a virtual environment in `./.venv`:
   ```powershell
   python -m venv .venv
   ```
2. Activate the virtual environment:
   ```powershell
   & ./.venv\Scripts\Activate.ps1
   ```
2.1 Update the `pip` version:
   ```powershell
   python -m pip install --upgrade pip
   ```

### 2. Install Conan

With the virtual environment active, install Conan:
```powershell
pip install conan
```

Verify the installation:
```powershell
conan --version
```
You should see an output similar to:
```
Conan version 2.x.x
```

---

### 3. Configure a Conan Profile
1. Auto-generate the default profile:
   ```cmd
   conan profile detect
   ```
   This creates `%USERPROFILE%/.conan2/profiles/default`.

2. Open `%USERPROFILE%/.conan2/profiles/default` and customize the settings under the `[settings]` section. For example, to target Windows with C++20 with a debug build type:
   
   ```ini
    [settings]
    arch=x86_64
    build_type=Debug
    compiler=msvc
    compiler.cppstd=20
    compiler.runtime=dynamic
    compiler.version=192
    os=Windows
   ```

---

### 4. Configure CMake Toolchain Injection
The project requires additional CMake variables for a correct build. To inject these, create a file named `debug_vars.cmake` in your profiles directory (`~/.conan2/profiles`), and then reference it in the profile under `[conf]`:

1. Create or open `%USERPROFILE%/.conan2/profiles/debug_vars.cmake` and add the cache entries adapted to your installation, for example:
   ```cmake
   set(APPLICATION_CLIENT_EXECUTABLE "kdrive_client")
   set(KDRIVE_THEME_DIR "F:/Projects/desktop-kDrive/infomaniak")
   set(BUILD_UNIT_TESTS "ON")      # Set to "OFF" to skip tests
   set(SOCKETAPI_TEAM_IDENTIFIER_PREFIX "864VDCS2QY")
   set(CMAKE_PREFIX_PATH "C:/Qt/6.2.3/msvc2019_64")
   set(CMAKE_INSTALL_PREFIX "F:/Projects/cmake-build-release_CLion")
   set(ZLIB_INCLUDE_DIR "F:/Projects/zlib-1.2.11/include")
   set(ZLIB_LIBRARY_RELEASE "F:/Projects/zlib-1.2.11/lib/zlib.lib")
   set(VFS_STATIC_LIBRARY "F:/Projects/desktop-kDrive/extensions/windows/cfapi/x64/Debug/Vfs.lib")
   set(VFS_DIRECTORY "F:/Projects/desktop-kDrive/extensions/windows/cfapi/x64/Debug")
   ```

2. In your profile (`%USERPROFILE%/.conan2/profiles/default`), add under a new `[conf]` section:
   ```ini
   [conf]
   tools.cmake.cmaketoolchain:user_toolchain+={{profile_dir}}/debug_vars.cmake
   ```

---

### 5. Install Project Dependencies

**From the repository root**, run the provided build script, specifying the desired configuration (`Debug` or `Release`) and the folder where the app will be builded.
```powershell
powershell ./infomaniak-build-tools/conan/build_dependencies.ps1 [Debug|Release] [-OutputDir <output_dir>]
```

> **Note:** Currently only **xxHash** is managed via this Conan-based workflow. Additional dependencies will be added in future updates.

---
# Build in Debug

To build in `Debug` mode, you will need to build and deploy the Windows extension first.

## Linking dependencies

In order for CMake to be able to find all dependencies, add all libraries installation folder in the `PATH` environment variable:
```
C:\Program Files (x86)\Poco\bin
C:\Program Files (x86)\libzip\bin
C:\Program Files (x86)\zlib-1.2.11\bin
C:\Program Files (x86)\Sentry-Native\bin
C:\Program Files (x86)\log4cplus\bin
C:\Program Files (x86)\cppunit\bin
C:\Program Files\OpenSSL\bin
```

## Using CLion

### CMake Parameters

After executing the `build_dependencies.ps1` script, Conan generates a `CMakeUserPresets.json` file in the root of the project and in the build directory. See [Conan documentation](https://docs.conan.io/2/examples/tools/cmake/cmake_toolchain/build_project_cmake_presets.html) for more information.
This file contains the path to the `conan_toolchain.cmake` file generated, which contains the variables required to build the project if you followed the [step 4](#4-configure-cmake-toolchain-injection) of the Conan part.
In CLion, in the CMake profile menu, you should see something like `conan-default` or `conan-$BuildType` with `$BuildType` equal to a C++ build type like debug or release.
Enable this profile to let CLion load the CMake project.

## Using Qt Creator

You can disable QML debugger from the settings to avoid some error pop-ups.

### Additionnal Requirements

To be able to properly debug, you will need to install the `Qt Debug Information Files` from the [`Qt 6.2.3` Section](#qt-6.2.3).
If you cannot see it, you need to tick the **Archive** box and filter again.

### CMake Parameters

Open the file `F:\Projects\desktop-kDrive\CMakeList.txt` in Qt Creator.  
Then copy the following list of `CMake` variables in "Initial CMake Parameters" using batch editing:

```
-GNinja
-DCMAKE_BUILD_TYPE:String=Debug
-DQT_QMAKE_EXECUTABLE:STRING=%{Qt:qmakeExecutable}
-DCMAKE_PREFIX_PATH:STRING=%{Qt:QT_INSTALL_PREFIX}
-DCMAKE_C_COMPILER:STRING=%{Compiler:Executable:C}
-DCMAKE_CXX_COMPILER:STRING=%{Compiler:Executable:Cxx}
-DAPPLICATION_UPDATE_URL:STRING=https://www.infomaniak.com/drive/update/desktopclient
-DAPPLICATION_VIRTUALFILE_SUFFIX:STRING=kdrive
-DBIN_INSTALL_DIR:PATH=F:/projects/desktop-kDrive
-DVFS_DIRECTORY:PATH=F:/Projects/desktop-kDrive/extensions/windows/cfapi/x64/Debug
-DCMAKE_EXE_LINKER_FLAGS_DEBUG:STRING=/debug /INCREMENTAL
-DCMAKE_EXE_LINKER_FLAGS_RELWITHDEBINFO:STRING=/debug /INCREMENTAL
-DCMAKE_INSTALL_PREFIX:PATH=%{ActiveProject:RunConfig:Executable:Path}/..
-DKDRIVE_THEME_DIR:STRING=F:/projects/desktop-kDrive/infomaniak
-DPLUGINDIR:STRING=C:/Program Files (x86)/kDrive/lib/kDrive/plugins
-DZLIB_INCLUDE_DIR:PATH=C:/Program Files (x86)/zlib-1.2.11/include
-DZLIB_LIBRARY_RELEASE:FILEPATH=C:/Program Files (x86)/zlib-1.2.11/lib/zlib.lib
-DBUILD_TESTING=OFF
-DCMAKE_TOOLCHAIN_FILE=F:\Projects\desktop-kDrive\build-windows\build\conan_toolchain.cmake
```

Then click "Re-configure with Initial Parameters".

## Using Visual Studio 2019
### Windows Extension

To build in Debug mode, you'll need to build and deploy the Windows extension first.
Check first your [certificates configuration](# Certificate Configuration) before following the next steps:

1. Open the `kDriveExt` solution located at `F:\Projects\desktop-kDrive\extensions\windows\cfapi`.
2. Navigate to the post-build events of the `Vfs` project: right click on the `Vfs` project and follow `Properties > Configuration properties > Build Events > Post-Build Event`.
3. Select `x64` in the `Platform` drop-down menu.
4. Modify `F:\Projects\` to match your actual path. The last two paths are outputs of the global projects; keep them for later steps.
5. Save and close the properties window.

Select `Debug x64` and deploy. 

To build in Release mode, repeat the same steps for `Release x64`.

Close the `kDriveExt` solution.

### Project Setup

Open `Visual Studio 2019` and select `Open local folder`. Then choose `F:\Projects\desktop-kDrive`.


### CMake Configuration

1. On the configuration selector, click on "Manage configurations".
2. Create a new configuration `x64 Debug`.
3. Configure it as follows:
   - Configuration type: Debug
   - Toolset: msvc_x64_x64
   - Build root: The folder set in the post-build events of the `kDriveExt` solution.
   - CMake command args: 
    ```
    -DAPPLICATION_CLIENT_EXECUTABLE=kdrive_client 
    -DKDRIVE_THEME_DIR=F:/Projects/desktop-kDrive/infomaniak 
    -DBUILD_UNIT_TESTS:BOOL=ON 
    -DCMAKE_PREFIX_PATH:STRING=C:/Qt/6.2.3/msvc2019_64 
    -DSOCKETAPI_TEAM_IDENTIFIER_PREFIX:STRING=864VDCS2QY 
    -DZLIB_INCLUDE_DIR:PATH="C:/Program Files (x86)/zlib-1.2.11/include" 
    -DZLIB_LIBRARY_RELEASE:FILEPATH="C:/Program Files (x86)/zlib-1.2.11/lib/zlib.lib" 
    -DVFS_STATIC_LIBRARY:FILEPATH=F:/Projects/desktop-kDrive/extensions/windows/cfapi/x64/Debug/Vfs.lib 
    -DVFS_DIRECTORY:PATH=F:/Projects/desktop-kDrive/extensions/windows/cfapi/x64/Debug 
    -DPocoCrypto_DIR:PATH="C:/Program Files (x86)/Poco/cmake" 
    -DPocoFoundation_DIR:PATH="C:/Program Files (x86)/Poco/cmake" 
    -DPocoJSON_DIR:PATH="C:/Program Files (x86)/Poco/cmake" 
    -DPocoNetSSL_DIR:PATH="C:/Program Files (x86)/Poco/cmake" 
    -DPocoNet_DIR:PATH="C:/Program Files (x86)/Poco/cmake" 
    -DPocoUtil_DIR:PATH="C:/Program Files (x86)/Poco/cmake" 
    -DPocoXML_DIR:PATH="C:/Program Files (x86)/Poco/cmake" 
    -DPoco_DIR:PATH="C:/Program Files (x86)/Poco/cmake"
    ```
   You may need to adjust paths based on your installation.
   
   - Check that `Advanced settings > install path` is the the build root path.

Save (CTRL + S). `CMake` will automatically run in the output window. 
Make sure no errors occur.

### Install

In the `Solution Explorer`, go to the available view:

![VS2019 switch view button](./doc-images/VS_2019_switch_sln_to_targets.png)

Select `CMake` targets.
Right-click on the `kDrive` executable and then on `Install`.
Once done, right-click on the `kDrive_client` executable and then on `Install`.


### DLL Copy

During the next step, you may encounter missing DLL errors. If so, copy the required DLLs into the `bin` folder of your output directory. The DLLs are located in:
- `C:\Program Files (x86)\Poco\bin`
- `C:\Program Files (x86)\log4cplus\bin`
- `C:\Program Files (x86)\NSIS\Bin`
- `C:\Program Files (x86)\zlib-1.2.11`
- `C:\Program Files\OpenSSL\bin`

### Debugging

In the `Solution Explorer`, go to the available view:
Select CMake targets.

Right-click on the `kDrive executable`: `Debug > kDrive.exe`.

Once `kDrive.exe` is running, right-click on the client executable: `Debug > kDrive_client.exe`.

Once `kDrive.exe` is running, right-click on the `kDrive_client` executable: `Debug > kDrive_client.exe`.


## Testing the extension

To test the extension in Debug mode, you will first need to install a [release version](https://www.infomaniak.com/en/apps/download-kdrive) of `kDrive`.  
Once installed and running, stop the `File Explorer` with the command:

```powershell
taskkill /f /im explorer.exe
```

Then, copy the DLLs :

```powershell
copy "F:\Projects\build-kdrive-Desktop_Qt_6_2_3_MSVC2019_64bit-Debug\bin\KDContextMenu.dll" "C:\Program Files (x86)\kDrive\shellext"
copy "F:\Projects\build-kdrive-Desktop_Qt_6_2_3_MSVC2019_64bit-Debug\bin\KDOverlays.dll" "C:\Program Files (x86)\kDrive\shellext"
```

Then restart the `File Explorer`:

```powershell
start explorer.exe
```

# Build in Release

## Build and Packaging

The script `build-drive.ps1` will build, sign, then package the project. You can either start it from the root of the `desktop-kDrive` repository, or provide a path when executing it.    
To get more information, call the script with the option `-h` or `-help`

**Note.** For `CMake` to be able to build the project, you need to initialise the environment for `x64` with `vcvarsall.bat`, or `vcvars64.bat` (see the help output of `build-drive.ps1` for details).

```powershell
cd F:\Projects\desktop-kDrive
powershell infomaniak-build-tools\windows\build-drive.ps1
```

# Possible build errors

When building in Debug mode, the following error may occur when `CMAKE_INSTALL_PREFIX` is incorrect.

![sentry_init Debug Error](./doc-images/Qt_Debug_Error.png)

The `INSTALL_PREFIX` must not end with `bin`, and if so you will need to adjust its value.
For example, `F:/Projects/build-desktop-kDrive-Desktop_Qt_6_2_3_MSVC2019_64bit-Debug/bin` must be changed to `F:/Projects/build-desktop-kDrive-Desktop_Qt_6_2_3_MSVC2019_64bit-Debug`.<|MERGE_RESOLUTION|>--- conflicted
+++ resolved
@@ -172,13 +172,8 @@
 
 Clone `CPPUnit`:
 
-<<<<<<< HEAD
-```powershell
-cd "C:\Program Files (x86)"
-=======
-```bash
+```powershell
 cd F:\Projects
->>>>>>> 648d1d4c
 git clone git://anongit.freedesktop.org/git/libreoffice/cppunit
 ```
 
