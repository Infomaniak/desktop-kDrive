<#
 Infomaniak kDrive - Desktop App
 Copyright (C) 2023-2025 Infomaniak Network SA

 This program is free software: you can redistribute it and/or modify
 it under the terms of the GNU General Public License as published by
 the Free Software Foundation, either version 3 of the License, or
 (at your option) any later version.

 This program is distributed in the hope that it will be useful,
 but WITHOUT ANY WARRANTY; without even the implied warranty of
 MERCHANTABILITY or FITNESS FOR A PARTICULAR PURPOSE.  See the
 GNU General Public License for more details.

 You should have received a copy of the GNU General Public License
 along with this program.  If not, see <http://www.gnu.org/licenses/>.
#>

# Parameters :
Param(
    # BuildType	: The type of build (Debug will run the tests, Release will sign the app)
    [ValidateSet('Release', 'RelWithDebInfo', 'Debug')]
    [string] $buildType = "RelWithDebInfo",

    # Path: The path to the root CMakeLists.txt
    [string] $path = $PWD.Path,

    # Clean: The files to clean on execution
    [string] $clean,

    # Ext: Rebuild the extension (automatically done if vfs.h is missing)
    [switch] $ext,

    # Ci: Build configured for CI
    [switch] $ci,

    # Upload: Flag to trigger the use of the USB-key signing certificate
    [switch] $upload,

    # tokenPass: The password to use for unlocking the USB-key signing certificate (only used if upload is set)
    [String] $tokenPass,
	
	# Msi: Build MSI installer
    [switch] $msi,

    # Coverage: Flag to enable or disable the code coverage computation
    [switch] $coverage,

    # Coverage: Flag to enable or disable the build of unit tests
    [switch] $unitTests,

    # Help: Displays the help message and exits
    [switch] $help
)

#################################################################################################
#                                                                                               #
#                                       PATHS AND VARIABLES                                     #
#                                                                                               #
#################################################################################################

# CMake will treat any backslash as escape character and return an error
$path = $path.Replace('\', '/')
$contentPath = "$path/build-windows"
$buildPath = "$contentPath/build"
$installPath = "$contentPath/install"

$extPath = "$path/extensions/windows/cfapi"
$vfsDir = "$extPath/x64/Release"

$msiInstallerFolderPath = "$path/installer/windows/kDriveInstaller"
$msiPackageFolderPath = "$msiInstallerFolderPath/bin/x64/Release/en-US"

# Files to be added to the archive and then packaged
$archivePath = "$installPath/bin"
$archiveName = "kDrive.7z"

# NSIS needs the path to use backslash
$archiveDataPath = ('{0}\build-windows\{1}' -f $path.Replace('/', '\'), $archiveName)

#################################################################################################
#                                                                                               #
#                                           FUNCTIONS                                           #
#                                                                                               #
#################################################################################################

function Set-Bullseye-Coverage {
    param (
        [bool] $enabled
    )

    $cov01Parameter ="-0"
    if ($enabled) {
        $cov01Parameter = "-1"
        # Without the next line, CMake may not wrap the compiler.
        $env:Path="$env:Programfiles\BullseyeCoverage\bin;$env:Path"
    }

    try {
        $cmd = Get-Command cov01.exe -ErrorAction Stop
        & $cmd $cov01Parameter
     } catch {
         Write-Host "BullseyeCoverage cov01.exe command not found."
         if ($enable) {
            exit 1
         }
     }
     
     $outputString = "disabled"
     if ($enabled) {
        $outputString = "enabled"
    }

     Write-Host "BullseyeCoverage is $outputString."
} 
function Clean {
    param (
        [string] $cleanPath
    )

    if (Test-Path -Path $cleanPath) {
        Remove-Item -Path $cleanPath -Recurse
    }
}

function Get-Thumbprint {
    param (
        [bool] $upload,
        [bool] $ci # On CI build machines, the certificate are located in local computer store
    )
    if ($ci) {
        $certStore = "Cert:\LocalMachine\My"
    } else {
        $certStore = "Cert:\CurrentUser\My"
    }
    
    $thumbprint = 
    If ($upload) {
         Get-ChildItem $certStore | Where-Object { $_.Subject -match "Infomaniak" -and $_.Issuer -match "EV" } | Select -ExpandProperty Thumbprint
    } 
    Else {
        Get-ChildItem $certStore | Where-Object { $_.Subject -match "Infomaniak" -and $_.Issuer -notmatch "EV" } | Select -ExpandProperty Thumbprint
    }
    Write-Host "Using thumbprint: $thumbprint"

    return $thumbprint
}

function Get-Aumid {
    param (
        [bool] $upload
    )
   $aumid = if ($upload) { $env:KDC_PHYSICAL_AUMID } else { $env:KDC_VIRTUAL_AUMID }

    if (!$aumid) {
        Write-Host "The AUMID value could not be read from env.
                   Exiting." -f Red
        exit 1
    }

    return $aumid
}

function Get-Package-Name {
    param (
        [string] $buildPath,
        [switch] $msi,
		[switch] $exe
    )

    $prodName = "kDrive"
    $version = (Select-String -Path $buildPath\version.h KDRIVE_VERSION_FULL | foreach-object { $data = $_ -split " "; echo $data[3] })
	if ($msi) {
		$appName = "$prodName-$version.msi"
	} ElseIf ($exe) {
		$appName = "$prodName-$version.exe"
	} else {
		$appName = "$prodName-$version"
	}

    return $appName
}

function Get-Installer-Path {
    param (
        [string] $buildPath,
        [string] $contentPath,
		[switch] $msi
    )

	if ($msi) {
		$appName = Get-Package-Name $buildPath -msi
	} else {
		$appName = Get-Package-Name $buildPath -exe
	}
    
    $installerPath = "$contentPath/$appName"

    return $installerPath
}

function Build-Extension {
    param (
        [string] $path,
        [string] $contentPath,
        [string] $extPath,
        [string] $buildType,
        [string] $thumbprint
    )

    Write-Host "Building extension ($buildType) ..."

    $configuration = $buildType
    if ($buildType -eq "RelWithDebInfo") { $configuration = "Release" }
    if($upload) {
        $publisher = "CN=Infomaniak Network SA, O=Infomaniak Network SA, S=Genève, C=CH, OID.2.5.4.15=Private Organization, OID.1.3.6.1.4.1.311.60.2.1.3=CH, SERIALNUMBER=CHE-103.167.648"
    }else{
        $publisher = "CN=INFOMANIAK NETWORK SA, O=INFOMANIAK NETWORK SA, S=Genève, C=CH"
    }

    $appxManifestPath = "$extPath\FileExplorerExtensionPackage\Package.appxmanifest"
    if (Test-Path $appxManifestPath) {
        (Get-Content $appxManifestPath -Raw) -replace 'Publisher="[^"]*"', "Publisher=`"$publisher`"" |
        Set-Content -Encoding UTF8 -Force $appxManifestPath
    } else {
        Write-Host "Package.appxmanifest not found at $appxManifestPath" -ForegroundColor Red
        exit 1
    }
    Write-Host "Publisher set to: $publisher" -ForegroundColor Yellow

        
    $map = @{}
    Select-String -Path ".\VERSION.cmake" -Pattern 'set\( *KDRIVE_VERSION_(MAJOR|MINOR|PATCH) *(\d+)' | ForEach-Object {
        if ($_ -match 'KDRIVE_VERSION_(MAJOR|MINOR|PATCH)\s+(\d+)') {
            $map[$matches[1]] = [int]$matches[2]
        }
    }

    $version = "$($map['MAJOR']).$($map['MINOR']).$($map['PATCH'])"
    (Get-Content $appxManifestPath -Raw) -replace ' Version="[^"]*" />', " Version=`"$version.0`" />" |
        Set-Content -Encoding UTF8 -Force $appxManifestPath
    Write-Host "Extension version: $version"
	
	$aumid = Get-Aumid $upload
	Write-Host "Building extension with AUMID: $aumid"
	
    msbuild "$extPath\kDriveExt.sln" /p:Configuration=$configuration /p:Platform=x64 /p:PublishDir="$extPath\FileExplorerExtensionPackage\AppPackages\" /p:DeployOnBuild=true /p:PackageCertificateThumbprint="$thumbprint" /p:KDC_AUMID="$aumid"
    if ($LASTEXITCODE -ne 0) { exit $LASTEXITCODE }

    $bundlePath = "$extPath/FileExplorerExtensionPackage/AppPackages/FileExplorerExtensionPackage_$version.0_Test/FileExplorerExtensionPackage_$version.0_x64_arm64.msixbundle"
<<<<<<< HEAD
    Sign-File -FilePath $bundlePath -Upload $upload -Thumbprint $thumbprint -TokenPass $tokenPass
=======
    Sign-File -FilePath $bundlePath -Upload $upload -Thumbprint $thumbprint -TokenPass $tokenPass -Description "FileExplorerExtensionPackage"
>>>>>>> ab12239e

    $srcVfsPath = "$path/src/libcommonserver/vfs/win/."
    Copy-Item -Path "$extPath/Vfs/../Common/debug.h" -Destination $srcVfsPath
    Copy-Item -Path "$extPath/Vfs/Vfs.h" -Destination $srcVfsPath

    if ($LASTEXITCODE -ne 0) { exit $LASTEXITCODE }

    # Create a copy for NSIS.template.nsi.in where paths are shorter (long paths can cause the NSIS `File` function to fail).
    Copy-Item -Path "$extPath/FileExplorerExtensionPackage/AppPackages/FileExplorerExtensionPackage_$version.0_Test" -Destination "$contentPath/vfs_appx_directory" -Recurse

if ($LASTEXITCODE -ne 0) { exit $LASTEXITCODE }

    Write-Host "Extension built."
}

function CMake-Build-And-Install {
    param (
        [string] $path,
        [string] $installPath,
        [string] $vfsDir,
        [bool] $ci
    )
    Write-Host "1) Installing Conan dependencies…"
    $conanFolder = Join-Path $buildPath "conan"
    # mkdir -p this folder
    if (-not (Test-Path $conanFolder)) {
        New-Item -Path $conanFolder -ItemType Directory
    }
    Write-Host "Conan folder: $conanFolder"

    if ($ci) {
      & "$path\infomaniak-build-tools\conan\build_dependencies.ps1" Release -OutputDir $conanFolder -Ci -MakeRelease
    } else {
      & "$path\infomaniak-build-tools\conan\build_dependencies.ps1" Release -OutputDir $conanFolder -MakeRelease
    }

    
    $conanToolchainFile = Get-ChildItem -Path $conanFolder -Filter "conan_toolchain.cmake" -Recurse -File |
            Select-Object -ExpandProperty FullName -First 1

    if (-not (Test-Path $conanToolchainFile)) {
        Write-Error "Conan toolchain file not found. Abort."
        exit 1
    }
    Write-Host "Conan toolchain file used: $conanToolchainFile"

    Write-Host "2) Configuring and building with CMake ..."

    $compiler = "cl.exe"

    $args = @("'-GNinja'")
    $args += ("'-DCMAKE_BUILD_TYPE=$buildType'")
    $args += ("'-DCMAKE_INSTALL_PREFIX=$installPath'")
    $args += ("'-DCMAKE_PREFIX_PATH=$installPath'")

    if ($ci) {
        $args += ("'-DCMAKE_EXPORT_COMPILE_COMMANDS=ON'")
    }

    $buildVersion = Get-Date -Format "yyyyMMdd"

    $flags = @(
        "'-DCMAKE_TOOLCHAIN_FILE=$conanToolchainFile'",
        "'-DCMAKE_EXPORT_COMPILE_COMMANDS=1'",
        "'-DCMAKE_MAKE_PROGRAM=C:\Qt\Tools\Ninja\ninja.exe'",
        "'-DQT_QMAKE_EXECUTABLE:STRING=C:\Qt\Tools\CMake_64\bin\cmake.exe'",
        "'-DCMAKE_C_COMPILER:STRING=$compiler'",
        "'-DCMAKE_CXX_COMPILER:STRING=$compiler'",
        "'-DAPPLICATION_VIRTUALFILE_SUFFIX:STRING=kdrive'",
        "'-DBIN_INSTALL_DIR:PATH=$path'",
        "'-DVFS_DIRECTORY:PATH=$vfsDir'",
        "'-DKDRIVE_THEME_DIR:STRING=$path/infomaniak'",
        "'-DPLUGINDIR:STRING=C:/Program Files (x86)/kDrive/lib/kDrive/plugins'",
        "'-DZLIB_INCLUDE_DIR:PATH=C:/Program Files (x86)/zlib-1.2.11/include'",
        "'-DZLIB_LIBRARY_RELEASE:FILEPATH=C:/Program Files (x86)/zlib-1.2.11/lib/zlib.lib'",
        "'-DAPPLICATION_NAME:STRING=kDrive'",
        "'-DKDRIVE_VERSION_BUILD=$buildVersion'"
    )

    if ($unitTests) {
        $flags += ("'-DBUILD_UNIT_TESTS:BOOL=TRUE'")
    }

    if ($coverage) {
        $flags += ("'-DKD_COVERAGE:BOOL=TRUE'")
    }

    $args += $flags

    $args += ("'-B$buildPath'")
    $args += ("'-H$path'")

    $cmake = ('cmake {0}' -f ($args -Join ' '))

    Write-Host $cmake
    Invoke-Expression $cmake

    $buildArgs += @('--build', $buildPath, '--target all install')
    $buildCall = ('cmake {0}' -f ($buildArgs -Join ' '))

    Write-Host "Building and installing executables with CMake ..."

    Write-Host $buildCall
    Invoke-Expression $buildCall

    Write-Host "CMake build done."
}

function Get-Icon-Path {
    param (
        [string] $buildPath
    )

    # NSIS needs the path to use backslash
    $iconPath = "$buildPath\src\gui\kdrive-win.ico".Replace('/', '\')

    return $iconPath
}

function Set-Up-NSIS {
    param (
        [string] $buildPath,
        [string] $contentPath,
        [string] $extPath,
        [string] $vfsDir,
        [string] $archiveName,
        [string] $archivePath,
        [string] $archiveDataPath,
        [bool] $upload
    )

    Write-Host "Setting up NSIS."

    # NSIS needs the path to use backslash
    $iconPath = Get-Icon-Path $buildpath
    $appName = Get-Package-Name $buildpath -exe
   
    $installerPath = Get-Installer-Path $buildPath $contentPath
    Clean $installerPath

    $aumid = Get-Aumid $upload
    $prodName = "kDrive"
    $compName = "Infomaniak Network SA"
    $version = (Select-String -Path $buildPath\version.h KDRIVE_VERSION_FULL | foreach-object { $data = $_ -split " "; echo $data[3] })

    $scriptContent = Get-Content "$buildPath/NSIS.template.nsi" -Raw
    $scriptContent = $scriptContent -replace "@{icon}", $iconPath
    $scriptContent = $scriptContent -replace "@{vfs_appx_directory}", "$contentPath\vfs_appx_directory"
    $scriptContent = $scriptContent -replace "@{installerIcon}", "!define MUI_ICON $iconPath"
    $scriptContent = $scriptContent -replace "@{company}", $compName
    $scriptContent = $scriptContent -replace "@{productname}", $prodName
    $scriptContent = $scriptContent -replace "@{nsis_include_internal}", '!addincludedir "C:\Program Files (x86)\NSIS"'
    $scriptContent = $scriptContent -replace "@{nsis_include}", "!addincludedir $buildPath"
    $scriptContent = $scriptContent -replace "@{dataPath}", $archiveDataPath
    $scriptContent = $scriptContent -replace "@{dataName}", $archiveName
    $scriptContent = $scriptContent -replace "@{setupname}", "$appName"
    $scriptContent = $scriptContent -replace "@{7za}", $7ZaPath
    $scriptContent = $scriptContent -replace "@{version}", $version
    $scriptContent = $scriptContent -replace "@{AUMID}", $aumid
    Set-Content -Path "$buildPath/NSIS.template.nsi" -Value $scriptContent

    Write-Host "NSIS is set up."
}

function Sign-File {
    param (
        [string] $filePath,
        [bool] $upload = $false,
        [string] $thumbprint,
        [string] $tokenPass = "",
		[string] $description = ""
    )
    Write-Host "Signing the file $filePath with thumbprint $thumbprint" -f Yellow
    & "$path\infomaniak-build-tools\windows\ksigntool.exe" sign /sha1 $thumbprint /tr http://timestamp.digicert.com?td=sha256 /fd sha256 /td sha256 /v /debug /sm /d $description $filePath /password:$tokenPass
    $res = $LASTEXITCODE
    Write-Host "Signing exit code: $res" -ForegroundColor Yellow
    if ($res -ne 0) {
        Write-Host "Signing failed with exit code $res" -ForegroundColor Red
        exit $res
    }
    else {
        Write-Host "Signing successful." -ForegroundColor Green
    }
}

function Prepare-Archive {
    param (
        [string] $buildType,
        [string] $buildPath,
        [string] $vfsDir,
        [string] $archivePath,
        [bool] $upload,
        [bool] $ci
    )

    Write-Host "Preparing the archive ..."

    $dependencies = @(
        "${env:ProgramFiles(x86)}/zlib-1.2.11/bin/zlib1",
        "${env:ProgramFiles(x86)}/libzip/bin/zip",
        "${env:ProgramFiles(x86)}/Poco/bin/PocoCrypto",
        "${env:ProgramFiles(x86)}/Poco/bin/PocoFoundation",
        "${env:ProgramFiles(x86)}/Poco/bin/PocoJSON",
        "${env:ProgramFiles(x86)}/Poco/bin/PocoNet",
        "${env:ProgramFiles(x86)}/Poco/bin/PocoNetSSL",
        "${env:ProgramFiles(x86)}/Poco/bin/PocoUtil",
        "${env:ProgramFiles(x86)}/Poco/bin/PocoXML",
        "${env:ProgramFiles(x86)}/Sentry-Native/bin/sentry",
        "$vfsDir/Vfs",
        "$buildPath/bin/kDrive_vfs_win"
    )

    Write-Host "Copying dependencies to the folder $archivePath"
    foreach ($file in $dependencies) {
        if (($buildType -eq "Debug") -and (Test-Path -Path $file"d.dll")) {
            Copy-Item -Path "${file}d.dll" -Destination "$archivePath"
        } else {
            Copy-Item -Path "$file.dll" -Destination "$archivePath"
        }
    }
    $find_dep_script = "$path/infomaniak-build-tools/conan/find_conan_dep.ps1"
    $packages = @(
        @{ Name = "xxhash";    Dlls = @("xxhash") },
        @{ Name = "log4cplus"; Dlls = @("log4cplus") },
        @{ Name = "openssl";   Dlls = @("libcrypto-3-x64", "libssl-3-x64") }
    )

    foreach ($pkg in $packages) {
        $args = @{ Package = $pkg.Name; BuildDir = $buildPath }
        $binFolder = & $find_dep_script @args
        foreach ($dll in $pkg.Dlls) {
            if (($buildType -eq "Debug") -and (Test-Path -Path $file"d.dll")) {
                Copy-Item -Path "$binFolder/${dll}d.dll" -Destination "$archivePath"
            } else {
                Copy-Item -Path "$binFolder/$dll.dll" -Destination "$archivePath"
            }
        }
    }

    Copy-Item -Path "$path/sync-exclude-win.lst" -Destination "$archivePath/sync-exclude.lst"

    if ($LASTEXITCODE -ne 0) { exit $LASTEXITCODE }

<<<<<<< HEAD
    if (!$upload) {
        Write-Host "Archive prepared. Skipping binaries required for upload only."
=======
    if ($ci -and !$upload) {
        Write-Host "Archive prepared for CI build."
>>>>>>> ab12239e
        exit 0
    }

    $iconPath = Get-Icon-Path $buildpath
    if (Test-Path -Path $iconPath) {
        Copy-Item -Path "$iconPath" -Destination $archivePath
    }

    $binaries = @(
        "${env:ProgramFiles(x86)}/Sentry-Native/bin/crashpad_handler.exe",
        "kDrive.exe",
        "kDrive_client.exe"
    )

    # Move each executable to the bin folder and sign them
    foreach ($file in $binaries) {
        if (Test-Path -Path $buildPath/bin/$file) {
            Copy-Item -Path "$buildPath/bin/$file" -Destination "$archivePath"
            & "$env:QTDIR\bin\windeployqt.exe" "$archivePath\$file"
        }
        else {
            Copy-Item -Path $file -Destination $archivePath
        }

        $filename = Split-Path -Leaf $file
<<<<<<< HEAD
        $thumbprint = Get-Thumbprint -Upload $upload -Ci $ci
        
        Sign-File -FilePath $archivePath/$filename -Upload $upload -Thumbprint $thumbprint -TokenPass $tokenPass
=======

        if (!$thumbprint) {
            $thumbprint = Get-Thumbprint $upload
        }
        Sign-File -FilePath $archivePath/$filename -Upload $upload -Thumbprint $thumbprint -TokenPass $tokenPass -Description $filename
>>>>>>> ab12239e
    }

    Write-Host "Archive prepared."
}

function Create-Archive {
    param (
        [string] $path,
        [string] $buildPath,
        [string] $contentPath,
        [string] $installPath,
        [string] $archiveName,
        [string] $archivePath,
        [bool] $upload,
        [bool] $ci
    )

    Write-Host "Creating the archive ..."

    $target = "$contentPath/$archiveName"
    $sourceTranslation = "$installPath/i18n"
    $sourceFiles = "$archivePath/*"

    7za a -mx=5 $target $sourceTranslation
    7za a -mx=5 $target $sourceFiles

    Copy-Item -Path "$path\cmake\modules\NSIS.InstallOptions.ini.in" -Destination "$buildPath/NSIS.InstallOptions.ini"
    Copy-Item -Path "$path\cmake\modules\NSIS.InstallOptionsWithButtons.ini.in" -Destination "$buildPath/NSIS.InstallOptionsWithButtons.ini"

    & makensis "$buildPath\NSIS.template.nsi"
    if ($LASTEXITCODE -ne 0) { exit $LASTEXITCODE }

    $appName = Get-Package-Name $buildPath -exe
    Move-Item -Path "$buildPath\$appName" -Destination "$contentPath"
    if ($LASTEXITCODE -ne 0) { exit $LASTEXITCODE }

    # Sign final installer
    $thumbprint = Get-Thumbprint -Upload $upload -Ci $ci
    $installerPath = Get-Installer-Path $buildPath $contentPath

    if (Test-Path -Path $installerPath) {
        Sign-File -FilePath $installerPath -Upload $upload -Thumbprint $thumbprint -TokenPass $tokenPass -Description $appName
        Write-Host ("$installerPath signed successfully.") -f Green
    }
    else {
        Write-Host ("$installerPath not found. Unable to sign final installer.") -f Red
        exit 1
    }

    Write-Host "Archive created."
}

function Create-MSI-Package {
	$appName = Get-Package-Name $buildPath
	
	dotnet build "$msiInstallerFolderPath/kDriveInstaller.sln" /p:Configuration="Release" /p:Platform="x64" /p:OutputName=$appName

	Move-Item -Path "$msiPackageFolderPath/$appName.msi" -Destination "$contentPath"
	if ($LASTEXITCODE -ne 0) { exit $LASTEXITCODE }

	# Sign final installer
	if (!$thumbprint) {
		$thumbprint = Get-Thumbprint $upload
	}

	$installerPath = Get-Installer-Path $buildPath $contentPath -msi

	if (Test-Path -Path $installerPath) {
		Sign-File -FilePath $installerPath -Upload $upload -Thumbprint $thumbprint -TokenPass $tokenPass -Description $appName
		Write-Host ("$installerPath signed successfully.") -f Green
	}
	else {
		Write-Host ("$installerPath not found. Unable to sign final installer.") -f Red
		exit 1
	}

	Write-Host "MSI package created."
}

#################################################################################################
#                                                                                               #
#                                           COMMANDS                                            #
#                                                                                               #
#################################################################################################

$msbuildPath = & "${env:ProgramFiles(x86)}\Microsoft Visual Studio\Installer\vswhere.exe" "-version" "[16.0, 17.0]" "-products" "*" "-requires" "Microsoft.Component.MSBuild" "-find" "MSBuild\**\Bin\MSBuild.exe"
$7zaPath = "${env:ProgramFiles}\7-Zip\7za.exe"

Set-Alias msbuild $msbuildPath
Set-Alias 7za $7zaPath

#################################################################################################
#                                                                                               #
#                                           PARAMETERS                                          #
#                                                                                               #
#################################################################################################

if ($help) {
    Write-Host ("
    Infomaniak kDrive - Desktop
    Copyright (C) 2023-2024 Infomaniak Network SA
   
    This program is free software: you can redistribute it and/or modify
    it under the terms of the GNU General Public License as published by
    the Free Software Foundation, either version 3 of the License, or
    (at your option) any later version.
   
    This program is distributed in the hope that it will be useful,
    but WITHOUT ANY WARRANTY; without even the implied warranty of
    MERCHANTABILITY or FITNESS FOR A PARTICULAR PURPOSE.  See the
    GNU General Public License for more details.
   
    You should have received a copy of the GNU General Public License
    along with this program.  If not, see <http://www.gnu.org/licenses/>.


This script will build the kDrive application according to the CMakeLists.txt file located in the root folder of the project.
A folder will be created at the root of the project directory named after the current Configuration to hold all the files.
For example, should you run the script with 'Release' as buildType, a folder named build-Release will be created.
Inside, you will find the build folder, install folder, and kDrive installer.

Parameters :
    `t-buildType`t: The configuration requested for the app, either Debug or Release (will default to Release)
    `t-path`t`t: The path to the root of the kdrive project folder (will default to the current directory)
    `t-clean`t`t: Optional parameter for files cleaning. The following are available :
    `t`tbuild`t`t: Remove all the built files, located in '$path/build-$buildType/build', then exit the script
    `t`text`t`t`t: Remove the extension files, located in '$vfsDir', then exit the script
    `t`tall`t`t`t: Remove all the files, located in '$path/build-$buildType', then exit the script
    `t`tremake`t`t: Remove all the files, then rebuild the project
    `t-ext`t`t`t: Rebuild and redeploy the windows extension
    `t-ci`t`t`t: Use the CI build configuration
    `t-upload`t`t: Upload flag to switch between the virtual and physical certificates. Also rebuilds the project
    `t-coverage`t`t: Enable coverage computation
    `t-unitTests`t`t: Enable unit tests build
    ") -f Cyan

    Write-Host ("It is mandatory that all dependencies are already built and installed before building.
To run this script, you will need to call it from the Native Tools Command Prompt for VS.
Alternatively, you can run vcvars64.bat from your command prompt (usually located in C:\Program Files (x86)\Microsoft Visual Studio\2019\Community\VC\Auxiliary\Build)
This is required to make the compiler work with CMake.
To avoid issues with the NSIS packaging, please use NSIS version 3.03.
The installer packages are first compressed using 7za.exe, you will need to have it installed") -f Yellow
    
    exit
}

Clean $archiveDataPath

switch -regex ($clean.ToLower()) {
    "b(uild)?" {
        Write-Host "Removing kDrive built files" -f Yellow
        Clean $buildPath
        Write-Host "Done, exiting" -f Yellow
        exit 
    }

    "ext" {
        Write-Host "Removing extension files" -f Yellow
        Clean $vfsDir
        Write-Host "Done, exiting" -f Yellow
        exit
    }

    "all" {
        Write-Host "Removing all generated files" -f Yellow 
        Clean $contentPath
        Clean $vfsDir
        Write-Host "Done, exiting" -f Yellow
        exit
    }

    "re(make)?" {
        Write-Host "Removing all generated files" -f Yellow
        Clean $contentPath
        Clean $vfsDir
        Write-Host "Done, rebuilding" -f Yellow
    }
    default {}
}

Write-Host
Write-Host "Build of type $buildType."
Write-Host

if ($upload) {
    Write-Host "You are about to build kDrive for an upload"
    Write-Host "Once the build is complete, you will need to call the upload script"
    #$confirm = Read-Host "Please make sure you set the correct certificate for the Windows extension. Continue ? (Y/n)"
    #if (!($confirm -match "^y(es)?$")) {
    #    exit 1
    #}

    Write-Host "Preparing for full upload build." -f Green
    Clean $contentPath
    Clean $vfsDir
}

#################################################################################################
#                                                                                               #
#                                           COVERAGE                                            #
#                                                                                               #
#################################################################################################

Set-Bullseye-Coverage $coverage
Write-Host

if ($LASTEXITCODE -ne 0) {
    Write-Host "Failed to enable code coverage computation. Aborting." -f Red
    exit $LASTEXITCODE
}

#################################################################################################
#                                                                                               #
#                                           EXTENSION                                           #
#                                                                                               #
#################################################################################################

if (!(Test-Path "$vfsDir\vfs.dll") -or $ext) {
    $thumbprint = Get-Thumbprint -Upload $upload -Ci $ci
    Build-Extension -Path $path -ContentPath $contentPath -ExtPath $extPath -BuildType $buildType -Thumbprint $thumbprint

    if ($LASTEXITCODE -ne 0) {
        Write-Host "Failed to build the extension. Aborting." -f Red
        exit $LASTEXITCODE
    }
}

#################################################################################################
#                                                                                               #
#                                           CMAKE                   	                        #
#                                                                                               #
#################################################################################################

CMake-Build-And-Install -Path $path -InstallPath $installPath -VfsDir $vfsDir -Ci $ci

if ($LASTEXITCODE -ne 0) {
    Write-Host "CMake build failed. Aborting." -f Red
    exit $LASTEXITCODE
}

#################################################################################################
#                                                                                               #
#                                           NSIS SETUP                                          #
#                                                                                               #
#################################################################################################

Set-Up-NSIS -BuildPath $buildPath -ContentPath $contentPath -ExtPath $extPath -VfsDir $vfsDir -ArchiveName $archiveName -ArchivePath $archivePath -ArchiveDataPath $archiveDataPath -Upload $upload

if ($LASTEXITCODE -ne 0) {
    Write-Host "NSIS setup failed. Aborting." -f Red
    exit $LASTEXITCODE
}

#################################################################################################
#                                                                                               #
#                                       ARCHIVE PREPARATION                                     #
#                                                                                               #
#################################################################################################

Prepare-Archive -BuildType $buildType -BuildPath $buildPath -VfsDir $vfsDir -ArchivePath $archivePath -Upload $upload -Ci $ci
if ($LASTEXITCODE -ne 0)
{
    Write-Host "Archive preparation failed. Aborting." -f Red
    exit $LASTEXITCODE
}

#################################################################################################
#                                                                                               #
#                                       ARCHIVE CREATION                                        #
#                                                                                               #
#################################################################################################

<<<<<<< HEAD
if ($upload) {
    Create-Archive -Path $path -BuildPath $buildPath -ContentPath $contentPath -InstallPath $installPath -Archivename $archiveName -ArchivePath $archivePath -Upload $upload -Ci $ci
=======
if (!$ci -or $upload) {
    Create-Archive $path $buildPath $contentPath $installPath $archiveName $archivePath $upload
>>>>>>> ab12239e
    if ($LASTEXITCODE -ne 0) {
        Write-Host "Archive creation failed ($LASTEXITCODE) . Aborting." -f Red
        exit $LASTEXITCODE
    }
}

#################################################################################################
#                                                                                               #
#                                     MSI PACKAGE CREATION                                      #
#                                                                                               #
#################################################################################################

if ($msi) {
    Create-MSI-Package
    if ($LASTEXITCODE -ne 0) {
        Write-Host "MSI package creation failed ($LASTEXITCODE) . Aborting." -f Red
        exit $LASTEXITCODE
    }
}


#################################################################################################
#                                                                                               #
#                                              CLEAN-UP                                         #
#                                                                                               #
#################################################################################################

Copy-Item -Path "$buildPath\kDrive*.pdb" -Destination $contentPath
Remove-Item $archiveDataPath

#################################################################################################
#                                                                                               #
#                                         UPLOAD INVITE                                         #
#                                                                                               #
#################################################################################################

if ($upload) {
    Write-Host "Packaging done."
    Write-Host "Run the upload script to generate the update file and upload the new version."
}<|MERGE_RESOLUTION|>--- conflicted
+++ resolved
@@ -241,18 +241,14 @@
         Set-Content -Encoding UTF8 -Force $appxManifestPath
     Write-Host "Extension version: $version"
 	
-	$aumid = Get-Aumid $upload
-	Write-Host "Building extension with AUMID: $aumid"
+	  $aumid = Get-Aumid $upload
+	  Write-Host "Building extension with AUMID: $aumid"
 	
     msbuild "$extPath\kDriveExt.sln" /p:Configuration=$configuration /p:Platform=x64 /p:PublishDir="$extPath\FileExplorerExtensionPackage\AppPackages\" /p:DeployOnBuild=true /p:PackageCertificateThumbprint="$thumbprint" /p:KDC_AUMID="$aumid"
     if ($LASTEXITCODE -ne 0) { exit $LASTEXITCODE }
 
     $bundlePath = "$extPath/FileExplorerExtensionPackage/AppPackages/FileExplorerExtensionPackage_$version.0_Test/FileExplorerExtensionPackage_$version.0_x64_arm64.msixbundle"
-<<<<<<< HEAD
-    Sign-File -FilePath $bundlePath -Upload $upload -Thumbprint $thumbprint -TokenPass $tokenPass
-=======
     Sign-File -FilePath $bundlePath -Upload $upload -Thumbprint $thumbprint -TokenPass $tokenPass -Description "FileExplorerExtensionPackage"
->>>>>>> ab12239e
 
     $srcVfsPath = "$path/src/libcommonserver/vfs/win/."
     Copy-Item -Path "$extPath/Vfs/../Common/debug.h" -Destination $srcVfsPath
@@ -263,7 +259,7 @@
     # Create a copy for NSIS.template.nsi.in where paths are shorter (long paths can cause the NSIS `File` function to fail).
     Copy-Item -Path "$extPath/FileExplorerExtensionPackage/AppPackages/FileExplorerExtensionPackage_$version.0_Test" -Destination "$contentPath/vfs_appx_directory" -Recurse
 
-if ($LASTEXITCODE -ne 0) { exit $LASTEXITCODE }
+    if ($LASTEXITCODE -ne 0) { exit $LASTEXITCODE }
 
     Write-Host "Extension built."
 }
@@ -496,13 +492,8 @@
 
     if ($LASTEXITCODE -ne 0) { exit $LASTEXITCODE }
 
-<<<<<<< HEAD
     if (!$upload) {
         Write-Host "Archive prepared. Skipping binaries required for upload only."
-=======
-    if ($ci -and !$upload) {
-        Write-Host "Archive prepared for CI build."
->>>>>>> ab12239e
         exit 0
     }
 
@@ -528,17 +519,10 @@
         }
 
         $filename = Split-Path -Leaf $file
-<<<<<<< HEAD
+
         $thumbprint = Get-Thumbprint -Upload $upload -Ci $ci
-        
-        Sign-File -FilePath $archivePath/$filename -Upload $upload -Thumbprint $thumbprint -TokenPass $tokenPass
-=======
-
-        if (!$thumbprint) {
-            $thumbprint = Get-Thumbprint $upload
-        }
         Sign-File -FilePath $archivePath/$filename -Upload $upload -Thumbprint $thumbprint -TokenPass $tokenPass -Description $filename
->>>>>>> ab12239e
+
     }
 
     Write-Host "Archive prepared."
@@ -811,13 +795,8 @@
 #                                                                                               #
 #################################################################################################
 
-<<<<<<< HEAD
-if ($upload) {
+if (!$ci -or $upload) {
     Create-Archive -Path $path -BuildPath $buildPath -ContentPath $contentPath -InstallPath $installPath -Archivename $archiveName -ArchivePath $archivePath -Upload $upload -Ci $ci
-=======
-if (!$ci -or $upload) {
-    Create-Archive $path $buildPath $contentPath $installPath $archiveName $archivePath $upload
->>>>>>> ab12239e
     if ($LASTEXITCODE -ne 0) {
         Write-Host "Archive creation failed ($LASTEXITCODE) . Aborting." -f Red
         exit $LASTEXITCODE
@@ -854,7 +833,7 @@
 #                                                                                               #
 #################################################################################################
 
-if ($upload) {
+if (!$ci -or $upload) {
     Write-Host "Packaging done."
     Write-Host "Run the upload script to generate the update file and upload the new version."
 }