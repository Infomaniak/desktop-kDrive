--- conflicted
+++ resolved
@@ -214,10 +214,6 @@
         & "$path\infomaniak-build-tools\conan\build_dependencies.ps1" Release -OutputDir $conanFolder
     }
 
-<<<<<<< HEAD
-
-=======
->>>>>>> b6deac65
     $conanToolchainFile = Get-ChildItem -Path $conanFolder -Filter "conan_toolchain.cmake" -Recurse -File |
             Select-Object -ExpandProperty FullName -First 1
 
