--- conflicted
+++ resolved
@@ -85,7 +85,6 @@
 	"${CMAKE_PARAMS[@]}" \
 	"$SRCDIR"
 
-<<<<<<< HEAD
 # Build
 make -j6 all install
 
@@ -93,10 +92,6 @@
 dsymutil ./install/kDrive.app/Contents/MacOS/kDrive -o ./install/kDrive.dSYM
 dsymutil ./bin/kDrive_client -o ./install/kDrive_client.dSYM
 
-=======
-# Install it
-make -j6 install
->>>>>>> c8579062
 popd
 
 # Sign
