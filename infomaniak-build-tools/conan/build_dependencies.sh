#! /bin/bash
#
# Infomaniak kDrive - Desktop
# Copyright (C) 2023-2025 Infomaniak Network SA
#
# This program is free software: you can redistribute it and/or modify
# it under the terms of the GNU General Public License as published by
# the Free Software Foundation, either version 3 of the License, or
# (at your option) any later version.
#
# This program is distributed in the hope that it will be useful,
# but WITHOUT ANY WARRANTY; without even the implied warranty of
# MERCHANTABILITY or FITNESS FOR A PARTICULAR PURPOSE.  See the
# GNU General Public License for more details.
#
# You should have received a copy of the GNU General Public License
# along with this program.  If not, see <http://www.gnu.org/licenses/>.

# ----------------------------------------------------------------------
# This script is used to build the dependencies of the kDrive client.
# It will use conan to install the dependencies.


if [[ "${1:-}" =~ ^-h|--help$ ]]; then
    cat << EOF >&2
Usage: $0 [Debug|Release] [--output-dir=<output_dir>]
  There are three ways to set the output directory (in descending order of priority):
    1. --output-dir=<output_dir> argument
    2. KDRIVE_OUTPUT_DIR environment variable
    3. Default directory based on the system (macOS: build-macos/client, Linux: build-linux/build)
EOF
    exit 0
fi



set -euox pipefail

log(){ echo "[INFO] $*"; }
error(){ echo "[ERROR] $*" >&2; exit 1; }

function get_platform {
    platform=$(uname | tr '[:upper:]' '[:lower:]')
    
    echo $platform
}

function get_architecture {
    platform=$1

    architecture="" # Left empty for Linux systems.
    if [[ "$platform" = "darwin" ]]; then
       architecture="-s:a=arch=armv8|x86_64" # Making universal binary. See https://docs.conan.io/2/reference/tools/cmake/cmaketoolchain.html#conan-tools-cmaketoolchain-universal-binaries
    fi

    echo $architecture
}

function get_output_dir {
    args=$1

    output_dir="${KDRIVE_OUTPUT_DIR:-}"
    for arg in $args; do
        if [[ "$arg" =~ ^--output-dir= ]]; then
            output_dir="${arg#--output-dir=}"
            break
        fi
    done

    if [ -z "$output_dir" ]; then
        platform=$(get_platform)
        if [ "$platform" = "darwin" ]; then
            output_dir="./build-macos/client"
        else
            output_dir="./build-linux/build"
        fi
    fi

    echo $output_dir
}

args="$@"
build_type="${1:-Debug}"
output_dir=$(get_output_dir "$args")

if [[ -n "${KDRIVE_OUTPUT_DIR:-}" && "$output_dir" == "$KDRIVE_OUTPUT_DIR" ]]; then
    log "Using environment variable 'KDRIVE_OUTPUT_DIR' as conan output_dir : '$KDRIVE_OUTPUT_DIR'"
fi

# check if we launched this in the right folder.
if [ ! -d "infomaniak-build-tools/conan" ]; then
    error "Please run this script from the root of the repository."
fi

if ! command -v conan >/dev/null 2>&1; then
    error "Conan is not installed. Please install it first."
fi

conan_remote_base_folder="$PWD/infomaniak-build-tools/conan"
local_recipe_remote_name="localrecipes"
if ! conan remote list | grep -qE "^$local_recipe_remote_name.*\[.*Enabled: True.*\]"; then
    log "Adding Conan remote '$local_recipe_remote_name' at '$conan_remote_base_folder'. "
    conan remote add "$local_recipe_remote_name" "$conan_remote_base_folder"
else
    log "Conan remote '$local_recipe_remote_name' already exists and is enabled."
fi

# Build conan recipe for the platforms x86_64 & arm64
platform=$(get_platform)

<<<<<<< HEAD
build_type="${1:-Debug}"
output_dir="${KDRIVE_OUTPUT_DIR:-}"
if [ -n "${output_dir}" ]; then
  log "Using environment variable 'KDRIVE_OUTPUT_DIR' as conan output_dir : '$KDRIVE_OUTPUT_DIR'"
=======
if [ "$platform" != "darwin" ] && [ "$platform" != "linux" ]; then
    error "Unsupported platform: $platform. Supported platforms: Linux, macOS."
>>>>>>> f93a450c
fi

if [[ "$platform" == "darwin" ]]; then
    log "Building universal binary for macOS."
fi

architecture=$(get_architecture $platform)

mkdir -p "$output_dir"

echo 
log "Configuration:"
log "--------------"
log "- Platform: '$platform'"
log "- Architecture option: '$architecture'"
log "- Build type: '$build_type'"
log "- Output directory: '$output_dir'"
echo

# Create the conan package for xxHash.
conan_recipes_folder="$conan_remote_base_folder/recipes"
log "Creating package xxHash..."
conan create "$conan_recipes_folder/xxhash/all/" --build=missing $architecture -s:a=build_type="$build_type" -r=$local_recipe_remote_name

if [ "$platform" = "darwin" ]; then
  log "Creating openssl package..."
  conan create "$conan_recipes_folder/openssl-universal/3.2.4/" --build=missing -s:a=build_type="$build_type" -r="$local_recipe_remote_name" -r=conancenter
fi

log "Installing dependencies..."
# Install this packet in the build folder.
conan install . --output-folder="$output_dir" --build=missing $architecture -s:a=build_type="$build_type" -r=$local_recipe_remote_name -r=conancenter

if [ $? -ne 0 ]; then
  error "Failed to install Conan dependencies."
fi
log "Conan dependencies installed successfully for platform $platform ($build_type) in '$output_dir'."<|MERGE_RESOLUTION|>--- conflicted
+++ resolved
@@ -108,15 +108,8 @@
 # Build conan recipe for the platforms x86_64 & arm64
 platform=$(get_platform)
 
-<<<<<<< HEAD
-build_type="${1:-Debug}"
-output_dir="${KDRIVE_OUTPUT_DIR:-}"
-if [ -n "${output_dir}" ]; then
-  log "Using environment variable 'KDRIVE_OUTPUT_DIR' as conan output_dir : '$KDRIVE_OUTPUT_DIR'"
-=======
 if [ "$platform" != "darwin" ] && [ "$platform" != "linux" ]; then
     error "Unsupported platform: $platform. Supported platforms: Linux, macOS."
->>>>>>> f93a450c
 fi
 
 if [[ "$platform" == "darwin" ]]; then
