#! /usr/bin/env bash
#
# Infomaniak kDrive - Desktop
# Copyright (C) 2023-2025 Infomaniak Network SA
#
# This program is free software: you can redistribute it and/or modify
# it under the terms of the GNU General Public License as published by
# the Free Software Foundation, either version 3 of the License, or
# (at your option) any later version.
#
# This program is distributed in the hope that it will be useful,
# but WITHOUT ANY WARRANTY; without even the implied warranty of
# MERCHANTABILITY or FITNESS FOR A PARTICULAR PURPOSE.  See the
# GNU General Public License for more details.
#
# You should have received a copy of the GNU General Public License
# along with this program.  If not, see <http://www.gnu.org/licenses/>.

# ----------------------------------------------------------------------
# This script is used to build the dependencies of the kDrive client.
# It will use conan to install the dependencies.


# Default values
build_type="Debug"
output_dir=""
use_release_profile=false
# Preserve original arguments for output_dir resolution
all_args=("$@")

log(){ echo "[INFO] $*"; }
error(){ echo "[ERROR] $*" >&2; exit 1; }

while [[ $# -gt 0 ]]; do
  case "$1" in
    Debug|Release|RelWithDebInfo)
      build_type="$1"
      shift
      ;;
    --make-release)
      use_release_profile=true
      shift
      ;;
    -h|--help)
      cat << EOF >&2
Usage: $0 [Debug|Release] [--output-dir=<output_dir>] [--make-release] [--help]
  --help               Display this help message.
  --output-dir=<dir>   Set the output directory for the Conan packages.
  --make-release       Use the 'infomaniak_release' Conan profile.

There are three ways to set the output directory (in descending order of priority):
    1. By passing the --output-dir=<dir> parameter.
    2. By setting the KDRIVE_OUTPUT_DIR environment variable.
    3. By default, the output directory is set to:
       - ./build-macos/client for macOS
       - ./build-linux/build for Linux
EOF
      exit 0
      ;;
    --output-dir=*) # Used by get_output_dir function
      shift
      ;;
    *)
      error "Unknown option: $1"
      ;;
  esac
done



set -euox pipefail

function get_platform {
  platform="$(uname | tr '[:upper:]' '[:lower:]')"
  echo "$platform"
}



function get_target_architecture {
  platform=$1
  architecture="" # Left empty for Linux systems.

  function get_real_architecture {
    real_architecture="$(uname -m)"
    if echo "$real_architecture" | grep -qE "(arm|aarch)64"; then
      real_architecture="armv8"
    elif [[ "$real_architecture" == "x86_64" ]]; then
      real_architecture="x86_64"
    else
      error "Unsupported architecture: $real_architecture. Supported architectures: armv8, x86_64."
    fi
    echo "$real_architecture"
  }

  if [[ "$platform" = "darwin" ]]; then
    if [[ "$build_type" = "Debug" ]]; then
      architecture="$(get_real_architecture)"
    else
      architecture="armv8|x86_64" # Making universal binary. See https://docs.conan.io/2/reference/tools/cmake/cmaketoolchain.html#conan-tools-cmaketoolchain-universal-binaries
    fi
  else
    architecture="$(get_real_architecture)"
  fi

  log "platform: $platform, build_type: $build_type => architecture: $architecture" >&2
  echo "$architecture"
}

function get_arg_value {
  local prefix="$1="
  for arg in "${all_args[@]}"; do
    if [[ $arg == $prefix* ]]; then
      echo "${arg#"$prefix"}"
      return 0
    fi
  done
  echo ""
}

function get_env_var_value {
  local var_name="$1"
  if [[ -n "${!var_name:-}" ]]; then
    echo "${!var_name}"
  else
    echo ""
  fi
}

function get_default_output_dir {
  if [[ "$(get_platform)" = "darwin" ]]; then
    echo "./build-macos/client"
  else
    echo "./build-linux/build"
  fi
}

output_dir="$(get_arg_value '--output-dir')"
if [[ -z "${output_dir}" ]]; then
  env_output_dir="$(get_env_var_value 'KDRIVE_OUTPUT_DIR')"
  if [[ -n "${env_output_dir}" ]]; then
    output_dir="${env_output_dir}"
    log "Using environment variable 'KDRIVE_OUTPUT_DIR' as conan output_dir : '${output_dir}'" >&2
  else
    log "No output directory specified. Using default output directory." >&2
    output_dir="$(get_default_output_dir)"
  fi
fi


# check if we launched this in the right folder.
if [ ! -d "infomaniak-build-tools/conan" ]; then
  error "Please run this script from the root of the repository."
fi

if ! command -v conan >/dev/null 2>&1; then
  log "PATH: $PATH"
  error "Conan is not installed. Please install it first."
fi

# Check if a conan profile exists
has_profile() {
  conan profile list 2>/dev/null | grep -v '\.cmake$' | grep -qx "$1"
}


if [[ $use_release_profile == true ]]; then
  release_profile="infomaniak_release"
  if has_profile "$release_profile"; then
    profile_path=$(conan profile path "$release_profile")
    if ! grep -qE 'build_type=(Release|RelWithDebInfo)' "$profile_path"; then
      error "Profile '$release_profile' must set build_type to Release or RelWithDebInfo"
    fi
    if grep -q 'tools.cmake.cmaketoolchain:user_toolchain' "$profile_path"; then
      error "Profile '$release_profile' must not set tools.cmake.cmaketoolchain:user_toolchain"
    fi
    if grep -q 'os=Macos' "$profile_path" && ! grep -q 'arch=armv8|x86_64' "$profile_path"; then
      error "Profile '$release_profile' must set arch=armv8|x86_64 for MacOS"
    fi

    log "Using '$release_profile' profile for Conan."
    conan_profile="$release_profile"
  else
    error "Profile '$release_profile' does not exist. Please create it."
  fi
else
  log "Using default 'default' profile for Conan."
  conan_profile="default"
fi


set -euox pipefail
conan_remote_base_folder="$PWD/infomaniak-build-tools/conan"
local_recipe_remote_name="localrecipes"
if ! conan remote list | grep -qE "^$local_recipe_remote_name.*\[.*Enabled: True.*\]"; then
    log "Adding Conan remote '$local_recipe_remote_name' at '$conan_remote_base_folder'. "
    conan remote add "$local_recipe_remote_name" "$conan_remote_base_folder"
else
    log "Conan remote '$local_recipe_remote_name' already exists and is enabled."
fi

# Build conan recipe for the platforms x86_64 & arm64
platform=$(get_platform)

if [ "$platform" != "darwin" ] && [ "$platform" != "linux" ]; then
    error "Unsupported platform: $platform. Supported platforms: Linux, macOS."
fi

if [[ "$platform" == "darwin" ]]; then
    log "Building universal binary for macOS."
fi

architecture="-s:a=arch=$(get_target_architecture "$platform")"

mkdir -p "$output_dir"

echo
log "Configuration:"
log "--------------"
log "- Platform: '$platform'"
log "- Architecture option: '$architecture'"
log "- Build type: '$build_type'"
log "- Output directory: '$output_dir'"
echo



# Create the conan package for xxHash.
conan_recipes_folder="$conan_remote_base_folder/recipes"
log "Creating package xxHash..."
conan create "$conan_recipes_folder/xxhash/all/" --build=missing $architecture -s:a=build_type=Release --profile:all="$conan_profile" -r=$local_recipe_remote_name

if [ "$platform" = "darwin" ]; then
  log "Creating openssl package..."
<<<<<<< HEAD
  conan create "$conan_recipes_folder/openssl/all/" --build=missing -s:a=build_type="$build_type" --profile:all="$conan_profile" -r="$local_recipe_remote_name" -r=conancenter
else
  conan download -r=conancenter "openssl/3.2.4" --only-recipe
=======
  conan create "$conan_recipes_folder/openssl-universal/all/" --build=missing -s:a=build_type=Release --profile:all="$conan_profile" -r="$local_recipe_remote_name" -r=conancenter
>>>>>>> 8e781d7f
fi

qt_version="6.2.3"
if [[ "$platform" == "linux" ]] && [[ "$(uname -m)" == "aarch64" ]]; then
  qt_version="6.7.3"
fi

log "Creating Qt package..."
conan create "$conan_recipes_folder/qt/all/" --version="$qt_version" --build=missing $architecture -s:a=build_type=Release -r=$local_recipe_remote_name -r=conancenter

log "Creating sentry package..."
conan create "$conan_recipes_folder/sentry/all/" --build=missing $architecture -s:a=build_type=Release -r=$local_recipe_remote_name -r=conancenter

log "Creating package Poco..."
conan create "$conan_recipes_folder/poco/all/" --build=missing $architecture -s:a=build_type="$build_type" --profile:all="$conan_profile" -r=$local_recipe_remote_name -r=conancenter

log "Installing dependencies..."
# Install this packet in the build folder.
<<<<<<< HEAD
conan install . --output-folder="$output_dir" --build=missing $architecture -s:a=build_type="$build_type" --profile:all="$conan_profile" -r=conancenter -r=$local_recipe_remote_name
=======
# Here: -s:b set the build type for the app itself, -s:h set the build type for the host (dependencies).
conan install . --output-folder="$output_dir" --build=missing $architecture -s:b=build_type="$build_type" -s:h=build_type="Release" --profile:all="$conan_profile" -r=$local_recipe_remote_name -r=conancenter
>>>>>>> 8e781d7f

if [ $? -ne 0 ]; then
  error "Failed to install Conan dependencies."
fi
log "Conan dependencies installed successfully for platform $platform ($build_type) in '$output_dir'."<|MERGE_RESOLUTION|>--- conflicted
+++ resolved
@@ -163,7 +163,6 @@
   conan profile list 2>/dev/null | grep -v '\.cmake$' | grep -qx "$1"
 }
 
-
 if [[ $use_release_profile == true ]]; then
   release_profile="infomaniak_release"
   if has_profile "$release_profile"; then
@@ -187,7 +186,6 @@
   log "Using default 'default' profile for Conan."
   conan_profile="default"
 fi
-
 
 set -euox pipefail
 conan_remote_base_folder="$PWD/infomaniak-build-tools/conan"
@@ -232,13 +230,9 @@
 
 if [ "$platform" = "darwin" ]; then
   log "Creating openssl package..."
-<<<<<<< HEAD
-  conan create "$conan_recipes_folder/openssl/all/" --build=missing -s:a=build_type="$build_type" --profile:all="$conan_profile" -r="$local_recipe_remote_name" -r=conancenter
+  conan create "$conan_recipes_folder/openssl/all/" --build=missing -s:a=build_type=Release --profile:all="$conan_profile" -r="$local_recipe_remote_name" -r=conancenter
 else
   conan download -r=conancenter "openssl/3.2.4" --only-recipe
-=======
-  conan create "$conan_recipes_folder/openssl-universal/all/" --build=missing -s:a=build_type=Release --profile:all="$conan_profile" -r="$local_recipe_remote_name" -r=conancenter
->>>>>>> 8e781d7f
 fi
 
 qt_version="6.2.3"
@@ -257,12 +251,8 @@
 
 log "Installing dependencies..."
 # Install this packet in the build folder.
-<<<<<<< HEAD
-conan install . --output-folder="$output_dir" --build=missing $architecture -s:a=build_type="$build_type" --profile:all="$conan_profile" -r=conancenter -r=$local_recipe_remote_name
-=======
 # Here: -s:b set the build type for the app itself, -s:h set the build type for the host (dependencies).
 conan install . --output-folder="$output_dir" --build=missing $architecture -s:b=build_type="$build_type" -s:h=build_type="Release" --profile:all="$conan_profile" -r=$local_recipe_remote_name -r=conancenter
->>>>>>> 8e781d7f
 
 if [ $? -ne 0 ]; then
   error "Failed to install Conan dependencies."
