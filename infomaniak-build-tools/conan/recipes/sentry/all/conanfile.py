from os.path import join as pjoin

from conan import ConanFile, Version
from conan.errors import ConanInvalidConfiguration
from conan.tools.cmake import CMake, CMakeToolchain
from conan.tools.files import rmdir, rm
from conan.tools.scm import Git

required_conan_version = ">=2"

class SentryNativeConan(ConanFile):
    name = "sentry"
    description = (
        "The Sentry Native SDK is an error and crash reporting client for native "
        "applications, optimized for C and C++. Sentry allows to add tags, "
        "breadcrumbs and arbitrary custom context to enrich error reports."
    )
    license = "MIT"
    topics = ("crashpad", "error-reporting", "crash-reporting")

    package_type = "library"
    settings = "os", "arch", "compiler", "build_type"

    options = {"shared": [True, False]}
    default_options = {"shared": True}

    def validate(self):
        if self.settings.os not in ("Macos", "Linux", "Windows"):
            raise ConanInvalidConfiguration(
                f"This recipe does not support yet {self.settings.os}."
            )
        if self.settings.os == "Linux" and self.settings.compiler != "gcc":
            raise ConanInvalidConfiguration(
                f"Sentry Crashpad on Linux currently only supports GCC due to use of GCC-specific extensions (e.g., #include_next)."
            )

    def requirements(self):
        self.requires("qt/6.2.3")

    @property
    def build_type(self):
        return "RelWithDebInfo" # Force the build type to RelWithDebInfo since we don't need to debug Sentry

    def source(self):
        git = Git(self)
        git.clone(url="https://github.com/getsentry/sentry-native.git", target=".", hide_url=False, args=["-b", f"{self.version}", "--recurse-submodules"])

    @property
    def _get_backend(self):
        import platform
        real_arch = platform.machine().lower()
        if Version(self.version) < "0.7.0" and self.settings.os == "Linux" and real_arch in ("aarch64", "arm64"):
            return "breakpad"
        else:
            return "crashpad"

    def _cache_variables(self):
        qt = self.dependencies["qt"]
        if qt is None:
            raise ConanInvalidConfiguration("The 'qt' dependency is required for the 'sentry' recipe.")
        cache_variables = {
            "CMAKE_BUILD_TYPE": self.build_type,
            "SENTRY_INTEGRATION_QT": "YES",
<<<<<<< HEAD
            "SENTRY_BACKEND": self._get_backend,
            "CMAKE_PREFIX_PATH": qt.package_folder,
=======
            "SENTRY_BACKEND": "crashpad",
            "CMAKE_PREFIX_PATH": qt_package_folder,
>>>>>>> 0e8cd901
            "SENTRY_BUILD_TESTS": "OFF",
            "SENTRY_BUILD_EXAMPLES": "OFF",
            "SENTRY_BUILD_SHARED_LIBS": "ON" if self.options.shared else "OFF",
        }
        return cache_variables

    def generate(self):
        tc = CMakeToolchain(self)
        for key, value in self._cache_variables().items():
            tc.cache_variables[key] = value
        tc.generate()

    def build(self):
        cmake = CMake(self)
        cmake.configure(variables=self._cache_variables())
        cmake.build(build_type=self.build_type if self.settings.os == "Windows" else None, target="sentry")

    def package(self):
        cmake = CMake(self)
        cmake.install(build_type=self.build_type if self.settings.os == "Windows" else None)
        if self.settings.os == "Macos":
            rmdir(self, pjoin(self.package_folder, "lib", "libsentry.dylib.dSYM"))
        if self.settings.os == "Windows":
            rm(self, "*.pdb", self.package_folder, recursive=True)



    def package_info(self):
        self.cpp_info.set_property("cmake_file_name", "sentry")
        self.cpp_info.set_property("cmake_find_mode", "both")

        comp_sentry = self.cpp_info.components["sentry"]
        comp_sentry.set_property("cmake_target_name", "sentry::sentry")
        comp_sentry.libs = ["sentry"]

        if self.settings.os == "Linux":
            comp_sentry.exelinkflags = ["-Wl,-E,--build-id=sha1"]
            comp_sentry.sharedlinkflags = ["-Wl,-E,--build-id=sha1"]
            comp_sentry.system_libs = [ "pthread", "dl" ]

        if self.settings.os == "Windows":
            comp_sentry.system_libs = [ "dbghelp", "shlwapi", "version", "winhttp" ]

        if self.settings.os == "Macos":
            comp_sentry.frameworks = [ "CoreGraphics", "CoreText" ]

        if not self.options.shared:
            comp_sentry.defines = ["SENTRY_BUILD_STATIC"]

        if self._get_backend == "crashpad":
            self.cpp_info.set_property("cmake_build_modules", [pjoin(self.package_folder, "lib", "cmake", "sentry", "sentry_crashpad-targets.cmake")])


        for env in ( self.buildenv_info, self.runenv_info ):
            env.prepend_path("PATH", pjoin(self.package_folder, "bin"))
            env.prepend_path("CMAKE_PREFIX_PATH", self.package_folder)<|MERGE_RESOLUTION|>--- conflicted
+++ resolved
@@ -45,15 +45,6 @@
         git = Git(self)
         git.clone(url="https://github.com/getsentry/sentry-native.git", target=".", hide_url=False, args=["-b", f"{self.version}", "--recurse-submodules"])
 
-    @property
-    def _get_backend(self):
-        import platform
-        real_arch = platform.machine().lower()
-        if Version(self.version) < "0.7.0" and self.settings.os == "Linux" and real_arch in ("aarch64", "arm64"):
-            return "breakpad"
-        else:
-            return "crashpad"
-
     def _cache_variables(self):
         qt = self.dependencies["qt"]
         if qt is None:
@@ -61,13 +52,8 @@
         cache_variables = {
             "CMAKE_BUILD_TYPE": self.build_type,
             "SENTRY_INTEGRATION_QT": "YES",
-<<<<<<< HEAD
-            "SENTRY_BACKEND": self._get_backend,
+            "SENTRY_BACKEND": "crashpad",
             "CMAKE_PREFIX_PATH": qt.package_folder,
-=======
-            "SENTRY_BACKEND": "crashpad",
-            "CMAKE_PREFIX_PATH": qt_package_folder,
->>>>>>> 0e8cd901
             "SENTRY_BUILD_TESTS": "OFF",
             "SENTRY_BUILD_EXAMPLES": "OFF",
             "SENTRY_BUILD_SHARED_LIBS": "ON" if self.options.shared else "OFF",
@@ -117,8 +103,7 @@
         if not self.options.shared:
             comp_sentry.defines = ["SENTRY_BUILD_STATIC"]
 
-        if self._get_backend == "crashpad":
-            self.cpp_info.set_property("cmake_build_modules", [pjoin(self.package_folder, "lib", "cmake", "sentry", "sentry_crashpad-targets.cmake")])
+        self.cpp_info.set_property("cmake_build_modules", [pjoin(self.package_folder, "lib", "cmake", "sentry", "sentry_crashpad-targets.cmake")])
 
 
         for env in ( self.buildenv_info, self.runenv_info ):
