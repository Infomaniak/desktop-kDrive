--- conflicted
+++ resolved
@@ -342,11 +342,4 @@
         self.cpp_info.includedirs = []
         self.cpp_info.bindirs = [ "bin" ]
         if self.settings.os in ("Macos", "Linux"):
-<<<<<<< HEAD
-            self.cpp_info.bindirs.append("libexec")
-        self.cpp_info.resdirs = []
-        self.cpp_info.srcdirs = []
-        self.cpp_info.frameworkdirs = []
-=======
-            self.cpp_info.bindirs.append("libexec")
->>>>>>> 50a01ec7
+            self.cpp_info.bindirs.append("libexec")