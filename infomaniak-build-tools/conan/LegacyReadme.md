--- conflicted
+++ resolved
@@ -188,7 +188,75 @@
 </details>
 
 <details>
-<<<<<<< HEAD
+<summary>Qt 6.2.3</summary>
+
+### macOS
+From the [Qt Installer](https://www.qt.io/download-qt-installer-oss?hsCtaTracking=99d9dd4f-5681-48d2-b096-470725510d34%7C074ddad0-fdef-4e53-8aa8-5e8a876d6ab4),
+tick the **Archive** box and then press the `Refresh` button to see earlier `Qt` versions.  
+In `QT 6.2.3`, select:
+- macOS
+- Sources
+- QT 5 Compatibility Module
+
+In `Qt 6.2.3 Additional Libraries`, select:
+- Qt WebEngine
+- Qt Positioning
+- Qt WebChannel
+- Qt WebView
+
+Add `CMake` in `PATH` by appending the following lines to your `.zshrc`:
+
+```bash
+export PATH=$PATH:~/Qt/Tools/CMake/CMake.app/Contents/bin
+export ALTOOL_USERNAME=<email address>
+export QTDIR=~/Qt/6.2.3/macos
+```
+
+### Linux
+From the [Qt Installer](https://www.qt.io/download-qt-installer-oss?hsCtaTracking=99d9dd4f-5681-48d2-b096-470725510d34%7C074ddad0-fdef-4e53-8aa8-5e8a876d6ab4),
+tick the **Archive** box and then press the `Refresh` button to see earlier `Qt` versions.  
+In QT 6.2.3, select :
+- Desktop gcc 64-bits
+- Qt 5 Compatibility Module
+
+In Qt 6.2.3 Additional Libraries, select :
+- Qt WebEngine
+- Qt Positioning
+- Qt WebChannel
+- Qt WebView
+
+If, following the installation, you cannot load the Qt platform plugin xcb, you can run the following command :
+```bash
+sudo apt install libxcb-cursor0
+```
+
+### Windows
+From the [Qt Installer](https://www.qt.io/download-qt-installer-oss?hsCtaTracking=99d9dd4f-5681-48d2-b096-470725510d34%7C074ddad0-fdef-4e53-8aa8-5e8a876d6ab4),
+tick the **Archive** box and then press the `Refresh` button to see earlier `Qt` versions.  
+In `Qt 6.2.3`, select:
+- MSVC 2019 64-bit
+- Sources
+- Qt 5 Compatibility Module
+
+In `Qt 6.2.3 Additional Libraries`, select :
+- Qt WebEngine
+- Qt Positioning
+- Qt WebChannel
+- Qt WebView
+- Qt Debug Information Files (only if you want to use a debugger)
+
+In `Developer and Designer Tools` (should be selected by default):
+- CMake
+- Ninja
+
+Add an environment variable named `QTDIR`, set with the path of your Qt msvc folder (which defaults to `C:\Qt\6.2.3\msvc2019_64`).
+Add to the following paths to your `PATH` or adapt them to the actual location of your Qt folder if needed:
+- `C:\Qt\6.2.3\msvc2019_64\bin`
+- `C:\Qt\Tools\CMake_64\bin`
+
+</details>
+
+<details>
 <summary>Sentry - 0.7.9 (0.6.4 on Linux for Ubuntu 20.04)</summary>
 
 ### macOS
@@ -235,72 +303,5 @@
 cmake --build build --config RelWithDebInfo
 cmake --install build --config RelWithDebInfo
 ```
-=======
-<summary>Qt 6.2.3</summary>
-
-### macOS
-From the [Qt Installer](https://www.qt.io/download-qt-installer-oss?hsCtaTracking=99d9dd4f-5681-48d2-b096-470725510d34%7C074ddad0-fdef-4e53-8aa8-5e8a876d6ab4),
-tick the **Archive** box and then press the `Refresh` button to see earlier `Qt` versions.  
-In `QT 6.2.3`, select:
-- macOS
-- Sources
-- QT 5 Compatibility Module
-
-In `Qt 6.2.3 Additional Libraries`, select:
-- Qt WebEngine
-- Qt Positioning
-- Qt WebChannel
-- Qt WebView
-
-Add `CMake` in `PATH` by appending the following lines to your `.zshrc`:
-
-```bash
-export PATH=$PATH:~/Qt/Tools/CMake/CMake.app/Contents/bin
-export ALTOOL_USERNAME=<email address>
-export QTDIR=~/Qt/6.2.3/macos
-```
-
-### Linux
-From the [Qt Installer](https://www.qt.io/download-qt-installer-oss?hsCtaTracking=99d9dd4f-5681-48d2-b096-470725510d34%7C074ddad0-fdef-4e53-8aa8-5e8a876d6ab4),
-tick the **Archive** box and then press the `Refresh` button to see earlier `Qt` versions.  
-In QT 6.2.3, select :
-- Desktop gcc 64-bits
-- Qt 5 Compatibility Module
-
-In Qt 6.2.3 Additional Libraries, select :
-- Qt WebEngine
-- Qt Positioning
-- Qt WebChannel
-- Qt WebView
-
-If, following the installation, you cannot load the Qt platform plugin xcb, you can run the following command :
-```bash
-sudo apt install libxcb-cursor0
-```
-
-### Windows
-From the [Qt Installer](https://www.qt.io/download-qt-installer-oss?hsCtaTracking=99d9dd4f-5681-48d2-b096-470725510d34%7C074ddad0-fdef-4e53-8aa8-5e8a876d6ab4),
-tick the **Archive** box and then press the `Refresh` button to see earlier `Qt` versions.  
-In `Qt 6.2.3`, select:
-- MSVC 2019 64-bit
-- Sources
-- Qt 5 Compatibility Module
-
-In `Qt 6.2.3 Additional Libraries`, select :
-- Qt WebEngine
-- Qt Positioning
-- Qt WebChannel
-- Qt WebView
-- Qt Debug Information Files (only if you want to use a debugger)
-
-In `Developer and Designer Tools` (should be selected by default):
-- CMake
-- Ninja
-
-Add an environment variable named `QTDIR`, set with the path of your Qt msvc folder (which defaults to `C:\Qt\6.2.3\msvc2019_64`).
-Add to the following paths to your `PATH` or adapt them to the actual location of your Qt folder if needed:
-- `C:\Qt\6.2.3\msvc2019_64\bin`
-- `C:\Qt\Tools\CMake_64\bin`
->>>>>>> 667000ae
 
 </details>