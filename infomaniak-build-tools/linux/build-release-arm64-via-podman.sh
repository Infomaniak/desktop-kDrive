#!/usr/bin/env bash

#
# Infomaniak kDrive - Desktop
# Copyright (C) 2023-2025 Infomaniak Network SA
#
# This program is free software: you can redistribute it and/or modify
# it under the terms of the GNU General Public License as published by
# the Free Software Foundation, either version 3 of the License, or
# (at your option) any later version.
#
# This program is distributed in the hope that it will be useful,
# but WITHOUT ANY WARRANTY; without even the implied warranty of
# MERCHANTABILITY or FITNESS FOR A PARTICULAR PURPOSE.  See the
# GNU General Public License for more details.
#
# You should have received a copy of the GNU General Public License
# along with this program.  If not, see <http://www.gnu.org/licenses/>.
#

set -ex

<<<<<<< HEAD
[[ "$(uname -s)" != "Darwin" ]] && echo "This script is intended to be run on macOS only." && exit 1

build_dir="$PWD/build-linux"
=======
src_dir="$HOME/Projects/desktop-kDrive"

# Display help message
usage() {
  cat <<EOF
Usage: $(basename "$0") [options]

Options:
  --src-dir <dir>    Specify the host directory mapped to /src (default: \$HOME/Projects/desktop-kDrive)
  -h, --help         Show this help message and exit
EOF
  }

while [[ $# -gt 0 ]]; do
  case "$1" in
    -h|--help)
      usage
      exit 0
      ;;
    --src-dir)
      if [[ -n "$2" ]]; then
        src_dir="$2"
        shift 2
      else
        echo "Error: --src-dir requires a non-empty argument." >&2
        exit 1
      fi
      ;;
    *)
      break
      ;;
  esac
done



build_dir="$src_dir/build-linux"
>>>>>>> 292fbb7f
client_dir="$build_dir/client"
install_dir="$build_dir/install"

conan_base_folder="$HOME/.conan2_linux"
conan_cache_folder="$conan_base_folder/p"
local_recipes_index="$conan_base_folder/.local_recipes_index"

rm -Rf "$build_dir"
mkdir -p "$build_dir"
mkdir -p "$client_dir"
mkdir -p "$install_dir"
mkdir -p "$conan_cache_folder"
mkdir -p "$local_recipes_index"

podman machine stop build_kdrive
ulimit -n unlimited
podman machine start build_kdrive

# Volumes:
# - "$HOME/Projects/desktop-kDrive" is the source code of the kDrive client.
# - "$build_dir" is the build directory where the build will take place.
# - "$install_dir" is the directory where the final AppImage will be placed.
# - "$conan_cache_folder" is the conan cache folder.
# - "$local_recipes_index" is the local recipes index for conan.
# - "$HOME/Library/Application Support/Qt/" is the Qt login directory, which is used to store Qt settings and configurations.
#   We need to mount it to give the container access to the login method used on the host machine.
podman run --rm -it \
	--privileged \
	--ulimit nofile=4000000:4000000 \
	--volume "$src_dir:/src" \
	--volume "$build_dir:/build" \
	--volume "$install_dir:/install" \
	--volume "$conan_cache_folder:/root/.conan2/p" \
	--volume "$local_recipes_index:/root/.conan2/.local_recipes_index/" \
	--volume "$HOME/Library/Application Support/Qt/:/root/.local/share/Qt/" \
	--workdir "/src" \
	--env APPLICATION_SERVER_URL="$APPLICATION_SERVER_URL" \
	--env KDRIVE_VERSION_BUILD="$(date +%Y%m%d)" \
	--arch arm64 \
	ghcr.io/infomaniak/kdrive-desktop-linux:arm64 /bin/bash -c "/src/infomaniak-build-tools/linux/build-release-appimage-arm64.sh"
podman machine stop build_kdrive

version=$(grep "KDRIVE_VERSION_FULL" "$build_dir/client/version.h" | awk '{print $3}')

mv "$install_dir/kDrive-arm64.AppImage" "$install_dir/kDrive-$version-arm64.AppImage"

rm -Rf "$build_dir-arm64"
mv "$build_dir" "$build_dir-arm64"<|MERGE_RESOLUTION|>--- conflicted
+++ resolved
@@ -20,11 +20,8 @@
 
 set -ex
 
-<<<<<<< HEAD
 [[ "$(uname -s)" != "Darwin" ]] && echo "This script is intended to be run on macOS only." && exit 1
 
-build_dir="$PWD/build-linux"
-=======
 src_dir="$HOME/Projects/desktop-kDrive"
 
 # Display help message
@@ -62,7 +59,6 @@
 
 
 build_dir="$src_dir/build-linux"
->>>>>>> 292fbb7f
 client_dir="$build_dir/client"
 install_dir="$build_dir/install"
 
