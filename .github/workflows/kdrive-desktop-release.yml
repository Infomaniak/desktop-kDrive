--- conflicted
+++ resolved
@@ -7,10 +7,6 @@
         type: environment
         description: Select the deployment environment
         default: Internal beta
-  pull_request:
-    branches-ignore:
-        - 'release/**'
-    types: [synchronize, opened]
 
 concurrency:
   group: kDrive-desktop-release-${{ github.head_ref }}
@@ -62,7 +58,7 @@
     steps:
       - name: Checkout the PR
         uses: actions/checkout@v4
-
+            
       - name: Check translations
         run: |
              cd translations\updateTool
@@ -81,33 +77,30 @@
     needs: get-version
     runs-on: [ self-hosted, Linux, X64 ]
     steps:
-      - name: Bypass this step for test purposes
-        run: echo "This step is bypassed for test purposes"; exit 0
-#      - name: Checkout the PR
-#        uses: actions/checkout@v4
-#
-#      - name: Check release notes
-#        run: |
-#          VERSION_NUMBER="${{ needs.get-version.outputs.kDrive_version }}"
-#          BASE_NAME="kDrive-${VERSION_NUMBER}"
-#          BASE_PATH="./release_notes/${BASE_NAME}"
-#          OS=( "win" "linux" "macos" )
-#          LANGUAGES=( "fr" "de" "es" "it" )
-#          for os in "${OS[@]}"; do
-#            for lang in "${LANGUAGES[@]}"; do
-#              FILE="${BASE_PATH}/kDrive-${VERSION_NUMBER}-${os}-${lang}.html"
-#              if [ ! -f "$FILE" ]; then
-#                echo "Release notes file not found: $FILE"
-#                exit 1
-#              fi
-#            done
-#          done
-#          echo "All release notes files are present."
-#        shell: bash
+      - name: Checkout the PR
+        uses: actions/checkout@v4
+
+      - name: Check release notes
+        run: |
+          VERSION_NUMBER="${{ needs.get-version.outputs.kDrive_version }}"
+          BASE_NAME="kDrive-${VERSION_NUMBER}"
+          BASE_PATH="./release_notes/${BASE_NAME}"
+          OS=( "win" "linux" "macos" )
+          LANGUAGES=( "fr" "de" "es" "it" )
+          for os in "${OS[@]}"; do
+            for lang in "${LANGUAGES[@]}"; do
+              FILE="${BASE_PATH}/kDrive-${VERSION_NUMBER}-${os}-${lang}.html"
+              if [ ! -f "$FILE" ]; then
+                echo "Release notes file not found: $FILE"
+                exit 1
+              fi
+            done
+          done
+          echo "All release notes files are present."
+        shell: bash
 
 # Build apps
   build-Windows:
-    if: false
     needs: [check-release-notes, check-translations]
     runs-on: [ self-hosted, Windows, desktop-kdrive-with-gui ] #with-gui is required for the build_windows action to unlock the release signing certificate
     outputs:
@@ -122,7 +115,7 @@
       - name: Build Windows
         id: build-windows-step
         uses: ./.github/actions/build_windows
-        with:
+        with:  
           physical_cert: ${{ secrets.WINDOWS_PHYSICAL_CERT }}
           physical_cert_pass: ${{ secrets.WINDOWS_PHYSICAL_CERT_PASSWORD }}
           release_build: true
@@ -203,10 +196,6 @@
 
 # Upload the installer and sentry artifacts
   upload-to-kDrive-and-sentry:
-<<<<<<< HEAD
-   # needs: [test-Windows, build-Windows]
-=======
->>>>>>> cf5d4d8e
     needs: [get-version, build-Linux-amd, build-Linux-arm, test-Linux, build-Windows, test-Windows]
     runs-on: [self-hosted, Windows]
     env:
