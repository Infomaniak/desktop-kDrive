--- conflicted
+++ resolved
@@ -233,7 +233,6 @@
           .\sentry-cli.exe debug-files upload --project kdrive-client .\build-windows\kDrive_client.pdb
           .\sentry-cli.exe debug-files upload --project kdrive-server --type sourcebundle .\build-windows\kDrive.src.zip
           .\sentry-cli.exe debug-files upload --project kdrive-client --type sourcebundle .\build-windows\kDrive_client.src.zip
-<<<<<<< HEAD
         shell: powershell
 
       - name: Upload sentry artifacts - Linux
@@ -273,6 +272,4 @@
     steps:
       - name: Update kStore
         run: echo "TODO Update kStore..."
-=======
-        shell: powershell
->>>>>>> 2915d013
+        shell: powershell