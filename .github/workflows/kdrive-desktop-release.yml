name: Release kDrive Desktop app

on:
  workflow_dispatch:  
    inputs:
      environment:
        type: environment
        description: Select the deployment environment
        default: Internal beta
  pull_request:
    branches-ignore:
        - 'release/**'
    types: [synchronize, opened]

concurrency:
  group: kDrive-desktop-release-${{ github.head_ref }}
  cancel-in-progress: true

env:
  KDRIVE_TEST_CI_API_TOKEN: ${{ secrets.KDRIVE_TOKEN }}
  KDRIVE_TEST_CI_ACCOUNT_ID: ${{ vars.KDRIVE_TEST_CI_ACCOUNT_ID }}
  KDRIVE_TEST_CI_USER_ID: ${{ vars.KDRIVE_TEST_CI_USER_ID }}
  KDRIVE_TEST_CI_DRIVE_ID: ${{ vars.KDRIVE_TEST_CI_DRIVE_ID }}
  KDRIVE_TEST_CI_REMOTE_DIR_ID: ${{ vars.KDRIVE_TEST_CI_REMOTE_DIR_ID }}
  KDRIVE_TEST_CI_LOCAL_PATH: ${{ vars.KDRIVE_TEST_CI_LOCAL_PATH }}
  KDRIVE_TEST_CI_REMOTE_PATH: ${{ vars.KDRIVE_TEST_CI_REMOTE_PATH }}
  KDRIVE_TEST_CI_RUNNING_ON_CI: true
  QT_QPA_PLATFORM: offscreen

jobs:

  get-version:
    runs-on: [ self-hosted ]
    outputs:
      kDrive_version: ${{ steps.get-version-step.outputs.kDrive_version }}
    steps:
      - name: Read VERSION.cmake from repo
        id: get-version-step
        uses: actions/github-script@v7
        with:
          script: |
            const file = await github.rest.repos.getContent({
              owner: context.repo.owner,
              repo: context.repo.repo,
              path: 'VERSION.cmake',
              ref: context.sha
            });
            const content = Buffer.from(file.data.content, file.data.encoding).toString();
            const major = content.match(/KDRIVE_VERSION_MAJOR\s+(\d+)/)?.[1];
            const minor = content.match(/KDRIVE_VERSION_MINOR\s+(\d+)/)?.[1];
            const patch = content.match(/KDRIVE_VERSION_PATCH\s+(\d+)/)?.[1];
            const date = new Date().toISOString().slice(0, 10).replace(/-/g, '');
            
            const full_version = `${major}.${minor}.${patch}.${date}`;
            core.setOutput("kDrive_version", "3.7.1.20250709");
            core.info(`kDrive version is ${full_version}`);
            core.summary.addHeading('kDrive Desktop Version', 1);
            core.summary.addHeading(`${full_version} (override for test purpose by 3.7.1.20250709)`, 3).write();

# Check translation files
  check-translations:
    needs: get-version
    runs-on: [self-hosted]
    steps:
      - name: Check translations
        run: echo "TODO Check translations..."

# Check Release Notes
  check-release-notes:
    needs: get-version
    runs-on: [ self-hosted, Linux, X64 ]
    steps:
      - name: Checkout the PR
        uses: actions/checkout@v4

      - name: Check release notes
        run: |
          VERSION_NUMBER="${{ needs.get-version.outputs.kDrive_version }}"
          BASE_NAME="kDrive-${VERSION_NUMBER}"
          BASE_PATH="./release_notes/${BASE_NAME}"
          OS=( "win" "linux" "macos" )
          LANGUAGES=( "fr" "de" "es" "it" )
          for os in "${OS[@]}"; do
            for lang in "${LANGUAGES[@]}"; do
              FILE="${BASE_PATH}/kDrive-${VERSION_NUMBER}-${os}-${lang}.html"
              if [ ! -f "$FILE" ]; then
                echo "Release notes file not found: $FILE"
                exit 1
              fi
            done
          done
          echo "All release notes files are present."
        shell: bash

# Build apps
#  build-Windows:
#    needs: [check-release-notes, check-translations]
#    runs-on: [ self-hosted, Windows, desktop-kdrive ]
#    outputs:
#      kDrive_version: ${{ steps.build-windows-step.outputs.kDrive_version }}
#    env:
#      KDC_PHYSICAL_AUMID: ${{ secrets.KDC_PHYSICAL_AUMID }}
#    steps:
#      - name: Checkout the PR
#        uses: actions/checkout@v4
#        with:
#          submodules: recursive
#      - name: Build Windows
#        id: build-windows-step
#        uses: ./.github/actions/build_windows
#        with:
#          physical_cert: ${{ secrets.WINDOWS_PHYSICAL_CERT }}
#          physical_cert_pass: ${{ secrets.WINDOWS_PHYSICAL_CERT_PASSWORD }}
#          release_build: true

  build-Linux:
    needs: [check-release-notes, check-translations]
<<<<<<< HEAD
    runs-on: [ self-hosted, Linux, X64, desktop-kdrive ]
=======
    runs-on: [ self-hosted, Windows, desktop-kdrive, with-gui ] #with-gui is required for the build_windows action to unlock the release signing certificate
    outputs:
      kDrive_version: ${{ steps.build-windows-step.outputs.kDrive_version }}
    env:
      KDC_PHYSICAL_AUMID: ${{ secrets.KDC_PHYSICAL_AUMID }}
>>>>>>> 185e35a0
    steps:
      - name: Checkout the PR
        uses: actions/checkout@v4
        with:
          submodules: recursive
      - name: Build Linux
        id: build-linux-step
        uses: ./.github/actions/build_linux
        with:
          release_build: true


  # TODO: build macOS apps

# Tests Windows
#  test-Windows:
#    if: false
#    needs: build-Windows
#    strategy:
#      fail-fast: false
#      matrix:
#        test_name: ["kDrive_test_common", "kDrive_test_common_server", "kDrive_test_server", "kDrive_test_syncengine", "kDrive_test_parms"]
#    runs-on: [ self-hosted, Windows ]
#    env:
#      KDRIVE_TEST_CI_LOCAL_PATH: "${{ github.workspace }}/test/test_ci"
#      KDRIVE_SENTRY_ENVIRONMENT: "windows_ci_runner"
#    steps:
#       - name: Checkout the PR
#         uses: actions/checkout@v4.1.1
#         with:
#          ref: ${{ github.head_ref }}

       #- name: Run test
       #  uses: ./.github/actions/test_windows
       #  with:  
       #     test_name: ${{ matrix.test_name }}
       #     test_dependencies_version: ${{ vars.KDRIVE_TEST_DEPENDENCIES_VERSION }}

  test-Linux:
    needs: build-Linux
    strategy:
      fail-fast: false
      matrix:
        test_name: ["kDrive_test_parms"] # TODO: Add other tests when the PR is ready
    runs-on: [ self-hosted, Linux, X64 ]
    env:
      KDRIVE_TEST_CI_LOCAL_PATH: "${{ github.workspace }}/test/test_ci"
      KDRIVE_SENTRY_ENVIRONMENT: "linux_ci_runner"
    steps:
      - name: Checkout the PR
        uses: actions/checkout@v4.1.1
        with:
          ref: ${{ github.head_ref }}

      - name: Run test
        uses: ./.github/actions/test_linux
        with:
          test_name: ${{ matrix.test_name }}
          test_dependencies_version: ${{ vars.KDRIVE_TEST_DEPENDENCIES_VERSION }}

  # Upload the installer to kDrive and sentry artifacts
  upload-to-kDrive-and-sentry:
   # needs: [test-Windows, build-Windows]
    needs: [get-version, build-Linux, test-Linux]
    runs-on: [self-hosted, Windows]
    env:
        KDRIVE_TOKEN: ${{ secrets.KDRIVE_TOKEN }}
        KDRIVE_ID: ${{ secrets.KDRIVE_ID }}
        KDRIVE_DIR_ID: ${{ secrets.KDRIVE_DIR_ID }}
    steps:
      - name: Checkout the PR
        uses: actions/checkout@v4.1.1
        with:
          ref: ${{ github.head_ref }}
      
      - name: Download Windows artifacts
        if: false # TODO: Reenable when windows PR is ready
        uses: actions/download-artifact@v4
        with:
          path: build-windows
          pattern: win-release-artifacts-*
          merge-multiple: true

      #- name: Download macOS artifacts
      #  uses: actions/download-artifact@v4
      #  with:
      #    path: build-macos
      #    pattern: mac-release-artifacts-*
      #    merge-multiple: true

      - name: Download Linux artifacts
        uses: actions/download-artifact@v4
        with:
          path: build-linux
          pattern: linux-release-artifacts-*
          merge-multiple: true

      - name: Upload debug files and installers/appimage to kDrive
        run: powershell ./infomaniak-build-tools/upload-release-to-kDrive.ps1 -version "${{ needs.get-version.outputs.kDrive_version }}"

      - name: Download sentry-cli
        run: |
          Invoke-WebRequest -Uri https://github.com/getsentry/sentry-cli/releases/download/2.46.0/sentry-cli-Windows-x86_64.exe -OutFile sentry-cli.exe
        shell: powershell

      - name : Upload sentry artifacts - Windows
        if: false # TODO: Reenable when windows PR is ready
        run: |
          .\sentry-cli.exe login --auth-token=${{ secrets.SENTRY_AUTH_TOKEN }}
          .\sentry-cli.exe debug-files upload --project kdrive-server .\build-windows\kDrive.pdb
          .\sentry-cli.exe debug-files upload --project kdrive-client .\build-windows\kDrive_client.pdb
          .\sentry-cli.exe debug-files upload --project kdrive-server --type sourcebundle .\build-windows\kDrive.src.zip
          .\sentry-cli.exe debug-files upload --project kdrive-client --type sourcebundle .\build-windows\kDrive_client.src.zip
        shell: powershell

      - name: Upload sentry artifacts - Linux
        run: |
          .\sentry-cli.exe debug-files upload --project kdrive-server .\build-linux\kDrive.pdb
          .\sentry-cli.exe debug-files upload --project kdrive-client .\build-linux\kDrive_client.pdb
          .\sentry-cli.exe debug-files upload --project kdrive-server --type sourcebundle .\build-linux\kDrive.src.zip
          .\sentry-cli.exe debug-files upload --project kdrive-client --type sourcebundle .\build-linux\kDrive_client.src.zip
        shell: powershell

# Upload to the storage server
  upload-app-to-storage-server:
    needs: [get-version, build-Linux, test-Linux]
    runs-on: [self-hosted, Windows, desktop-kdrive]
    steps:
      - name: Checkout the PR
        uses: actions/checkout@v4.1.1
        with:
          ref: ${{ github.head_ref }}

      - name: Download artifacts
        uses: actions/download-artifact@v4
        with:
          path: installers
          pattern: "*-release-artifacts-installer"
          merge-multiple: true

      - name: Upload apps and release notes to storage server
        run: |
            Invoke-WebRequest -Uri https://dl.min.io/client/mc/release/windows-amd64/mc.exe -OutFile mc.exe
            powershell ./infomaniak-build-tools/upload-release-to-storage.ps1 -version "${{ needs.get-version.outputs.kDrive_version }}" -user "${{ secrets.STORAGE_SERVER_USER }}" -pass "${{ secrets.STORAGE_SERVER_PASSWORD }}"

# Update kStore
  update-kStore:
    needs: upload-app-to-storage-server
    runs-on: [self-hosted, Windows]
    steps:
      - name: Update kStore
        run: echo "TODO Update kStore..."<|MERGE_RESOLUTION|>--- conflicted
+++ resolved
@@ -93,37 +93,30 @@
         shell: bash
 
 # Build apps
-#  build-Windows:
-#    needs: [check-release-notes, check-translations]
-#    runs-on: [ self-hosted, Windows, desktop-kdrive ]
-#    outputs:
-#      kDrive_version: ${{ steps.build-windows-step.outputs.kDrive_version }}
-#    env:
-#      KDC_PHYSICAL_AUMID: ${{ secrets.KDC_PHYSICAL_AUMID }}
-#    steps:
-#      - name: Checkout the PR
-#        uses: actions/checkout@v4
-#        with:
-#          submodules: recursive
-#      - name: Build Windows
-#        id: build-windows-step
-#        uses: ./.github/actions/build_windows
-#        with:
-#          physical_cert: ${{ secrets.WINDOWS_PHYSICAL_CERT }}
-#          physical_cert_pass: ${{ secrets.WINDOWS_PHYSICAL_CERT_PASSWORD }}
-#          release_build: true
-
-  build-Linux:
+  build-Windows:
     needs: [check-release-notes, check-translations]
-<<<<<<< HEAD
-    runs-on: [ self-hosted, Linux, X64, desktop-kdrive ]
-=======
     runs-on: [ self-hosted, Windows, desktop-kdrive, with-gui ] #with-gui is required for the build_windows action to unlock the release signing certificate
     outputs:
       kDrive_version: ${{ steps.build-windows-step.outputs.kDrive_version }}
     env:
       KDC_PHYSICAL_AUMID: ${{ secrets.KDC_PHYSICAL_AUMID }}
->>>>>>> 185e35a0
+    steps:
+      - name: Checkout the PR
+        uses: actions/checkout@v4
+        with:
+          submodules: recursive
+      - name: Build Windows
+        id: build-windows-step
+        uses: ./.github/actions/build_windows
+        with:
+          physical_cert: ${{ secrets.WINDOWS_PHYSICAL_CERT }}
+          physical_cert_pass: ${{ secrets.WINDOWS_PHYSICAL_CERT_PASSWORD }}
+          release_build: true
+
+
+  build-Linux:
+    needs: [check-release-notes, check-translations]
+    runs-on: [ self-hosted, Linux, X64, desktop-kdrive ]
     steps:
       - name: Checkout the PR
         uses: actions/checkout@v4
@@ -135,32 +128,31 @@
         with:
           release_build: true
 
-
-  # TODO: build macOS apps
+# TODO: build Linux and macOS apps
 
 # Tests Windows
-#  test-Windows:
-#    if: false
-#    needs: build-Windows
-#    strategy:
-#      fail-fast: false
-#      matrix:
-#        test_name: ["kDrive_test_common", "kDrive_test_common_server", "kDrive_test_server", "kDrive_test_syncengine", "kDrive_test_parms"]
-#    runs-on: [ self-hosted, Windows ]
-#    env:
-#      KDRIVE_TEST_CI_LOCAL_PATH: "${{ github.workspace }}/test/test_ci"
-#      KDRIVE_SENTRY_ENVIRONMENT: "windows_ci_runner"
-#    steps:
-#       - name: Checkout the PR
-#         uses: actions/checkout@v4.1.1
-#         with:
-#          ref: ${{ github.head_ref }}
-
-       #- name: Run test
-       #  uses: ./.github/actions/test_windows
-       #  with:  
-       #     test_name: ${{ matrix.test_name }}
-       #     test_dependencies_version: ${{ vars.KDRIVE_TEST_DEPENDENCIES_VERSION }}
+  test-Windows:
+    if: false
+    needs: build-Windows
+    strategy:
+      fail-fast: false
+      matrix:
+        test_name: ["kDrive_test_common", "kDrive_test_common_server", "kDrive_test_server", "kDrive_test_syncengine", "kDrive_test_parms"]
+    runs-on: [ self-hosted, Windows ]
+    env:
+      KDRIVE_TEST_CI_LOCAL_PATH: "${{ github.workspace }}/test/test_ci"
+      KDRIVE_SENTRY_ENVIRONMENT: "windows_ci_runner"
+    steps:
+      - name: Checkout the PR
+        uses: actions/checkout@v4.1.1
+        with:
+          ref: ${{ github.head_ref }}
+
+      #- name: Run test
+      #  uses: ./.github/actions/test_windows
+      #  with:
+      #     test_name: ${{ matrix.test_name }}
+      #     test_dependencies_version: ${{ vars.KDRIVE_TEST_DEPENDENCIES_VERSION }}
 
   test-Linux:
     needs: build-Linux
@@ -184,7 +176,7 @@
           test_name: ${{ matrix.test_name }}
           test_dependencies_version: ${{ vars.KDRIVE_TEST_DEPENDENCIES_VERSION }}
 
-  # Upload the installer to kDrive and sentry artifacts
+# Upload the installer to kDrive and sentry artifacts
   upload-to-kDrive-and-sentry:
    # needs: [test-Windows, build-Windows]
     needs: [get-version, build-Linux, test-Linux]
