name: Release kDrive Desktop app

on:
  workflow_dispatch:  
    inputs:
      environment:
        type: environment
        description: Select the deployment environment
        default: Internal beta
  pull_request:
    branches-ignore:
        - 'release/**'
    types: [synchronize, opened]

concurrency:
  group: kDrive-desktop-release-${{ github.head_ref }}
  cancel-in-progress: true

env:
  KDRIVE_TEST_CI_API_TOKEN: ${{ secrets.KDRIVE_TOKEN }}
  KDRIVE_TEST_CI_ACCOUNT_ID: ${{ vars.KDRIVE_TEST_CI_ACCOUNT_ID }}
  KDRIVE_TEST_CI_USER_ID: ${{ vars.KDRIVE_TEST_CI_USER_ID }}
  KDRIVE_TEST_CI_DRIVE_ID: ${{ vars.KDRIVE_TEST_CI_DRIVE_ID }}
  KDRIVE_TEST_CI_REMOTE_DIR_ID: ${{ vars.KDRIVE_TEST_CI_REMOTE_DIR_ID }}
  KDRIVE_TEST_CI_LOCAL_PATH: ${{ vars.KDRIVE_TEST_CI_LOCAL_PATH }}
  KDRIVE_TEST_CI_REMOTE_PATH: ${{ vars.KDRIVE_TEST_CI_REMOTE_PATH }}
  KDRIVE_TEST_CI_RUNNING_ON_CI: true
  QT_QPA_PLATFORM: offscreen

jobs:

  get-version:
    runs-on: [ self-hosted ]
    outputs:
      kDrive_version: ${{ steps.get-version-step.outputs.kDrive_version }}
    steps:
      - name: Read VERSION.cmake from repo
        id: get-version-step
        uses: actions/github-script@v7
        with:
          script: |
            const file = await github.rest.repos.getContent({
              owner: context.repo.owner,
              repo: context.repo.repo,
              path: 'VERSION.cmake',
              ref: context.sha
            });
            const content = Buffer.from(file.data.content, file.data.encoding).toString();
            const major = content.match(/KDRIVE_VERSION_MAJOR\s+(\d+)/)?.[1];
            const minor = content.match(/KDRIVE_VERSION_MINOR\s+(\d+)/)?.[1];
            const patch = content.match(/KDRIVE_VERSION_PATCH\s+(\d+)/)?.[1];
            const date = new Date().toISOString().slice(0, 10).replace(/-/g, '');
            
            const full_version = `${major}.${minor}.${patch}.${date}`;
            core.setOutput("kDrive_version", `${full_version}`);
            core.info(`kDrive version is ${full_version}`);
            core.summary.addHeading('kDrive Desktop Version', 1);
            core.summary.addHeading(`${full_version}`, 3).write();
# Check translation files
  check-translations:
    runs-on: [self-hosted, Windows, desktop-kdrive-with-gui ]
    steps:
      - name: Checkout the PR
        uses: actions/checkout@v4
            
      - name: Check translations
        run: |
             cd translations\updateTool
             $result = .\Windows.ps1
             # Ensure that result contains FOUR TIMES the string "0 new"
             if ($result[2] -notmatch "0 new" -OR $result[5] -notmatch "0 new" -OR $result[8] -notmatch "0 new" -OR $result[11] -notmatch "0 new") {
                 Write-Host "Translation files are not up to date. Please run the update tool." -ForegroundColor Red
                 exit 1
             } else {
                 Write-Host "Translation files are up to date." -ForegroundColor Green
                 exit 0
             }

# Check Release Notes
  check-release-notes:
    needs: get-version
    runs-on: [ self-hosted, Linux, X64 ]
    steps:
      - name: Checkout the PR
        uses: actions/checkout@v4

      - name: Check release notes
        run: |
          VERSION_NUMBER="${{ needs.get-version.outputs.kDrive_version }}"
          BASE_NAME="kDrive-${VERSION_NUMBER}"
          BASE_PATH="./release_notes/${BASE_NAME}"
          OS=( "win" "linux" "macos" )
          LANGUAGES=( "fr" "de" "es" "it" )
          for os in "${OS[@]}"; do
            for lang in "${LANGUAGES[@]}"; do
              FILE="${BASE_PATH}/kDrive-${VERSION_NUMBER}-${os}-${lang}.html"
              if [ ! -f "$FILE" ]; then
                echo "Release notes file not found: $FILE"
                exit 1
              fi
            done
          done
          echo "All release notes files are present."
        shell: bash

# Build apps
  build-Windows:
    if: false
    needs: [check-release-notes, check-translations]
    runs-on: [ self-hosted, Windows, desktop-kdrive-with-gui ] #with-gui is required for the build_windows action to unlock the release signing certificate
    outputs:
      kDrive_version: ${{ steps.build-windows-step.outputs.kDrive_version }}
    env:
      KDC_PHYSICAL_AUMID: ${{ secrets.KDC_PHYSICAL_AUMID }}
    steps:
      - name: Checkout the PR
        uses: actions/checkout@v4
        with:
          submodules: recursive
      - name: Build Windows
        id: build-windows-step
        uses: ./.github/actions/build_windows
        with:  
          physical_cert: ${{ secrets.WINDOWS_PHYSICAL_CERT }}
          physical_cert_pass: ${{ secrets.WINDOWS_PHYSICAL_CERT_PASSWORD }}
<<<<<<< HEAD
          release_build: true


  build-Linux-amd:
    needs: [ check-release-notes, check-translations ]
    runs-on: [ self-hosted, Linux, X64, desktop-kdrive ]
    steps:
      - name: Checkout the PR
        uses: actions/checkout@v4
        with:
          submodules: recursive
      - name: Build Linux
        id: build-linux-step
        uses: ./.github/actions/build_linux_amd
        with:
          release_build: true

  build-Linux-arm:
    needs: [ check-release-notes, check-translations ]
    runs-on: [ self-hosted, macOS, ARM64, desktop-kdrive ]
    steps:
      - name: Checkout the PR
        uses: actions/checkout@v4
        with:
          submodules: recursive
      - name: Build Linux
        id: build-linux-step
        uses: ./.github/actions/build_linux_arm
        with:
          release_build: true

  # TODO: build macOS apps

  # Tests Windows
=======
          release_build: true    
      
# Tests Windows
>>>>>>> 634d7bbc
  test-Windows:
    needs: build-Windows
    strategy:
      fail-fast: false
      matrix:
        test_name: ["kDrive_test_common", "kDrive_test_common_server", "kDrive_test_server", "kDrive_test_syncengine", "kDrive_test_parms"]
    runs-on: [ self-hosted, Windows ]
    env:
      KDRIVE_TEST_CI_LOCAL_PATH: "${{ github.workspace }}/test/test_ci"
      KDRIVE_SENTRY_ENVIRONMENT: "windows_ci_runner"
    steps:
      - name: Checkout the PR
        uses: actions/checkout@v4.1.1
        with:
          ref: ${{ github.head_ref }}

      - name: Run test
        uses: ./.github/actions/test_windows
        with:
           test_name: ${{ matrix.test_name }}
           test_dependencies_version: ${{ vars.KDRIVE_TEST_DEPENDENCIES_VERSION }}

  test-Linux:
    needs: build-Linux
    strategy:
      fail-fast: false
      matrix:
        test_name: ["kDrive_test_common", "kDrive_test_common_server", "kDrive_test_server", "kDrive_test_syncengine", "kDrive_test_parms"]
    runs-on: [ self-hosted, Linux, X64 ]
    env:
      KDRIVE_TEST_CI_LOCAL_PATH: "${{ github.workspace }}/test/test_ci"
      KDRIVE_SENTRY_ENVIRONMENT: "linux_ci_runner"
    steps:
      - name: Checkout the PR
        uses: actions/checkout@v4.1.1
        with:
          ref: ${{ github.head_ref }}

      - name: Run test
        uses: ./.github/actions/test_linux
        with:
          test_name: ${{ matrix.test_name }}
          test_dependencies_version: ${{ vars.KDRIVE_TEST_DEPENDENCIES_VERSION }}

# Upload the installer to kDrive and sentry artifacts
  upload-to-kDrive-and-sentry:
   # needs: [test-Windows, build-Windows]
    needs: [get-version, build-Linux, test-Linux]
    runs-on: [self-hosted, Windows]
    env:
        KDRIVE_TOKEN: ${{ secrets.KDRIVE_TOKEN }}
        KDRIVE_ID: ${{ secrets.KDRIVE_ID }}
        KDRIVE_DIR_ID: ${{ secrets.KDRIVE_DIR_ID }}
    steps:
      - name: Checkout the PR
        uses: actions/checkout@v4.1.1
        with:
          ref: ${{ github.head_ref }}
      
      - name: Download Windows artifacts
        uses: actions/download-artifact@v4
        with:
          path: build-windows
          pattern: win-release-artifacts-*
          merge-multiple: true

      #- name: Download macOS artifacts
      #  uses: actions/download-artifact@v4
      #  with:
      #    path: build-macos
      #    pattern: mac-release-artifacts-*
      #    merge-multiple: true

      - name: Download Linux artifacts
        uses: actions/download-artifact@v4
        with:
          path: build-linux
          pattern: linux-release-artifacts-*
          merge-multiple: true

      - name: Upload debug files and installers/appimage to kDrive
        run: powershell ./infomaniak-build-tools/upload-release-to-kDrive.ps1 -version "${{ needs.get-version.outputs.kDrive_version }}"

      - name: Download sentry-cli
        run: |
          Invoke-WebRequest -Uri https://github.com/getsentry/sentry-cli/releases/download/2.46.0/sentry-cli-Windows-x86_64.exe -OutFile sentry-cli.exe
        shell: powershell

      - name: Login to Sentry
        run: |
          .\sentry-cli.exe login --auth-token ${{ secrets.SENTRY_AUTH_TOKEN }}
        shell: powershell

      - name : Upload sentry artifacts - Windows
        run: |
          .\sentry-cli.exe debug-files upload --project kdrive-server .\build-windows\kDrive.pdb
          .\sentry-cli.exe debug-files upload --project kdrive-client .\build-windows\kDrive_client.pdb
          .\sentry-cli.exe debug-files upload --project kdrive-server --type sourcebundle .\build-windows\kDrive.src.zip
          .\sentry-cli.exe debug-files upload --project kdrive-client --type sourcebundle .\build-windows\kDrive_client.src.zip
        shell: powershell

      - name: Upload sentry artifacts - Linux
        run: |
          .\sentry-cli.exe debug-files upload --project kdrive-server .\build-linux\kDrive.pdb
          .\sentry-cli.exe debug-files upload --project kdrive-client .\build-linux\kDrive_client.pdb
          .\sentry-cli.exe debug-files upload --project kdrive-server --type sourcebundle .\build-linux\kDrive.src.zip
          .\sentry-cli.exe debug-files upload --project kdrive-client --type sourcebundle .\build-linux\kDrive_client.src.zip
        shell: powershell

# Upload to the storage server
  upload-app-to-storage-server:
    needs: [get-version, build-Linux, test-Linux]
    runs-on: [self-hosted, Windows, desktop-kdrive]
    steps:
      - name: Checkout the PR
        uses: actions/checkout@v4.1.1
        with:
          ref: ${{ github.head_ref }}

      - name: Download artifacts
        uses: actions/download-artifact@v4
        with:
          path: installers
          pattern: "*-release-artifacts-installer"
          merge-multiple: true

      - name: Upload apps and release notes to storage server
        run: |
            Invoke-WebRequest -Uri https://dl.min.io/client/mc/release/windows-amd64/mc.exe -OutFile mc.exe
            powershell ./infomaniak-build-tools/upload-release-to-storage.ps1 -version "${{ needs.get-version.outputs.kDrive_version }}" -user "${{ secrets.STORAGE_SERVER_USER }}" -pass "${{ secrets.STORAGE_SERVER_PASSWORD }}"

# Update kStore
  update-kStore:
    needs: upload-app-to-storage-server
    runs-on: [self-hosted, Windows]
    steps:
      - name: Update kStore
        run: echo "TODO Update kStore..."
        shell: powershell<|MERGE_RESOLUTION|>--- conflicted
+++ resolved
@@ -123,7 +123,6 @@
         with:  
           physical_cert: ${{ secrets.WINDOWS_PHYSICAL_CERT }}
           physical_cert_pass: ${{ secrets.WINDOWS_PHYSICAL_CERT_PASSWORD }}
-<<<<<<< HEAD
           release_build: true
 
 
@@ -158,11 +157,6 @@
   # TODO: build macOS apps
 
   # Tests Windows
-=======
-          release_build: true    
-      
-# Tests Windows
->>>>>>> 634d7bbc
   test-Windows:
     needs: build-Windows
     strategy:
