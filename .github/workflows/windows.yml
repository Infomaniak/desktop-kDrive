--- conflicted
+++ resolved
@@ -38,14 +38,8 @@
           powershell ./infomaniak-build-tools/windows/build-drive.ps1 -ci
         shell: cmd
 
-<<<<<<< HEAD
-      - name: Run common tests
-        run: ./build-Release/install/bin/kDrive_test_common.exe
-          
-=======
       - name: Execute common tests
         run: ./build-windows/install/bin/kDrive_test_common.exe
 
->>>>>>> 8835bb70
       - name: Clean-up generated code
         run : powershell ./infomaniak-build-tools/windows/build-drive.ps1 -clean all