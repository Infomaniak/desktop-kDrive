--- conflicted
+++ resolved
@@ -84,22 +84,6 @@
       - name: Fetch dependencies
         run: | 
           mkdir dependencies
-<<<<<<< HEAD
-          cp ${{ github.workspace }}/build-linux/build/bin/sync-exclude.lst ./dependencies/
-=======
-          cp /home/runner/Qt/6.2.3/gcc_64/lib/libQt6Widgets.* ./dependencies/ 
-          cp /home/runner/Qt/6.2.3/gcc_64/lib/libQt6Gui.* ./dependencies/
-          cp /home/runner/Qt/6.2.3/gcc_64/lib/libQt6Network.* ./dependencies/
-          cp /home/runner/Qt/6.2.3/gcc_64/lib/libQt6Sql.* ./dependencies/
-          cp /home/runner/Qt/6.2.3/gcc_64/lib/libQt6Core.* ./dependencies/
-          cp /home/runner/Qt/6.2.3/gcc_64/lib/libQt6DBus.* ./dependencies/
-          cp /home/runner/Qt/6.2.3/gcc_64/lib/libicui18n.* ./dependencies/
-          cp /home/runner/Qt/6.2.3/gcc_64/lib/libicuuc.* ./dependencies/
-          cp /home/runner/Qt/6.2.3/gcc_64/lib/libicudata.* ./dependencies/
-          cp /home/runner/Qt/6.2.3/gcc_64/lib/libQt6Svg.* ./dependencies/
-          mkdir dependencies/platforms
-          cp /home/runner/Qt/6.2.3/gcc_64/plugins/platforms/libqoffscreen.so ./dependencies/platforms/
->>>>>>> 4c933665
           cp /usr/local/lib/libcppunit-1.15.so.2 ./dependencies/ 
           cp /usr/local/lib/libPocoUtil* ./dependencies/
           cp /usr/local/lib/libPocoJSON* ./dependencies/
@@ -170,7 +154,7 @@
           retention-days: 1
           compression-level: 0
         if: steps.build.outcome == 'success'
-     
+
       - name: Upload uncached build common files
         uses: actions/upload-artifact@v4
         with:
