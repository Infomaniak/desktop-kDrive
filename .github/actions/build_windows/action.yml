--- conflicted
+++ resolved
@@ -73,22 +73,10 @@
       - name: Fetch dependencies
         run: |
           mkdir dependencies
-<<<<<<< HEAD
-          cp "${{ github.workspace }}/build-windows/install/bin/*.dll" ./dependencies/
-          cp "${{ github.workspace }}/build-windows/install/bin/sync-exclude.lst" ./dependencies/
-=======
           # kDrivecommonserver_vfs_win lib is not cached and therefore is uploaded as a separate artifact
           Get-ChildItem -Path ${{ github.workspace }}/build-windows/install/bin/ -Filter "*.dll" |
            Where-Object { $_.Name -ne "kDrivecommonserver_vfs_win.dll" } |
            Copy-Item -Destination ./dependencies/
-          cp "C:\Qt\6.2.3\msvc2019_64\bin\Qt6Widgets.dll" ./dependencies/
-          cp "C:\Qt\6.2.3\msvc2019_64\bin\Qt6Gui.dll" ./dependencies/
-          cp "C:\Qt\6.2.3\msvc2019_64\bin\Qt6Network.dll" ./dependencies/
-          cp "C:\Qt\6.2.3\msvc2019_64\bin\Qt6Sql.dll" ./dependencies/
-          cp "C:\Qt\6.2.3\msvc2019_64\bin\Qt6Core.dll" ./dependencies/
-          cp "C:\Qt\6.2.3\msvc2019_64\bin\Qt6DBus.dll" ./dependencies/
-          cp "C:\Qt\6.2.3\msvc2019_64\bin\Qt6Svg.dll" ./dependencies/
->>>>>>> 4c933665
           cp "C:\Program Files (x86)\Sentry-Native\bin\crashpad_handler.exe" ./dependencies/
           cp "C:\Program Files (x86)\cppunit\lib\cppunit_dll.dll" ./dependencies/
         shell: powershell
