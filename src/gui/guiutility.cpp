/*
 * Infomaniak kDrive - Desktop
 * Copyright (C) 2023-2024 Infomaniak Network SA
 *
 * This program is free software: you can redistribute it and/or modify
 * it under the terms of the GNU General Public License as published by
 * the Free Software Foundation, either version 3 of the License, or
 * (at your option) any later version.
 *
 * This program is distributed in the hope that it will be useful,
 * but WITHOUT ANY WARRANTY; without even the implied warranty of
 * MERCHANTABILITY or FITNESS FOR A PARTICULAR PURPOSE.  See the
 * GNU General Public License for more details.
 *
 * You should have received a copy of the GNU General Public License
 * along with this program.  If not, see <http://www.gnu.org/licenses/>.
 */

#include "guiutility.h"
#include "common/utility.h"
#include "appclient.h"
#include "parameterscache.h"
#include "custommessagebox.h"
#include "libcommon/utility/utility.h"
#include "libcommongui/utility/utility.h"

#include <QApplication>
#include <QBitmap>
#include <QClipboard>
#include <QDesktopServices>
#include <QDir>
#include <QDirIterator>
#include <QFile>
#include <QGraphicsColorizeEffect>
#include <QGraphicsSvgItem>
#include <QGraphicsScene>
#include <QIcon>
#include <QImage>
#include <QLoggingCategory>
#include <QMessageBox>
#include <QOperatingSystemVersion>
#include <QPainter>
#include <QPixmap>
#include <QProcess>
#include <QScreen>
#include <QUrlQuery>

#ifdef _WIN32
#include <fileapi.h>
#endif

#define LITE_SYNC_EXT_BUNDLE_ID "com.infomaniak.drive.desktopclient.LiteSyncExt"

namespace KDC {

static const QString styleSheetWhiteFile(":/client/resources/styles/stylesheetwhite.qss");
static const QString styleSheetBlackFile(":/client/resources/styles/stylesheetblack.qss");
static const QColor styleSheetWhiteWidgetShadowColor = QColor(200, 200, 200, 180);
#ifdef Q_OS_WIN
static const QColor styleSheetWhiteDialogShadowColor = QColor(150, 150, 150, 180);
#else
static const QColor styleSheetWhiteDialogShadowColor = QColor(0, 0, 0, 180);
#endif
static const QColor styleSheetBlackWidgetShadowColor = QColor(20, 20, 20, 180);
static const QColor styleSheetBlackDialogShadowColor = QColor(20, 20, 20, 180);

static const int fontWeightNormal = 450;
static const int fontWeightMedium = 550;
static const int fontWeightSemibold = 650;
static const int fontWeightBold = 750;
#ifdef Q_OS_WIN
static const int windowsIncrement = 50;
#endif

static bool darkTheme = false;

Q_LOGGING_CATEGORY(lcGuiUtility, "gui.guiutility", QtInfoMsg)

bool GuiUtility::openBrowser(const QUrl &url, QWidget *errorWidgetParent) {
    if (!QDesktopServices::openUrl(url)) {
        if (errorWidgetParent) {
            QMessageBox::warning(errorWidgetParent, QCoreApplication::translate("utility", "Could not open browser"),
                                 QCoreApplication::translate("utility",
                                                             "There was an error when launching the browser to go to "
                                                             "URL %1. Maybe no default browser is configured?")
                                     .arg(url.toString()));
        }
        qCWarning(lcGuiUtility) << "QDesktopServices::openUrl failed for" << url;
        return false;
    }
    return true;
}

bool GuiUtility::openEmailComposer(const QString &subject, const QString &body, QWidget *errorWidgetParent) {
    QUrl url(QLatin1String("mailto:"));
    QUrlQuery query;
    query.setQueryItems({{QLatin1String("subject"), subject}, {QLatin1String("body"), body}});
    url.setQuery(query);

    if (!QDesktopServices::openUrl(url)) {
        if (errorWidgetParent) {
            QMessageBox::warning(errorWidgetParent, QCoreApplication::translate("utility", "Could not open email client"),
                                 QCoreApplication::translate("utility",
                                                             "There was an error when launching the email client to "
                                                             "create a new message. Maybe no default email client is "
                                                             "configured?"));
        }
        qCWarning(lcGuiUtility) << "QDesktopServices::openUrl failed for" << url;
        return false;
    }
    return true;
}

QIcon GuiUtility::getIconWithColor(const QString &path, const QColor &color) {
    QGraphicsSvgItem *item = new QGraphicsSvgItem(path);

    if (color.isValid()) {
        QGraphicsColorizeEffect *effect = new QGraphicsColorizeEffect;
        effect->setColor(color);
        effect->setStrength(1);
        item->setGraphicsEffect(effect);
    }

    QGraphicsScene scene;
    scene.addItem(item);

    int ratio = 3;
    QPixmap pixmap(QSize(scene.width() * ratio, scene.height() * ratio));
    pixmap.fill(Qt::transparent);

    QPainter painter(&pixmap);
    painter.setRenderHint(QPainter::Antialiasing, true);
    scene.render(&painter);

    QIcon icon;
    icon.addPixmap(pixmap);
    return icon;
}

GuiUtility::systrayPosition GuiUtility::getSystrayPosition(QScreen *screen) {
    QRect displayRect = screen->geometry();
    QRect desktopRect = screen->availableGeometry();
    if (desktopRect.height() < displayRect.height()) {
        if (desktopRect.y() > displayRect.y()) {
            return systrayPosition::Top;
        } else {
            return systrayPosition::Bottom;
        }
    } else {
        if (desktopRect.x() > displayRect.x()) {
            return systrayPosition::Left;
        } else {
            return systrayPosition::Right;
        }
    }
}

bool GuiUtility::isPointInSystray(QScreen *screen, const QPoint &point) {
    QRect displayRect = screen->geometry();
    QRect desktopRect = screen->availableGeometry();
    if (desktopRect.height() < displayRect.height()) {
        if (desktopRect.y() > displayRect.y()) {
            // Systray position = Top
            return point.y() < desktopRect.y();
        } else {
            // Systray position = Bottom
            return point.y() > desktopRect.y() + desktopRect.height();
        }
    } else {
        if (desktopRect.x() > displayRect.x()) {
            // Systray position = Left
            return point.x() < desktopRect.x();
        } else {
            // Systray position = Right
            return point.x() > desktopRect.x() + desktopRect.width();
        }
    }
}

QIcon GuiUtility::getIconMenuWithColor(const QString &path, const QColor &color) {
    QGraphicsSvgItem *item = new QGraphicsSvgItem(path);
    QGraphicsSvgItem *itemMenu = new QGraphicsSvgItem(":/client/resources/icons/actions/chevron-down.svg");

    if (color.isValid()) {
        QGraphicsColorizeEffect *effect = new QGraphicsColorizeEffect;
        effect->setColor(color);
        effect->setStrength(1);
        item->setGraphicsEffect(effect);

        QGraphicsColorizeEffect *effectMenu = new QGraphicsColorizeEffect;
        effectMenu->setColor(color);
        effectMenu->setStrength(1);
        itemMenu->setGraphicsEffect(effectMenu);
    }

    QGraphicsScene scene;
    scene.addItem(item);
    item->setPos(QPointF(0, 0));
    int iconWidth = scene.width();
    scene.setSceneRect(QRectF(0, 0, iconWidth * 2, iconWidth));

    scene.addItem(itemMenu);
    itemMenu->setPos(QPointF(5.0 / 4.0 * iconWidth, 1.0 / 4.0 * iconWidth));
    itemMenu->setScale(0.5);

    qreal ratio = qApp->primaryScreen()->devicePixelRatio();
    QPixmap pixmap(QSize(scene.width() * ratio, scene.height() * ratio));
    pixmap.fill(Qt::transparent);

    QPainter painter(&pixmap);
    painter.setRenderHints(QPainter::Antialiasing | QPainter::SmoothPixmapTransform, true);
    scene.render(&painter);

    QIcon icon;
    icon.addPixmap(pixmap);
    return icon;
}

void GuiUtility::setStyle(QApplication *app) {
    setStyle(app, isDarkTheme());
}

void GuiUtility::setStyle(QApplication *app, bool isDarkTheme) {
    // Load style sheet
    darkTheme = isDarkTheme;
    QFile ssFile(darkTheme ? styleSheetBlackFile : styleSheetWhiteFile);
    if (ssFile.exists()) {
        ssFile.open(QFile::ReadOnly);
        QString styleSheet = QLatin1String(ssFile.readAll());

#ifdef Q_OS_WIN
        // Update font weight
        styleSheet.replace("$$bold_font$$", QString::number(fontWeightBold + windowsIncrement));
        styleSheet.replace("$$semibold_font$$", QString::number(fontWeightSemibold + windowsIncrement));
        styleSheet.replace("$$medium_font$$", QString::number(fontWeightMedium + windowsIncrement));
        styleSheet.replace("$$normal_font$$", QString::number(fontWeightNormal + windowsIncrement));
#else
        // Update font weight
        styleSheet.replace("$$bold_font$$", QString::number(fontWeightBold));
        styleSheet.replace("$$semibold_font$$", QString::number(fontWeightSemibold));
        styleSheet.replace("$$medium_font$$", QString::number(fontWeightMedium));
        styleSheet.replace("$$normal_font$$", QString::number(fontWeightNormal));
#endif
        app->setStyleSheet(styleSheet);
        ::KDC::AppClient *kDriveApp = qobject_cast<KDC::AppClient *>(app);
        kDriveApp->updateSystrayIcon();
    } else {
        qCWarning(lcGuiUtility) << "Style sheet file not found!";
    }
}

QString GuiUtility::getFileStatusIconPath(::KDC::SyncFileStatus status) {
    QString path;
    switch (status) {
        case ::KDC::SyncFileStatusUnknown:
            path = QString();
            break;
        case ::KDC::SyncFileStatusError:
            path = QString(":/client/resources/icons/statuts/error-sync.svg");
            break;
        case ::KDC::SyncFileStatusSuccess:
        case ::KDC::SyncFileStatusInconsistency:
            path = QString(":/client/resources/icons/statuts/success.svg");
            break;
        case ::KDC::SyncFileStatusConflict:
        case ::KDC::SyncFileStatusIgnored:
            path = QString(":/client/resources/icons/statuts/warning.svg");
            break;
        case ::KDC::SyncFileStatusSyncing:
            path = QString(":/client/resources/icons/statuts/sync.svg");
            break;
    }

    return path;
}

QString GuiUtility::getSyncStatusIconPath(StatusInfo &statusInfo) {
    QString path;

    if (statusInfo._disconnected) {
        path = QString(":/client/resources/icons/statuts/pause.svg");
    } else {
        switch (statusInfo._status) {
            case KDC::SyncStatusUndefined:
                path = QString(":/client/resources/icons/statuts/warning.svg");
                break;
            case KDC::SyncStatusStarting:
            case KDC::SyncStatusRunning:
                path = QString(":/client/resources/icons/statuts/sync.svg");
                break;
            case KDC::SyncStatusIdle:
                path = QString(":/client/resources/icons/statuts/success.svg");
                break;
            case KDC::SyncStatusError:
                path = QString(":/client/resources/icons/statuts/error-sync.svg");
                break;
            case KDC::SyncStatusPauseAsked:
            case KDC::SyncStatusPaused:
            case KDC::SyncStatusStopAsked:
            case KDC::SyncStatusStoped:
                path = QString(":/client/resources/icons/statuts/pause.svg");
                break;
            default:
                break;
        }
    }

    return path;
}

QString GuiUtility::getSyncStatusText(StatusInfo &statusInfo) {
    QString text;
    if (statusInfo._disconnected) {
        text = QCoreApplication::translate("utility", "You are not connected anymore. <a style=\"%1\" href=\"%2\">Log in</a>")
                   .arg(KDC::CommonUtility::linkStyle)
                   .arg(loginLink);
    } else {
        switch (statusInfo._status) {
            case KDC::SyncStatusUndefined:
                text =
                    QCoreApplication::translate("utility", "No folder to synchronize\nYou can add one from the kDrive settings.");
                break;
            case KDC::SyncStatusStarting:
            case KDC::SyncStatusRunning:
                if (statusInfo._totalFiles > 0) {
                    if (statusInfo._liteSyncActivated) {
                        text = QCoreApplication::translate("utility", "Sync in progress (%1 of %2)")
                                   .arg(statusInfo._syncedFiles)
                                   .arg(statusInfo._totalFiles);
                    } else {
                        text = QCoreApplication::translate("utility", "Sync in progress (%1 of %2)\n%3 left...")
                                   .arg(statusInfo._syncedFiles)
                                   .arg(statusInfo._totalFiles)
                                   .arg(KDC::CommonGuiUtility::durationToDescriptiveString1(statusInfo._estimatedRemainingTime));
                    }
                } else if (statusInfo._oneSyncInPropagationStep) {
                    text = QCoreApplication::translate("utility", "Sync in progress (Step %1/%2).")
                               .arg(statusInfo._syncStep)
                               .arg(KDC::SyncStepDone);
                } else if (statusInfo._status == KDC::SyncStatusStarting) {
                    text = QCoreApplication::translate("utility", "Synchronization starting");
                } else {
                    text = QCoreApplication::translate("utility", "Sync in progress.");
                }
                break;
            case KDC::SyncStatusIdle:
                if (statusInfo._unresolvedConflicts) {
                    text = QCoreApplication::translate("utility", "You are up to date, unresolved conflicts.");
                } else {
                    text = QCoreApplication::translate("utility", "You are up to date!");
                }
                break;
            case KDC::SyncStatusError:
                text = QCoreApplication::translate(
                           "utility", "Some files couldn't be synchronized. <a style=\"%1\" href=\"%2\">Learn more</a>")
                           .arg(KDC::CommonUtility::linkStyle)
                           .arg(learnMoreLink);
                break;
            case KDC::SyncStatusPauseAsked:
            case KDC::SyncStatusStopAsked:
                text = QCoreApplication::translate("utility", "Synchronization pausing ...");
                break;
            case KDC::SyncStatusPaused:
            case KDC::SyncStatusStoped:
                text = QCoreApplication::translate("utility", "Synchronization paused.");
                break;
            default:
                break;
        }
    }

    return text;
}

QString GuiUtility::getDriveStatusIconPath(StatusInfo &statusInfo) {
    return getSyncStatusIconPath(statusInfo);
}

bool GuiUtility::getPauseActionAvailable(KDC::SyncStatus status) {
    if (status == KDC::SyncStatusPauseAsked || status == KDC::SyncStatusPaused || status == KDC::SyncStatusStopAsked ||
        status == KDC::SyncStatusStoped || status == KDC::SyncStatusError) {
        // Pause
        return false;
    } else {
        return true;
    }
}

bool GuiUtility::getResumeActionAvailable(KDC::SyncStatus status) {
    if (status == KDC::SyncStatusPauseAsked || status == KDC::SyncStatusPaused || status == KDC::SyncStatusStopAsked ||
        status == KDC::SyncStatusStoped || status == KDC::SyncStatusError) {
        // Pause
        return true;
    }

    return false;
}

QPixmap GuiUtility::getAvatarFromImage(const QImage &image) {
    QPixmap originalPixmap = QPixmap::fromImage(image);

    // Draw mask
    QBitmap mask(originalPixmap.size());
    QPainter painter(&mask);
    painter.setRenderHints(QPainter::Antialiasing | QPainter::SmoothPixmapTransform, true);
    mask.fill(Qt::white);
    painter.setBrush(Qt::black);
    int rx = mask.width() / 2.0;
    int ry = mask.height() / 2.0;
    painter.drawEllipse(QPoint(rx, ry), rx, ry);

    // Draw the final image.
    originalPixmap.setMask(mask);

    return originalPixmap;
}

QColor GuiUtility::getShadowColor(bool dialog) {
    return darkTheme ? (dialog ? styleSheetBlackDialogShadowColor : styleSheetBlackWidgetShadowColor)
                     : (dialog ? styleSheetWhiteDialogShadowColor : styleSheetWhiteWidgetShadowColor);
}

bool GuiUtility::isDarkTheme() {
    bool darkTheme = false;
    if (KDC::OldUtility::isMac()) {
        darkTheme = KDC::CommonUtility::hasDarkSystray();
    } else {
        darkTheme = KDC::ParametersCache::instance()->parametersInfo().darkTheme();
    }

    return darkTheme;
}

QUrl GuiUtility::getUrlFromLocalPath(const QString &path) {
    QUrl url = QUrl();
    if (!path.isEmpty()) {
#ifndef Q_OS_WIN
        url = QUrl::fromLocalFile(path);
#else
        // work around a bug in QDesktopServices on Win32, see i-net
        if (path.startsWith(QLatin1String("\\\\")) || path.startsWith(QLatin1String("//"))) {
            url = QUrl::fromLocalFile(QDir::toNativeSeparators(path));
        } else {
            url = QUrl::fromLocalFile(path);
        }
#endif
    }
    return url;
}

int GuiUtility::getQFontWeightFromQSSFontWeight(int weight) {
    // QFont::Weight[0, 99] = font-weight[100, 900] / 9
    return weight / 9;
}

qint64 GuiUtility::folderSize(const QString &dirPath) {
    QDirIterator it(dirPath, QDirIterator::Subdirectories);
    qint64 total = 0;
    while (it.hasNext()) {
        QFileInfo fileInfo(it.next());
        total += fileInfo.size();
    }

    return total;
}

qint64 GuiUtility::folderDiskSize(const QString &dirPath) {
    qint64 total = 0;

#ifdef _WIN32
    QDirIterator it(dirPath, QDirIterator::Subdirectories);
    DWORD fileSizeLow, fileSizeHigh;
    while (it.hasNext()) {
        fileSizeLow = GetCompressedFileSizeA(it.next().toStdString().c_str(), &fileSizeHigh);
        total += ((ULONGLONG)fileSizeHigh << 32) + fileSizeLow;
    }
#else
    Q_UNUSED(dirPath)
#endif

    return total;
}

bool GuiUtility::openFolder(const QString &dirPath) {
    if (!dirPath.isEmpty()) {
        QFileInfo fileInfo(dirPath);
        if (fileInfo.exists()) {
            const QUrl url = getUrlFromLocalPath(fileInfo.path());
            if (url.isValid()) {
                if (!QDesktopServices::openUrl(url)) {
                    return false;
                }
            }
        } else if (fileInfo.dir().exists()) {
            const QUrl url = getUrlFromLocalPath(fileInfo.dir().path());
            if (url.isValid()) {
                if (!QDesktopServices::openUrl(url)) {
                    return false;
                }
            } else {
                return false;
            }
        } else {
            return false;
        }
    }
    return true;
}

QWidget *GuiUtility::getTopLevelWidget(QWidget *widget) {
    QWidget *topLevelWidget = widget;
    while (topLevelWidget->parentWidget() != nullptr) {
        topLevelWidget = topLevelWidget->parentWidget();
    }
    return topLevelWidget;
}

void GuiUtility::forceUpdate(QWidget *widget) {
    // Update all child widgets.
    for (int i = 0; i < widget->children().size(); i++) {
        QObject *child = widget->children()[i];
        if (child->isWidgetType()) {
            forceUpdate((QWidget *)child);
        }
    }

    // Invalidate the layout of the widget.
    if (widget->layout()) {
        invalidateLayout(widget->layout());
    }
}

void GuiUtility::invalidateLayout(QLayout *layout) {
    // Recompute the given layout and all its child layouts.
    for (int i = 0; i < layout->count(); i++) {
        QLayoutItem *item = layout->itemAt(i);
        if (item->layout()) {
            invalidateLayout(item->layout());
        } else {
            item->invalidate();
        }
    }
    layout->invalidate();
    layout->activate();
}

<<<<<<< HEAD
void GuiUtility::makePrintablePath(QString &path, const uint64_t maxSize /*= 50*/) {
    if (path.size() > maxSize) {
        path = path.left(maxSize) + "...";
    }
=======
bool GuiUtility::warnOnInvalidSyncFolder(const QString &dirPath, const std::map<int, SyncInfoClient> &syncInfoMap,
                                         QWidget *parent) {
    const QString selectedFolderName = CommonUtility::getRelativePathFromHome(dirPath);
    const SyncPath directoryPath = QStr2Path(dirPath);

    for (const auto &sync : syncInfoMap) {
        const QString syncFolderName = sync.second.name();
        const SyncPath syncLocalPath = QStr2Path(sync.second.localPath());

        bool warn = false;
        QString warningMsg;
        if (syncLocalPath == directoryPath) {
            warn = true;
            warningMsg = QCoreApplication::translate(
                             "utility", "Folder <b>%1</b> cannot be selected because another sync is using the same folder.")
                             .arg(selectedFolderName);
        } else if (CommonUtility::isSubDir(directoryPath, syncLocalPath)) {
            warn = true;
            warningMsg =
                QCoreApplication::translate(
                    "utility", "Folder <b>%1</b> cannot be selected because it contains the synchronized folder <b>%2</b>.")
                    .arg(selectedFolderName, syncFolderName);
        } else if (CommonUtility::isSubDir(syncLocalPath, directoryPath)) {
            warn = true;
            warningMsg = QCoreApplication::translate(
                             "utility",
                             "Folder <b>%1</b> cannot be selected because it is contained in the synchronized folder <b>%2</b>.")
                             .arg(selectedFolderName, syncFolderName);
        }

        if (warn) {
            CustomMessageBox msgBox(QMessageBox::Warning, warningMsg, QMessageBox::Ok, parent);
            msgBox.execAndMoveToCenter(KDC::GuiUtility::getTopLevelWidget(parent));
            return false;
        }
    }

    return true;
>>>>>>> 4eac49f0
}

#ifdef Q_OS_LINUX
bool GuiUtility::getLinuxDesktopType(QString &type, QString &version) {
    type = QProcessEnvironment::systemEnvironment().value("XDG_CURRENT_DESKTOP");
    if (type.contains("GNOME")) {
        QProcess process;
        process.start("gnome-shell", QStringList() << "--version");
        process.waitForStarted();
        process.waitForFinished();

        QByteArray result = process.readAll();
        if (result.startsWith("GNOME")) {
            QList<QByteArray> resultList = result.split(' ');
            if (resultList.size() == 3) {
                version = resultList[2];
            }
        }
    }

    return true;
}
#endif
}  // namespace KDC<|MERGE_RESOLUTION|>--- conflicted
+++ resolved
@@ -543,13 +543,13 @@
     layout->invalidate();
     layout->activate();
 }
-
-<<<<<<< HEAD
+  
 void GuiUtility::makePrintablePath(QString &path, const uint64_t maxSize /*= 50*/) {
     if (path.size() > maxSize) {
         path = path.left(maxSize) + "...";
     }
-=======
+}
+
 bool GuiUtility::warnOnInvalidSyncFolder(const QString &dirPath, const std::map<int, SyncInfoClient> &syncInfoMap,
                                          QWidget *parent) {
     const QString selectedFolderName = CommonUtility::getRelativePathFromHome(dirPath);
@@ -588,7 +588,6 @@
     }
 
     return true;
->>>>>>> 4eac49f0
 }
 
 #ifdef Q_OS_LINUX
