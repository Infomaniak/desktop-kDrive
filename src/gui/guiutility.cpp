/*
 * Infomaniak kDrive - Desktop
 * Copyright (C) 2023-2025 Infomaniak Network SA
 *
 * This program is free software: you can redistribute it and/or modify
 * it under the terms of the GNU General Public License as published by
 * the Free Software Foundation, either version 3 of the License, or
 * (at your option) any later version.
 *
 * This program is distributed in the hope that it will be useful,
 * but WITHOUT ANY WARRANTY; without even the implied warranty of
 * MERCHANTABILITY or FITNESS FOR A PARTICULAR PURPOSE.  See the
 * GNU General Public License for more details.
 *
 * You should have received a copy of the GNU General Public License
 * along with this program.  If not, see <http://www.gnu.org/licenses/>.
 */

#include "guiutility.h"
#include "appclient.h"
#include "parameterscache.h"
#include "custommessagebox.h"
#include "libcommon/utility/utility.h"
#include "libcommongui/utility/utility.h"

#include <QApplication>
#include <QBitmap>
#include <QClipboard>
#include <QDesktopServices>
#include <QDir>
#include <QDirIterator>
#include <QFile>
#include <QGraphicsColorizeEffect>
#include <QGraphicsSvgItem>
#include <QGraphicsScene>
#include <QIcon>
#include <QImage>
#include <QLoggingCategory>
#include <QMessageBox>
#include <QOperatingSystemVersion>
#include <QPainter>
#include <QPixmap>
#include <QProcess>
#include <QScreen>
#include <QUrlQuery>

#if defined(KD_WINDOWS)
#include <fileapi.h>
#endif

namespace KDC {

static const QString styleSheetWhiteFile(":/client/resources/styles/stylesheetwhite.qss");
static const QString styleSheetBlackFile(":/client/resources/styles/stylesheetblack.qss");
static const QColor styleSheetWhiteWidgetShadowColor = QColor(200, 200, 200, 180);
#ifdef Q_OS_WIN
static const QColor styleSheetWhiteDialogShadowColor = QColor(150, 150, 150, 180);
#else
static const QColor styleSheetWhiteDialogShadowColor = QColor(0, 0, 0, 180);
#endif
static const QColor styleSheetBlackWidgetShadowColor = QColor(20, 20, 20, 180);
static const QColor styleSheetBlackDialogShadowColor = QColor(20, 20, 20, 180);

static const int fontWeightNormal = 450;
static const int fontWeightMedium = 550;
static const int fontWeightSemibold = 650;
static const int fontWeightBold = 750;
#ifdef Q_OS_WIN
static const int windowsIncrement = 50;
#endif

static bool darkTheme = false;

Q_LOGGING_CATEGORY(lcGuiUtility, "gui.guiutility", QtInfoMsg)

bool GuiUtility::openBrowser(const QUrl &url, QWidget *errorWidgetParent) {
    if (!QDesktopServices::openUrl(url)) {
        if (errorWidgetParent) {
            QMessageBox::warning(errorWidgetParent, QCoreApplication::translate("utility", "Could not open browser"),
                                 QCoreApplication::translate("utility",
                                                             "There was an error when launching the browser to go to "
                                                             "URL %1. Maybe no default browser is configured?")
                                         .arg(url.toString()));
        }
        qCWarning(lcGuiUtility) << "QDesktopServices::openUrl failed for" << url;
        return false;
    }
    return true;
}

bool GuiUtility::openEmailComposer(const QString &subject, const QString &body, QWidget *errorWidgetParent) {
    QUrl url(QLatin1String("mailto:"));
    QUrlQuery query;
    query.setQueryItems({{QLatin1String("subject"), subject}, {QLatin1String("body"), body}});
    url.setQuery(query);

    if (!QDesktopServices::openUrl(url)) {
        if (errorWidgetParent) {
            QMessageBox::warning(errorWidgetParent, QCoreApplication::translate("utility", "Could not open email client"),
                                 QCoreApplication::translate("utility",
                                                             "There was an error when launching the email client to "
                                                             "create a new message. Maybe no default email client is "
                                                             "configured?"));
        }
        qCWarning(lcGuiUtility) << "QDesktopServices::openUrl failed for" << url;
        return false;
    }
    return true;
}

QIcon GuiUtility::getIconWithColor(const QString &path, const QColor &color) {
    QGraphicsSvgItem *item = new QGraphicsSvgItem(path);

    if (color.isValid()) {
        QGraphicsColorizeEffect *effect = new QGraphicsColorizeEffect;
        effect->setColor(color);
        effect->setStrength(1);
        item->setGraphicsEffect(effect);
    }

    QGraphicsScene scene;
    scene.addItem(item);

    int ratio = 3;
    QPixmap pixmap(QSize(static_cast<int>(round(scene.width() * ratio)), static_cast<int>(round(scene.height() * ratio))));
    pixmap.fill(Qt::transparent);

    QPainter painter(&pixmap);
    painter.setRenderHint(QPainter::Antialiasing, true);
    scene.render(&painter);

    QIcon icon;
    icon.addPixmap(pixmap);
    return icon;
}

GuiUtility::systrayPosition GuiUtility::getSystrayPosition(const QScreen *const screen) {
    const QRect displayRect = screen->geometry();
    const QRect desktopRect = screen->availableGeometry();
    if (displayRect == desktopRect) {
        // Unable to get systray position
        return systrayPosition::Top;
    } else {
        if (desktopRect.height() < displayRect.height()) {
            if (desktopRect.y() > displayRect.y()) {
                return systrayPosition::Top;
            } else {
                return systrayPosition::Bottom;
            }
        } else {
            if (desktopRect.x() > displayRect.x()) {
                return systrayPosition::Left;
            } else {
                return systrayPosition::Right;
            }
        }
    }
}

bool GuiUtility::isPointInSystray(QScreen *screen, const QPoint &point) {
    QRect displayRect = screen->geometry();
    QRect desktopRect = screen->availableGeometry();
    if (desktopRect.height() < displayRect.height()) {
        if (desktopRect.y() > displayRect.y()) {
            // Systray position = Top
            return point.y() < desktopRect.y();
        } else {
            // Systray position = Bottom
            return point.y() > desktopRect.y() + desktopRect.height();
        }
    } else {
        if (desktopRect.x() > displayRect.x()) {
            // Systray position = Left
            return point.x() < desktopRect.x();
        } else {
            // Systray position = Right
            return point.x() > desktopRect.x() + desktopRect.width();
        }
    }
}

QIcon GuiUtility::getIconMenuWithColor(const QString &path, const QColor &color) {
    QGraphicsSvgItem *item = new QGraphicsSvgItem(path);
    QGraphicsSvgItem *itemMenu = new QGraphicsSvgItem(":/client/resources/icons/actions/chevron-down.svg");

    if (color.isValid()) {
        QGraphicsColorizeEffect *effect = new QGraphicsColorizeEffect;
        effect->setColor(color);
        effect->setStrength(1);
        item->setGraphicsEffect(effect);

        QGraphicsColorizeEffect *effectMenu = new QGraphicsColorizeEffect;
        effectMenu->setColor(color);
        effectMenu->setStrength(1);
        itemMenu->setGraphicsEffect(effectMenu);
    }

    QGraphicsScene scene;
    scene.addItem(item);
    item->setPos(QPointF(0, 0));
    int iconWidth = static_cast<int>(round(scene.width()));
    scene.setSceneRect(QRectF(0, 0, iconWidth * 2, iconWidth));

    scene.addItem(itemMenu);
    itemMenu->setPos(QPointF(5.0 / 4.0 * iconWidth, 1.0 / 4.0 * iconWidth));
    itemMenu->setScale(0.5);

    qreal ratio = qApp->primaryScreen()->devicePixelRatio();
    QPixmap pixmap(QSize(static_cast<int>(round(scene.width() * ratio)), static_cast<int>(round(scene.height() * ratio))));
    pixmap.fill(Qt::transparent);

    QPainter painter(&pixmap);
    painter.setRenderHints(QPainter::Antialiasing | QPainter::SmoothPixmapTransform, true);
    scene.render(&painter);

    QIcon icon;
    icon.addPixmap(pixmap);
    return icon;
}

void GuiUtility::setStyle(QApplication *app) {
    setStyle(app, isDarkTheme());
}

void GuiUtility::setStyle(QApplication *app, bool isDarkTheme) {
    // Load style sheet
    darkTheme = isDarkTheme;
    QFile ssFile(darkTheme ? styleSheetBlackFile : styleSheetWhiteFile);
    if (ssFile.exists()) {
        ssFile.open(QFile::ReadOnly);
        QString styleSheet = QLatin1String(ssFile.readAll());

#ifdef Q_OS_WIN
        // Update font weight
        styleSheet.replace("$$bold_font$$", QString::number(fontWeightBold + windowsIncrement));
        styleSheet.replace("$$semibold_font$$", QString::number(fontWeightSemibold + windowsIncrement));
        styleSheet.replace("$$medium_font$$", QString::number(fontWeightMedium + windowsIncrement));
        styleSheet.replace("$$normal_font$$", QString::number(fontWeightNormal + windowsIncrement));
#else
        // Update font weight
        styleSheet.replace("$$bold_font$$", QString::number(fontWeightBold));
        styleSheet.replace("$$semibold_font$$", QString::number(fontWeightSemibold));
        styleSheet.replace("$$medium_font$$", QString::number(fontWeightMedium));
        styleSheet.replace("$$normal_font$$", QString::number(fontWeightNormal));
#endif
        app->setStyleSheet(styleSheet);
        ::KDC::AppClient *kDriveApp = qobject_cast<KDC::AppClient *>(app);
        kDriveApp->updateSystrayIcon();
    } else {
        qCWarning(lcGuiUtility) << "Style sheet file not found!";
    }
}

QString GuiUtility::getFileStatusIconPath(::KDC::SyncFileStatus status) {
    switch (status) {
        case ::KDC::SyncFileStatus::Error:
            return QString(":/client/resources/icons/statuts/error-sync.svg");
            break;
        case ::KDC::SyncFileStatus::Success:
        case ::KDC::SyncFileStatus::Inconsistency:
            return QString(":/client/resources/icons/statuts/success.svg");
            break;
        case ::KDC::SyncFileStatus::Conflict:
        case ::KDC::SyncFileStatus::Ignored:
            return QString(":/client/resources/icons/statuts/warning.svg");
            break;
        case ::KDC::SyncFileStatus::Syncing:
            return QString(":/client/resources/icons/statuts/sync.svg");
            break;
        case ::KDC::SyncFileStatus::Unknown:
            break;
        case ::KDC::SyncFileStatus::EnumEnd: {
            assert(false && "Invalid enum value in switch statement.");
            break;
        }
    }

    return {};
}

QString GuiUtility::getSyncStatusIconPath(StatusInfo &statusInfo) {
    QString path;

    if (statusInfo._disconnected) {
        path = QString(":/client/resources/icons/statuts/pause.svg");
    } else {
        switch (statusInfo._status) {
            case KDC::SyncStatus::Undefined:
                // Drive with no configured sync
                path = QString("");
                break;
            case KDC::SyncStatus::Starting:
            case KDC::SyncStatus::Running:
                path = QString(":/client/resources/icons/statuts/sync.svg");
                break;
            case KDC::SyncStatus::Idle:
                path = QString(":/client/resources/icons/statuts/success.svg");
                break;
            case KDC::SyncStatus::Error:
                path = QString(":/client/resources/icons/statuts/error-sync.svg");
                break;
            case KDC::SyncStatus::PauseAsked:
            case KDC::SyncStatus::Paused:
            case KDC::SyncStatus::StopAsked:
            case KDC::SyncStatus::Stopped:
                path = QString(":/client/resources/icons/statuts/pause.svg");
                break;
            default:
                break;
        }
    }

    return path;
}

QString GuiUtility::getSyncStatusText(StatusInfo &statusInfo) {
    QString text;
    if (statusInfo._disconnected) {
        text = QCoreApplication::translate("utility", "You are not connected anymore. <a style=\"%1\" href=\"%2\">Log in</a>")
                       .arg(KDC::CommonUtility::linkStyle)
                       .arg(loginLink);
    } else {
        switch (statusInfo._status) {
            case KDC::SyncStatus::Undefined:
                text = QCoreApplication::translate("utility",
                                                   "No folder to synchronize\nYou can add one from the kDrive settings.");
                break;
            case KDC::SyncStatus::Starting:
            case KDC::SyncStatus::Running:
                if (statusInfo._totalFiles > 0) {
                    if (statusInfo._liteSyncActivated) {
                        text = QCoreApplication::translate("utility", "Sync in progress (%1 of %2)")
                                       .arg(statusInfo._syncedFiles)
                                       .arg(statusInfo._totalFiles);
                    } else {
                        text = QCoreApplication::translate("utility", "Sync in progress (%1 of %2)\n%3 left...")
                                       .arg(statusInfo._syncedFiles)
                                       .arg(statusInfo._totalFiles)
                                       .arg(KDC::CommonGuiUtility::durationToDescriptiveString1(
                                               static_cast<quint64>(statusInfo._estimatedRemainingTime)));
                    }
                } else if (statusInfo._oneSyncInPropagationStep) {
                    text = QCoreApplication::translate("utility", "Sync in progress (Step %1/%2).")
                                   .arg(toInt(statusInfo._syncStep))
                                   .arg(toInt(KDC::SyncStep::Done));
                } else if (statusInfo._status == KDC::SyncStatus::Starting) {
                    text = QCoreApplication::translate("utility", "Synchronization starting");
                } else {
                    text = QCoreApplication::translate("utility", "Sync in progress.");
                }
                break;
            case KDC::SyncStatus::Idle:
                if (statusInfo._unresolvedConflicts) {
                    text = QCoreApplication::translate("utility", "You are up to date, unresolved conflicts.");
                } else {
                    text = QCoreApplication::translate("utility", "You are up to date!");
                }
                break;
            case KDC::SyncStatus::Error:
                text = QCoreApplication::translate(
                               "utility", "Some files couldn't be synchronized. <a style=\"%1\" href=\"%2\">Learn more</a>")
                               .arg(KDC::CommonUtility::linkStyle)
                               .arg(learnMoreLink);
                break;
            case KDC::SyncStatus::PauseAsked:
            case KDC::SyncStatus::StopAsked:
                text = QCoreApplication::translate("utility", "Synchronization pausing ...");
                break;
            case KDC::SyncStatus::Paused:
            case KDC::SyncStatus::Stopped:
                text = QCoreApplication::translate("utility", "Synchronization paused.");
                break;
            default:
                break;
        }
    }

    return text;
}

QString GuiUtility::getDriveStatusIconPath(StatusInfo &statusInfo) {
    return getSyncStatusIconPath(statusInfo);
}

bool GuiUtility::getPauseActionAvailable(KDC::SyncStatus status) {
    if (status == KDC::SyncStatus::PauseAsked || status == KDC::SyncStatus::Paused || status == KDC::SyncStatus::StopAsked ||
        status == KDC::SyncStatus::Stopped || status == KDC::SyncStatus::Error) {
        // Pause
        return false;
    } else {
        return true;
    }
}

bool GuiUtility::getResumeActionAvailable(KDC::SyncStatus status) {
    if (status == KDC::SyncStatus::PauseAsked || status == KDC::SyncStatus::Paused || status == KDC::SyncStatus::StopAsked ||
        status == KDC::SyncStatus::Stopped || status == KDC::SyncStatus::Error) {
        // Pause
        return true;
    }

    return false;
}

QPixmap GuiUtility::getAvatarFromImage(const QImage &image) {
    QPixmap originalPixmap = QPixmap::fromImage(image);

    // Draw mask
    QBitmap mask(originalPixmap.size());
    QPainter painter(&mask);
    painter.setRenderHints(QPainter::Antialiasing | QPainter::SmoothPixmapTransform, true);
    mask.fill(Qt::white);
    painter.setBrush(Qt::black);
    int rx = static_cast<int>(round(mask.width() / 2.0));
    int ry = static_cast<int>(round(mask.height() / 2.0));
    painter.drawEllipse(QPoint(rx, ry), rx, ry);

    // Draw the final image.
    originalPixmap.setMask(mask);

    return originalPixmap;
}

QColor GuiUtility::getShadowColor(bool dialog) {
    return darkTheme ? (dialog ? styleSheetBlackDialogShadowColor : styleSheetBlackWidgetShadowColor)
                     : (dialog ? styleSheetWhiteDialogShadowColor : styleSheetWhiteWidgetShadowColor);
}

bool GuiUtility::isDarkTheme() {
    bool darkTheme = false;
    if (CommonUtility::isMac()) {
        darkTheme = CommonUtility::hasDarkSystray();
    } else {
        darkTheme = ParametersCache::instance()->parametersInfo().darkTheme();
    }

    return darkTheme;
}

QUrl GuiUtility::getUrlFromLocalPath(const QString &path) {
    QUrl url = QUrl();
    if (!path.isEmpty()) {
#ifndef Q_OS_WIN
        url = QUrl::fromLocalFile(path);
#else
        // work around a bug in QDesktopServices on Win32, see i-net
        if (path.startsWith(QLatin1String("\\\\")) || path.startsWith(QLatin1String("//"))) {
            url = QUrl::fromLocalFile(QDir::toNativeSeparators(path));
        } else {
            url = QUrl::fromLocalFile(path);
        }
#endif
    }
    return url;
}

int GuiUtility::getQFontWeightFromQSSFontWeight(int weight) {
    // QFont::Weight[0, 99] = font-weight[100, 900] / 9
    return weight / 9;
}

qint64 GuiUtility::folderSize(const QString &dirPath) {
    QDirIterator it(dirPath, QDirIterator::Subdirectories);
    qint64 total = 0;
    while (it.hasNext()) {
        QFileInfo fileInfo(it.next());
        total += fileInfo.size();
    }

    return total;
}

qint64 GuiUtility::folderDiskSize(const QString &dirPath) {
    qint64 total = 0;

#if defined(KD_WINDOWS)
    QDirIterator it(dirPath, QDirIterator::Subdirectories);
    DWORD fileSizeLow, fileSizeHigh;
    while (it.hasNext()) {
        fileSizeLow = GetCompressedFileSizeA(it.next().toStdString().c_str(), &fileSizeHigh);
        total += ((ULONGLONG) fileSizeHigh << 32) + fileSizeLow;
    }
#else
    Q_UNUSED(dirPath)
#endif

    return total;
}

QString GuiUtility::getFolderPath(const QString &path, NodeType nodeType) {
    return nodeType == NodeType::Directory ? path : QFileInfo(path).path();
}

bool GuiUtility::openFolder(const QString &dirPath) {
    if (dirPath.isEmpty()) return true;

    if (const auto fileInfo = QFileInfo(dirPath); fileInfo.exists()) {
        const QUrl url = getUrlFromLocalPath(QDir::cleanPath(fileInfo.filePath()));
        if (url.isValid() && !QDesktopServices::openUrl(url)) return false;
    } else if (fileInfo.dir().exists()) {
        const QUrl url = getUrlFromLocalPath(QDir::cleanPath(fileInfo.dir().path()));
        if (!url.isValid()) return false;
        if (!QDesktopServices::openUrl(url)) return false;
    } else {
        return false;
    }

    return true;
}

QWidget *GuiUtility::getTopLevelWidget(QWidget *widget) {
    QWidget *topLevelWidget = widget;
    while (topLevelWidget->parentWidget() != nullptr) {
        topLevelWidget = topLevelWidget->parentWidget();
    }
    return topLevelWidget;
}

void GuiUtility::forceUpdate(QWidget *widget) {
    // Update all child widgets.
    for (int i = 0; i < widget->children().size(); i++) {
        QObject *child = widget->children()[i];
        if (child->isWidgetType()) {
            forceUpdate((QWidget *) child);
        }
    }

    // Invalidate the layout of the widget.
    if (widget->layout()) {
        invalidateLayout(widget->layout());
    }
}

void GuiUtility::invalidateLayout(QLayout *layout) {
    // Recompute the given layout and all its child layouts.
    for (int i = 0; i < layout->count(); i++) {
        QLayoutItem *item = layout->itemAt(i);
        if (item->layout()) {
            invalidateLayout(item->layout());
        } else {
            item->invalidate();
        }
    }
    layout->invalidate();
    layout->activate();
}

void GuiUtility::makePrintablePath(QString &path, const uint64_t maxSize /*= 50*/) {
    if (path.size() > (qsizetype) maxSize) {
        path = path.left(static_cast<int64_t>(maxSize)) + "...";
    }
}

bool GuiUtility::warnOnInvalidSyncFolder(const QString &dirPath, const std::map<int, SyncInfoClient> &syncInfoMap,
                                         QWidget *parent) {
    const QString selectedFolderName = CommonUtility::getRelativePathFromHome(dirPath);
    const SyncPath directoryPath = QStr2Path(dirPath);

    bool warn = false;
    QString warningMsg;
    for (const auto &sync: syncInfoMap) {
        const QString syncFolderName = sync.second.name();
        const SyncPath syncLocalPath = QStr2Path(sync.second.localPath());

        if (syncLocalPath == directoryPath) {
            warn = true;
            warningMsg = QCoreApplication::translate(
                                 "utility", "Folder <b>%1</b> cannot be selected because another sync is using the same folder.")
                                 .arg(selectedFolderName);
            break;
        } else if (CommonUtility::isSubDir(directoryPath, syncLocalPath)) {
            warn = true;
            warningMsg = QCoreApplication::translate(
                                 "utility",
                                 "Folder <b>%1</b> cannot be selected because it contains the synchronized folder <b>%2</b>.")
                                 .arg(selectedFolderName, syncFolderName);
            break;
        } else if (CommonUtility::isSubDir(syncLocalPath, directoryPath)) {
            warn = true;
            warningMsg =
                    QCoreApplication::translate(
                            "utility",
                            "Folder <b>%1</b> cannot be selected because it is contained in the synchronized folder <b>%2</b>.")
                            .arg(selectedFolderName, syncFolderName);
            break;
        }
    }

    if (SyncPath suggestedPath; CommonUtility::isDiskRootFolder(directoryPath, suggestedPath)) {
        warn = true;
        if (suggestedPath.empty()) {
            warningMsg = QCoreApplication::translate(
                                 "utility", "Folder <b>%1</b> cannot be selected as sync folder. Please, select another folder.")
                                 .arg(selectedFolderName);
        } else {
            warningMsg = QCoreApplication::translate("utility",
                                                     "Folder <b>%1</b> cannot be selected as sync folder. Please, select another "
                                                     "folder. Suggested folder: <b>%2</b>")
                                 .arg(selectedFolderName, QString::fromStdString(suggestedPath.lexically_normal().string()));
        }
    }

    if (warn) {
        CustomMessageBox msgBox(QMessageBox::Warning, warningMsg, QMessageBox::Ok, parent);
        msgBox.execAndMoveToCenter(KDC::GuiUtility::getTopLevelWidget(parent));
        return false;
    }

    return true;
}

QLocale GuiUtility::languageToQLocale(Language language) {
    switch (language) {
        case Language::Spanish:
            return QLocale::Spanish;
        case Language::English:
            return QLocale::English;
        case Language::French:
            return QLocale::French;
        case Language::German:
            return QLocale::German;
        case Language::Italian:
            return QLocale::Italian;
        default:
            return QLocale();
    }
}

QString GuiUtility::getDateForCurrentLanguage(const QDateTime &dateTime, const QString &dateFormat) {
    const Language lang = ParametersCache::instance()->parametersInfo().language();
    return languageToQLocale(lang).toString(dateTime, dateFormat);
}

<<<<<<< HEAD
bool GuiUtility::checkBlacklistSize(const qsizetype blacklistSize, QWidget *parent) {
    if (blacklistSize > 50) {
        (void) CustomMessageBox(
                QMessageBox::Warning,
                QCoreApplication::translate("utility",
                                            "You cannot blacklist more than 50 folders. Please uncheck higher-level folders."),
                QMessageBox::Ok, parent)
                .exec();
        return false;
    }
=======
bool GuiUtility::checkBlacklistSize(const size_t blacklistSize, QWidget *parent) {
    // TODO : to be removed completely once a definitive solution has been implemented to limit URL length and/or number of item
    // in blacklist
    // if (blacklistSize > 50) {
    //     (void) CustomMessageBox(
    //             QMessageBox::Warning,
    //             QCoreApplication::translate("utility",
    //                                         "You cannot blacklist more than 50 folders. Please uncheck higher-level folders."),
    //             QMessageBox::Ok, parent)
    //             .exec();
    //     return false;
    // }
>>>>>>> 54f0cdec
    return true;
}

#ifdef Q_OS_LINUX
bool GuiUtility::getLinuxDesktopType(QString &type, QString &version) {
    type = QProcessEnvironment::systemEnvironment().value("XDG_CURRENT_DESKTOP");
    if (type.contains("GNOME")) {
        QProcess process;
        process.start("gnome-shell", QStringList() << "--version");
        process.waitForStarted();
        process.waitForFinished();

        QByteArray result = process.readAll();
        if (result.startsWith("GNOME")) {
            QList<QByteArray> resultList = result.split(' ');
            if (resultList.size() == 3) {
                version = resultList[2];
            }
        }
    }

    return true;
}
#endif
} // namespace KDC<|MERGE_RESOLUTION|>--- conflicted
+++ resolved
@@ -631,18 +631,6 @@
     return languageToQLocale(lang).toString(dateTime, dateFormat);
 }
 
-<<<<<<< HEAD
-bool GuiUtility::checkBlacklistSize(const qsizetype blacklistSize, QWidget *parent) {
-    if (blacklistSize > 50) {
-        (void) CustomMessageBox(
-                QMessageBox::Warning,
-                QCoreApplication::translate("utility",
-                                            "You cannot blacklist more than 50 folders. Please uncheck higher-level folders."),
-                QMessageBox::Ok, parent)
-                .exec();
-        return false;
-    }
-=======
 bool GuiUtility::checkBlacklistSize(const size_t blacklistSize, QWidget *parent) {
     // TODO : to be removed completely once a definitive solution has been implemented to limit URL length and/or number of item
     // in blacklist
@@ -655,7 +643,6 @@
     //             .exec();
     //     return false;
     // }
->>>>>>> 54f0cdec
     return true;
 }
 
