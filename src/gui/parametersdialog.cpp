--- conflicted
+++ resolved
@@ -373,14 +373,6 @@
             return tr("The synchronization folder is no longer accessible (error %1).<br>"
                       "Synchronization will resume as soon as the folder is accessible.")
                     .arg(err);
-<<<<<<< HEAD
-
-        case ExitCause::SyncDirAccessError:
-            return tr("The synchronization folder is inaccessible (error %1).<br>"
-                      "Please check that you have read and write access to this folder.")
-                    .arg(err);
-=======
->>>>>>> c91f38ca
         case ExitCause::SyncDirChanged:
             return tr("The synchronization folder has been replaced or moved in a way that prevents syncing (error %1).<br>"
                       "This can happen after copying, moving, or restoring the folder.<br>"
