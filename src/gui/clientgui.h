--- conflicted
+++ resolved
@@ -99,11 +99,7 @@
         void refreshStatusNeeded();
         void folderSizeCompleted(QString nodeId, qint64 size);
         void driveBeingRemoved();
-<<<<<<< HEAD
-        void logUploadStatusUpdated(LogUploadState state, int progress);
-=======
         void logUploadStatusUpdated(LogUploadState status, int progress);
->>>>>>> be930104
 
     public slots:
         // void onManageRightAndSharingItem(int syncDbId, const QString &filePath);
