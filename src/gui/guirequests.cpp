/*
 * Infomaniak kDrive - Desktop
 * Copyright (C) 2023-2025 Infomaniak Network SA
 *
 * This program is free software: you can redistribute it and/or modify
 * it under the terms of the GNU General Public License as published by
 * the Free Software Foundation, either version 3 of the License, or
 * (at your option) any later version.
 *
 * This program is distributed in the hope that it will be useful,
 * but WITHOUT ANY WARRANTY; without even the implied warranty of
 * MERCHANTABILITY or FITNESS FOR A PARTICULAR PURPOSE.  See the
 * GNU General Public License for more details.
 *
 * You should have received a copy of the GNU General Public License
 * along with this program.  If not, see <http://www.gnu.org/licenses/>.
 */

#include "guirequests.h"

#include "info/searchinfo.h"
#include "libcommongui/commclient.h"
#include "libcommon/utility/utility.h"

namespace KDC {

bool GuiRequests::isConnnected() {
    return CommClient::isConnected();
}

ExitCode GuiRequests::getUserDbIdList(QList<int> &list) {
    QByteArray results;
    if (!CommClient::instance()->execute(RequestNum::USER_DBIDLIST, QByteArray(), results)) {
        return ExitCode::SystemError;
    }

    auto exitCode = ExitCode::Unknown;
    QDataStream resultStream(&results, QIODevice::ReadOnly);
    resultStream >> exitCode;
    resultStream >> list;

    return exitCode;
}

ExitCode GuiRequests::getUserInfoList(QList<UserInfo> &list) {
    QByteArray results;
    if (!CommClient::instance()->execute(RequestNum::USER_INFOLIST, {}, results)) {
        return ExitCode::SystemError;
    }

    auto exitCode = ExitCode::Unknown;
    QDataStream resultStream(&results, QIODevice::ReadOnly);
    resultStream >> exitCode;
    resultStream >> list;

    return exitCode;
}

ExitCode GuiRequests::getUserIdFromUserDbId(const int userDbId, int &userId) {
    QByteArray params;
    QDataStream paramsStream(&params, QIODevice::WriteOnly);
    paramsStream << userDbId;

    QByteArray results;
    if (!CommClient::instance()->execute(RequestNum::USER_ID_FROM_USERDBID, params, results)) {
        return ExitCode::SystemError;
    }

    auto exitCode = ExitCode::Unknown;
    QDataStream resultStream(&results, QIODevice::ReadOnly);
    resultStream >> exitCode;
    resultStream >> userId;

    return exitCode;
}

ExitCode GuiRequests::getErrorInfoList(const ErrorLevel level, const int syncDbId, const int limit, QList<ErrorInfo> &list) {
    QByteArray params;
    QDataStream paramsStream(&params, QIODevice::WriteOnly);
    paramsStream << level;
    paramsStream << syncDbId;
    paramsStream << limit;

    QByteArray results;
    if (!CommClient::instance()->execute(RequestNum::ERROR_INFOLIST, params, results)) {
        return ExitCode::SystemError;
    }

    auto exitCode = ExitCode::Unknown;
    QDataStream resultStream(&results, QIODevice::ReadOnly);
    resultStream >> exitCode;
    resultStream >> list;

    return exitCode;
}

ExitCode GuiRequests::getConflictList(const int driveDbId, const QList<ConflictType> &filter, QList<ErrorInfo> &list) {
    QByteArray params;
    QDataStream paramsStream(&params, QIODevice::WriteOnly);
    paramsStream << driveDbId;
    paramsStream << filter;

    QByteArray results;
    if (!CommClient::instance()->execute(RequestNum::ERROR_GET_CONFLICTS, params, results)) {
        return ExitCode::SystemError;
    }

    ExitCode exitCode = ExitCode::Ok;
    QDataStream resultStream(&results, QIODevice::ReadOnly);
    resultStream >> exitCode;
    resultStream >> list;

    return exitCode;
}

ExitCode GuiRequests::deleteErrorsServer() {
    QByteArray results;
    if (!CommClient::instance()->execute(RequestNum::ERROR_DELETE_SERVER, {}, results)) {
        return ExitCode::SystemError;
    }

    auto exitCode = ExitCode::Unknown;
    QDataStream resultStream(&results, QIODevice::ReadOnly);
    resultStream >> exitCode;

    return exitCode;
}

ExitCode GuiRequests::deleteErrorsForSync(const int syncDbId, const bool autoResolved) {
    QByteArray params;
    QDataStream paramsStream(&params, QIODevice::WriteOnly);
    paramsStream << syncDbId;
    paramsStream << autoResolved;

    QByteArray results;
    if (!CommClient::instance()->execute(RequestNum::ERROR_DELETE_SYNC, params, results)) {
        return ExitCode::SystemError;
    }

    auto exitCode = ExitCode::Unknown;
    QDataStream resultStream(&results, QIODevice::ReadOnly);
    resultStream >> exitCode;

    return exitCode;
}

ExitCode GuiRequests::deleteInvalidTokenErrors() {
    QByteArray results;
    if (!CommClient::instance()->execute(RequestNum::ERROR_DELETE_INVALIDTOKEN, {}, results)) {
        return ExitCode::SystemError;
    }

    auto exitCode = ExitCode::Unknown;
    QDataStream resultStream(&results, QIODevice::ReadOnly);
    resultStream >> exitCode;

    return exitCode;
}

ExitCode GuiRequests::resolveConflictErrors(const int driveDbId, const bool keepLocalVersion) {
    QByteArray params;
    QDataStream paramsStream(&params, QIODevice::WriteOnly);
    paramsStream << driveDbId;
    paramsStream << keepLocalVersion;

    QByteArray results;
    if (!CommClient::instance()->execute(RequestNum::ERROR_RESOLVE_CONFLICTS, params, results)) {
        return ExitCode::SystemError;
    }

    auto exitCode = ExitCode::Unknown;
    QDataStream resultStream(&results, QIODevice::ReadOnly);
    resultStream >> exitCode;

    return exitCode;
}

ExitCode GuiRequests::resolveUnsupportedCharErrors(const int driveDbId) {
    QByteArray params;
    QDataStream paramsStream(&params, QIODevice::WriteOnly);
    paramsStream << driveDbId;

    QByteArray results;
    if (!CommClient::instance()->execute(RequestNum::ERROR_RESOLVE_UNSUPPORTED_CHAR, params, results)) {
        return ExitCode::SystemError;
    }

    auto exitCode = ExitCode::Unknown;
    QDataStream resultStream(&results, QIODevice::ReadOnly);
    resultStream >> exitCode;

    return exitCode;
}

ExitCode GuiRequests::setSupportsVirtualFiles(const int syncDbId, const bool value) {
    QByteArray params;
    QDataStream paramsStream(&params, QIODevice::WriteOnly);
    paramsStream << syncDbId;
    paramsStream << value;

    QByteArray results;
    if (!CommClient::instance()->execute(RequestNum::SYNC_SETSUPPORTSVIRTUALFILES, params, results, COMM_LONG_TIMEOUT)) {
        return ExitCode::SystemError;
    }

    auto exitCode = ExitCode::Unknown;
    QDataStream resultStream(&results, QIODevice::ReadOnly);
    resultStream >> exitCode;

    return exitCode;
}

ExitCode GuiRequests::setRootPinState(const int syncDbId, const PinState pinState) {
    QByteArray params;
    QDataStream paramsStream(&params, QIODevice::WriteOnly);
    paramsStream << syncDbId;
    paramsStream << pinState;

    QByteArray results;
    if (!CommClient::instance()->execute(RequestNum::SYNC_SETROOTPINSTATE, params, results)) {
        return ExitCode::SystemError;
    }

    auto exitCode = ExitCode::Unknown;
    QDataStream resultStream(&results, QIODevice::ReadOnly);
    resultStream >> exitCode;

    return exitCode;
}

ExitCode GuiRequests::deleteUser(const int userDbId) {
    QByteArray params;
    QDataStream paramsStream(&params, QIODevice::WriteOnly);
    paramsStream << userDbId;

    QByteArray results;
    if (!CommClient::instance()->execute(RequestNum::USER_DELETE, params, results, COMM_LONG_TIMEOUT)) {
        return ExitCode::SystemError;
    }

    auto exitCode = ExitCode::Unknown;
    QDataStream resultStream(&results, QIODevice::ReadOnly);
    resultStream >> exitCode;

    return exitCode;
}

ExitCode GuiRequests::getAccountInfoList(QList<AccountInfo> &list) {
    QByteArray results;
    if (!CommClient::instance()->execute(RequestNum::ACCOUNT_INFOLIST, {}, results)) {
        return ExitCode::SystemError;
    }

    auto exitCode = ExitCode::Unknown;
    QDataStream resultStream(&results, QIODevice::ReadOnly);
    resultStream >> exitCode;
    resultStream >> list;

    return exitCode;
}

ExitCode GuiRequests::getDriveInfoList(QList<DriveInfo> &list) {
    QByteArray results;
    if (!CommClient::instance()->execute(RequestNum::DRIVE_INFOLIST, {}, results)) {
        return ExitCode::SystemError;
    }

    auto exitCode = ExitCode::Unknown;
    QDataStream resultStream(&results, QIODevice::ReadOnly);
    resultStream >> exitCode;
    resultStream >> list;

    return exitCode;
}

ExitCode GuiRequests::getDriveIdFromDriveDbId(const int driveDbId, int &driveId) {
    QByteArray params;
    QDataStream paramsStream(&params, QIODevice::WriteOnly);
    paramsStream << driveDbId;

    QByteArray results;
    if (!CommClient::instance()->execute(RequestNum::DRIVE_ID_FROM_DRIVEDBID, params, results)) {
        return ExitCode::SystemError;
    }

    auto exitCode = ExitCode::Unknown;
    QDataStream resultStream(&results, QIODevice::ReadOnly);
    resultStream >> exitCode;
    resultStream >> driveId;

    return exitCode;
}

ExitCode GuiRequests::getDriveIdFromSyncDbId(const int syncDbId, int &driveId) {
    QByteArray params;
    QDataStream paramsStream(&params, QIODevice::WriteOnly);
    paramsStream << syncDbId;

    QByteArray results;
    if (!CommClient::instance()->execute(RequestNum::DRIVE_ID_FROM_SYNCDBID, params, results)) {
        return ExitCode::SystemError;
    }

    auto exitCode = ExitCode::Unknown;
    QDataStream resultStream(&results, QIODevice::ReadOnly);
    resultStream >> exitCode;
    resultStream >> driveId;

    return exitCode;
}

ExitCode GuiRequests::getDriveDefaultColor(QColor &color) {
    QByteArray results;
    if (!CommClient::instance()->execute(RequestNum::DRIVE_DEFAULTCOLOR, {}, results)) {
        return ExitCode::SystemError;
    }

    auto exitCode = ExitCode::Unknown;
    QDataStream resultStream(&results, QIODevice::ReadOnly);
    resultStream >> exitCode;
    resultStream >> color;

    return exitCode;
}

ExitCode GuiRequests::updateDrive(const DriveInfo &driveInfo) {
    QByteArray params;
    QDataStream paramsStream(&params, QIODevice::WriteOnly);
    paramsStream << driveInfo;

    QByteArray results;
    if (!CommClient::instance()->execute(RequestNum::DRIVE_UPDATE, params, results)) {
        return ExitCode::SystemError;
    }

    auto exitCode = ExitCode::Unknown;
    QDataStream resultStream(&results, QIODevice::ReadOnly);
    resultStream >> exitCode;

    return exitCode;
}

ExitCode GuiRequests::deleteDrive(const int driveDbId) {
    QByteArray params;
    QDataStream paramsStream(&params, QIODevice::WriteOnly);
    paramsStream << driveDbId;

    QByteArray results;
    if (!CommClient::instance()->execute(RequestNum::DRIVE_DELETE, params, results, COMM_LONG_TIMEOUT)) {
        return ExitCode::SystemError;
    }

    auto exitCode = ExitCode::Unknown;
    QDataStream resultStream(&results, QIODevice::ReadOnly);
    resultStream >> exitCode;

    return exitCode;
}

<<<<<<< HEAD
ExitCode GuiRequests::searchItemInDrive(const int driveDbId, const QString &searchString, QList<SearchInfo> &list, bool &hasMore,
                                        QString &cursor) {
    QByteArray params;
    QDataStream paramsStream(&params, QIODevice::WriteOnly);
    paramsStream << driveDbId;
    paramsStream << searchString;

    QByteArray results;
    if (!CommClient::instance()->execute(RequestNum::DRIVE_SEARCH, params, results, COMM_LONG_TIMEOUT)) {
        return ExitCode::SystemError;
    }

    auto exitCode = ExitCode::Unknown;
    QDataStream resultStream(&results, QIODevice::ReadOnly);
    resultStream >> exitCode;
    resultStream >> list;
    resultStream >> hasMore;
    resultStream >> cursor;
=======
ExitCode GuiRequests::getOfflineFilesTotalSize(const int driveDbId, uint64_t &totalSize) {
    QByteArray params;
    QDataStream paramsStream(&params, QIODevice::WriteOnly);
    paramsStream << driveDbId;

    QByteArray results;
    if (!CommClient::instance()->execute(RequestNum::DRIVE_GET_OFFLINE_FILES_TOTAL_SIZE, params, results)) {
        return ExitCode::SystemError;
    }

    auto exitCode = ExitCode::Ok;
    quint64 tmpSize = 0;
    QDataStream resultStream(&results, QIODevice::ReadOnly);
    resultStream >> exitCode;
    resultStream >> tmpSize;
    totalSize = tmpSize;
>>>>>>> 20dffb51

    return exitCode;
}

ExitCode GuiRequests::getSyncInfoList(QList<SyncInfo> &list) {
    QByteArray results;
    if (!CommClient::instance()->execute(RequestNum::SYNC_INFOLIST, {}, results)) {
        return ExitCode::SystemError;
    }

    auto exitCode = ExitCode::Unknown;
    QDataStream resultStream(&results, QIODevice::ReadOnly);
    resultStream >> exitCode;
    resultStream >> list;

    return exitCode;
}

ExitCode GuiRequests::syncStart(const int syncDbId) {
    QByteArray params;
    QDataStream paramsStream(&params, QIODevice::WriteOnly);
    paramsStream << syncDbId;

    QByteArray results;
    if (!CommClient::instance()->execute(RequestNum::SYNC_START, params, results, COMM_AVERAGE_TIMEOUT)) {
        return ExitCode::SystemError;
    }

    auto exitCode = ExitCode::Unknown;
    QDataStream resultStream(&results, QIODevice::ReadOnly);
    resultStream >> exitCode;

    return exitCode;
}

ExitCode GuiRequests::syncStop(const int syncDbId) {
    QByteArray params;
    QDataStream paramsStream(&params, QIODevice::WriteOnly);
    paramsStream << syncDbId;

    QByteArray results;
    if (!CommClient::instance()->execute(RequestNum::SYNC_STOP, params, results, COMM_AVERAGE_TIMEOUT)) {
        return ExitCode::SystemError;
    }

    auto exitCode = ExitCode::Unknown;
    QDataStream resultStream(&results, QIODevice::ReadOnly);
    resultStream >> exitCode;

    return exitCode;
}

ExitCode GuiRequests::getSyncStatus(const int syncDbId, SyncStatus &status) {
    QByteArray params;
    QDataStream paramsStream(&params, QIODevice::WriteOnly);
    paramsStream << syncDbId;

    QByteArray results;
    if (!CommClient::instance()->execute(RequestNum::SYNC_STATUS, params, results)) {
        return ExitCode::SystemError;
    }

    auto exitCode = ExitCode::Unknown;
    QDataStream resultStream(&results, QIODevice::ReadOnly);
    resultStream >> exitCode;
    resultStream >> status;

    return exitCode;
}

ExitCode GuiRequests::getSyncIsRunning(const int syncDbId, bool &running) {
    QByteArray params;
    QDataStream paramsStream(&params, QIODevice::WriteOnly);
    paramsStream << syncDbId;

    QByteArray results;
    if (!CommClient::instance()->execute(RequestNum::SYNC_ISRUNNING, params, results)) {
        return ExitCode::SystemError;
    }

    auto exitCode = ExitCode::Unknown;
    QDataStream resultStream(&results, QIODevice::ReadOnly);
    resultStream >> exitCode;
    resultStream >> running;

    return exitCode;
}

ExitCode GuiRequests::getSyncIdSet(const int syncDbId, const SyncNodeType type, QSet<QString> &syncIdSet) {
    QByteArray params;
    QDataStream paramsStream(&params, QIODevice::WriteOnly);
    paramsStream << syncDbId;
    paramsStream << type;

    QByteArray results;
    if (!CommClient::instance()->execute(RequestNum::SYNCNODE_LIST, params, results)) {
        return ExitCode::SystemError;
    }

    auto exitCode = ExitCode::Unknown;
    QDataStream resultStream(&results, QIODevice::ReadOnly);
    resultStream >> exitCode;
    resultStream >> syncIdSet;

    return exitCode;
}

ExitCode GuiRequests::setSyncIdSet(const int syncDbId, const SyncNodeType type, const QSet<QString> &syncIdSet) {
    QByteArray params;
    QDataStream paramsStream(&params, QIODevice::WriteOnly);
    paramsStream << syncDbId;
    paramsStream << type;
    paramsStream << syncIdSet;

    QByteArray results;
    if (!CommClient::instance()->execute(RequestNum::SYNCNODE_SETLIST, params, results)) {
        return ExitCode::SystemError;
    }

    auto exitCode = ExitCode::Unknown;
    QDataStream resultStream(&results, QIODevice::ReadOnly);
    resultStream >> exitCode;

    return exitCode;
}

ExitCode GuiRequests::getParameters(ParametersInfo &parametersInfo) {
    QByteArray results;
    if (!CommClient::instance()->execute(RequestNum::PARAMETERS_INFO, {}, results)) {
        return ExitCode::SystemError;
    }

    auto exitCode = ExitCode::Unknown;
    QDataStream resultStream(&results, QIODevice::ReadOnly);
    resultStream >> exitCode;
    resultStream >> parametersInfo;

    return exitCode;
}

ExitCode GuiRequests::updateParameters(const ParametersInfo &parametersInfo) {
    QByteArray params;
    QDataStream paramsStream(&params, QIODevice::WriteOnly);
    paramsStream << parametersInfo;

    QByteArray results;
    if (!CommClient::instance()->execute(RequestNum::PARAMETERS_UPDATE, params, results)) {
        return ExitCode::SystemError;
    }

    auto exitCode = ExitCode::Unknown;
    QDataStream resultStream(&results, QIODevice::ReadOnly);
    resultStream >> exitCode;

    return exitCode;
}

ExitCode GuiRequests::getNodePath(const int syncDbId, const QString &nodeId, QString &path) {
    QByteArray params;
    QDataStream paramsStream(&params, QIODevice::WriteOnly);
    paramsStream << syncDbId;
    paramsStream << nodeId;

    QByteArray results;
    if (!CommClient::instance()->execute(RequestNum::NODE_PATH, params, results, COMM_AVERAGE_TIMEOUT)) {
        return ExitCode::SystemError;
    }

    auto exitCode = ExitCode::Unknown;
    QDataStream resultStream(&results, QIODevice::ReadOnly);
    resultStream >> exitCode;
    resultStream >> path;

    return exitCode;
}

ExitCode GuiRequests::findGoodPathForNewSync(const int driveDbId, const QString &basePath, QString &path, QString &error) {
    QByteArray params;
    QDataStream paramsStream(&params, QIODevice::WriteOnly);
    paramsStream << driveDbId;
    paramsStream << basePath;

    QByteArray results;
    if (!CommClient::instance()->execute(RequestNum::UTILITY_FINDGOODPATHFORNEWSYNC, params, results)) {
        return ExitCode::SystemError;
    }

    auto exitCode = ExitCode::Unknown;
    QDataStream resultStream(&results, QIODevice::ReadOnly);
    resultStream >> exitCode;
    resultStream >> path;
    resultStream >> error;

    return exitCode;
}

#ifdef Q_OS_WIN
ExitCode GuiRequests::showInExplorerNavigationPane(bool &show) {
    QByteArray results;
    if (!CommClient::instance()->execute(RequestNum::UTILITY_SHOWSHORTCUT, {}, results)) {
        return ExitCode::SystemError;
    }

    auto exitCode = ExitCode::Unknown;
    QDataStream resultStream(&results, QIODevice::ReadOnly);
    resultStream >> exitCode;
    resultStream >> show;

    return exitCode;
}

ExitCode GuiRequests::setShowInExplorerNavigationPane(const bool &show) {
    QByteArray params;
    QDataStream paramsStream(&params, QIODevice::WriteOnly);
    paramsStream << show;

    QByteArray results;
    if (!CommClient::instance()->execute(RequestNum::UTILITY_SETSHOWSHORTCUT, params, results)) {
        return ExitCode::SystemError;
    }

    auto exitCode = ExitCode::Unknown;
    QDataStream resultStream(&results, QIODevice::ReadOnly);
    resultStream >> exitCode;

    return exitCode;
}
#endif

ExitCode GuiRequests::requestToken(const QString &code, const QString &codeVerifier, int &userDbId, QString &error,
                                   QString &errorDescr) {
    QByteArray params;
    QDataStream paramsStream(&params, QIODevice::WriteOnly);
    paramsStream << code;
    paramsStream << codeVerifier;

    QByteArray results;
    if (!CommClient::instance()->execute(RequestNum::LOGIN_REQUESTTOKEN, params, results, COMM_AVERAGE_TIMEOUT)) {
        return ExitCode::SystemError;
    }

    auto exitCode = ExitCode::Unknown;
    QDataStream resultStream(&results, QIODevice::ReadOnly);
    resultStream >> exitCode;
    if (exitCode == ExitCode::Ok) {
        resultStream >> userDbId;
    } else {
        resultStream >> error;
        resultStream >> errorDescr;
    }

    return exitCode;
}

ExitCode GuiRequests::getNodeInfo(const int userDbId, const int driveId, const QString &nodeId, NodeInfo &nodeInfo,
                                  const bool withPath /*= false*/) {
    QByteArray params;
    QDataStream paramsStream(&params, QIODevice::WriteOnly);
    paramsStream << userDbId;
    paramsStream << driveId;
    paramsStream << nodeId;
    paramsStream << withPath;

    QByteArray results;
    if (!CommClient::instance()->execute(RequestNum::NODE_INFO, params, results, COMM_AVERAGE_TIMEOUT)) {
        return ExitCode::SystemError;
    }

    auto exitCode = ExitCode::Unknown;
    QDataStream resultStream(&results, QIODevice::ReadOnly);
    resultStream >> exitCode;
    resultStream >> nodeInfo;

    return exitCode;
}

ExitCode GuiRequests::getUserAvailableDrives(const int userDbId, QHash<int, DriveAvailableInfo> &list) {
    QByteArray params;
    QDataStream paramsStream(&params, QIODevice::WriteOnly);
    paramsStream << userDbId;

    QByteArray results;
    if (!CommClient::instance()->execute(RequestNum::USER_AVAILABLEDRIVES, params, results, COMM_AVERAGE_TIMEOUT)) {
        return ExitCode::SystemError;
    }

    auto exitCode = ExitCode::Unknown;
    QDataStream resultStream(&results, QIODevice::ReadOnly);
    resultStream >> exitCode;
    resultStream >> list;

    return exitCode;
}

ExitCode GuiRequests::addSync(const int userDbId, const int accountId, const int driveId, const QString &localFolderPath,
                              const QString &serverFolderPath, const QString &serverFolderNodeId, const bool liteSync,
                              const QSet<QString> &blackList, const QSet<QString> &whiteList, int &syncDbId) {
    QByteArray params;
    QDataStream paramsStream(&params, QIODevice::WriteOnly);
    paramsStream << userDbId;
    paramsStream << accountId;
    paramsStream << driveId;
    paramsStream << localFolderPath;
    paramsStream << serverFolderPath;
    paramsStream << serverFolderNodeId;
    paramsStream << liteSync;
    paramsStream << blackList;
    paramsStream << whiteList;

    QByteArray results;
    if (!CommClient::instance()->execute(RequestNum::SYNC_ADD, params, results, COMM_AVERAGE_TIMEOUT)) {
        return ExitCode::SystemError;
    }

    auto exitCode = ExitCode::Unknown;
    QDataStream resultStream(&results, QIODevice::ReadOnly);
    resultStream >> exitCode;
    if (exitCode == ExitCode::Ok) {
        resultStream >> syncDbId;
    }

    return exitCode;
}

ExitCode GuiRequests::addSync(const int driveDbId, const QString &localFolderPath, const QString &serverFolderPath,
                              const QString &serverFolderNodeId, const bool liteSync, const QSet<QString> &blackList,
                              const QSet<QString> &whiteList, int &syncDbId) {
    QByteArray params;
    QDataStream paramsStream(&params, QIODevice::WriteOnly);
    paramsStream << driveDbId;
    paramsStream << localFolderPath;
    paramsStream << serverFolderPath;
    paramsStream << serverFolderNodeId;
    paramsStream << liteSync;
    paramsStream << blackList;
    paramsStream << whiteList;

    QByteArray results;
    if (!CommClient::instance()->execute(RequestNum::SYNC_ADD2, params, results, COMM_AVERAGE_TIMEOUT)) {
        return ExitCode::SystemError;
    }

    auto exitCode = ExitCode::Unknown;
    QDataStream resultStream(&results, QIODevice::ReadOnly);
    resultStream >> exitCode;
    if (exitCode == ExitCode::Ok) {
        resultStream >> syncDbId;
    }

    return exitCode;
}

ExitCode GuiRequests::startSyncs(const int userDbId) {
    QByteArray params;
    QDataStream paramsStream(&params, QIODevice::WriteOnly);
    paramsStream << userDbId;

    QByteArray results;
    if (!CommClient::instance()->execute(RequestNum::SYNC_START_AFTER_LOGIN, params, results, COMM_AVERAGE_TIMEOUT)) {
        return ExitCode::SystemError;
    }

    auto exitCode = ExitCode::Unknown;
    QDataStream resultStream(&results, QIODevice::ReadOnly);
    resultStream >> exitCode;

    return exitCode;
}

ExitCode GuiRequests::deleteSync(const int syncDbId) {
    const auto params = QByteArray(ArgsReader(syncDbId));

    QByteArray results;
    if (!CommClient::instance()->execute(RequestNum::SYNC_DELETE, params, results, COMM_LONG_TIMEOUT)) {
        return ExitCode::SystemError;
    }

    auto exitCode = ExitCode::Ok;
    ArgsWriter(results).write(exitCode);

    return exitCode;
}

ExitCode GuiRequests::propagateSyncListChange(const int syncDbId, const bool restartSync) {
    QByteArray params;
    QDataStream paramsStream(&params, QIODevice::WriteOnly);
    paramsStream << syncDbId;
    paramsStream << restartSync;

    QByteArray results;
    if (!CommClient::instance()->execute(RequestNum::SYNC_PROPAGATE_SYNCLIST_CHANGE, params, results)) {
        return ExitCode::SystemError;
    }

    auto exitCode = ExitCode::Unknown;
    QDataStream resultStream(&results, QIODevice::ReadOnly);
    resultStream >> exitCode;

    return exitCode;
}

ExitCode GuiRequests::bestAvailableVfsMode(VirtualFileMode &mode) {
    QByteArray results;
    if (!CommClient::instance()->execute(RequestNum::UTILITY_BESTVFSAVAILABLEMODE, {}, results)) {
        return ExitCode::SystemError;
    }

    auto exitCode = ExitCode::Unknown;
    QDataStream resultStream(&results, QIODevice::ReadOnly);
    resultStream >> exitCode;
    resultStream >> mode;

    return exitCode;
}

ExitCode GuiRequests::propagateExcludeListChange() {
    QByteArray results;
    if (!CommClient::instance()->execute(RequestNum::EXCLTEMPL_PROPAGATE_CHANGE, {}, results, COMM_LONG_TIMEOUT)) {
        return ExitCode::SystemError;
    }

    auto exitCode = ExitCode::Unknown;
    QDataStream resultStream(&results, QIODevice::ReadOnly);
    resultStream >> exitCode;

    return exitCode;
}

ExitCode GuiRequests::hasSystemLaunchOnStartup(bool &enabled) {
    QByteArray results;
    if (!CommClient::instance()->execute(RequestNum::UTILITY_HASSYSTEMLAUNCHONSTARTUP, {}, results)) {
        return ExitCode::SystemError;
    }

    auto exitCode = ExitCode::Unknown;
    QDataStream resultStream(&results, QIODevice::ReadOnly);
    resultStream >> exitCode;
    resultStream >> enabled;

    return exitCode;
}

ExitCode GuiRequests::hasLaunchOnStartup(bool &enabled) {
    QByteArray results;
    if (!CommClient::instance()->execute(RequestNum::UTILITY_HASLAUNCHONSTARTUP, {}, results)) {
        return ExitCode::SystemError;
    }

    auto exitCode = ExitCode::Unknown;
    QDataStream resultStream(&results, QIODevice::ReadOnly);
    resultStream >> exitCode;
    resultStream >> enabled;

    return exitCode;
}

ExitCode GuiRequests::setLaunchOnStartup(const bool enabled) {
    QByteArray params;
    QDataStream paramsStream(&params, QIODevice::WriteOnly);
    paramsStream << enabled;

    QByteArray results;
    if (!CommClient::instance()->execute(RequestNum::UTILITY_SETLAUNCHONSTARTUP, params, results)) {
        return ExitCode::SystemError;
    }

    auto exitCode = ExitCode::Unknown;
    QDataStream resultStream(&results, QIODevice::ReadOnly);
    resultStream >> exitCode;

    return exitCode;
}

ExitCode GuiRequests::getAppState(const AppStateKey key, AppStateValue &value) {
    QByteArray params;
    QDataStream paramsStream(&params, QIODevice::WriteOnly);
    paramsStream << key;

    QByteArray results;
    if (!CommClient::instance()->execute(RequestNum::UTILITY_GET_APPSTATE, params, results)) {
        return ExitCode::SystemError;
    }

    auto exitCode = ExitCode::Unknown;
    QDataStream resultStream(&results, QIODevice::ReadOnly);
    resultStream >> exitCode;
    if (exitCode != ExitCode::Ok) {
        return exitCode;
    }

    QString valueQStr;
    resultStream >> valueQStr;

    if (const std::string valueStr = valueQStr.toStdString(); !CommonUtility::stringToAppStateValue(valueStr, value)) {
        return ExitCode::SystemError;
    }
    return exitCode;
}

ExitCode GuiRequests::updateAppState(const AppStateKey key, const AppStateValue &value) {
    QByteArray params;
    QDataStream paramsStream(&params, QIODevice::WriteOnly);
    paramsStream << key;
    std::string valueStr;
    if (!CommonUtility::appStateValueToString(value, valueStr)) {
        return ExitCode::SystemError;
    }
    paramsStream << QString::fromStdString(valueStr);

    QByteArray results;
    if (!CommClient::instance()->execute(RequestNum::UTILITY_SET_APPSTATE, params, results)) {
        return ExitCode::SystemError;
    }

    auto exitCode = ExitCode::Unknown;
    QDataStream resultStream(&results, QIODevice::ReadOnly);
    resultStream >> exitCode;

    return exitCode;
}

ExitCode GuiRequests::getLogDirEstimatedSize(uint64_t &size) {
    QByteArray results;
    if (!CommClient::instance()->execute(RequestNum::UTILITY_GET_LOG_ESTIMATED_SIZE, {}, results, COMM_AVERAGE_TIMEOUT)) {
        return ExitCode::SystemError;
    }

    qint64 sizeQt = 0;
    auto exitCode = ExitCode::Ok;
    QDataStream resultStream(&results, QIODevice::ReadOnly);
    resultStream >> exitCode;
    resultStream >> sizeQt;
    size = static_cast<uint64_t>(sizeQt);

    return exitCode;
}

ExitCode GuiRequests::sendLogToSupport(const bool sendArchivedLogs) {
    QByteArray params;
    QDataStream paramsStream(&params, QIODevice::WriteOnly);
    paramsStream << sendArchivedLogs;

    QByteArray results;
    if (!CommClient::instance()->execute(RequestNum::UTILITY_SEND_LOG_TO_SUPPORT, params, results,
                                         COMM_SHORT_TIMEOUT)) { // Short timeout because the operation is asynchronous
        return ExitCode::SystemError;
    }

    auto exitCode = ExitCode::Ok;
    QDataStream resultStream(&results, QIODevice::ReadOnly);
    resultStream >> exitCode;

    return exitCode;
}

ExitCode GuiRequests::cancelLogUploadToSupport() {
    QByteArray results;
    if (!CommClient::instance()->execute(RequestNum::UTILITY_CANCEL_LOG_TO_SUPPORT, {}, results,
                                         COMM_SHORT_TIMEOUT)) { // Short timeout because the operation is asynchronous
        return ExitCode::SystemError;
    }

    auto exitCode = ExitCode::Ok;
    QDataStream resultStream(&results, QIODevice::ReadOnly);
    resultStream >> exitCode;

    return exitCode;
}

ExitCode GuiRequests::crash() {
    QByteArray results;
    if (!CommClient::instance()->execute(RequestNum::UTILITY_CRASH, {}, results, COMM_SHORT_TIMEOUT)) {
        return ExitCode::SystemError;
    }

    auto exitCode = ExitCode::Ok;
    QDataStream resultStream(&results, QIODevice::ReadOnly);
    resultStream >> exitCode;

    return exitCode;
}

ExitInfo GuiRequests::getSubFolders(int userDbId, int driveId, const QString &nodeId, QList<NodeInfo> &list,
                                    bool withPath /*= false*/) {
    QByteArray params;
    QDataStream paramsStream(&params, QIODevice::WriteOnly);
    paramsStream << userDbId;
    paramsStream << driveId;
    paramsStream << nodeId;
    paramsStream << withPath;

    QByteArray results;
    if (!CommClient::instance()->execute(RequestNum::NODE_SUBFOLDERS, params, results, COMM_AVERAGE_TIMEOUT)) {
        return ExitCode::SystemError;
    }

    int exitInfoInt = 0;
    QDataStream resultStream(&results, QIODevice::ReadOnly);
    resultStream >> exitInfoInt;
    resultStream >> list;

    return ExitInfo::fromInt(exitInfoInt);
}

ExitInfo GuiRequests::getSubFolders(int driveDbId, const QString &nodeId, QList<NodeInfo> &list, bool withPath /*= false*/) {
    QByteArray params;
    QDataStream paramsStream(&params, QIODevice::WriteOnly);
    paramsStream << driveDbId;
    paramsStream << nodeId;
    paramsStream << withPath;

    QByteArray results;
    if (!CommClient::instance()->execute(RequestNum::NODE_SUBFOLDERS2, params, results, COMM_AVERAGE_TIMEOUT)) {
        return ExitCode::SystemError;
    }

    int exitInfoInt = 0;
    QDataStream resultStream(&results, QIODevice::ReadOnly);
    resultStream >> exitInfoInt;
    resultStream >> list;

    return ExitInfo::fromInt(exitInfoInt);
}

ExitCode GuiRequests::createMissingFolders(int driveDbId, const QList<QPair<QString, QString>> &serverFolderList,
                                           QString &nodeId) {
    QByteArray params;
    QDataStream paramsStream(&params, QIODevice::WriteOnly);
    paramsStream << driveDbId;
    paramsStream << serverFolderList;

    QByteArray results;
    if (!CommClient::instance()->execute(RequestNum::NODE_CREATEMISSINGFOLDERS, params, results, COMM_AVERAGE_TIMEOUT)) {
        return ExitCode::SystemError;
    }

    auto exitCode = ExitCode::Unknown;
    QDataStream resultStream(&results, QIODevice::ReadOnly);
    resultStream >> exitCode;
    resultStream >> nodeId;

    return exitCode;
}

ExitCode GuiRequests::getPublicLinkUrl(int driveDbId, const QString &fileId, QString &linkUrl) {
    QByteArray params;
    QDataStream paramsStream(&params, QIODevice::WriteOnly);
    paramsStream << driveDbId;
    paramsStream << fileId;

    QByteArray results;
    if (!CommClient::instance()->execute(RequestNum::SYNC_GETPUBLICLINKURL, params, results, COMM_AVERAGE_TIMEOUT)) {
        return ExitCode::SystemError;
    }

    auto exitCode = ExitCode::Unknown;
    QDataStream resultStream(&results, QIODevice::ReadOnly);
    resultStream >> exitCode;
    resultStream >> linkUrl;

    return exitCode;
}

ExitCode GuiRequests::getFolderSize(int userDbId, int driveId, const QString &nodeId) {
    QByteArray params;
    QDataStream paramsStream(&params, QIODevice::WriteOnly);
    paramsStream << userDbId;
    paramsStream << driveId;
    paramsStream << nodeId;

    QByteArray results;
    if (!CommClient::instance()->execute(RequestNum::NODE_FOLDER_SIZE, params, results, COMM_SHORT_TIMEOUT)) {
        return ExitCode::SystemError;
    }

    auto exitCode = ExitCode::Unknown;
    QDataStream resultStream(&results, QIODevice::ReadOnly);
    resultStream >> exitCode;

    return exitCode;
}

ExitCode GuiRequests::getPrivateLinkUrl(int driveDbId, const QString &fileId, QString &linkUrl) {
    QByteArray params;
    QDataStream paramsStream(&params, QIODevice::WriteOnly);
    paramsStream << driveDbId;
    paramsStream << fileId;

    QByteArray results;
    if (!CommClient::instance()->execute(RequestNum::SYNC_GETPRIVATELINKURL, params, results, COMM_SHORT_TIMEOUT)) {
        return ExitCode::SystemError;
    }

    auto exitCode = ExitCode::Unknown;
    QDataStream resultStream(&results, QIODevice::ReadOnly);
    resultStream >> exitCode;
    resultStream >> linkUrl;

    return exitCode;
}

ExitCode GuiRequests::getNameExcluded(const QString &name, bool excluded) {
    QByteArray params;
    QDataStream paramsStream(&params, QIODevice::WriteOnly);
    paramsStream << name;

    QByteArray results;
    if (!CommClient::instance()->execute(RequestNum::EXCLTEMPL_GETEXCLUDED, params, results, COMM_SHORT_TIMEOUT)) {
        return ExitCode::SystemError;
    }

    auto exitCode = ExitCode::Unknown;
    QDataStream resultStream(&results, QIODevice::ReadOnly);
    resultStream >> exitCode;
    resultStream >> excluded;

    return exitCode;
}

ExitCode GuiRequests::getExclusionTemplateList(bool def, QList<ExclusionTemplateInfo> &templateList) {
    QByteArray params;
    QDataStream paramsStream(&params, QIODevice::WriteOnly);
    paramsStream << def;

    QByteArray results;
    if (!CommClient::instance()->execute(RequestNum::EXCLTEMPL_GETLIST, params, results, COMM_SHORT_TIMEOUT)) {
        return ExitCode::SystemError;
    }

    auto exitCode = ExitCode::Unknown;
    QDataStream resultStream(&results, QIODevice::ReadOnly);
    resultStream >> exitCode;
    resultStream >> templateList;

    return exitCode;
}

ExitCode GuiRequests::setExclusionTemplateList(bool def, const QList<ExclusionTemplateInfo> &templateList) {
    QByteArray params;
    QDataStream paramsStream(&params, QIODevice::WriteOnly);
    paramsStream << def;
    paramsStream << templateList;

    QByteArray results;
    if (!CommClient::instance()->execute(RequestNum::EXCLTEMPL_SETLIST, params, results, COMM_SHORT_TIMEOUT)) {
        return ExitCode::SystemError;
    }

    auto exitCode = ExitCode::Unknown;
    QDataStream resultStream(&results, QIODevice::ReadOnly);
    resultStream >> exitCode;

    return exitCode;
}

#ifdef Q_OS_MAC
ExitCode GuiRequests::getExclusionAppList(bool def, QList<ExclusionAppInfo> &appList) {
    QByteArray params;
    QDataStream paramsStream(&params, QIODevice::WriteOnly);
    paramsStream << def;

    QByteArray results;
    if (!CommClient::instance()->execute(RequestNum::EXCLAPP_GETLIST, params, results, COMM_SHORT_TIMEOUT)) {
        return ExitCode::SystemError;
    }

    auto exitCode = ExitCode::Unknown;
    QDataStream resultStream(&results, QIODevice::ReadOnly);
    resultStream >> exitCode;
    resultStream >> appList;

    return exitCode;
}

ExitCode GuiRequests::setExclusionAppList(bool def, const QList<ExclusionAppInfo> &appList) {
    QByteArray params;
    QDataStream paramsStream(&params, QIODevice::WriteOnly);
    paramsStream << def;
    paramsStream << appList;

    QByteArray results;
    if (!CommClient::instance()->execute(RequestNum::EXCLAPP_SETLIST, params, results, COMM_SHORT_TIMEOUT)) {
        return ExitCode::SystemError;
    }

    auto exitCode = ExitCode::Unknown;
    QDataStream resultStream(&results, QIODevice::ReadOnly);
    resultStream >> exitCode;

    return exitCode;
}

ExitCode GuiRequests::getFetchingAppList(QHash<QString, QString> &appTable) {
    QByteArray results;
    if (!CommClient::instance()->execute(RequestNum::EXCLAPP_GET_FETCHING_APP_LIST, {}, results, COMM_AVERAGE_TIMEOUT)) {
        throw std::runtime_error(EXECUTE_ERROR_MSG);
    }

    auto exitCode = ExitCode::Unknown;
    QDataStream resultStream(&results, QIODevice::ReadOnly);
    resultStream >> exitCode;
    resultStream >> appTable;

    return exitCode;
}
#endif

ExitCode GuiRequests::activateLoadInfo(const bool activate) {
    QByteArray params;
    QDataStream paramsStream(&params, QIODevice::WriteOnly);
    paramsStream << activate;

    QByteArray results;
    if (!CommClient::instance()->execute(RequestNum::UTILITY_ACTIVATELOADINFO, params, results, COMM_SHORT_TIMEOUT)) {
        return ExitCode::SystemError;
    }

    auto exitCode = ExitCode::Unknown;
    QDataStream resultStream(&results, QIODevice::ReadOnly);
    resultStream >> exitCode;

    return exitCode;
}

ExitCode GuiRequests::askForStatus() {
    QByteArray results;
    if (!CommClient::instance()->execute(RequestNum::SYNC_ASKFORSTATUS, {}, results)) {
        return ExitCode::SystemError;
    }

    auto exitCode = ExitCode::Unknown;
    QDataStream resultStream(&results, QIODevice::ReadOnly);
    resultStream >> exitCode;

    return exitCode;
}

ExitCode GuiRequests::checkCommStatus() {
    QByteArray results;
    if (!CommClient::instance()->execute(RequestNum::UTILITY_CHECKCOMMSTATUS, {}, results, COMM_LONG_TIMEOUT)) {
        return ExitCode::SystemError;
    }

    auto exitCode = ExitCode::Unknown;
    QDataStream resultStream(&results, QIODevice::ReadOnly);
    resultStream >> exitCode;

    return exitCode;
}

ExitCode GuiRequests::changeDistributionChannel(const VersionChannel channel) {
    QByteArray params;
    QDataStream paramsStream(&params, QIODevice::WriteOnly);
    paramsStream << channel;

    if (!CommClient::instance()->execute(RequestNum::UPDATER_CHANGE_CHANNEL, params)) {
        return ExitCode::SystemError;
    }
    return ExitCode::Ok;
}

ExitCode GuiRequests::versionInfo(VersionInfo &versionInfo, const VersionChannel channel /*= VersionChannel::Unknown*/) {
    QByteArray params;
    QDataStream paramsStream(&params, QIODevice::WriteOnly);
    paramsStream << channel;

    QByteArray results;
    if (!CommClient::instance()->execute(RequestNum::UPDATER_VERSION_INFO, params, results)) {
        return ExitCode::SystemError;
    }

    QDataStream resultStream(&results, QIODevice::ReadOnly);
    resultStream >> versionInfo;
    return ExitCode::Ok;
}

ExitCode GuiRequests::updateState(UpdateState &state) {
    QByteArray results;
    if (!CommClient::instance()->execute(RequestNum::UPDATER_STATE, {}, results)) {
        return ExitCode::SystemError;
    }

    QDataStream resultStream(&results, QIODevice::ReadOnly);
    resultStream >> state;
    return ExitCode::Ok;
}

ExitCode GuiRequests::startInstaller() {
    if (!CommClient::instance()->execute(RequestNum::UPDATER_START_INSTALLER)) {
        return ExitCode::SystemError;
    }
    return ExitCode::Ok;
}

ExitCode GuiRequests::skipUpdate(const std::string &version) {
    QByteArray params;
    QDataStream paramsStream(&params, QIODevice::WriteOnly);
    paramsStream << QString::fromStdString(version);

    if (!CommClient::instance()->execute(RequestNum::UPDATER_SKIP_VERSION, params)) {
        return ExitCode::SystemError;
    }
    return ExitCode::Ok;
}

ExitCode GuiRequests::reportClientDisplayed() {
    CommClient::instance()->execute(RequestNum::UTILITY_DISPLAY_CLIENT_REPORT);
    return ExitCode::Ok;
}

} // namespace KDC<|MERGE_RESOLUTION|>--- conflicted
+++ resolved
@@ -357,26 +357,6 @@
     return exitCode;
 }
 
-<<<<<<< HEAD
-ExitCode GuiRequests::searchItemInDrive(const int driveDbId, const QString &searchString, QList<SearchInfo> &list, bool &hasMore,
-                                        QString &cursor) {
-    QByteArray params;
-    QDataStream paramsStream(&params, QIODevice::WriteOnly);
-    paramsStream << driveDbId;
-    paramsStream << searchString;
-
-    QByteArray results;
-    if (!CommClient::instance()->execute(RequestNum::DRIVE_SEARCH, params, results, COMM_LONG_TIMEOUT)) {
-        return ExitCode::SystemError;
-    }
-
-    auto exitCode = ExitCode::Unknown;
-    QDataStream resultStream(&results, QIODevice::ReadOnly);
-    resultStream >> exitCode;
-    resultStream >> list;
-    resultStream >> hasMore;
-    resultStream >> cursor;
-=======
 ExitCode GuiRequests::getOfflineFilesTotalSize(const int driveDbId, uint64_t &totalSize) {
     QByteArray params;
     QDataStream paramsStream(&params, QIODevice::WriteOnly);
@@ -393,915 +373,932 @@
     resultStream >> exitCode;
     resultStream >> tmpSize;
     totalSize = tmpSize;
->>>>>>> 20dffb51
-
-    return exitCode;
-}
-
-ExitCode GuiRequests::getSyncInfoList(QList<SyncInfo> &list) {
-    QByteArray results;
-    if (!CommClient::instance()->execute(RequestNum::SYNC_INFOLIST, {}, results)) {
-        return ExitCode::SystemError;
-    }
-
-    auto exitCode = ExitCode::Unknown;
-    QDataStream resultStream(&results, QIODevice::ReadOnly);
-    resultStream >> exitCode;
-    resultStream >> list;
-
-    return exitCode;
-}
-
-ExitCode GuiRequests::syncStart(const int syncDbId) {
-    QByteArray params;
-    QDataStream paramsStream(&params, QIODevice::WriteOnly);
-    paramsStream << syncDbId;
-
-    QByteArray results;
-    if (!CommClient::instance()->execute(RequestNum::SYNC_START, params, results, COMM_AVERAGE_TIMEOUT)) {
-        return ExitCode::SystemError;
-    }
-
-    auto exitCode = ExitCode::Unknown;
-    QDataStream resultStream(&results, QIODevice::ReadOnly);
-    resultStream >> exitCode;
-
-    return exitCode;
-}
-
-ExitCode GuiRequests::syncStop(const int syncDbId) {
-    QByteArray params;
-    QDataStream paramsStream(&params, QIODevice::WriteOnly);
-    paramsStream << syncDbId;
-
-    QByteArray results;
-    if (!CommClient::instance()->execute(RequestNum::SYNC_STOP, params, results, COMM_AVERAGE_TIMEOUT)) {
-        return ExitCode::SystemError;
-    }
-
-    auto exitCode = ExitCode::Unknown;
-    QDataStream resultStream(&results, QIODevice::ReadOnly);
-    resultStream >> exitCode;
-
-    return exitCode;
-}
-
-ExitCode GuiRequests::getSyncStatus(const int syncDbId, SyncStatus &status) {
-    QByteArray params;
-    QDataStream paramsStream(&params, QIODevice::WriteOnly);
-    paramsStream << syncDbId;
-
-    QByteArray results;
-    if (!CommClient::instance()->execute(RequestNum::SYNC_STATUS, params, results)) {
-        return ExitCode::SystemError;
-    }
-
-    auto exitCode = ExitCode::Unknown;
-    QDataStream resultStream(&results, QIODevice::ReadOnly);
-    resultStream >> exitCode;
-    resultStream >> status;
-
-    return exitCode;
-}
-
-ExitCode GuiRequests::getSyncIsRunning(const int syncDbId, bool &running) {
-    QByteArray params;
-    QDataStream paramsStream(&params, QIODevice::WriteOnly);
-    paramsStream << syncDbId;
-
-    QByteArray results;
-    if (!CommClient::instance()->execute(RequestNum::SYNC_ISRUNNING, params, results)) {
-        return ExitCode::SystemError;
-    }
-
-    auto exitCode = ExitCode::Unknown;
-    QDataStream resultStream(&results, QIODevice::ReadOnly);
-    resultStream >> exitCode;
-    resultStream >> running;
-
-    return exitCode;
-}
-
-ExitCode GuiRequests::getSyncIdSet(const int syncDbId, const SyncNodeType type, QSet<QString> &syncIdSet) {
-    QByteArray params;
-    QDataStream paramsStream(&params, QIODevice::WriteOnly);
-    paramsStream << syncDbId;
-    paramsStream << type;
-
-    QByteArray results;
-    if (!CommClient::instance()->execute(RequestNum::SYNCNODE_LIST, params, results)) {
-        return ExitCode::SystemError;
-    }
-
-    auto exitCode = ExitCode::Unknown;
-    QDataStream resultStream(&results, QIODevice::ReadOnly);
-    resultStream >> exitCode;
-    resultStream >> syncIdSet;
-
-    return exitCode;
-}
-
-ExitCode GuiRequests::setSyncIdSet(const int syncDbId, const SyncNodeType type, const QSet<QString> &syncIdSet) {
-    QByteArray params;
-    QDataStream paramsStream(&params, QIODevice::WriteOnly);
-    paramsStream << syncDbId;
-    paramsStream << type;
-    paramsStream << syncIdSet;
-
-    QByteArray results;
-    if (!CommClient::instance()->execute(RequestNum::SYNCNODE_SETLIST, params, results)) {
-        return ExitCode::SystemError;
-    }
-
-    auto exitCode = ExitCode::Unknown;
-    QDataStream resultStream(&results, QIODevice::ReadOnly);
-    resultStream >> exitCode;
-
-    return exitCode;
-}
-
-ExitCode GuiRequests::getParameters(ParametersInfo &parametersInfo) {
-    QByteArray results;
-    if (!CommClient::instance()->execute(RequestNum::PARAMETERS_INFO, {}, results)) {
-        return ExitCode::SystemError;
-    }
-
-    auto exitCode = ExitCode::Unknown;
-    QDataStream resultStream(&results, QIODevice::ReadOnly);
-    resultStream >> exitCode;
-    resultStream >> parametersInfo;
-
-    return exitCode;
-}
-
-ExitCode GuiRequests::updateParameters(const ParametersInfo &parametersInfo) {
-    QByteArray params;
-    QDataStream paramsStream(&params, QIODevice::WriteOnly);
-    paramsStream << parametersInfo;
-
-    QByteArray results;
-    if (!CommClient::instance()->execute(RequestNum::PARAMETERS_UPDATE, params, results)) {
-        return ExitCode::SystemError;
-    }
-
-    auto exitCode = ExitCode::Unknown;
-    QDataStream resultStream(&results, QIODevice::ReadOnly);
-    resultStream >> exitCode;
-
-    return exitCode;
-}
-
-ExitCode GuiRequests::getNodePath(const int syncDbId, const QString &nodeId, QString &path) {
-    QByteArray params;
-    QDataStream paramsStream(&params, QIODevice::WriteOnly);
-    paramsStream << syncDbId;
-    paramsStream << nodeId;
-
-    QByteArray results;
-    if (!CommClient::instance()->execute(RequestNum::NODE_PATH, params, results, COMM_AVERAGE_TIMEOUT)) {
-        return ExitCode::SystemError;
-    }
-
-    auto exitCode = ExitCode::Unknown;
-    QDataStream resultStream(&results, QIODevice::ReadOnly);
-    resultStream >> exitCode;
-    resultStream >> path;
-
-    return exitCode;
-}
-
-ExitCode GuiRequests::findGoodPathForNewSync(const int driveDbId, const QString &basePath, QString &path, QString &error) {
-    QByteArray params;
-    QDataStream paramsStream(&params, QIODevice::WriteOnly);
-    paramsStream << driveDbId;
-    paramsStream << basePath;
-
-    QByteArray results;
-    if (!CommClient::instance()->execute(RequestNum::UTILITY_FINDGOODPATHFORNEWSYNC, params, results)) {
-        return ExitCode::SystemError;
-    }
-
-    auto exitCode = ExitCode::Unknown;
-    QDataStream resultStream(&results, QIODevice::ReadOnly);
-    resultStream >> exitCode;
-    resultStream >> path;
-    resultStream >> error;
-
-    return exitCode;
-}
+    ExitCode GuiRequests::searchItemInDrive(const int driveDbId, const QString &searchString, QList<SearchInfo> &list,
+                                            bool &hasMore, QString &cursor) {
+        QByteArray params;
+        QDataStream paramsStream(&params, QIODevice::WriteOnly);
+        paramsStream << driveDbId;
+        paramsStream << searchString;
+
+        QByteArray results;
+        if (!CommClient::instance()->execute(RequestNum::DRIVE_SEARCH, params, results, COMM_LONG_TIMEOUT)) {
+            return ExitCode::SystemError;
+        }
+
+        auto exitCode = ExitCode::Unknown;
+        QDataStream resultStream(&results, QIODevice::ReadOnly);
+        resultStream >> exitCode;
+        resultStream >> list;
+        resultStream >> hasMore;
+        resultStream >> cursor;
+
+        return exitCode;
+    }
+
+    ExitCode GuiRequests::getSyncInfoList(QList<SyncInfo> & list) {
+        QByteArray results;
+        if (!CommClient::instance()->execute(RequestNum::SYNC_INFOLIST, {}, results)) {
+            return ExitCode::SystemError;
+        }
+
+        auto exitCode = ExitCode::Unknown;
+        QDataStream resultStream(&results, QIODevice::ReadOnly);
+        resultStream >> exitCode;
+        resultStream >> list;
+
+        return exitCode;
+    }
+
+    ExitCode GuiRequests::syncStart(const int syncDbId) {
+        QByteArray params;
+        QDataStream paramsStream(&params, QIODevice::WriteOnly);
+        paramsStream << syncDbId;
+
+        QByteArray results;
+        if (!CommClient::instance()->execute(RequestNum::SYNC_START, params, results, COMM_AVERAGE_TIMEOUT)) {
+            return ExitCode::SystemError;
+        }
+
+        auto exitCode = ExitCode::Unknown;
+        QDataStream resultStream(&results, QIODevice::ReadOnly);
+        resultStream >> exitCode;
+
+        return exitCode;
+    }
+
+    ExitCode GuiRequests::syncStop(const int syncDbId) {
+        QByteArray params;
+        QDataStream paramsStream(&params, QIODevice::WriteOnly);
+        paramsStream << syncDbId;
+
+        QByteArray results;
+        if (!CommClient::instance()->execute(RequestNum::SYNC_STOP, params, results, COMM_AVERAGE_TIMEOUT)) {
+            return ExitCode::SystemError;
+        }
+
+        auto exitCode = ExitCode::Unknown;
+        QDataStream resultStream(&results, QIODevice::ReadOnly);
+        resultStream >> exitCode;
+
+        return exitCode;
+    }
+
+    ExitCode GuiRequests::getSyncStatus(const int syncDbId, SyncStatus &status) {
+        QByteArray params;
+        QDataStream paramsStream(&params, QIODevice::WriteOnly);
+        paramsStream << syncDbId;
+
+        QByteArray results;
+        if (!CommClient::instance()->execute(RequestNum::SYNC_STATUS, params, results)) {
+            return ExitCode::SystemError;
+        }
+
+        auto exitCode = ExitCode::Unknown;
+        QDataStream resultStream(&results, QIODevice::ReadOnly);
+        resultStream >> exitCode;
+        resultStream >> status;
+
+        return exitCode;
+    }
+
+    ExitCode GuiRequests::getSyncIsRunning(const int syncDbId, bool &running) {
+        QByteArray params;
+        QDataStream paramsStream(&params, QIODevice::WriteOnly);
+        paramsStream << syncDbId;
+
+        QByteArray results;
+        if (!CommClient::instance()->execute(RequestNum::SYNC_ISRUNNING, params, results)) {
+            return ExitCode::SystemError;
+        }
+
+        auto exitCode = ExitCode::Unknown;
+        QDataStream resultStream(&results, QIODevice::ReadOnly);
+        resultStream >> exitCode;
+        resultStream >> running;
+
+        return exitCode;
+    }
+
+    ExitCode GuiRequests::getSyncIdSet(const int syncDbId, const SyncNodeType type, QSet<QString> &syncIdSet) {
+        QByteArray params;
+        QDataStream paramsStream(&params, QIODevice::WriteOnly);
+        paramsStream << syncDbId;
+        paramsStream << type;
+
+        QByteArray results;
+        if (!CommClient::instance()->execute(RequestNum::SYNCNODE_LIST, params, results)) {
+            return ExitCode::SystemError;
+        }
+
+        auto exitCode = ExitCode::Unknown;
+        QDataStream resultStream(&results, QIODevice::ReadOnly);
+        resultStream >> exitCode;
+        resultStream >> syncIdSet;
+
+        return exitCode;
+    }
+
+    ExitCode GuiRequests::setSyncIdSet(const int syncDbId, const SyncNodeType type, const QSet<QString> &syncIdSet) {
+        QByteArray params;
+        QDataStream paramsStream(&params, QIODevice::WriteOnly);
+        paramsStream << syncDbId;
+        paramsStream << type;
+        paramsStream << syncIdSet;
+
+        QByteArray results;
+        if (!CommClient::instance()->execute(RequestNum::SYNCNODE_SETLIST, params, results)) {
+            return ExitCode::SystemError;
+        }
+
+        auto exitCode = ExitCode::Unknown;
+        QDataStream resultStream(&results, QIODevice::ReadOnly);
+        resultStream >> exitCode;
+
+        return exitCode;
+    }
+
+    ExitCode GuiRequests::getParameters(ParametersInfo & parametersInfo) {
+        QByteArray results;
+        if (!CommClient::instance()->execute(RequestNum::PARAMETERS_INFO, {}, results)) {
+            return ExitCode::SystemError;
+        }
+
+        auto exitCode = ExitCode::Unknown;
+        QDataStream resultStream(&results, QIODevice::ReadOnly);
+        resultStream >> exitCode;
+        resultStream >> parametersInfo;
+
+        return exitCode;
+    }
+
+    ExitCode GuiRequests::updateParameters(const ParametersInfo &parametersInfo) {
+        QByteArray params;
+        QDataStream paramsStream(&params, QIODevice::WriteOnly);
+        paramsStream << parametersInfo;
+
+        QByteArray results;
+        if (!CommClient::instance()->execute(RequestNum::PARAMETERS_UPDATE, params, results)) {
+            return ExitCode::SystemError;
+        }
+
+        auto exitCode = ExitCode::Unknown;
+        QDataStream resultStream(&results, QIODevice::ReadOnly);
+        resultStream >> exitCode;
+
+        return exitCode;
+    }
+
+    ExitCode GuiRequests::getNodePath(const int syncDbId, const QString &nodeId, QString &path) {
+        QByteArray params;
+        QDataStream paramsStream(&params, QIODevice::WriteOnly);
+        paramsStream << syncDbId;
+        paramsStream << nodeId;
+
+        QByteArray results;
+        if (!CommClient::instance()->execute(RequestNum::NODE_PATH, params, results, COMM_AVERAGE_TIMEOUT)) {
+            return ExitCode::SystemError;
+        }
+
+        auto exitCode = ExitCode::Unknown;
+        QDataStream resultStream(&results, QIODevice::ReadOnly);
+        resultStream >> exitCode;
+        resultStream >> path;
+
+        return exitCode;
+    }
+
+    ExitCode GuiRequests::findGoodPathForNewSync(const int driveDbId, const QString &basePath, QString &path, QString &error) {
+        QByteArray params;
+        QDataStream paramsStream(&params, QIODevice::WriteOnly);
+        paramsStream << driveDbId;
+        paramsStream << basePath;
+
+        QByteArray results;
+        if (!CommClient::instance()->execute(RequestNum::UTILITY_FINDGOODPATHFORNEWSYNC, params, results)) {
+            return ExitCode::SystemError;
+        }
+
+        auto exitCode = ExitCode::Unknown;
+        QDataStream resultStream(&results, QIODevice::ReadOnly);
+        resultStream >> exitCode;
+        resultStream >> path;
+        resultStream >> error;
+
+        return exitCode;
+    }
 
 #ifdef Q_OS_WIN
-ExitCode GuiRequests::showInExplorerNavigationPane(bool &show) {
-    QByteArray results;
-    if (!CommClient::instance()->execute(RequestNum::UTILITY_SHOWSHORTCUT, {}, results)) {
-        return ExitCode::SystemError;
-    }
-
-    auto exitCode = ExitCode::Unknown;
-    QDataStream resultStream(&results, QIODevice::ReadOnly);
-    resultStream >> exitCode;
-    resultStream >> show;
-
-    return exitCode;
-}
-
-ExitCode GuiRequests::setShowInExplorerNavigationPane(const bool &show) {
-    QByteArray params;
-    QDataStream paramsStream(&params, QIODevice::WriteOnly);
-    paramsStream << show;
-
-    QByteArray results;
-    if (!CommClient::instance()->execute(RequestNum::UTILITY_SETSHOWSHORTCUT, params, results)) {
-        return ExitCode::SystemError;
-    }
-
-    auto exitCode = ExitCode::Unknown;
-    QDataStream resultStream(&results, QIODevice::ReadOnly);
-    resultStream >> exitCode;
-
-    return exitCode;
-}
+    ExitCode GuiRequests::showInExplorerNavigationPane(bool &show) {
+        QByteArray results;
+        if (!CommClient::instance()->execute(RequestNum::UTILITY_SHOWSHORTCUT, {}, results)) {
+            return ExitCode::SystemError;
+        }
+
+        auto exitCode = ExitCode::Unknown;
+        QDataStream resultStream(&results, QIODevice::ReadOnly);
+        resultStream >> exitCode;
+        resultStream >> show;
+
+        return exitCode;
+    }
+
+    ExitCode GuiRequests::setShowInExplorerNavigationPane(const bool &show) {
+        QByteArray params;
+        QDataStream paramsStream(&params, QIODevice::WriteOnly);
+        paramsStream << show;
+
+        QByteArray results;
+        if (!CommClient::instance()->execute(RequestNum::UTILITY_SETSHOWSHORTCUT, params, results)) {
+            return ExitCode::SystemError;
+        }
+
+        auto exitCode = ExitCode::Unknown;
+        QDataStream resultStream(&results, QIODevice::ReadOnly);
+        resultStream >> exitCode;
+
+        return exitCode;
+    }
 #endif
 
-ExitCode GuiRequests::requestToken(const QString &code, const QString &codeVerifier, int &userDbId, QString &error,
-                                   QString &errorDescr) {
-    QByteArray params;
-    QDataStream paramsStream(&params, QIODevice::WriteOnly);
-    paramsStream << code;
-    paramsStream << codeVerifier;
-
-    QByteArray results;
-    if (!CommClient::instance()->execute(RequestNum::LOGIN_REQUESTTOKEN, params, results, COMM_AVERAGE_TIMEOUT)) {
-        return ExitCode::SystemError;
-    }
-
-    auto exitCode = ExitCode::Unknown;
-    QDataStream resultStream(&results, QIODevice::ReadOnly);
-    resultStream >> exitCode;
-    if (exitCode == ExitCode::Ok) {
-        resultStream >> userDbId;
-    } else {
-        resultStream >> error;
-        resultStream >> errorDescr;
-    }
-
-    return exitCode;
-}
-
-ExitCode GuiRequests::getNodeInfo(const int userDbId, const int driveId, const QString &nodeId, NodeInfo &nodeInfo,
-                                  const bool withPath /*= false*/) {
-    QByteArray params;
-    QDataStream paramsStream(&params, QIODevice::WriteOnly);
-    paramsStream << userDbId;
-    paramsStream << driveId;
-    paramsStream << nodeId;
-    paramsStream << withPath;
-
-    QByteArray results;
-    if (!CommClient::instance()->execute(RequestNum::NODE_INFO, params, results, COMM_AVERAGE_TIMEOUT)) {
-        return ExitCode::SystemError;
-    }
-
-    auto exitCode = ExitCode::Unknown;
-    QDataStream resultStream(&results, QIODevice::ReadOnly);
-    resultStream >> exitCode;
-    resultStream >> nodeInfo;
-
-    return exitCode;
-}
-
-ExitCode GuiRequests::getUserAvailableDrives(const int userDbId, QHash<int, DriveAvailableInfo> &list) {
-    QByteArray params;
-    QDataStream paramsStream(&params, QIODevice::WriteOnly);
-    paramsStream << userDbId;
-
-    QByteArray results;
-    if (!CommClient::instance()->execute(RequestNum::USER_AVAILABLEDRIVES, params, results, COMM_AVERAGE_TIMEOUT)) {
-        return ExitCode::SystemError;
-    }
-
-    auto exitCode = ExitCode::Unknown;
-    QDataStream resultStream(&results, QIODevice::ReadOnly);
-    resultStream >> exitCode;
-    resultStream >> list;
-
-    return exitCode;
-}
-
-ExitCode GuiRequests::addSync(const int userDbId, const int accountId, const int driveId, const QString &localFolderPath,
-                              const QString &serverFolderPath, const QString &serverFolderNodeId, const bool liteSync,
-                              const QSet<QString> &blackList, const QSet<QString> &whiteList, int &syncDbId) {
-    QByteArray params;
-    QDataStream paramsStream(&params, QIODevice::WriteOnly);
-    paramsStream << userDbId;
-    paramsStream << accountId;
-    paramsStream << driveId;
-    paramsStream << localFolderPath;
-    paramsStream << serverFolderPath;
-    paramsStream << serverFolderNodeId;
-    paramsStream << liteSync;
-    paramsStream << blackList;
-    paramsStream << whiteList;
-
-    QByteArray results;
-    if (!CommClient::instance()->execute(RequestNum::SYNC_ADD, params, results, COMM_AVERAGE_TIMEOUT)) {
-        return ExitCode::SystemError;
-    }
-
-    auto exitCode = ExitCode::Unknown;
-    QDataStream resultStream(&results, QIODevice::ReadOnly);
-    resultStream >> exitCode;
-    if (exitCode == ExitCode::Ok) {
-        resultStream >> syncDbId;
-    }
-
-    return exitCode;
-}
-
-ExitCode GuiRequests::addSync(const int driveDbId, const QString &localFolderPath, const QString &serverFolderPath,
-                              const QString &serverFolderNodeId, const bool liteSync, const QSet<QString> &blackList,
-                              const QSet<QString> &whiteList, int &syncDbId) {
-    QByteArray params;
-    QDataStream paramsStream(&params, QIODevice::WriteOnly);
-    paramsStream << driveDbId;
-    paramsStream << localFolderPath;
-    paramsStream << serverFolderPath;
-    paramsStream << serverFolderNodeId;
-    paramsStream << liteSync;
-    paramsStream << blackList;
-    paramsStream << whiteList;
-
-    QByteArray results;
-    if (!CommClient::instance()->execute(RequestNum::SYNC_ADD2, params, results, COMM_AVERAGE_TIMEOUT)) {
-        return ExitCode::SystemError;
-    }
-
-    auto exitCode = ExitCode::Unknown;
-    QDataStream resultStream(&results, QIODevice::ReadOnly);
-    resultStream >> exitCode;
-    if (exitCode == ExitCode::Ok) {
-        resultStream >> syncDbId;
-    }
-
-    return exitCode;
-}
-
-ExitCode GuiRequests::startSyncs(const int userDbId) {
-    QByteArray params;
-    QDataStream paramsStream(&params, QIODevice::WriteOnly);
-    paramsStream << userDbId;
-
-    QByteArray results;
-    if (!CommClient::instance()->execute(RequestNum::SYNC_START_AFTER_LOGIN, params, results, COMM_AVERAGE_TIMEOUT)) {
-        return ExitCode::SystemError;
-    }
-
-    auto exitCode = ExitCode::Unknown;
-    QDataStream resultStream(&results, QIODevice::ReadOnly);
-    resultStream >> exitCode;
-
-    return exitCode;
-}
-
-ExitCode GuiRequests::deleteSync(const int syncDbId) {
-    const auto params = QByteArray(ArgsReader(syncDbId));
-
-    QByteArray results;
-    if (!CommClient::instance()->execute(RequestNum::SYNC_DELETE, params, results, COMM_LONG_TIMEOUT)) {
-        return ExitCode::SystemError;
-    }
-
-    auto exitCode = ExitCode::Ok;
-    ArgsWriter(results).write(exitCode);
-
-    return exitCode;
-}
-
-ExitCode GuiRequests::propagateSyncListChange(const int syncDbId, const bool restartSync) {
-    QByteArray params;
-    QDataStream paramsStream(&params, QIODevice::WriteOnly);
-    paramsStream << syncDbId;
-    paramsStream << restartSync;
-
-    QByteArray results;
-    if (!CommClient::instance()->execute(RequestNum::SYNC_PROPAGATE_SYNCLIST_CHANGE, params, results)) {
-        return ExitCode::SystemError;
-    }
-
-    auto exitCode = ExitCode::Unknown;
-    QDataStream resultStream(&results, QIODevice::ReadOnly);
-    resultStream >> exitCode;
-
-    return exitCode;
-}
-
-ExitCode GuiRequests::bestAvailableVfsMode(VirtualFileMode &mode) {
-    QByteArray results;
-    if (!CommClient::instance()->execute(RequestNum::UTILITY_BESTVFSAVAILABLEMODE, {}, results)) {
-        return ExitCode::SystemError;
-    }
-
-    auto exitCode = ExitCode::Unknown;
-    QDataStream resultStream(&results, QIODevice::ReadOnly);
-    resultStream >> exitCode;
-    resultStream >> mode;
-
-    return exitCode;
-}
-
-ExitCode GuiRequests::propagateExcludeListChange() {
-    QByteArray results;
-    if (!CommClient::instance()->execute(RequestNum::EXCLTEMPL_PROPAGATE_CHANGE, {}, results, COMM_LONG_TIMEOUT)) {
-        return ExitCode::SystemError;
-    }
-
-    auto exitCode = ExitCode::Unknown;
-    QDataStream resultStream(&results, QIODevice::ReadOnly);
-    resultStream >> exitCode;
-
-    return exitCode;
-}
-
-ExitCode GuiRequests::hasSystemLaunchOnStartup(bool &enabled) {
-    QByteArray results;
-    if (!CommClient::instance()->execute(RequestNum::UTILITY_HASSYSTEMLAUNCHONSTARTUP, {}, results)) {
-        return ExitCode::SystemError;
-    }
-
-    auto exitCode = ExitCode::Unknown;
-    QDataStream resultStream(&results, QIODevice::ReadOnly);
-    resultStream >> exitCode;
-    resultStream >> enabled;
-
-    return exitCode;
-}
-
-ExitCode GuiRequests::hasLaunchOnStartup(bool &enabled) {
-    QByteArray results;
-    if (!CommClient::instance()->execute(RequestNum::UTILITY_HASLAUNCHONSTARTUP, {}, results)) {
-        return ExitCode::SystemError;
-    }
-
-    auto exitCode = ExitCode::Unknown;
-    QDataStream resultStream(&results, QIODevice::ReadOnly);
-    resultStream >> exitCode;
-    resultStream >> enabled;
-
-    return exitCode;
-}
-
-ExitCode GuiRequests::setLaunchOnStartup(const bool enabled) {
-    QByteArray params;
-    QDataStream paramsStream(&params, QIODevice::WriteOnly);
-    paramsStream << enabled;
-
-    QByteArray results;
-    if (!CommClient::instance()->execute(RequestNum::UTILITY_SETLAUNCHONSTARTUP, params, results)) {
-        return ExitCode::SystemError;
-    }
-
-    auto exitCode = ExitCode::Unknown;
-    QDataStream resultStream(&results, QIODevice::ReadOnly);
-    resultStream >> exitCode;
-
-    return exitCode;
-}
-
-ExitCode GuiRequests::getAppState(const AppStateKey key, AppStateValue &value) {
-    QByteArray params;
-    QDataStream paramsStream(&params, QIODevice::WriteOnly);
-    paramsStream << key;
-
-    QByteArray results;
-    if (!CommClient::instance()->execute(RequestNum::UTILITY_GET_APPSTATE, params, results)) {
-        return ExitCode::SystemError;
-    }
-
-    auto exitCode = ExitCode::Unknown;
-    QDataStream resultStream(&results, QIODevice::ReadOnly);
-    resultStream >> exitCode;
-    if (exitCode != ExitCode::Ok) {
-        return exitCode;
-    }
-
-    QString valueQStr;
-    resultStream >> valueQStr;
-
-    if (const std::string valueStr = valueQStr.toStdString(); !CommonUtility::stringToAppStateValue(valueStr, value)) {
-        return ExitCode::SystemError;
-    }
-    return exitCode;
-}
-
-ExitCode GuiRequests::updateAppState(const AppStateKey key, const AppStateValue &value) {
-    QByteArray params;
-    QDataStream paramsStream(&params, QIODevice::WriteOnly);
-    paramsStream << key;
-    std::string valueStr;
-    if (!CommonUtility::appStateValueToString(value, valueStr)) {
-        return ExitCode::SystemError;
-    }
-    paramsStream << QString::fromStdString(valueStr);
-
-    QByteArray results;
-    if (!CommClient::instance()->execute(RequestNum::UTILITY_SET_APPSTATE, params, results)) {
-        return ExitCode::SystemError;
-    }
-
-    auto exitCode = ExitCode::Unknown;
-    QDataStream resultStream(&results, QIODevice::ReadOnly);
-    resultStream >> exitCode;
-
-    return exitCode;
-}
-
-ExitCode GuiRequests::getLogDirEstimatedSize(uint64_t &size) {
-    QByteArray results;
-    if (!CommClient::instance()->execute(RequestNum::UTILITY_GET_LOG_ESTIMATED_SIZE, {}, results, COMM_AVERAGE_TIMEOUT)) {
-        return ExitCode::SystemError;
-    }
-
-    qint64 sizeQt = 0;
-    auto exitCode = ExitCode::Ok;
-    QDataStream resultStream(&results, QIODevice::ReadOnly);
-    resultStream >> exitCode;
-    resultStream >> sizeQt;
-    size = static_cast<uint64_t>(sizeQt);
-
-    return exitCode;
-}
-
-ExitCode GuiRequests::sendLogToSupport(const bool sendArchivedLogs) {
-    QByteArray params;
-    QDataStream paramsStream(&params, QIODevice::WriteOnly);
-    paramsStream << sendArchivedLogs;
-
-    QByteArray results;
-    if (!CommClient::instance()->execute(RequestNum::UTILITY_SEND_LOG_TO_SUPPORT, params, results,
-                                         COMM_SHORT_TIMEOUT)) { // Short timeout because the operation is asynchronous
-        return ExitCode::SystemError;
-    }
-
-    auto exitCode = ExitCode::Ok;
-    QDataStream resultStream(&results, QIODevice::ReadOnly);
-    resultStream >> exitCode;
-
-    return exitCode;
-}
-
-ExitCode GuiRequests::cancelLogUploadToSupport() {
-    QByteArray results;
-    if (!CommClient::instance()->execute(RequestNum::UTILITY_CANCEL_LOG_TO_SUPPORT, {}, results,
-                                         COMM_SHORT_TIMEOUT)) { // Short timeout because the operation is asynchronous
-        return ExitCode::SystemError;
-    }
-
-    auto exitCode = ExitCode::Ok;
-    QDataStream resultStream(&results, QIODevice::ReadOnly);
-    resultStream >> exitCode;
-
-    return exitCode;
-}
-
-ExitCode GuiRequests::crash() {
-    QByteArray results;
-    if (!CommClient::instance()->execute(RequestNum::UTILITY_CRASH, {}, results, COMM_SHORT_TIMEOUT)) {
-        return ExitCode::SystemError;
-    }
-
-    auto exitCode = ExitCode::Ok;
-    QDataStream resultStream(&results, QIODevice::ReadOnly);
-    resultStream >> exitCode;
-
-    return exitCode;
-}
-
-ExitInfo GuiRequests::getSubFolders(int userDbId, int driveId, const QString &nodeId, QList<NodeInfo> &list,
-                                    bool withPath /*= false*/) {
-    QByteArray params;
-    QDataStream paramsStream(&params, QIODevice::WriteOnly);
-    paramsStream << userDbId;
-    paramsStream << driveId;
-    paramsStream << nodeId;
-    paramsStream << withPath;
-
-    QByteArray results;
-    if (!CommClient::instance()->execute(RequestNum::NODE_SUBFOLDERS, params, results, COMM_AVERAGE_TIMEOUT)) {
-        return ExitCode::SystemError;
-    }
-
-    int exitInfoInt = 0;
-    QDataStream resultStream(&results, QIODevice::ReadOnly);
-    resultStream >> exitInfoInt;
-    resultStream >> list;
-
-    return ExitInfo::fromInt(exitInfoInt);
-}
-
-ExitInfo GuiRequests::getSubFolders(int driveDbId, const QString &nodeId, QList<NodeInfo> &list, bool withPath /*= false*/) {
-    QByteArray params;
-    QDataStream paramsStream(&params, QIODevice::WriteOnly);
-    paramsStream << driveDbId;
-    paramsStream << nodeId;
-    paramsStream << withPath;
-
-    QByteArray results;
-    if (!CommClient::instance()->execute(RequestNum::NODE_SUBFOLDERS2, params, results, COMM_AVERAGE_TIMEOUT)) {
-        return ExitCode::SystemError;
-    }
-
-    int exitInfoInt = 0;
-    QDataStream resultStream(&results, QIODevice::ReadOnly);
-    resultStream >> exitInfoInt;
-    resultStream >> list;
-
-    return ExitInfo::fromInt(exitInfoInt);
-}
-
-ExitCode GuiRequests::createMissingFolders(int driveDbId, const QList<QPair<QString, QString>> &serverFolderList,
-                                           QString &nodeId) {
-    QByteArray params;
-    QDataStream paramsStream(&params, QIODevice::WriteOnly);
-    paramsStream << driveDbId;
-    paramsStream << serverFolderList;
-
-    QByteArray results;
-    if (!CommClient::instance()->execute(RequestNum::NODE_CREATEMISSINGFOLDERS, params, results, COMM_AVERAGE_TIMEOUT)) {
-        return ExitCode::SystemError;
-    }
-
-    auto exitCode = ExitCode::Unknown;
-    QDataStream resultStream(&results, QIODevice::ReadOnly);
-    resultStream >> exitCode;
-    resultStream >> nodeId;
-
-    return exitCode;
-}
-
-ExitCode GuiRequests::getPublicLinkUrl(int driveDbId, const QString &fileId, QString &linkUrl) {
-    QByteArray params;
-    QDataStream paramsStream(&params, QIODevice::WriteOnly);
-    paramsStream << driveDbId;
-    paramsStream << fileId;
-
-    QByteArray results;
-    if (!CommClient::instance()->execute(RequestNum::SYNC_GETPUBLICLINKURL, params, results, COMM_AVERAGE_TIMEOUT)) {
-        return ExitCode::SystemError;
-    }
-
-    auto exitCode = ExitCode::Unknown;
-    QDataStream resultStream(&results, QIODevice::ReadOnly);
-    resultStream >> exitCode;
-    resultStream >> linkUrl;
-
-    return exitCode;
-}
-
-ExitCode GuiRequests::getFolderSize(int userDbId, int driveId, const QString &nodeId) {
-    QByteArray params;
-    QDataStream paramsStream(&params, QIODevice::WriteOnly);
-    paramsStream << userDbId;
-    paramsStream << driveId;
-    paramsStream << nodeId;
-
-    QByteArray results;
-    if (!CommClient::instance()->execute(RequestNum::NODE_FOLDER_SIZE, params, results, COMM_SHORT_TIMEOUT)) {
-        return ExitCode::SystemError;
-    }
-
-    auto exitCode = ExitCode::Unknown;
-    QDataStream resultStream(&results, QIODevice::ReadOnly);
-    resultStream >> exitCode;
-
-    return exitCode;
-}
-
-ExitCode GuiRequests::getPrivateLinkUrl(int driveDbId, const QString &fileId, QString &linkUrl) {
-    QByteArray params;
-    QDataStream paramsStream(&params, QIODevice::WriteOnly);
-    paramsStream << driveDbId;
-    paramsStream << fileId;
-
-    QByteArray results;
-    if (!CommClient::instance()->execute(RequestNum::SYNC_GETPRIVATELINKURL, params, results, COMM_SHORT_TIMEOUT)) {
-        return ExitCode::SystemError;
-    }
-
-    auto exitCode = ExitCode::Unknown;
-    QDataStream resultStream(&results, QIODevice::ReadOnly);
-    resultStream >> exitCode;
-    resultStream >> linkUrl;
-
-    return exitCode;
-}
-
-ExitCode GuiRequests::getNameExcluded(const QString &name, bool excluded) {
-    QByteArray params;
-    QDataStream paramsStream(&params, QIODevice::WriteOnly);
-    paramsStream << name;
-
-    QByteArray results;
-    if (!CommClient::instance()->execute(RequestNum::EXCLTEMPL_GETEXCLUDED, params, results, COMM_SHORT_TIMEOUT)) {
-        return ExitCode::SystemError;
-    }
-
-    auto exitCode = ExitCode::Unknown;
-    QDataStream resultStream(&results, QIODevice::ReadOnly);
-    resultStream >> exitCode;
-    resultStream >> excluded;
-
-    return exitCode;
-}
-
-ExitCode GuiRequests::getExclusionTemplateList(bool def, QList<ExclusionTemplateInfo> &templateList) {
-    QByteArray params;
-    QDataStream paramsStream(&params, QIODevice::WriteOnly);
-    paramsStream << def;
-
-    QByteArray results;
-    if (!CommClient::instance()->execute(RequestNum::EXCLTEMPL_GETLIST, params, results, COMM_SHORT_TIMEOUT)) {
-        return ExitCode::SystemError;
-    }
-
-    auto exitCode = ExitCode::Unknown;
-    QDataStream resultStream(&results, QIODevice::ReadOnly);
-    resultStream >> exitCode;
-    resultStream >> templateList;
-
-    return exitCode;
-}
-
-ExitCode GuiRequests::setExclusionTemplateList(bool def, const QList<ExclusionTemplateInfo> &templateList) {
-    QByteArray params;
-    QDataStream paramsStream(&params, QIODevice::WriteOnly);
-    paramsStream << def;
-    paramsStream << templateList;
-
-    QByteArray results;
-    if (!CommClient::instance()->execute(RequestNum::EXCLTEMPL_SETLIST, params, results, COMM_SHORT_TIMEOUT)) {
-        return ExitCode::SystemError;
-    }
-
-    auto exitCode = ExitCode::Unknown;
-    QDataStream resultStream(&results, QIODevice::ReadOnly);
-    resultStream >> exitCode;
-
-    return exitCode;
-}
+    ExitCode GuiRequests::requestToken(const QString &code, const QString &codeVerifier, int &userDbId, QString &error,
+                                       QString &errorDescr) {
+        QByteArray params;
+        QDataStream paramsStream(&params, QIODevice::WriteOnly);
+        paramsStream << code;
+        paramsStream << codeVerifier;
+
+        QByteArray results;
+        if (!CommClient::instance()->execute(RequestNum::LOGIN_REQUESTTOKEN, params, results, COMM_AVERAGE_TIMEOUT)) {
+            return ExitCode::SystemError;
+        }
+
+        auto exitCode = ExitCode::Unknown;
+        QDataStream resultStream(&results, QIODevice::ReadOnly);
+        resultStream >> exitCode;
+        if (exitCode == ExitCode::Ok) {
+            resultStream >> userDbId;
+        } else {
+            resultStream >> error;
+            resultStream >> errorDescr;
+        }
+
+        return exitCode;
+    }
+
+    ExitCode GuiRequests::getNodeInfo(const int userDbId, const int driveId, const QString &nodeId, NodeInfo &nodeInfo,
+                                      const bool withPath /*= false*/) {
+        QByteArray params;
+        QDataStream paramsStream(&params, QIODevice::WriteOnly);
+        paramsStream << userDbId;
+        paramsStream << driveId;
+        paramsStream << nodeId;
+        paramsStream << withPath;
+
+        QByteArray results;
+        if (!CommClient::instance()->execute(RequestNum::NODE_INFO, params, results, COMM_AVERAGE_TIMEOUT)) {
+            return ExitCode::SystemError;
+        }
+
+        auto exitCode = ExitCode::Unknown;
+        QDataStream resultStream(&results, QIODevice::ReadOnly);
+        resultStream >> exitCode;
+        resultStream >> nodeInfo;
+
+        return exitCode;
+    }
+
+    ExitCode GuiRequests::getUserAvailableDrives(const int userDbId, QHash<int, DriveAvailableInfo> &list) {
+        QByteArray params;
+        QDataStream paramsStream(&params, QIODevice::WriteOnly);
+        paramsStream << userDbId;
+
+        QByteArray results;
+        if (!CommClient::instance()->execute(RequestNum::USER_AVAILABLEDRIVES, params, results, COMM_AVERAGE_TIMEOUT)) {
+            return ExitCode::SystemError;
+        }
+
+        auto exitCode = ExitCode::Unknown;
+        QDataStream resultStream(&results, QIODevice::ReadOnly);
+        resultStream >> exitCode;
+        resultStream >> list;
+
+        return exitCode;
+    }
+
+    ExitCode GuiRequests::addSync(const int userDbId, const int accountId, const int driveId, const QString &localFolderPath,
+                                  const QString &serverFolderPath, const QString &serverFolderNodeId, const bool liteSync,
+                                  const QSet<QString> &blackList, const QSet<QString> &whiteList, int &syncDbId) {
+        QByteArray params;
+        QDataStream paramsStream(&params, QIODevice::WriteOnly);
+        paramsStream << userDbId;
+        paramsStream << accountId;
+        paramsStream << driveId;
+        paramsStream << localFolderPath;
+        paramsStream << serverFolderPath;
+        paramsStream << serverFolderNodeId;
+        paramsStream << liteSync;
+        paramsStream << blackList;
+        paramsStream << whiteList;
+
+        QByteArray results;
+        if (!CommClient::instance()->execute(RequestNum::SYNC_ADD, params, results, COMM_AVERAGE_TIMEOUT)) {
+            return ExitCode::SystemError;
+        }
+
+        auto exitCode = ExitCode::Unknown;
+        QDataStream resultStream(&results, QIODevice::ReadOnly);
+        resultStream >> exitCode;
+        if (exitCode == ExitCode::Ok) {
+            resultStream >> syncDbId;
+        }
+
+        return exitCode;
+    }
+
+    ExitCode GuiRequests::addSync(const int driveDbId, const QString &localFolderPath, const QString &serverFolderPath,
+                                  const QString &serverFolderNodeId, const bool liteSync, const QSet<QString> &blackList,
+                                  const QSet<QString> &whiteList, int &syncDbId) {
+        QByteArray params;
+        QDataStream paramsStream(&params, QIODevice::WriteOnly);
+        paramsStream << driveDbId;
+        paramsStream << localFolderPath;
+        paramsStream << serverFolderPath;
+        paramsStream << serverFolderNodeId;
+        paramsStream << liteSync;
+        paramsStream << blackList;
+        paramsStream << whiteList;
+
+        QByteArray results;
+        if (!CommClient::instance()->execute(RequestNum::SYNC_ADD2, params, results, COMM_AVERAGE_TIMEOUT)) {
+            return ExitCode::SystemError;
+        }
+
+        auto exitCode = ExitCode::Unknown;
+        QDataStream resultStream(&results, QIODevice::ReadOnly);
+        resultStream >> exitCode;
+        if (exitCode == ExitCode::Ok) {
+            resultStream >> syncDbId;
+        }
+
+        return exitCode;
+    }
+
+    ExitCode GuiRequests::startSyncs(const int userDbId) {
+        QByteArray params;
+        QDataStream paramsStream(&params, QIODevice::WriteOnly);
+        paramsStream << userDbId;
+
+        QByteArray results;
+        if (!CommClient::instance()->execute(RequestNum::SYNC_START_AFTER_LOGIN, params, results, COMM_AVERAGE_TIMEOUT)) {
+            return ExitCode::SystemError;
+        }
+
+        auto exitCode = ExitCode::Unknown;
+        QDataStream resultStream(&results, QIODevice::ReadOnly);
+        resultStream >> exitCode;
+
+        return exitCode;
+    }
+
+    ExitCode GuiRequests::deleteSync(const int syncDbId) {
+        const auto params = QByteArray(ArgsReader(syncDbId));
+
+        QByteArray results;
+        if (!CommClient::instance()->execute(RequestNum::SYNC_DELETE, params, results, COMM_LONG_TIMEOUT)) {
+            return ExitCode::SystemError;
+        }
+
+        auto exitCode = ExitCode::Ok;
+        ArgsWriter(results).write(exitCode);
+
+        return exitCode;
+    }
+
+    ExitCode GuiRequests::propagateSyncListChange(const int syncDbId, const bool restartSync) {
+        QByteArray params;
+        QDataStream paramsStream(&params, QIODevice::WriteOnly);
+        paramsStream << syncDbId;
+        paramsStream << restartSync;
+
+        QByteArray results;
+        if (!CommClient::instance()->execute(RequestNum::SYNC_PROPAGATE_SYNCLIST_CHANGE, params, results)) {
+            return ExitCode::SystemError;
+        }
+
+        auto exitCode = ExitCode::Unknown;
+        QDataStream resultStream(&results, QIODevice::ReadOnly);
+        resultStream >> exitCode;
+
+        return exitCode;
+    }
+
+    ExitCode GuiRequests::bestAvailableVfsMode(VirtualFileMode & mode) {
+        QByteArray results;
+        if (!CommClient::instance()->execute(RequestNum::UTILITY_BESTVFSAVAILABLEMODE, {}, results)) {
+            return ExitCode::SystemError;
+        }
+
+        auto exitCode = ExitCode::Unknown;
+        QDataStream resultStream(&results, QIODevice::ReadOnly);
+        resultStream >> exitCode;
+        resultStream >> mode;
+
+        return exitCode;
+    }
+
+    ExitCode GuiRequests::propagateExcludeListChange() {
+        QByteArray results;
+        if (!CommClient::instance()->execute(RequestNum::EXCLTEMPL_PROPAGATE_CHANGE, {}, results, COMM_LONG_TIMEOUT)) {
+            return ExitCode::SystemError;
+        }
+
+        auto exitCode = ExitCode::Unknown;
+        QDataStream resultStream(&results, QIODevice::ReadOnly);
+        resultStream >> exitCode;
+
+        return exitCode;
+    }
+
+    ExitCode GuiRequests::hasSystemLaunchOnStartup(bool &enabled) {
+        QByteArray results;
+        if (!CommClient::instance()->execute(RequestNum::UTILITY_HASSYSTEMLAUNCHONSTARTUP, {}, results)) {
+            return ExitCode::SystemError;
+        }
+
+        auto exitCode = ExitCode::Unknown;
+        QDataStream resultStream(&results, QIODevice::ReadOnly);
+        resultStream >> exitCode;
+        resultStream >> enabled;
+
+        return exitCode;
+    }
+
+    ExitCode GuiRequests::hasLaunchOnStartup(bool &enabled) {
+        QByteArray results;
+        if (!CommClient::instance()->execute(RequestNum::UTILITY_HASLAUNCHONSTARTUP, {}, results)) {
+            return ExitCode::SystemError;
+        }
+
+        auto exitCode = ExitCode::Unknown;
+        QDataStream resultStream(&results, QIODevice::ReadOnly);
+        resultStream >> exitCode;
+        resultStream >> enabled;
+
+        return exitCode;
+    }
+
+    ExitCode GuiRequests::setLaunchOnStartup(const bool enabled) {
+        QByteArray params;
+        QDataStream paramsStream(&params, QIODevice::WriteOnly);
+        paramsStream << enabled;
+
+        QByteArray results;
+        if (!CommClient::instance()->execute(RequestNum::UTILITY_SETLAUNCHONSTARTUP, params, results)) {
+            return ExitCode::SystemError;
+        }
+
+        auto exitCode = ExitCode::Unknown;
+        QDataStream resultStream(&results, QIODevice::ReadOnly);
+        resultStream >> exitCode;
+
+        return exitCode;
+    }
+
+    ExitCode GuiRequests::getAppState(const AppStateKey key, AppStateValue &value) {
+        QByteArray params;
+        QDataStream paramsStream(&params, QIODevice::WriteOnly);
+        paramsStream << key;
+
+        QByteArray results;
+        if (!CommClient::instance()->execute(RequestNum::UTILITY_GET_APPSTATE, params, results)) {
+            return ExitCode::SystemError;
+        }
+
+        auto exitCode = ExitCode::Unknown;
+        QDataStream resultStream(&results, QIODevice::ReadOnly);
+        resultStream >> exitCode;
+        if (exitCode != ExitCode::Ok) {
+            return exitCode;
+        }
+
+        QString valueQStr;
+        resultStream >> valueQStr;
+
+        if (const std::string valueStr = valueQStr.toStdString(); !CommonUtility::stringToAppStateValue(valueStr, value)) {
+            return ExitCode::SystemError;
+        }
+        return exitCode;
+    }
+
+    ExitCode GuiRequests::updateAppState(const AppStateKey key, const AppStateValue &value) {
+        QByteArray params;
+        QDataStream paramsStream(&params, QIODevice::WriteOnly);
+        paramsStream << key;
+        std::string valueStr;
+        if (!CommonUtility::appStateValueToString(value, valueStr)) {
+            return ExitCode::SystemError;
+        }
+        paramsStream << QString::fromStdString(valueStr);
+
+        QByteArray results;
+        if (!CommClient::instance()->execute(RequestNum::UTILITY_SET_APPSTATE, params, results)) {
+            return ExitCode::SystemError;
+        }
+
+        auto exitCode = ExitCode::Unknown;
+        QDataStream resultStream(&results, QIODevice::ReadOnly);
+        resultStream >> exitCode;
+
+        return exitCode;
+    }
+
+    ExitCode GuiRequests::getLogDirEstimatedSize(uint64_t & size) {
+        QByteArray results;
+        if (!CommClient::instance()->execute(RequestNum::UTILITY_GET_LOG_ESTIMATED_SIZE, {}, results, COMM_AVERAGE_TIMEOUT)) {
+            return ExitCode::SystemError;
+        }
+
+        qint64 sizeQt = 0;
+        auto exitCode = ExitCode::Ok;
+        QDataStream resultStream(&results, QIODevice::ReadOnly);
+        resultStream >> exitCode;
+        resultStream >> sizeQt;
+        size = static_cast<uint64_t>(sizeQt);
+
+        return exitCode;
+    }
+
+    ExitCode GuiRequests::sendLogToSupport(const bool sendArchivedLogs) {
+        QByteArray params;
+        QDataStream paramsStream(&params, QIODevice::WriteOnly);
+        paramsStream << sendArchivedLogs;
+
+        QByteArray results;
+        if (!CommClient::instance()->execute(RequestNum::UTILITY_SEND_LOG_TO_SUPPORT, params, results,
+                                             COMM_SHORT_TIMEOUT)) { // Short timeout because the operation is asynchronous
+            return ExitCode::SystemError;
+        }
+
+        auto exitCode = ExitCode::Ok;
+        QDataStream resultStream(&results, QIODevice::ReadOnly);
+        resultStream >> exitCode;
+
+        return exitCode;
+    }
+
+    ExitCode GuiRequests::cancelLogUploadToSupport() {
+        QByteArray results;
+        if (!CommClient::instance()->execute(RequestNum::UTILITY_CANCEL_LOG_TO_SUPPORT, {}, results,
+                                             COMM_SHORT_TIMEOUT)) { // Short timeout because the operation is asynchronous
+            return ExitCode::SystemError;
+        }
+
+        auto exitCode = ExitCode::Ok;
+        QDataStream resultStream(&results, QIODevice::ReadOnly);
+        resultStream >> exitCode;
+
+        return exitCode;
+    }
+
+    ExitCode GuiRequests::crash() {
+        QByteArray results;
+        if (!CommClient::instance()->execute(RequestNum::UTILITY_CRASH, {}, results, COMM_SHORT_TIMEOUT)) {
+            return ExitCode::SystemError;
+        }
+
+        auto exitCode = ExitCode::Ok;
+        QDataStream resultStream(&results, QIODevice::ReadOnly);
+        resultStream >> exitCode;
+
+        return exitCode;
+    }
+
+    ExitInfo GuiRequests::getSubFolders(int userDbId, int driveId, const QString &nodeId, QList<NodeInfo> &list,
+                                        bool withPath /*= false*/) {
+        QByteArray params;
+        QDataStream paramsStream(&params, QIODevice::WriteOnly);
+        paramsStream << userDbId;
+        paramsStream << driveId;
+        paramsStream << nodeId;
+        paramsStream << withPath;
+
+        QByteArray results;
+        if (!CommClient::instance()->execute(RequestNum::NODE_SUBFOLDERS, params, results, COMM_AVERAGE_TIMEOUT)) {
+            return ExitCode::SystemError;
+        }
+
+        int exitInfoInt = 0;
+        QDataStream resultStream(&results, QIODevice::ReadOnly);
+        resultStream >> exitInfoInt;
+        resultStream >> list;
+
+        return ExitInfo::fromInt(exitInfoInt);
+    }
+
+    ExitInfo GuiRequests::getSubFolders(int driveDbId, const QString &nodeId, QList<NodeInfo> &list, bool withPath /*= false*/) {
+        QByteArray params;
+        QDataStream paramsStream(&params, QIODevice::WriteOnly);
+        paramsStream << driveDbId;
+        paramsStream << nodeId;
+        paramsStream << withPath;
+
+        QByteArray results;
+        if (!CommClient::instance()->execute(RequestNum::NODE_SUBFOLDERS2, params, results, COMM_AVERAGE_TIMEOUT)) {
+            return ExitCode::SystemError;
+        }
+
+        int exitInfoInt = 0;
+        QDataStream resultStream(&results, QIODevice::ReadOnly);
+        resultStream >> exitInfoInt;
+        resultStream >> list;
+
+        return ExitInfo::fromInt(exitInfoInt);
+    }
+
+    ExitCode GuiRequests::createMissingFolders(int driveDbId, const QList<QPair<QString, QString>> &serverFolderList,
+                                               QString &nodeId) {
+        QByteArray params;
+        QDataStream paramsStream(&params, QIODevice::WriteOnly);
+        paramsStream << driveDbId;
+        paramsStream << serverFolderList;
+
+        QByteArray results;
+        if (!CommClient::instance()->execute(RequestNum::NODE_CREATEMISSINGFOLDERS, params, results, COMM_AVERAGE_TIMEOUT)) {
+            return ExitCode::SystemError;
+        }
+
+        auto exitCode = ExitCode::Unknown;
+        QDataStream resultStream(&results, QIODevice::ReadOnly);
+        resultStream >> exitCode;
+        resultStream >> nodeId;
+
+        return exitCode;
+    }
+
+    ExitCode GuiRequests::getPublicLinkUrl(int driveDbId, const QString &fileId, QString &linkUrl) {
+        QByteArray params;
+        QDataStream paramsStream(&params, QIODevice::WriteOnly);
+        paramsStream << driveDbId;
+        paramsStream << fileId;
+
+        QByteArray results;
+        if (!CommClient::instance()->execute(RequestNum::SYNC_GETPUBLICLINKURL, params, results, COMM_AVERAGE_TIMEOUT)) {
+            return ExitCode::SystemError;
+        }
+
+        auto exitCode = ExitCode::Unknown;
+        QDataStream resultStream(&results, QIODevice::ReadOnly);
+        resultStream >> exitCode;
+        resultStream >> linkUrl;
+
+        return exitCode;
+    }
+
+    ExitCode GuiRequests::getFolderSize(int userDbId, int driveId, const QString &nodeId) {
+        QByteArray params;
+        QDataStream paramsStream(&params, QIODevice::WriteOnly);
+        paramsStream << userDbId;
+        paramsStream << driveId;
+        paramsStream << nodeId;
+
+        QByteArray results;
+        if (!CommClient::instance()->execute(RequestNum::NODE_FOLDER_SIZE, params, results, COMM_SHORT_TIMEOUT)) {
+            return ExitCode::SystemError;
+        }
+
+        auto exitCode = ExitCode::Unknown;
+        QDataStream resultStream(&results, QIODevice::ReadOnly);
+        resultStream >> exitCode;
+
+        return exitCode;
+    }
+
+    ExitCode GuiRequests::getPrivateLinkUrl(int driveDbId, const QString &fileId, QString &linkUrl) {
+        QByteArray params;
+        QDataStream paramsStream(&params, QIODevice::WriteOnly);
+        paramsStream << driveDbId;
+        paramsStream << fileId;
+
+        QByteArray results;
+        if (!CommClient::instance()->execute(RequestNum::SYNC_GETPRIVATELINKURL, params, results, COMM_SHORT_TIMEOUT)) {
+            return ExitCode::SystemError;
+        }
+
+        auto exitCode = ExitCode::Unknown;
+        QDataStream resultStream(&results, QIODevice::ReadOnly);
+        resultStream >> exitCode;
+        resultStream >> linkUrl;
+
+        return exitCode;
+    }
+
+    ExitCode GuiRequests::getNameExcluded(const QString &name, bool excluded) {
+        QByteArray params;
+        QDataStream paramsStream(&params, QIODevice::WriteOnly);
+        paramsStream << name;
+
+        QByteArray results;
+        if (!CommClient::instance()->execute(RequestNum::EXCLTEMPL_GETEXCLUDED, params, results, COMM_SHORT_TIMEOUT)) {
+            return ExitCode::SystemError;
+        }
+
+        auto exitCode = ExitCode::Unknown;
+        QDataStream resultStream(&results, QIODevice::ReadOnly);
+        resultStream >> exitCode;
+        resultStream >> excluded;
+
+        return exitCode;
+    }
+
+    ExitCode GuiRequests::getExclusionTemplateList(bool def, QList<ExclusionTemplateInfo> &templateList) {
+        QByteArray params;
+        QDataStream paramsStream(&params, QIODevice::WriteOnly);
+        paramsStream << def;
+
+        QByteArray results;
+        if (!CommClient::instance()->execute(RequestNum::EXCLTEMPL_GETLIST, params, results, COMM_SHORT_TIMEOUT)) {
+            return ExitCode::SystemError;
+        }
+
+        auto exitCode = ExitCode::Unknown;
+        QDataStream resultStream(&results, QIODevice::ReadOnly);
+        resultStream >> exitCode;
+        resultStream >> templateList;
+
+        return exitCode;
+    }
+
+    ExitCode GuiRequests::setExclusionTemplateList(bool def, const QList<ExclusionTemplateInfo> &templateList) {
+        QByteArray params;
+        QDataStream paramsStream(&params, QIODevice::WriteOnly);
+        paramsStream << def;
+        paramsStream << templateList;
+
+        QByteArray results;
+        if (!CommClient::instance()->execute(RequestNum::EXCLTEMPL_SETLIST, params, results, COMM_SHORT_TIMEOUT)) {
+            return ExitCode::SystemError;
+        }
+
+        auto exitCode = ExitCode::Unknown;
+        QDataStream resultStream(&results, QIODevice::ReadOnly);
+        resultStream >> exitCode;
+
+        return exitCode;
+    }
 
 #ifdef Q_OS_MAC
-ExitCode GuiRequests::getExclusionAppList(bool def, QList<ExclusionAppInfo> &appList) {
-    QByteArray params;
-    QDataStream paramsStream(&params, QIODevice::WriteOnly);
-    paramsStream << def;
-
-    QByteArray results;
-    if (!CommClient::instance()->execute(RequestNum::EXCLAPP_GETLIST, params, results, COMM_SHORT_TIMEOUT)) {
-        return ExitCode::SystemError;
-    }
-
-    auto exitCode = ExitCode::Unknown;
-    QDataStream resultStream(&results, QIODevice::ReadOnly);
-    resultStream >> exitCode;
-    resultStream >> appList;
-
-    return exitCode;
-}
-
-ExitCode GuiRequests::setExclusionAppList(bool def, const QList<ExclusionAppInfo> &appList) {
-    QByteArray params;
-    QDataStream paramsStream(&params, QIODevice::WriteOnly);
-    paramsStream << def;
-    paramsStream << appList;
-
-    QByteArray results;
-    if (!CommClient::instance()->execute(RequestNum::EXCLAPP_SETLIST, params, results, COMM_SHORT_TIMEOUT)) {
-        return ExitCode::SystemError;
-    }
-
-    auto exitCode = ExitCode::Unknown;
-    QDataStream resultStream(&results, QIODevice::ReadOnly);
-    resultStream >> exitCode;
-
-    return exitCode;
-}
-
-ExitCode GuiRequests::getFetchingAppList(QHash<QString, QString> &appTable) {
-    QByteArray results;
-    if (!CommClient::instance()->execute(RequestNum::EXCLAPP_GET_FETCHING_APP_LIST, {}, results, COMM_AVERAGE_TIMEOUT)) {
-        throw std::runtime_error(EXECUTE_ERROR_MSG);
-    }
-
-    auto exitCode = ExitCode::Unknown;
-    QDataStream resultStream(&results, QIODevice::ReadOnly);
-    resultStream >> exitCode;
-    resultStream >> appTable;
-
-    return exitCode;
-}
+    ExitCode GuiRequests::getExclusionAppList(bool def, QList<ExclusionAppInfo> &appList) {
+        QByteArray params;
+        QDataStream paramsStream(&params, QIODevice::WriteOnly);
+        paramsStream << def;
+
+        QByteArray results;
+        if (!CommClient::instance()->execute(RequestNum::EXCLAPP_GETLIST, params, results, COMM_SHORT_TIMEOUT)) {
+            return ExitCode::SystemError;
+        }
+
+        auto exitCode = ExitCode::Unknown;
+        QDataStream resultStream(&results, QIODevice::ReadOnly);
+        resultStream >> exitCode;
+        resultStream >> appList;
+
+        return exitCode;
+    }
+
+    ExitCode GuiRequests::setExclusionAppList(bool def, const QList<ExclusionAppInfo> &appList) {
+        QByteArray params;
+        QDataStream paramsStream(&params, QIODevice::WriteOnly);
+        paramsStream << def;
+        paramsStream << appList;
+
+        QByteArray results;
+        if (!CommClient::instance()->execute(RequestNum::EXCLAPP_SETLIST, params, results, COMM_SHORT_TIMEOUT)) {
+            return ExitCode::SystemError;
+        }
+
+        auto exitCode = ExitCode::Unknown;
+        QDataStream resultStream(&results, QIODevice::ReadOnly);
+        resultStream >> exitCode;
+
+        return exitCode;
+    }
+
+    ExitCode GuiRequests::getFetchingAppList(QHash<QString, QString> & appTable) {
+        QByteArray results;
+        if (!CommClient::instance()->execute(RequestNum::EXCLAPP_GET_FETCHING_APP_LIST, {}, results, COMM_AVERAGE_TIMEOUT)) {
+            throw std::runtime_error(EXECUTE_ERROR_MSG);
+        }
+
+        auto exitCode = ExitCode::Unknown;
+        QDataStream resultStream(&results, QIODevice::ReadOnly);
+        resultStream >> exitCode;
+        resultStream >> appTable;
+
+        return exitCode;
+    }
 #endif
 
-ExitCode GuiRequests::activateLoadInfo(const bool activate) {
-    QByteArray params;
-    QDataStream paramsStream(&params, QIODevice::WriteOnly);
-    paramsStream << activate;
-
-    QByteArray results;
-    if (!CommClient::instance()->execute(RequestNum::UTILITY_ACTIVATELOADINFO, params, results, COMM_SHORT_TIMEOUT)) {
-        return ExitCode::SystemError;
-    }
-
-    auto exitCode = ExitCode::Unknown;
-    QDataStream resultStream(&results, QIODevice::ReadOnly);
-    resultStream >> exitCode;
-
-    return exitCode;
-}
-
-ExitCode GuiRequests::askForStatus() {
-    QByteArray results;
-    if (!CommClient::instance()->execute(RequestNum::SYNC_ASKFORSTATUS, {}, results)) {
-        return ExitCode::SystemError;
-    }
-
-    auto exitCode = ExitCode::Unknown;
-    QDataStream resultStream(&results, QIODevice::ReadOnly);
-    resultStream >> exitCode;
-
-    return exitCode;
-}
-
-ExitCode GuiRequests::checkCommStatus() {
-    QByteArray results;
-    if (!CommClient::instance()->execute(RequestNum::UTILITY_CHECKCOMMSTATUS, {}, results, COMM_LONG_TIMEOUT)) {
-        return ExitCode::SystemError;
-    }
-
-    auto exitCode = ExitCode::Unknown;
-    QDataStream resultStream(&results, QIODevice::ReadOnly);
-    resultStream >> exitCode;
-
-    return exitCode;
-}
-
-ExitCode GuiRequests::changeDistributionChannel(const VersionChannel channel) {
-    QByteArray params;
-    QDataStream paramsStream(&params, QIODevice::WriteOnly);
-    paramsStream << channel;
-
-    if (!CommClient::instance()->execute(RequestNum::UPDATER_CHANGE_CHANNEL, params)) {
-        return ExitCode::SystemError;
-    }
-    return ExitCode::Ok;
-}
-
-ExitCode GuiRequests::versionInfo(VersionInfo &versionInfo, const VersionChannel channel /*= VersionChannel::Unknown*/) {
-    QByteArray params;
-    QDataStream paramsStream(&params, QIODevice::WriteOnly);
-    paramsStream << channel;
-
-    QByteArray results;
-    if (!CommClient::instance()->execute(RequestNum::UPDATER_VERSION_INFO, params, results)) {
-        return ExitCode::SystemError;
-    }
-
-    QDataStream resultStream(&results, QIODevice::ReadOnly);
-    resultStream >> versionInfo;
-    return ExitCode::Ok;
-}
-
-ExitCode GuiRequests::updateState(UpdateState &state) {
-    QByteArray results;
-    if (!CommClient::instance()->execute(RequestNum::UPDATER_STATE, {}, results)) {
-        return ExitCode::SystemError;
-    }
-
-    QDataStream resultStream(&results, QIODevice::ReadOnly);
-    resultStream >> state;
-    return ExitCode::Ok;
-}
-
-ExitCode GuiRequests::startInstaller() {
-    if (!CommClient::instance()->execute(RequestNum::UPDATER_START_INSTALLER)) {
-        return ExitCode::SystemError;
-    }
-    return ExitCode::Ok;
-}
-
-ExitCode GuiRequests::skipUpdate(const std::string &version) {
-    QByteArray params;
-    QDataStream paramsStream(&params, QIODevice::WriteOnly);
-    paramsStream << QString::fromStdString(version);
-
-    if (!CommClient::instance()->execute(RequestNum::UPDATER_SKIP_VERSION, params)) {
-        return ExitCode::SystemError;
-    }
-    return ExitCode::Ok;
-}
-
-ExitCode GuiRequests::reportClientDisplayed() {
-    CommClient::instance()->execute(RequestNum::UTILITY_DISPLAY_CLIENT_REPORT);
-    return ExitCode::Ok;
-}
+    ExitCode GuiRequests::activateLoadInfo(const bool activate) {
+        QByteArray params;
+        QDataStream paramsStream(&params, QIODevice::WriteOnly);
+        paramsStream << activate;
+
+        QByteArray results;
+        if (!CommClient::instance()->execute(RequestNum::UTILITY_ACTIVATELOADINFO, params, results, COMM_SHORT_TIMEOUT)) {
+            return ExitCode::SystemError;
+        }
+
+        auto exitCode = ExitCode::Unknown;
+        QDataStream resultStream(&results, QIODevice::ReadOnly);
+        resultStream >> exitCode;
+
+        return exitCode;
+    }
+
+    ExitCode GuiRequests::askForStatus() {
+        QByteArray results;
+        if (!CommClient::instance()->execute(RequestNum::SYNC_ASKFORSTATUS, {}, results)) {
+            return ExitCode::SystemError;
+        }
+
+        auto exitCode = ExitCode::Unknown;
+        QDataStream resultStream(&results, QIODevice::ReadOnly);
+        resultStream >> exitCode;
+
+        return exitCode;
+    }
+
+    ExitCode GuiRequests::checkCommStatus() {
+        QByteArray results;
+        if (!CommClient::instance()->execute(RequestNum::UTILITY_CHECKCOMMSTATUS, {}, results, COMM_LONG_TIMEOUT)) {
+            return ExitCode::SystemError;
+        }
+
+        auto exitCode = ExitCode::Unknown;
+        QDataStream resultStream(&results, QIODevice::ReadOnly);
+        resultStream >> exitCode;
+
+        return exitCode;
+    }
+
+    ExitCode GuiRequests::changeDistributionChannel(const VersionChannel channel) {
+        QByteArray params;
+        QDataStream paramsStream(&params, QIODevice::WriteOnly);
+        paramsStream << channel;
+
+        if (!CommClient::instance()->execute(RequestNum::UPDATER_CHANGE_CHANNEL, params)) {
+            return ExitCode::SystemError;
+        }
+        return ExitCode::Ok;
+    }
+
+    ExitCode GuiRequests::versionInfo(VersionInfo & versionInfo, const VersionChannel channel /*= VersionChannel::Unknown*/) {
+        QByteArray params;
+        QDataStream paramsStream(&params, QIODevice::WriteOnly);
+        paramsStream << channel;
+
+        QByteArray results;
+        if (!CommClient::instance()->execute(RequestNum::UPDATER_VERSION_INFO, params, results)) {
+            return ExitCode::SystemError;
+        }
+
+        QDataStream resultStream(&results, QIODevice::ReadOnly);
+        resultStream >> versionInfo;
+        return ExitCode::Ok;
+    }
+
+    ExitCode GuiRequests::updateState(UpdateState & state) {
+        QByteArray results;
+        if (!CommClient::instance()->execute(RequestNum::UPDATER_STATE, {}, results)) {
+            return ExitCode::SystemError;
+        }
+
+        QDataStream resultStream(&results, QIODevice::ReadOnly);
+        resultStream >> state;
+        return ExitCode::Ok;
+    }
+
+    ExitCode GuiRequests::startInstaller() {
+        if (!CommClient::instance()->execute(RequestNum::UPDATER_START_INSTALLER)) {
+            return ExitCode::SystemError;
+        }
+        return ExitCode::Ok;
+    }
+
+    ExitCode GuiRequests::skipUpdate(const std::string &version) {
+        QByteArray params;
+        QDataStream paramsStream(&params, QIODevice::WriteOnly);
+        paramsStream << QString::fromStdString(version);
+
+        if (!CommClient::instance()->execute(RequestNum::UPDATER_SKIP_VERSION, params)) {
+            return ExitCode::SystemError;
+        }
+        return ExitCode::Ok;
+    }
+
+    ExitCode GuiRequests::reportClientDisplayed() {
+        CommClient::instance()->execute(RequestNum::UTILITY_DISPLAY_CLIENT_REPORT);
+        return ExitCode::Ok;
+    }
 
 } // namespace KDC