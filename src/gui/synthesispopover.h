/*
 * Infomaniak kDrive - Desktop
 * Copyright (C) 2023-2024 Infomaniak Network SA
 *
 * This program is free software: you can redistribute it and/or modify
 * it under the terms of the GNU General Public License as published by
 * the Free Software Foundation, either version 3 of the License, or
 * (at your option) any later version.
 *
 * This program is distributed in the hope that it will be useful,
 * but WITHOUT ANY WARRANTY; without even the implied warranty of
 * MERCHANTABILITY or FITNESS FOR A PARTICULAR PURPOSE.  See the
 * GNU General Public License for more details.
 *
 * You should have received a copy of the GNU General Public License
 * along with this program.  If not, see <http://www.gnu.org/licenses/>.
 */

#pragma once

#include "customtoolbutton.h"
#include "driveselectionwidget.h"
#include "progressbarwidget.h"
#include "statusbarwidget.h"
#include "buttonsbarwidget.h"
#include "synchronizeditemwidget.h"
#include "errorspopup.h"
#include "menuitemwidget.h"
#include "info/driveinfoclient.h"
#include "info/syncfileiteminfo.h"

#include <QColor>
#include <QDateTime>
#include <QDialog>
#include <QEvent>
#include <QListWidget>
#include <QRect>
#include <QStackedWidget>
#include <QWidgetAction>

namespace KDC {

class ClientGui;

class SynthesisPopover : public QDialog {
        Q_OBJECT

        Q_PROPERTY(QColor background_main_color READ backgroundMainColor WRITE setBackgroundMainColor)

    public:
        enum defaultTextLabelType {
            defaultTextLabelTypeNoSyncFolder = 0,
            defaultTextLabelTypeNoDrive,
            defaultTextLabelTypeCanSync
        };

        static const std::map<NotificationsDisabled, QString> _notificationsDisabledMap;
        static const std::map<NotificationsDisabled, QString> _notificationsDisabledForPeriodMap;

        explicit SynthesisPopover(std::shared_ptr<ClientGui> gui, bool debugMode, QWidget *parent = nullptr);
        ~SynthesisPopover();

        void setPosition(const QRect &sysTrayIconRect);
        void forceRedraw();

    signals:
        void showParametersDialog(int syncDbId = 0, bool errorPage = false);
        void exit();
        void addDrive();
        void disableNotifications(NotificationsDisabled type, QDateTime dateTime);
        void applyStyle();
        void crash();
        void crashEnforce();
        void crashFatal();
        void cannotSelect(bool cannotSelect);
        void updateItemList();
        void copyLinkItem(int syncDbId, const QString &filePath);
        void openWebviewItem(int syncDbId, const QString &filePath);
        void executeSyncAction(ActionType type, ActionTarget target, int dbId);

    public slots:
        void onConfigRefreshed();
        void onUpdateProgress(int syncDbId);
        void onItemCompleted(int syncDbId, const SyncFileItemInfo &itemInfo);
        void onDriveQuotaUpdated(int driveDbId);
        void onRefreshErrorList(int driveDbId);
        void onAppVersionLocked(bool currentVersionLocked);
        void onRefreshStatusNeeded();
        void onUpdateAvailabalityChange();

    private:
        std::shared_ptr<ClientGui> _gui;
        bool _debugMode;
        QRect _sysTrayIconRect;

        QColor _backgroundMainColor;
        CustomToolButton *_errorsButton{nullptr};
        CustomToolButton *_infosButton{nullptr};
        CustomToolButton *_menuButton{nullptr};
        DriveSelectionWidget *_driveSelectionWidget{nullptr};
        ProgressBarWidget *_progressBarWidget{nullptr};
        StatusBarWidget *_statusBarWidget{nullptr};
        ButtonsBarWidget *_buttonsBarWidget{nullptr};
        QStackedWidget *_stackedWidget{nullptr};
        QWidget *_defaultSynchronizedPageWidget{nullptr};
<<<<<<< HEAD
        NotificationsDisabled _notificationsDisabled{NotificationsDisabled::Never};
=======
        QWidget *_mainWidget{nullptr};
        QWidget *_lockedAppVersionWidget{nullptr};
        NotificationsDisabled _notificationsDisabled{NotificationsDisabledNever};
>>>>>>> 5fea1566
        QDateTime _notificationsDisabledUntilDateTime;
        QLabel *_notImplementedLabel{nullptr};
        QLabel *_notImplementedLabel2{nullptr};
        QLabel *_defaultTitleLabel{nullptr};
        QLabel *_defaultTextLabel{nullptr};
        int _defaultTextLabelType{defaultTextLabelTypeNoSyncFolder};
        QUrl _localFolderUrl;
        QUrl _remoteFolderUrl;
        qint64 _lastRefresh{0};
        QLabel *_lockedAppupdateAppLabel;
        QPushButton *_lockedAppUpdateButton{nullptr};
        QLabel *_lockedAppLabel{nullptr};
        QLabel *_lockedAppUpdateOptionalLabel{nullptr};
#ifdef Q_OS_LINUX
        QLabel *_lockedAppUpdateManualLabel {nullptr};
#endif
        void changeEvent(QEvent *event) override;
        void paintEvent(QPaintEvent *event) override;
        bool event(QEvent *event) override;

        inline QColor backgroundMainColor() const { return _backgroundMainColor; }
        inline void setBackgroundMainColor(const QColor &value) { _backgroundMainColor = value; }

        void initUI();
        QUrl syncUrl(int syncDbId, const QString &filePath);
        void openUrl(int syncDbId, const QString &filePath = QString());
        void getFirstSyncWithStatus(SyncStatus status, int driveDbId, int &syncDbId, bool &found);
        void getFirstSyncByPriority(int driveDbId, int &syncDbId, bool &found);
        void refreshStatusBar(const DriveInfoClient &driveInfo);
        void refreshStatusBar(std::map<int, DriveInfoClient>::const_iterator driveInfoIt);
        void refreshStatusBar(int userDbId);
        void refreshErrorsButton();
        void setSynchronizedDefaultPage(QWidget **widget, QWidget *parent);
        void displayErrors(int userDbId);
        void reset();
        void addSynchronizedListWidgetItem(DriveInfoClient &driveInfoClient, int row = 0);
        void getDriveErrorList(QList<ErrorsPopup::DriveError> &list);
        void handleRemovedDrives();

    private slots:
        void onOpenErrorsMenu(bool checked = false);
        void onDisplayErrors(int syncDbId);
        void onOpenFolder(bool checked);
        void onOpenWebview(bool checked);
        void onOpenMiscellaneousMenu(bool checked);
        void onOpenPreferences(bool checked = false);
        void onNotificationActionTriggered(bool checked = false);
        void onOpenDriveParameters(bool checked = false);
        void onDisplayHelp(bool checked = false);
        void onExit(bool checked = false);
        void onCrash(bool checked = false);
        void onCrashEnforce(bool checked = false);
        void onCrashFatal(bool checked = false);
        void onDriveSelected(int driveDbId);
        void onAddDrive();
        void onPauseSync(ActionTarget target, int syncDbId = 0);
        void onResumeSync(ActionTarget target, int syncDbId = 0);
        void onButtonBarToggled(int position);
        void onOpenFolderItem(const SynchronizedItem &item);
        void onOpenItem(const SynchronizedItem &item);
        void onAddToFavouriteItem(const SynchronizedItem &item);
        // void onManageRightAndSharingItem(const SynchronizedItem &item);
        void onCopyLinkItem(const SynchronizedItem &item);
        void onOpenWebviewItem(const SynchronizedItem &item);
        void onSelectionChanged(bool isSelected);
        void onLinkActivated(const QString &link);
        void onUpdateSynchronizedListWidget();
        void onStartInstaller() noexcept;
        void retranslateUi();
};

}  // namespace KDC<|MERGE_RESOLUTION|>--- conflicted
+++ resolved
@@ -103,13 +103,9 @@
         ButtonsBarWidget *_buttonsBarWidget{nullptr};
         QStackedWidget *_stackedWidget{nullptr};
         QWidget *_defaultSynchronizedPageWidget{nullptr};
-<<<<<<< HEAD
-        NotificationsDisabled _notificationsDisabled{NotificationsDisabled::Never};
-=======
         QWidget *_mainWidget{nullptr};
         QWidget *_lockedAppVersionWidget{nullptr};
         NotificationsDisabled _notificationsDisabled{NotificationsDisabledNever};
->>>>>>> 5fea1566
         QDateTime _notificationsDisabledUntilDateTime;
         QLabel *_notImplementedLabel{nullptr};
         QLabel *_notImplementedLabel2{nullptr};
