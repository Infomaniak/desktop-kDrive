/*
 * Infomaniak kDrive - Desktop
 * Copyright (C) 2023-2024 Infomaniak Network SA
 *
 * This program is free software: you can redistribute it and/or modify
 * it under the terms of the GNU General Public License as published by
 * the Free Software Foundation, either version 3 of the License, or
 * (at your option) any later version.
 *
 * This program is distributed in the hope that it will be useful,
 * but WITHOUT ANY WARRANTY; without even the implied warranty of
 * MERCHANTABILITY or FITNESS FOR A PARTICULAR PURPOSE.  See the
 * GNU General Public License for more details.
 *
 * You should have received a copy of the GNU General Public License
 * along with this program.  If not, see <http://www.gnu.org/licenses/>.
 */

#include "appclient.h"
#include "config.h"
#include "version.h"
#include "common/utility.h"
#include "libcommon/asserts.h"
#include "cocoainitializer.h"
#include "libcommon/theme/theme.h"
#include "libcommon/utility/utility.h"
#include "libcommon/log/sentry/sentryhandler.h"
#include "libcommongui/utility/utility.h"

#include <QtGlobal>
#include <QMessageBox>
#include <QSystemTrayIcon>
#include <QTimer>
#include <QFileInfo>
#include <QDir>

#include <signal.h>

#ifdef Q_OS_UNIX
#include <sys/time.h>
#include <sys/resource.h>
#endif

Q_LOGGING_CATEGORY(lcMain, "gui.mainclient", QtInfoMsg)

void warnSystray() {
    QMessageBox::critical(0, qApp->translate("main.cpp", "System Tray not available"),
                          qApp->translate("main.cpp",
                                          "%1 requires on a working system tray. "
                                          "If you are running XFCE, please follow "
                                          "<a href=\"http://docs.xfce.org/xfce/xfce4-panel/systray\">these instructions</a>. "
                                          "Otherwise, please install a system tray application such as 'trayer' and try again.")
                              .arg(KDC::Theme::instance()->appNameGUI()));
}

void signalHandler(int signum) {
<<<<<<< HEAD
    fprintf(stderr, "Client stoped with signal %d\n", signum);

    KDC::SyncPath sigFilePath = std::filesystem::temp_directory_path();
    if (signum == SIGSEGV || signum == SIGFPE || signum == SIGILL
#ifndef Q_OS_WIN
        || signum == SIGBUS
#endif
    ) {
        // Crash
        sigFilePath /= KDC::crashClientFileName;
    } else {
        // Kill
        sigFilePath /= KDC::killClientFileName;
    }
=======
    fprintf(stderr, "Server stoped with signal %d\n", signum);
>>>>>>> 37afa796

    // Make sure everything flushes
#ifdef NDEBUG
    auto sentryClose = qScopeGuard([] { sentry_close(); });
#endif

    exit(signum);
}

int main(int argc, char **argv) {
<<<<<<< HEAD
    // Kills
    signal(SIGTERM, signalHandler); // Termination request, sent to the program
    signal(SIGABRT, signalHandler); // Abnormal termination condition, as is e.g. initiated by abort()
    signal(SIGINT, signalHandler); // External interrupt, usually initiated by the user

    // Crashes
    signal(SIGSEGV, signalHandler); // Invalid memory access (segmentation fault)
    signal(SIGFPE, signalHandler); // Erroneous arithmetic operation such as divide by zero
    signal(SIGILL, signalHandler); // Invalid program image, such as invalid instruction
#ifndef Q_OS_WIN
    signal(SIGBUS, signalHandler); // Access to an invalid address
=======
#ifndef Q_OS_WIN
    signal(SIGABRT, signalHandler);
    signal(SIGKILL, signalHandler);
    signal(SIGBUS, signalHandler);
    signal(SIGSEGV, signalHandler);
>>>>>>> 37afa796

    signal(SIGPIPE, SIG_IGN);
#endif

    // Working dir;
    KDC::CommonUtility::_workingDirPath = KDC::SyncPath(argv[0]).parent_path();
    KDC::SentryHandler::init(KDC::SentryHandler::SentryProject::Client);
    KDC::SentryHandler::instance()->setGlobalConfidentialityLevel(KDC::SentryConfidentialityLevel::Authenticated);

#ifdef Q_OS_LINUX
    // Bug with multi-screen
    // cf. https://codereview.qt-project.org/c/qt/qtbase/+/200327
    qputenv("QT_RELY_ON_NET_WORKAREA_ATOM", "1");
#endif

    // qputenv("QT_AUTO_SCREEN_SCALE_FACTOR", "0");
    // qputenv("QT_SCALE_FACTOR", "1.2");

#ifdef Q_OS_WIN
    // If the font size ratio is set on Windows, we need to
    // enable the auto pixelRatio in Qt since we don't
    // want to use sizes relative to the font size everywhere.
    // This is automatic on OS X, but opt-in on Windows and Linux
    // https://doc-snapshots.qt.io/qt5-5.6/highdpi.html#qt-support
    // We do not define it on linux so the behaviour is kept the same
    // as other Qt apps in the desktop environment. (which may or may
    // not set this envoronment variable)
    if (!qEnvironmentVariableIsSet("QT_AUTO_SCREEN_SCALE_FACTOR")) {
        qputenv("QT_AUTO_SCREEN_SCALE_FACTOR", "1");
    }
#endif

#ifdef Q_OS_MAC
    Mac::CocoaInitializer cocoaInit;  // RIIA
#endif

    Q_INIT_RESOURCE(client);

    KDC::AppClient app(argc, argv);

#ifdef Q_OS_WIN
    // The Windows style still has pixelated elements with Qt 5.6,
    // it's recommended to use the Fusion style in this case, even
    // though it looks slightly less native. Check here after the
    // QApplication was constructed, but before any QWidget is
    // constructed.
    if (app.devicePixelRatio() > 1) QApplication::setStyle(QStringLiteral("fusion"));
#endif

#ifdef Q_OS_UNIX
    // Increase the size limit of core dumps
    struct rlimit core_limit;
    core_limit.rlim_cur = RLIM_INFINITY;
    core_limit.rlim_max = RLIM_INFINITY;
    if (setrlimit(RLIMIT_CORE, &core_limit) < 0) {
        qCWarning(lcMain) << "Unable to set RLIMIT_CORE";
    }
#endif

    // if the application is already running, notify it.
    if (app.isRunning()) {
        qCInfo(lcMain) << "Already running, exiting...";
        if (app.isSessionRestored()) {
            // This call is mirrored with the one in Application::slotParseMessage
            qCInfo(lcMain) << "Session was restored, don't notify app!";
            return -1;
        }
        return 0;
    }

    // We can't call isSystemTrayAvailable with appmenu-qt5 begause it hides the systemtray (issue #4693)
    if (qgetenv("QT_QPA_PLATFORMTHEME") != "appmenu-qt5") {
        if (!QSystemTrayIcon::isSystemTrayAvailable()) {
            // If the systemtray is not there, we will wait one second for it to maybe start
            // (eg boot time) then we show the settings dialog if there is still no systemtray.
            // On XFCE however, we show a message box with explainaition how to install a systemtray.
            qCInfo(lcMain) << "System tray is not available, waiting...";
            KDC::CommonGuiUtility::sleep(1);

            auto desktopSession = qgetenv("XDG_CURRENT_DESKTOP").toLower();
            if (desktopSession.isEmpty()) {
                desktopSession = qgetenv("DESKTOP_SESSION").toLower();
            }
            if (desktopSession == "xfce") {
                int attempts = 0;
                while (!QSystemTrayIcon::isSystemTrayAvailable()) {
                    attempts++;
                    if (attempts >= 30) {
                        qCWarning(lcMain) << "System tray unavailable (xfce)";
                        warnSystray();
                        break;
                    }
                    KDC::CommonGuiUtility::sleep(1);
                }
            }

            if (QSystemTrayIcon::isSystemTrayAvailable()) {
                app.onTryTrayAgain();
            } else if (desktopSession != "ubuntu") {
                qCInfo(lcMain) << "System tray still not available, showing window and trying again later";
                app.showParametersDialog();
                QTimer::singleShot(10000, &app, &KDC::AppClient::onTryTrayAgain);
            } else {
                qCInfo(lcMain) << "System tray still not available, but assuming it's fine on 'ubuntu' desktop";
            }
        }
    }

    return app.exec();
}<|MERGE_RESOLUTION|>--- conflicted
+++ resolved
@@ -54,7 +54,6 @@
 }
 
 void signalHandler(int signum) {
-<<<<<<< HEAD
     fprintf(stderr, "Client stoped with signal %d\n", signum);
 
     KDC::SyncPath sigFilePath = std::filesystem::temp_directory_path();
@@ -69,20 +68,17 @@
         // Kill
         sigFilePath /= KDC::killClientFileName;
     }
-=======
-    fprintf(stderr, "Server stoped with signal %d\n", signum);
->>>>>>> 37afa796
-
-    // Make sure everything flushes
-#ifdef NDEBUG
-    auto sentryClose = qScopeGuard([] { sentry_close(); });
-#endif
+  
+    std::ofstream sigFile(sigFilePath);
+    if (sigFile) {
+        sigFile << signum << std::endl;
+        sigFile.close();
+    }
 
     exit(signum);
 }
 
 int main(int argc, char **argv) {
-<<<<<<< HEAD
     // Kills
     signal(SIGTERM, signalHandler); // Termination request, sent to the program
     signal(SIGABRT, signalHandler); // Abnormal termination condition, as is e.g. initiated by abort()
@@ -94,13 +90,6 @@
     signal(SIGILL, signalHandler); // Invalid program image, such as invalid instruction
 #ifndef Q_OS_WIN
     signal(SIGBUS, signalHandler); // Access to an invalid address
-=======
-#ifndef Q_OS_WIN
-    signal(SIGABRT, signalHandler);
-    signal(SIGKILL, signalHandler);
-    signal(SIGBUS, signalHandler);
-    signal(SIGSEGV, signalHandler);
->>>>>>> 37afa796
 
     signal(SIGPIPE, SIG_IGN);
 #endif
