--- conflicted
+++ resolved
@@ -23,12 +23,6 @@
 #include <asserts.h>
 
 namespace KDC {
-<<<<<<< HEAD
-=======
-static constexpr int sentryMaxCaptureCountBeforeRateLimit = 10; // Number of captures of the same event before rate limiting
-static constexpr int sentryMinUploadIntervaOnRateLimit =
-        10; // Number of minutes to wait before sending the event again after rate limiting
->>>>>>> 387d82c1
 std::shared_ptr<SentryHandler> SentryHandler::_instance = nullptr;
 
 std::shared_ptr<SentryHandler> SentryHandler::instance() {
@@ -163,22 +157,13 @@
     }
 
     storedEvent.lastCapture = system_clock::now();
-<<<<<<< HEAD
     if (storedEvent.captureCount < _sentryMaxCaptureCountBeforeRateLimit) { // Rate limit not reached, we can send the event
-=======
-    if (storedEvent.captureCount < sentryMaxCaptureCountBeforeRateLimit) { // Rate limit not reached, we can send the event
->>>>>>> 387d82c1
         storedEvent.lastUpload = system_clock::now();
         return;
     }
 
-<<<<<<< HEAD
     if (storedEvent.captureCount == _sentryMaxCaptureCountBeforeRateLimit) { // Rate limit reached, we send this event and we will
                                                                              // wait 10 minutes before sending it again
-=======
-    if (storedEvent.captureCount == sentryMaxCaptureCountBeforeRateLimit) { // Rate limit reached, we send this event and we will
-                                                                            // wait 10 minutes before sending it again
->>>>>>> 387d82c1
         storedEvent.lastUpload = system_clock::now();
         escalateSentryEvent(event);
         return;
@@ -194,20 +179,12 @@
 
 bool SentryHandler::lastEventCaptureIsOutdated(const SentryEvent &event) const {
     using namespace std::chrono;
-<<<<<<< HEAD
     return (event.lastCapture + seconds(_sentryMinUploadIntervaOnRateLimit)) <= system_clock::now();
-=======
-    return (event.lastCapture + minutes(sentryMinUploadIntervaOnRateLimit)) <= system_clock::now();
->>>>>>> 387d82c1
 }
 
 bool SentryHandler::lastEventUploadIsOutdated(const SentryEvent &event) const {
     using namespace std::chrono;
-<<<<<<< HEAD
     return (event.lastUpload + seconds(_sentryMinUploadIntervaOnRateLimit)) <= system_clock::now();
-=======
-    return (event.lastUpload + minutes(sentryMinUploadIntervaOnRateLimit)) <= system_clock::now();
->>>>>>> 387d82c1
 }
 
 void SentryHandler::escalateSentryEvent(SentryEvent &event) {
@@ -256,7 +233,6 @@
 }
 
 SentryHandler::SentryEvent::SentryEvent(const std::string &title, const std::string &message, SentryLevel level,
-                                        SentryConfidentialityLevel confidentialityLevel, const SentryUser &user) :
-    title(title),
-    message(message), level(level), confidentialityLevel(confidentialityLevel), userId(user.userId()) {}
+                                        SentryConfidentialityLevel confidentialityLevel, const SentryUser &user) 
+    : title(title), message(message), level(level), confidentialityLevel(confidentialityLevel), userId(user.userId()) {}
 } // namespace KDC