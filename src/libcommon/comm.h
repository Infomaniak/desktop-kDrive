--- conflicted
+++ resolved
@@ -59,10 +59,7 @@
     DRIVE_DEFAULTCOLOR,
     DRIVE_UPDATE,
     DRIVE_DELETE,
-<<<<<<< HEAD
-=======
     DRIVE_GET_OFFLINE_FILES_TOTAL_SIZE,
->>>>>>> 20dffb51
     DRIVE_SEARCH,
     SYNC_INFOLIST,
     SYNC_START,
