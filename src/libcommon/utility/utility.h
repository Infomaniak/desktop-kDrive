--- conflicted
+++ resolved
@@ -172,10 +172,7 @@
 #endif
         static bool contains(const std::string &str, const std::string &substr);
         static std::string toUpper(const std::string &str);
-<<<<<<< HEAD
-=======
         static std::string toLower(const std::string &str);
->>>>>>> 3204fefe
         static std::wstring s2ws(const std::string &str);
         static std::string ws2s(const std::wstring &wstr);
         static std::string ltrim(const std::string &s);
