/*
 * Infomaniak kDrive - Desktop
 * Copyright (C) 2023-2025 Infomaniak Network SA
 *
 * This program is free software: you can redistribute it and/or modify
 * it under the terms of the GNU General Public License as published by
 * the Free Software Foundation, either version 3 of the License, or
 * (at your option) any later version.
 *
 * This program is distributed in the hope that it will be useful,
 * but WITHOUT ANY WARRANTY; without even the implied warranty of
 * MERCHANTABILITY or FITNESS FOR A PARTICULAR PURPOSE.  See the
 * GNU General Public License for more details.
 *
 * You should have received a copy of the GNU General Public License
 * along with this program.  If not, see <http://www.gnu.org/licenses/>.
 */

#include "utility.h"
#include "libcommon/log/sentry/handler.h"
#include "config.h"
#include "version.h"

#include <system_error>
#include <sys/types.h>

#if defined(KD_MACOS)
#include <sys/statvfs.h>
#include <sys/mount.h>
#elif defined(KD_LINUX)
#include <sys/statvfs.h>
#include <sys/statfs.h>
#elif defined(KD_WINDOWS)
#include <fileapi.h>
#endif


#include <fstream>
#include <random>
#include <regex>
#include <sstream>
#include <signal.h>

#if defined(KD_WINDOWS)
#include <Poco/Util/WinRegistryKey.h>
#endif

#ifndef KD_WINDOWS
#include <utf8proc.h>
#endif

#ifdef ZLIB_FOUND
#include <zlib.h>
#endif

#include "utility_base.h"


#include <QDir>
#include <QTranslator>
#include <QLibraryInfo>
#include <QMimeDatabase>
#include <QMimeType>
#include <QStorageInfo>
#include <QProcess>
#include <QSqlDatabase>
#include <QSqlQuery>
#include <QOperatingSystemVersion>
#include <Poco/UnicodeConverter.h>

#if defined(Q_OS_MAC)
#include <mach-o/dyld.h>
#endif

#define MAX_PATH_LENGTH_WIN_LONG 32767
#define MAX_PATH_LENGTH_WIN_SHORT 259
#define MAX_PATH_LENGTH_MAC 1023
#define MAX_PATH_LENGTH_LINUX 4096

<<<<<<< HEAD
#ifdef __APPLE__
constexpr std::string_view liteSyncExtBundleIdStr = "com.infomaniak.drive.desktopclient.LiteSyncExt";
constexpr std::string_view loginItemAgentIdStr = "com.infomaniak.drive.desktopclient.LoginItemAgent";
=======
#if defined(KD_MACOS)
constexpr char liteSyncExtBundleIdStr[] = "com.infomaniak.drive.desktopclient.LiteSyncExt";
constexpr char loginItemAgentIdStr[] = "864VDCS2QY.com.infomaniak.drive.desktopclient.LoginItemAgent";
>>>>>>> 12c409c3
#endif

namespace KDC {

std::mutex CommonUtility::_generateRandomStringMutex;

const int CommonUtility::logsPurgeRate = 7; // days
const int CommonUtility::logMaxSize = 500 * 1024 * 1024; // MB

SyncPath CommonUtility::_workingDirPath = "";

QTranslator *CommonUtility::_translator = nullptr;
QTranslator *CommonUtility::_qtTranslator = nullptr;
const QString CommonUtility::englishCode = "en";
const QString CommonUtility::frenchCode = "fr";
const QString CommonUtility::germanCode = "de";
const QString CommonUtility::spanishCode = "es";
const QString CommonUtility::italianCode = "it";

static std::random_device rd;
static std::default_random_engine gen(rd());

std::string CommonUtility::generateRandomString(const char *charArray, std::uniform_int_distribution<int> &distrib,
                                                const int length /*= 10*/) {
    const std::lock_guard<std::mutex> lock(_generateRandomStringMutex);

    std::string tmp;
    tmp.reserve(static_cast<size_t>(length));
    for (int i = 0; i < length; ++i) {
        tmp += charArray[distrib(gen)];
    }

    return tmp;
}

std::string CommonUtility::generateRandomStringAlphaNum(const int length /*= 10*/) {
    static constexpr char charArray[] =
            "0123456789"
            "ABCDEFGHIJKLMNOPQRSTUVWXYZ"
            "abcdefghijklmnopqrstuvwxyz";

    static std::uniform_int_distribution<int> distrib(
            0, sizeof(charArray) - 2); // -2 in order to avoid the null terminating character

    return generateRandomString(charArray, distrib, length);
}

std::string CommonUtility::generateRandomStringPKCE(const int length /*= 10*/) {
    static constexpr char charArray[] =
            "0123456789"
            "ABCDEFGHIJKLMNOPQRSTUVWXYZ"
            "abcdefghijklmnopqrstuvwxyz"
            "-._~";

    static std::uniform_int_distribution<int> distrib(
            0, sizeof(charArray) - 2); // -2 in order to avoid the null terminating character

    return generateRandomString(charArray, distrib, length);
}

void CommonUtility::crash() {
    volatile int *a = (int *) (NULL);
    *a = 1;
}

QString CommonUtility::platformName() {
    return QSysInfo::prettyProductName();
}

Platform CommonUtility::platform() {
    const QString name = platformName();
    if (name.contains("macos", Qt::CaseInsensitive)) return Platform::MacOS;
    if (name.contains("windows", Qt::CaseInsensitive)) {
        if (name.contains("server", Qt::CaseInsensitive)) return Platform::WindowsServer;
        return Platform::Windows;
    }
    // Otherwise we consider the OS to be Linux based
    if (platformArch().contains("arm", Qt::CaseInsensitive)) return Platform::LinuxARM;

    return Platform::LinuxAMD;
}

QString CommonUtility::platformArch() {
    return QSysInfo::currentCpuArchitecture();
}

const std::string &CommonUtility::userAgentString() {
    static std::string str;
    if (str.empty()) {
        std::stringstream ss;
        ss << APPLICATION_NAME << " / " << KDRIVE_VERSION_STRING << " (" << platformName().toStdString() << ")";
        str = ss.str();
    }
    return str;
}

const std::string &CommonUtility::currentVersion() {
    static std::string str;
    if (str.empty()) {
        std::stringstream ss;
        ss << KDRIVE_VERSION_MAJOR << "." << KDRIVE_VERSION_MINOR << "." << KDRIVE_VERSION_PATCH << "." << KDRIVE_VERSION_BUILD;
        str = ss.str();
    }
    return str;
}

static std::unordered_map<std::string, std::string> rootFsTypeMap;
std::string getRootFsType(const SyncPath &targetPath) {
    auto it = rootFsTypeMap.find(targetPath.root_name().string());
    if (it == rootFsTypeMap.end()) {
        const std::string fsType = CommonUtility::fileSystemName(targetPath);
        const auto [it2, inserted] = rootFsTypeMap.try_emplace(targetPath.root_name().string(), CommonUtility::toUpper(fsType));
        if (!inserted) {
            return {};
        }
        it = it2;
    }
    return it->second;
}

bool CommonUtility::isNTFS(const SyncPath &targetPath) {
    static const std::string ntfs("NTFS");
    return getRootFsType(targetPath) == ntfs;
}

bool CommonUtility::isAPFS(const SyncPath &targetPath) {
    static const std::string apfs("APFS");
    return getRootFsType(targetPath) == apfs;
}

bool CommonUtility::isFAT(const SyncPath &targetPath) {
    static const std::string fat("FAT");
    return contains(getRootFsType(targetPath), fat);
}

std::string CommonUtility::fileSystemName(const SyncPath &targetPath) {
#if defined(KD_MACOS)
    struct statfs stat;
    if (statfs(targetPath.root_path().native().c_str(), &stat) == 0) {
        return stat.f_fstypename;
    }
#elif defined(KD_WINDOWS)
    TCHAR szFileSystemName[MAX_PATH + 1];
    DWORD dwMaxFileNameLength = 0;
    DWORD dwFileSystemFlags = 0;

    if (GetVolumeInformation(targetPath.root_path().c_str(), NULL, 0, NULL, &dwMaxFileNameLength, &dwFileSystemFlags,
                             szFileSystemName, sizeof(szFileSystemName)) == TRUE) {
        return ws2s(szFileSystemName);
    } else {
        // Not all the requested information is retrieved
        DWORD dwError = GetLastError();
        std::wstringstream message;
        message << L"Error in GetVolumeInformation for " << Path2WStr(targetPath.root_name()) << L" ("
                << utility_base::getErrorMessage(dwError) << L")";
        sentry::Handler::captureMessage(sentry::Level::Warning, "CommonUtility::fileSystemName", ws2s(message.str()));

        // !!! File system name can be OK or not !!!
        return ws2s(szFileSystemName);
    }
#elif defined(KD_LINUX)
    struct statfs stat;
    if (statfs(targetPath.root_path().native().c_str(), &stat) == 0) {
        const auto formatFsName = [](const std::string &prettyName, long fsCode) {
            std::stringstream stream;
            stream << std::hex << fsCode;
            return prettyName + " | 0x" + stream.str();
        };
        switch (stat.f_type) {
            case 0x137d:
                return formatFsName("EXT(1)", stat.f_type);
            case 0xef51:
                return formatFsName("EXT2", stat.f_type);
            case 0xef53:
                return formatFsName("EXT2/3/4", stat.f_type);
            case 0xbad1dea:
            case 0xa501fcf5:
            case 0x58465342:
                return formatFsName("XFS", stat.f_type);
            case 0x9123683e:
            case 0x73727279:
                return formatFsName("BTRFS", stat.f_type);
            case 0xf15f:
                return formatFsName("ECRYPTFS", stat.f_type);
            case 0x4244:
                return formatFsName("HFS", stat.f_type);
            case 0x5346544e:
                return formatFsName("NTFS", stat.f_type);
            case 0x858458f6:
                return formatFsName("RAMFS", stat.f_type);
            default:
                return formatFsName("Unknown-see corresponding entry at https://man7.org/linux/man-pages/man2/statfs.2.html",
                                    stat.f_type);
        }
    }
#endif

    return "UNIDENTIFIED";
}

void CommonUtility::resetTranslations() {
    if (qApp) {
        if (_translator) {
            (void) QCoreApplication::removeTranslator(_translator);
            _translator->deleteLater();
            _translator = nullptr;
        }

        if (_qtTranslator) {
            (void) QCoreApplication::removeTranslator(_qtTranslator);
            _qtTranslator->deleteLater();
            _qtTranslator = nullptr;
        }
    }
}

bool CommonUtility::startsWith(const std::string &str, const std::string &prefix) {
    return str.size() >= prefix.size() &&
           std::equal(prefix.begin(), prefix.end(), str.begin(), [](char c1, char c2) { return c1 == c2; });
}

bool CommonUtility::startsWithInsensitive(const std::string &str, const std::string &prefix) {
    return str.size() >= prefix.size() && std::equal(prefix.begin(), prefix.end(), str.begin(), [](char c1, char c2) {
               return std::tolower(c1, std::locale()) == std::tolower(c2, std::locale());
           });
}

bool CommonUtility::endsWith(const std::string &str, const std::string &suffix) {
    return str.size() >= suffix.size() && std::equal(str.begin() + static_cast<long>(str.length() - suffix.length()), str.end(),
                                                     suffix.begin(), [](char c1, char c2) { return c1 == c2; });
}

bool CommonUtility::endsWithInsensitive(const std::string &str, const std::string &suffix) {
    return str.size() >= suffix.size() &&
           std::equal(str.begin() + static_cast<long>(str.length() - suffix.length()), str.end(), suffix.begin(),
                      [](char c1, char c2) { return std::tolower(c1, std::locale()) == std::tolower(c2, std::locale()); });
}

#if defined(KD_WINDOWS)
bool CommonUtility::startsWithInsensitive(const SyncName &str, const SyncName &prefix) {
    return str.size() >= prefix.size() && std::equal(prefix.begin(), prefix.end(), str.begin(), [](SyncChar c1, SyncChar c2) {
               return std::tolower(c1, std::locale()) == std::tolower(c2, std::locale());
           });
}

bool CommonUtility::startsWith(const SyncName &str, const SyncName &prefix) {
    return str.size() >= prefix.size() &&
           std::equal(prefix.begin(), prefix.end(), str.begin(), [](SyncChar c1, SyncChar c2) { return c1 == c2; });
}

bool CommonUtility::endsWith(const SyncName &str, const SyncName &suffix) {
    return str.size() >= suffix.size() && std::equal(str.begin() + str.length() - suffix.length(), str.end(), suffix.begin(),
                                                     [](char c1, char c2) { return c1 == c2; });
}

bool CommonUtility::endsWithInsensitive(const SyncName &str, const SyncName &suffix) {
    return str.size() >= suffix.size() &&
           std::equal(str.begin() + str.length() - suffix.length(), str.end(), suffix.begin(),
                      [](char c1, char c2) { return std::tolower(c1, std::locale()) == std::tolower(c2, std::locale()); });
}
#endif

bool CommonUtility::contains(const std::string &str, const std::string &substr) {
    return str.find(substr) != std::string::npos;
}

std::string CommonUtility::toUpper(const std::string &str) {
    std::string upperStr(str);
    // std::ranges::transform(str, upperStr.begin(), [](unsigned char c) { return std::toupper(c); });   // Needs gcc-11
    (void) std::transform(str.begin(), str.end(), upperStr.begin(), [](unsigned char c) { return std::toupper(c); });
    return upperStr;
}

std::string CommonUtility::toLower(const std::string &str) {
    std::string lowerStr(str);
    // std::ranges::transform(str, lowerStr.begin(), [](unsigned char c) { return std::tolower(c); });   // Needs gcc-11
    (void) std::transform(str.begin(), str.end(), lowerStr.begin(), [](unsigned char c) { return std::tolower(c); });
    return lowerStr;
}

std::wstring CommonUtility::s2ws(const std::string &str) {
    const Poco::UnicodeConverter converter;
    std::wstring output;
    (void) converter.convert(str, output);
    return output;
}

std::string CommonUtility::ws2s(const std::wstring &wstr) {
    const Poco::UnicodeConverter converter;
    std::string output;
    (void) converter.convert(wstr, output);
    return output;
}

std::string CommonUtility::ltrim(const std::string &s) {
    std::string sout(s);
    const auto it =
            std::find_if(sout.begin(), sout.end(), [](const char c) { return !std::isspace<char>(c, std::locale::classic()); });
    (void) sout.erase(sout.begin(), it);
    return sout;
}

std::string CommonUtility::rtrim(const std::string &s) {
    std::string sout(s);
    const auto it =
            std::find_if(sout.rbegin(), sout.rend(), [](const char c) { return !std::isspace<char>(c, std::locale::classic()); });
    (void) sout.erase(it.base(), sout.end());
    return sout;
}

std::string CommonUtility::trim(const std::string &s) {
    return ltrim(rtrim(s));
}

#if defined(KD_WINDOWS)
SyncName CommonUtility::ltrim(const SyncName &s) {
    SyncName sout(s);
    const auto it =
            std::find_if(sout.begin(), sout.end(), [](const char c) { return !std::isspace<char>(c, std::locale::classic()); });
    sout.erase(sout.begin(), it);
    return sout;
}

SyncName CommonUtility::rtrim(const SyncName &s) {
    SyncName sout(s);
    const auto it =
            std::find_if(sout.rbegin(), sout.rend(), [](const char c) { return !std::isspace<char>(c, std::locale::classic()); });
    sout.erase(it.base(), sout.end());
    return sout;
}

SyncName CommonUtility::trim(const SyncName &s) {
    return ltrim(rtrim(s));
}
#endif

bool CommonUtility::isDescendantOrEqual(const SyncPath &potentialDescendant, const SyncPath &path) {
    if (path == potentialDescendant) return true;
    for (auto it = potentialDescendant.begin(), it2 = path.begin(); it != potentialDescendant.end(); ++it, ++it2) {
        if (it2 == path.end()) {
            return true;
        }
        if (*it != *it2) {
            return false;
        }
    }
    return false;
}

bool CommonUtility::isStrictDescendant(const SyncPath &potentialDescendant, const SyncPath &path) {
    if (path == potentialDescendant) return false;
    return isDescendantOrEqual(potentialDescendant, path);
}

std::string CommonUtility::getIconPath(const IconType iconType) {
    switch (iconType) {
        case KDC::CommonUtility::MAIN_FOLDER_ICON:
            return "../Resources/kdrive-mac.icns"; // TODO : To be changed to a specific incs file
            break;
        case KDC::CommonUtility::COMMON_DOCUMENT_ICON:
            // return path to common_document_folder.icns;   // Not implemented yet
            break;
        case KDC::CommonUtility::DROP_BOX_ICON:
            // return path to drop_box_folder.icns;          // Not implemented yet
            break;
        case KDC::CommonUtility::NORMAL_FOLDER_ICON:
            // return path to normal_folder.icns;            // Not implemented yet
            break;
        default:
            break;
    }

    return {};
}

qint64 CommonUtility::freeDiskSpace(const QString &path) {
#if defined(Q_OS_MAC) || defined(Q_OS_FREEBSD) || defined(Q_OS_FREEBSD_KERNEL) || defined(Q_OS_NETBSD) || defined(Q_OS_OPENBSD)
    struct statvfs stat;
    if (statvfs(path.toLocal8Bit().data(), &stat) == 0) {
        return static_cast<qint64>(stat.f_bavail * stat.f_frsize);
    }
#elif defined(Q_OS_UNIX)
    struct statvfs64 stat;
    if (statvfs64(path.toLocal8Bit().data(), &stat) == 0) {
        return static_cast<qint64>(stat.f_bavail * stat.f_frsize);
    }
#elif defined(Q_OS_WIN)
    ULARGE_INTEGER freeBytes;
    freeBytes.QuadPart = 0L;
    if (GetDiskFreeSpaceEx(reinterpret_cast<const wchar_t *>(path.utf16()), &freeBytes, NULL, NULL)) {
        return freeBytes.QuadPart;
    }
#endif
    return -1;
}

QByteArray CommonUtility::toQByteArray(const qint32 source) {
    // Avoid use of cast, this is the Qt way to serialize objects
    QByteArray temp;
    QDataStream data(&temp, QIODevice::ReadWrite);
    data << source;
    return temp;
}

int CommonUtility::toInt(QByteArray source) {
    int temp;
    QDataStream data(&source, QIODevice::ReadWrite);
    data >> temp;
    return temp;
}

QString CommonUtility::escape(const QString &in) {
    return in.toHtmlEscaped();
}

bool CommonUtility::stringToAppStateValue(const std::string &stringFrom, AppStateValue &appStateValueTo) {
    bool res = true;
    std::string appStateValueType = "Unknown";
    if (std::holds_alternative<std::string>(appStateValueTo)) {
        appStateValueTo = stringFrom;
        appStateValueType = "std::string";
    } else if (std::holds_alternative<int>(appStateValueTo)) {
        appStateValueType = "int";
        try {
            appStateValueTo = std::stoi(stringFrom);
        } catch (const std::invalid_argument &) {
            res = false;
        }
    } else if (std::holds_alternative<LogUploadState>(appStateValueTo)) {
        appStateValueType = "LogUploadState";
        try {
            appStateValueTo = static_cast<LogUploadState>(std::stoi(stringFrom));
        } catch (const std::invalid_argument &) {
            res = false;
        }
    } else if (std::holds_alternative<int64_t>(appStateValueTo)) {
        appStateValueType = "int64_t";
        try {
            std::get<int64_t>(appStateValueTo) = std::stoll(stringFrom);
        } catch (const std::invalid_argument &) {
            res = false;
        }
    } else {
        res = false;
    }

    if (!res) {
        std::string message = "Failed to convert string (" + stringFrom + ") to AppStateValue of type " + appStateValueType + ".";
        sentry::Handler::captureMessage(sentry::Level::Warning, "CommonUtility::stringToAppStateValue", message);
    }

    return res;
}

bool CommonUtility::appStateValueToString(const AppStateValue &appStateValueFrom, std::string &stringTo) {
    if (std::holds_alternative<std::string>(appStateValueFrom)) {
        stringTo = std::get<std::string>(appStateValueFrom);
    } else if (std::holds_alternative<int>(appStateValueFrom)) {
        stringTo = std::to_string(std::get<int>(appStateValueFrom));
    } else if (std::holds_alternative<LogUploadState>(appStateValueFrom)) {
        stringTo = std::to_string(static_cast<int>(std::get<LogUploadState>(appStateValueFrom)));
    } else if (std::holds_alternative<int64_t>(appStateValueFrom)) {
        stringTo = std::to_string(std::get<int64_t>(appStateValueFrom));
    } else {
        return false;
    }

    return true;
}

std::string CommonUtility::appStateKeyToString(const AppStateKey &appStateValue) noexcept {
    switch (appStateValue) {
        case AppStateKey::LastServerSelfRestartDate:
            return "LastServerSelfRestartDate";
        case AppStateKey::LastClientSelfRestartDate:
            return "LastClientSelfRestartDate";
        case AppStateKey::LastSuccessfulLogUploadDate:
            return "LastSuccessfulLogUploadDate";
        case AppStateKey::LastLogUploadArchivePath:
            return "LastLogUploadArchivePath";
        case AppStateKey::LogUploadState:
            return "LogUploadState";
        case AppStateKey::LogUploadPercent:
            return "LogUploadPercent";
        case AppStateKey::Unknown:
            return "Unknown";
        default:
            return "AppStateKey not found (" + std::to_string(static_cast<int>(appStateValue)) + ")";
    }
}

bool CommonUtility::compressFile(const std::wstring &originalName, const std::wstring &targetName,
                                 const std::function<bool(int)> &progressCallback) {
    return compressFile(QString::fromStdWString(originalName), QString::fromStdWString(targetName), progressCallback);
}

bool CommonUtility::compressFile(const std::string &originalName, const std::string &targetName,
                                 const std::function<bool(int)> &progressCallback) {
    return compressFile(QString::fromStdString(originalName), QString::fromStdString(targetName), progressCallback);
}

bool CommonUtility::compressFile(const QString &originalName, const QString &targetName,
                                 const std::function<bool(int)> &progressCallback) {
#ifdef ZLIB_FOUND
    const std::function<bool(int)> safeProgressCallback = progressCallback ? progressCallback : [](int) { return true; };

    QFile original(originalName);
    if (!original.open(QIODevice::ReadOnly)) return false;

    auto compressed = gzopen(targetName.toUtf8(), "wb");
    if (!compressed) {
        return false;
    }

    original.seek(0);
    qint64 compressedSize = 0;
    while (!original.atEnd()) {
        auto data = original.read(1024 * 1024);
        if (auto written = gzwrite(compressed, data.data(), static_cast<unsigned int>(data.size())); written != data.size()) {
            gzclose(compressed);
            return false;
        }
        compressedSize += data.size();
        if (!safeProgressCallback(static_cast<int>((100 * compressedSize) / original.size()))) {
            gzclose(compressed);
            return true; // User cancelled
        }
    }
    gzclose(compressed);

    return true;
#else
    return false;
#endif
}

QString applicationTrPath() {
#if defined(KD_MACOS)
    QString devTrPath = QCoreApplication::applicationDirPath() + QString::fromLatin1("/../../../../src/gui/");
#else
    QString devTrPath = QCoreApplication::applicationDirPath() + QString::fromLatin1("/../src/gui/");
#endif
    if (QDir(devTrPath).exists()) {
        // might miss Qt etc.
        qWarning() << "Running from build location! Translations may be incomplete!";
        return devTrPath;
    }
#if defined(KD_WINDOWS)
    return QCoreApplication::applicationDirPath() + QLatin1String("/i18n/");
#elif defined(KD_MACOS)

#ifdef QT_NO_DEBUG
    return QCoreApplication::applicationDirPath() + QLatin1String("/../Resources/Translations"); // path defaults to app dir.
#else
    return QString("%1/kDrive.app/Contents/Resources/Translations").arg(CMAKE_INSTALL_PREFIX);
#endif

#else
    return QCoreApplication::applicationDirPath() +
           QString::fromLatin1("/../" SHAREDIR "/" APPLICATION_CLIENT_EXECUTABLE "/i18n/");
#endif
}

void CommonUtility::setupTranslations(QCoreApplication *app, const KDC::Language enforcedLocale) {
    QStringList uiLanguages = languageCodeList(enforcedLocale);

    resetTranslations();

    _translator = new QTranslator(app);
    _qtTranslator = new QTranslator(app);

    foreach (QString lang, uiLanguages) {
        lang.replace(QLatin1Char('-'), QLatin1Char('_')); // work around QTBUG-25973
        const QString trPath = applicationTrPath();
        const QString trFile = QLatin1String("client_") + lang;
        if (_translator->load(trFile, trPath) || lang.startsWith(QLatin1String("en"))) {
            // Permissive approach: Qt translations
            // may be missing, but Qt translations must be there in order
            // for us to accept the language. Otherwise, we try with the next.
            // "en" is an exception as it is the default language and may not
            // have a translation file provided.
            app->setProperty("ui_lang", lang);
            const QString qtTrPath = QLibraryInfo::path(QLibraryInfo::TranslationsPath);
            const QString qtTrFile = QLatin1String("qt_") + lang;
            const QString qtBaseTrFile = QLatin1String("qtbase_") + lang;
            if (!_qtTranslator->load(qtTrFile, qtTrPath) && !_qtTranslator->load(qtTrFile, trPath) &&
                !_qtTranslator->load(qtBaseTrFile, qtTrPath)) {
                static_cast<void>(_qtTranslator->load(qtBaseTrFile, trPath));
            }
            if (!_translator->isEmpty()) (void) QCoreApplication::installTranslator(_translator);
            if (!_qtTranslator->isEmpty()) (void) QCoreApplication::installTranslator(_qtTranslator);
            break;
        }
        if (app->property("ui_lang").isNull()) app->setProperty("ui_lang", "C");
    }
}

bool CommonUtility::colorThresholdCheck(const int red, const int green, const int blue) {
    return 1.0 - (0.299 * red + 0.587 * green + 0.114 * blue) / 255.0 > 0.5;
}

SyncPath CommonUtility::relativePath(const SyncPath &rootPath, const SyncPath &path) {
    const auto &pathStr = path.native();
    const auto &rootStr = rootPath.native();
    auto rootIt = rootStr.begin();
    auto pathIt = pathStr.begin();
    const auto rootItEnd = rootStr.end();
    const auto pathItEnd = pathStr.end();
    while (rootIt != rootItEnd && pathIt != pathItEnd &&
           (*rootIt == *pathIt || (*rootIt == '/' && *pathIt == '\\') || (*rootIt == '\\' && *pathIt == '/'))) {
        ++rootIt;
        ++pathIt;
    }

    if (rootIt != rootItEnd || pathIt == pathItEnd) {
        // path is not a subpath of rootPath or the relative Path is empty
        return {};
    }
    while (pathIt != pathItEnd && (*pathIt == '\\' || *pathIt == '/')) ++pathIt;
    return {pathIt, pathItEnd};
}

QStringList CommonUtility::languageCodeList(const Language enforcedLocale) {
    QStringList uiLanguages = QLocale::system().uiLanguages();
    uiLanguages.prepend(languageCode(enforcedLocale));

    return uiLanguages;
}

bool CommonUtility::languageCodeIsEnglish(const QString &languageCode) {
    return languageCode.compare(englishCode) == 0;
}

bool CommonUtility::isSupportedLanguage(const QString &languageCode) {
    static const std::unordered_set<QString> supportedLanguages = {englishCode, frenchCode, germanCode, italianCode, spanishCode};
    return supportedLanguages.contains(languageCode);
}

QString CommonUtility::languageCode(const Language language) {
    switch (language) {
        case Language::Default: {
            if (const auto systemLanguage = QLocale::languageToCode(QLocale::system().language());
                isSupportedLanguage(systemLanguage))
                return systemLanguage;
            break;
        }
        case Language::French:
            return frenchCode;
        case Language::German:
            return germanCode;
        case Language::Italian:
            return italianCode;
        case Language::Spanish:
            return spanishCode;
        case Language::English:
            break;
        case Language::EnumEnd:
            assert(false && "Invalid enum value in switch statement.");
    }

    return englishCode;
}

<<<<<<< HEAD
SyncPath CommonUtility::getAppDir() {
    const SyncPath dirPath(getAppDir_private());
    return dirPath;
}

bool CommonUtility::hasDarkSystray() {
    return hasDarkSystray_private();
}

=======
>>>>>>> 12c409c3
SyncPath CommonUtility::getAppSupportDir() {
    SyncPath dirPath(getGenericAppSupportDir());

    dirPath.append(APPLICATION_NAME);
    std::error_code ec;
    if (!std::filesystem::is_directory(dirPath, ec)) {
        bool exists = false;
        exists = !utility_base::isLikeFileNotFoundError(ec);
        if (exists) return SyncPath();
        if (!std::filesystem::create_directory(dirPath, ec)) return SyncPath();
    }

    return dirPath;
}

SyncPath CommonUtility::getAppWorkingDir() {
    return _workingDirPath;
}

#ifdef __APPLE__
SyncPath CommonUtility::getExtensionPath() {
    return getExtensionPath_private();
}
#endif

QString CommonUtility::getFileIconPathFromFileName(const QString &fileName, const NodeType type) {
    if (type == NodeType::Directory) {
        return QString(":/client/resources/icons/document types/folder.svg");
    } else if (type == NodeType::File) {
        QMimeDatabase db;
        QMimeType mime = db.mimeTypeForFile(fileName, QMimeDatabase::MatchExtension);
        if (mime.name().startsWith("image/")) {
            return QString(":/client/resources/icons/document types/file-image.svg");
        } else if (mime.name().startsWith("audio/")) {
            return QString(":/client/resources/icons/document types/file-audio.svg");
        } else if (mime.name().startsWith("video/")) {
            return QString(":/client/resources/icons/document types/file-video.svg");
        } else if (mime.inherits("application/pdf")) {
            return QString(":/client/resources/icons/document types/file-pdf.svg");
        } else if (mime.name().startsWith("application/vnd.ms-powerpoint") ||
                   mime.name().startsWith("application/vnd.openxmlformats-officedocument.presentationml") ||
                   mime.inherits("application/vnd.oasis.opendocument.presentation")) {
            return QString(":/client/resources/icons/document types/file-presentation.svg");
        } else if (mime.name().startsWith("application/vnd.ms-excel") ||
                   mime.name().startsWith("application/vnd.openxmlformats-officedocument.spreadsheetml") ||
                   mime.inherits("application/vnd.oasis.opendocument.spreadsheet")) {
            return QString(":/client/resources/icons/document types/file-sheets.svg");
        } else if (mime.inherits("application/zip") || mime.inherits("application/gzip") || mime.inherits("application/tar") ||
                   mime.inherits("application/rar") || mime.inherits("application/x-bzip2")) {
            return QString(":/client/resources/icons/document types/file-zip.svg");
        } else if (mime.inherits("text/x-csrc") || mime.inherits("text/x-c++src") || mime.inherits("text/x-java") ||
                   mime.inherits("text/x-objcsrc") || mime.inherits("text/x-python") || mime.inherits("text/asp") ||
                   mime.inherits("text/html") || mime.inherits("text/javascript") || mime.inherits("application/x-php") ||
                   mime.inherits("application/x-perl")) {
            return QString(":/client/resources/icons/document types/file-code.svg");
        } else if (mime.inherits("text/plain") || mime.inherits("text/xml")) {
            return QString(":/client/resources/icons/document types/file-text.svg");
        } else if (mime.inherits("application/x-msdos-program")) {
            return QString(":/client/resources/icons/document types/file-application.svg");
        }

        return QString(":/client/resources/icons/document types/file-default.svg");
    } else {
        return QString(":/client/resources/icons/document types/file-default.svg");
    }
}

QString CommonUtility::getRelativePathFromHome(const QString &dirPath) {
    QString home = QDir::homePath();
    if (!home.endsWith('/')) {
        home.append('/');
    }
    QString name(dirPath);
    if (name.startsWith(home)) {
        name = name.mid(home.length());
    }
    if (name.length() > 1 && name.endsWith('/')) {
        name.chop(1);
    }
    return QDir::toNativeSeparators(name);
}

bool CommonUtility::isFileSizeMismatchDetectionEnabled() {
    static const bool enableFileSizeMismatchDetection = !envVarValue("KDRIVE_ENABLE_FILE_SIZE_MISMATCH_DETECTION").empty();
    return enableFileSizeMismatchDetection;
}

size_t CommonUtility::maxPathLength() {
#if defined(KD_WINDOWS)
    static size_t _maxPathWin = 0;
    if (_maxPathWin == 0) {
        Poco::Util::WinRegistryKey key(R"(HKEY_LOCAL_MACHINE\SYSTEM\CurrentControlSet\Control\FileSystem)", true);
        bool exist = key.exists("LongPathsEnabled");
        if (exist && key.getInt("LongPathsEnabled")) {
            _maxPathWin = MAX_PATH_LENGTH_WIN_LONG;
        } else {
            _maxPathWin = MAX_PATH_LENGTH_WIN_SHORT;
        }
    }
    // For folders in short path mode, it is MAX_PATH - 12
    // (https://learn.microsoft.com/en-us/windows/win32/fileio/maximum-file-path-limitation?tabs=registry)
    // We decided to apply this rule for files too. We could else encounter issues.
    // If the path length of a folder is > MAX_PATH - 12 and the path length of a file in this folder is between MAX_PATH - 12 and
    // MAX_PATH. It would lead to a synced file in a folder that is not synced (hence excluded because of its path length).
    return (_maxPathWin == MAX_PATH_LENGTH_WIN_LONG) ? MAX_PATH_LENGTH_WIN_LONG : MAX_PATH_LENGTH_WIN_SHORT - 12;
#elif defined(KD_MACOS)
    return MAX_PATH_LENGTH_MAC;
#else
    return MAX_PATH_LENGTH_LINUX;
#endif
}

bool CommonUtility::isSubDir(const SyncPath &path1, const SyncPath &path2) {
    if (path1.compare(path2) == 0) {
        return true;
    }

    auto it1 = path1.begin();
    auto it2 = path2.begin();
    const auto it1End = path1.end();
    const auto it2End = path2.end();
    while (it1 != it1End && it2 != it2End && *it1 == *it2) {
        it1++;
        it2++;
    }
    return (it1 == it1End);
}

bool CommonUtility::isDiskRootFolder(const SyncPath &absolutePath, SyncPath &suggestedPath) {
    suggestedPath = SyncPath();
    if (absolutePath == absolutePath.root_path()) {
        // We cannot suggest a path if the absolutePath is "/" or "C:/", etc.
        return true;
    }
#if defined(KD_MACOS)
    // On macOS, external drives appears under "/Volumes/<drivename>"
    if (absolutePath.parent_path() == "/Volumes") {
        suggestedPath = absolutePath / "kDrive"; // i.e., /Volumes/<drivename>/kDrive
        return true;
    }
#elif defined(KD_LINUX)
    // On Linux, external drives usually appears under  "/media/<username>/<drivename>" or "/media/<drivename>"
    if (absolutePath == "/media") {
        // If the absolutePath is "/media", we cannot suggest a path
        return true;
    }

    if (absolutePath.parent_path() == "/media") {
        suggestedPath = absolutePath / "myDocuments" / "kDrive"; // i.e., /media/<drivename>/myDocuments/kDrive
        return true;
    }
    if (absolutePath.parent_path().parent_path() == "/media") {
        suggestedPath = absolutePath / "kDrive"; // i.e., /media/<username>/<drivename>/kDrive
        return true;
    }
#endif
    return false;
}

const std::string CommonUtility::dbVersionNumber(const std::string &dbVersion) {
#if defined(NDEBUG)
    // Release mode
#if defined(KD_MACOS) || defined(KD_WINDOWS)
    // Version format = "X.Y.Z (build yyyymmdd)"
    size_t sepPosition = dbVersion.find(" ");
    return dbVersion.substr(0, sepPosition);
#else
    // Version format = "X.Y.Zmaster"
    size_t sepPosition = dbVersion.find("master");
    return dbVersion.substr(0, sepPosition);
#endif
#else
    // Debug mode
    // Version format = "X.Y.Z"
    return dbVersion;
#endif
}

void CommonUtility::extractIntFromStrVersion(const std::string &version, std::vector<int> &tabVersion) {
    if (version.empty()) return;

    std::string versionDigits = version;

    std::regex versionDigitsRegex(R"(^([0-9]+\.[0-9]+\.[0-9]+)\s\(build\s([0-9]{8})\)$)"); // Example: "3.6.9 (build 20250220)"
    std::smatch words;
    std::regex_match(versionDigits, words, versionDigitsRegex);

    if (!words.empty()) {
        assert(words.size() == 3 && "Wrong version format.");
        versionDigits = words[1].str() + "." + words[2].str(); // Example: "3.6.9.20250220"
    }

    // Split `versionDigits` wrt the '.' delimiter
    std::string::size_type prevPos = 0;
    std::string::size_type pos = 0;
    do {
        pos = versionDigits.find('.', prevPos);
        if (pos == std::string::npos) break;

        tabVersion.push_back(std::stoi(versionDigits.substr(prevPos, pos - prevPos)));
        prevPos = pos + 1;
    } while (true);

    if (prevPos < versionDigits.size()) {
        tabVersion.push_back(std::stoi(versionDigits.substr(prevPos)));
    }
}

SyncPath CommonUtility::signalFilePath(AppType appType, SignalCategory signalCategory) {
    using namespace KDC::event_dump_files;
    auto sigFilePath =
            std::filesystem::temp_directory_path() /
            (appType == AppType::Server ? (signalCategory == SignalCategory::Crash ? serverCrashFileName : serverKillFileName)
                                        : (signalCategory == SignalCategory::Crash ? clientCrashFileName : clientKillFileName));
    return sigFilePath;
}

bool CommonUtility::isVersionLower(const std::string &currentVersion, const std::string &targetVersion) {
    std::vector<int> currTabVersion;
    extractIntFromStrVersion(currentVersion, currTabVersion);

    std::vector<int> targetTabVersion;
    extractIntFromStrVersion(targetVersion, targetTabVersion);

    if (currTabVersion.size() != targetTabVersion.size()) {
        return false; // Should not happen
    }

    return std::lexicographical_compare(currTabVersion.begin(), currTabVersion.end(), targetTabVersion.begin(),
                                        targetTabVersion.end());
}

static std::string tmpDirName = "kdrive_" + CommonUtility::generateRandomStringAlphaNum();

// Check if dir name is valid by trying to create a tmp dir
bool CommonUtility::dirNameIsValid(const SyncName &name) {
#if defined(KD_MACOS)
    std::error_code ec;

    SyncPath tmpDirPath = std::filesystem::temp_directory_path() / tmpDirName;
    if (!std::filesystem::exists(tmpDirPath, ec)) {
        std::filesystem::create_directory(tmpDirPath, ec);
        if (ec.value()) {
            return false;
        }
    }

    SyncPath tmpPath = tmpDirPath / name;
    std::filesystem::create_directory(tmpPath, ec);
    bool illegalByteSequence;
    illegalByteSequence = (ec.value() == static_cast<int>(std::errc::illegal_byte_sequence));
    if (illegalByteSequence) {
        return false;
    }

    std::filesystem::remove_all(tmpPath, ec);
#else
    (void) name;
#endif
    return true;
}

// Check if dir name is valid by trying to create a tmp file
bool CommonUtility::fileNameIsValid(const SyncName &name) {
    std::error_code ec;
    if (!std::filesystem::exists(std::filesystem::temp_directory_path() / tmpDirName, ec)) {
        std::filesystem::create_directory(std::filesystem::temp_directory_path() / tmpDirName, ec);
        if (ec.value()) {
            return false;
        }
    }
    SyncPath tmpPath = std::filesystem::temp_directory_path() / tmpDirName / name;

    std::ofstream output(tmpPath.native().c_str(), std::ios::binary);
    if (!output) {
        return false;
    }

    output.close();

    std::filesystem::remove_all(tmpPath, ec);
    return true;
}

#if defined(KD_MACOS)
const std::string CommonUtility::loginItemAgentId() {
    return TEAM_IDENTIFIER_PREFIX + std::string(loginItemAgentIdStr);
}

const std::string CommonUtility::liteSyncExtBundleId() {
    return liteSyncExtBundleIdStr.data();
}
#endif

std::string CommonUtility::envVarValue(const std::string &name) {
    bool isSet = false;
    return envVarValue(name, isSet);
}

std::string CommonUtility::envVarValue(const std::string &name, bool &isSet) {
#if defined(KD_WINDOWS)
    char *value = nullptr;
    isSet = false;
    if (size_t sz = 0; _dupenv_s(&value, &sz, name.c_str()) == 0 && value != nullptr) {
        std::string valueStr(value);
        free(value);
        isSet = true;
        return valueStr;
    }
#else
    char *value = std::getenv(name.c_str());
    if (value) {
        isSet = true;
        return std::string(value);
        // Don't free "value"
    }
#endif

    return std::string();
}

void CommonUtility::handleSignals(void (*sigHandler)(int)) {
    // Kills
    signal(SIGTERM, sigHandler); // Termination request, sent to the program
    signal(SIGABRT, sigHandler); // Abnormal termination condition, as is e.g. initiated by abort()
    signal(SIGINT, sigHandler); // External interrupt, usually initiated by the user

    // Crashes
    signal(SIGSEGV, sigHandler); // Invalid memory access (segmentation fault)
    signal(SIGFPE, sigHandler); // Erroneous arithmetic operation such as divide by zero
    signal(SIGILL, sigHandler); // Invalid program image, such as invalid instruction
#ifndef Q_OS_WIN
    signal(SIGBUS, sigHandler); // Access to an invalid address

    signal(SIGPIPE, SIG_IGN);
#endif
}

void CommonUtility::writeSignalFile(const AppType appType, const SignalType signalType) noexcept {
    SignalCategory signalCategory;
    if (signalType == SignalType::Segv || signalType == SignalType::Fpe || signalType == SignalType::Ill
#ifndef Q_OS_WIN
        || signalType == SignalType::Bus
#endif
    ) {
        // Crash
        signalCategory = SignalCategory::Crash;
    } else {
        // Kill
        signalCategory = SignalCategory::Kill;
    }

    SyncPath sigFilePath(signalFilePath(appType, signalCategory));
    std::ofstream sigFile(sigFilePath);
    if (sigFile) {
        sigFile << KDC::toInt(signalType) << std::endl;
        sigFile.close();
    }
}

void CommonUtility::clearSignalFile(const AppType appType, const SignalCategory signalCategory, SignalType &signalType) noexcept {
    signalType = SignalType::None;

    SyncPath sigFilePath(signalFilePath(appType, signalCategory));
    std::error_code ec;
    if (std::filesystem::exists(sigFilePath, ec)) {
        // Read signal value
        int value;
        std::ifstream sigFile(sigFilePath);
        sigFile >> value;
        sigFile.close();

        signalType = KDC::fromInt<SignalType>(value);

        // Remove file
        std::filesystem::remove(sigFilePath, ec);
    }
}

#if defined(KD_MACOS) || defined(KD_LINUX)
bool CommonUtility::isLikeFileNotFoundError(const std::error_code &ec) noexcept {
    return ec.value() == static_cast<int>(std::errc::no_such_file_or_directory);
}
#endif

#ifdef KD_MACOS
bool CommonUtility::isLiteSyncExtEnabled() {
    QProcess *process = new QProcess();
    process->start("bash", QStringList() << "-c"
                                         << QString("systemextensionsctl list | grep %1 | grep enabled | wc -l")
                                                    .arg(liteSyncExtBundleIdStr.data()));
    process->waitForStarted();
    process->waitForFinished();
    QByteArray result = process->readAll();

    return result.trimmed().toInt() == 1;
}

bool CommonUtility::isLiteSyncExtFullDiskAccessAuthOk(std::string &errorDescr) {
    QSqlDatabase db = QSqlDatabase::addDatabase("QSQLITE");
    db.setDatabaseName("/Library/Application Support/com.apple.TCC/TCC.db");
    if (db.open()) {
        bool macOs13orLater = QSysInfo::productVersion().toDouble() >= 13.0;
        QString serviceStr = macOs13orLater ? "kTCCServiceEndpointSecurityClient" : "kTCCServiceSystemPolicyAllFiles";
        QSqlQuery query(db);
        if (QOperatingSystemVersion::current() < QOperatingSystemVersion::MacOSBigSur) {
            query.prepare(QString("SELECT allowed FROM access"
                                  " WHERE service = \"%1\""
                                  " and client = \"%2\""
                                  " and client_type = 0")
                                  .arg(serviceStr)
                                  .arg(liteSyncExtBundleIdStr.data()));
        } else {
            query.prepare(QString("SELECT auth_value FROM access"
                                  " WHERE service = \"%1\""
                                  " and client = \"%2\""
                                  " and client_type = 0")
                                  .arg(serviceStr)
                                  .arg(liteSyncExtBundleIdStr.data()));
        }

        query.exec();

        bool found = false;
        int value = 0;
        if (query.first()) {
            found = true;
            value = query.value(0).toInt();
        }

        db.close();

        if (found) {
            if (QOperatingSystemVersion::current() < QOperatingSystemVersion::MacOSBigSur) {
                return value == 1;
            } else {
                return value == 2;
            }
        } else {
            errorDescr = "Unable to find Full Disk Access auth for Lite Sync Extension!";
        }
    } else {
        errorDescr = "Cannot open TCC database!";
    }

    return false;
}

#endif

<<<<<<< HEAD
SyncPath CommonUtility::applicationFilePath() {
    const auto maxPathLength = CommonUtility::maxPathLength();
    std::vector<SyncChar> pathStr(maxPathLength + 1, '\0');

#if defined(_WIN32)
=======
QString CommonUtility::truncateLongLogMessage(const QString &message) {
    if (static const qsizetype maxLogMessageSize = 2048; message.size() > maxLogMessageSize) {
        return message.left(maxLogMessageSize) + " (truncated)";
    }

    return message;
}

namespace {
void getApplicationPath(std::vector<SyncChar> &pathStr, const size_t maxPathLength, bool &isValid) {
    isValid = false;
#if defined(KD_WINDOWS)
>>>>>>> 12c409c3
    const auto pathLength = static_cast<DWORD>(maxPathLength);
    const auto count = GetModuleFileNameW(nullptr, pathStr.data(), pathLength);
    isValid = static_cast<bool>(count);
#elif defined(KD_MACOS)
    auto pathLength = static_cast<uint32_t>(maxPathLength);
    const auto ret = _NSGetExecutablePath(pathStr.data(), &pathLength);
    isValid = !ret;
#else
    const auto count = readlink("/proc/self/exe", pathStr.data(), maxPathLength);
    isValid = count != -1;
#endif
}
} // namespace

SyncPath CommonUtility::applicationFilePath() {
    const auto maxPathLength = CommonUtility::maxPathLength();
    std::vector<SyncChar> pathStr(maxPathLength + 1, '\0');

    bool isValid = false;
    getApplicationPath(pathStr, maxPathLength, isValid);
    assert(isValid);

    return SyncPath(pathStr.data());
}

#if defined(KD_MACOS) || defined(KD_LINUX)
// Be careful, some characters have 2 different encodings in Unicode
// For example 'é' can be coded as 0x65 + 0xcc + 0x81  or 0xc3 + 0xa9
bool CommonUtility::normalizedSyncName(const SyncName &name, SyncName &normalizedName,
                                       const UnicodeNormalization normalization) noexcept {
    if (name.empty()) {
        normalizedName = name;
        return true;
    }


    char *strResult = nullptr;
    if (normalization == UnicodeNormalization::NFD) {
        strResult = reinterpret_cast<char *>(utf8proc_NFD(reinterpret_cast<const uint8_t *>(name.c_str())));
    } else {
        strResult = reinterpret_cast<char *>(utf8proc_NFC(reinterpret_cast<const uint8_t *>(name.c_str())));
    }

    if (!strResult) { // Some special characters seem to be not supported, therefore a null pointer is returned if the
        // conversion has failed. e.g.: Linux can sometimes send filesystem events with strange characters in
        // the path
        return false;
    }

    normalizedName = SyncName(strResult);
    std::free((void *) strResult);
    return true;
}
#endif

SyncName CommonUtility::preferredPathSeparator() {
    return SyncName{std::filesystem::path::preferred_separator};
}

std::list<SyncName> CommonUtility::splitSyncPath(const SyncPath &path) {
    std::list<SyncName> itemNames;
    SyncPath pathTmp(path);

    while (pathTmp != pathTmp.root_path()) {
        (void) itemNames.emplace_front(pathTmp.filename().native());
        pathTmp = pathTmp.parent_path();
    }

    return itemNames;
}

template<typename T>
std::vector<T> CommonUtility::splitString(T name, const T &separator) {
    std::vector<T> tokens;
    size_t pos = 0;
    T token;

    while ((pos = name.find(separator)) != std::string::npos) {
        token = name.substr(0, pos);
        tokens.push_back(token);
        (void) name.erase(0, pos + separator.length());
    }
    tokens.push_back(name);

    return tokens;
}

std::vector<SyncName> CommonUtility::splitSyncName(SyncName name, const SyncName &separator) {
    return CommonUtility::splitString<SyncName>(name, separator);
}

std::vector<CommString> CommonUtility::splitCommString(CommString str, const CommString &separator) {
    return CommonUtility::splitString<CommString>(str, separator);
}

std::vector<SyncName> CommonUtility::splitPath(const SyncName &pathName) {
    SyncPath path{pathName};

    return splitSyncName(path.make_preferred().native(), preferredPathSeparator());
}

SyncNameSet CommonUtility::computeSyncNameNormalizations(const SyncName &name) {
    SyncNameSet result;
    (void) result.emplace(name);

    SyncName nfcNormalizedName;
    if (const bool nfcSuccess = CommonUtility::normalizedSyncName(name, nfcNormalizedName, UnicodeNormalization::NFC);
        nfcSuccess) {
        (void) result.emplace(nfcNormalizedName);
    }

    SyncName nfdNormalizedName;
    if (const bool nfdSuccess = CommonUtility::normalizedSyncName(name, nfdNormalizedName, UnicodeNormalization::NFD);
        nfdSuccess) {
        (void) result.emplace(nfdNormalizedName);
    }


    return result;
}

SyncNameSet CommonUtility::computePathNormalizations(const std::vector<SyncName> &pathSegments, const int64_t lastIndex) {
    if (lastIndex == -1 || pathSegments.empty()) return {};

    const auto lastSegmentNormalizations = computeSyncNameNormalizations(pathSegments[static_cast<size_t>(lastIndex)]);
    const auto headNormalizations = computePathNormalizations(pathSegments, lastIndex - 1);

    SyncNameSet result;
    for (const auto &lastSegmentNormalization: lastSegmentNormalizations) {
        for (const auto &headNormalization: headNormalizations)
            (void) result.emplace(headNormalization + CommonUtility::preferredPathSeparator() + lastSegmentNormalization);
        if (headNormalizations.empty()) (void) result.emplace(lastSegmentNormalization);
    }
    return result;
}

SyncNameSet CommonUtility::computePathNormalizations(const std::vector<SyncName> &pathSegments) {
    return computePathNormalizations(pathSegments, static_cast<int64_t>(pathSegments.size() - 1));
}

SyncNameSet CommonUtility::computePathNormalizations(const SyncName &path) {
    const auto pathSegments = CommonUtility::splitPath(path);

    return computePathNormalizations(pathSegments);
}


ReplicaSide CommonUtility::syncNodeTypeSide(SyncNodeType type) {
    switch (type) {
        case KDC::SyncNodeType::BlackList:
            // List of remote directories excluded from sync.
            return ReplicaSide::Remote;
        case KDC::SyncNodeType::WhiteList:
            // List of large remote directories explicitly approved by the user.
            return ReplicaSide::Remote;
        case KDC::SyncNodeType::UndecidedList:
            // List of large remote directories not yet approved by the user.
            return ReplicaSide::Remote;
        case KDC::SyncNodeType::TmpRemoteBlacklist:
            // List of remote items temporarily excluded from sync.
            return ReplicaSide::Remote;
        case KDC::SyncNodeType::TmpLocalBlacklist:
            // List of local items temporarily excluded from sync.
            return ReplicaSide::Local;
        default:
            return ReplicaSide::Unknown;
    }
}

bool CommonUtility::isWindows() {
#ifdef _WIN32
    return true;
#else
    return false;
#endif
}

bool CommonUtility::isMac() {
#ifdef __APPLE__
    return true;
#else
    return false;
#endif
}

bool CommonUtility::isLinux() {
#if defined(__unix__)
    return true;
#else
    return false;
#endif
}

} // namespace KDC<|MERGE_RESOLUTION|>--- conflicted
+++ resolved
@@ -77,15 +77,9 @@
 #define MAX_PATH_LENGTH_MAC 1023
 #define MAX_PATH_LENGTH_LINUX 4096
 
-<<<<<<< HEAD
-#ifdef __APPLE__
+#if defined(KD_MACOS)
 constexpr std::string_view liteSyncExtBundleIdStr = "com.infomaniak.drive.desktopclient.LiteSyncExt";
 constexpr std::string_view loginItemAgentIdStr = "com.infomaniak.drive.desktopclient.LoginItemAgent";
-=======
-#if defined(KD_MACOS)
-constexpr char liteSyncExtBundleIdStr[] = "com.infomaniak.drive.desktopclient.LiteSyncExt";
-constexpr char loginItemAgentIdStr[] = "864VDCS2QY.com.infomaniak.drive.desktopclient.LoginItemAgent";
->>>>>>> 12c409c3
 #endif
 
 namespace KDC {
@@ -749,18 +743,6 @@
     return englishCode;
 }
 
-<<<<<<< HEAD
-SyncPath CommonUtility::getAppDir() {
-    const SyncPath dirPath(getAppDir_private());
-    return dirPath;
-}
-
-bool CommonUtility::hasDarkSystray() {
-    return hasDarkSystray_private();
-}
-
-=======
->>>>>>> 12c409c3
 SyncPath CommonUtility::getAppSupportDir() {
     SyncPath dirPath(getGenericAppSupportDir());
 
@@ -779,12 +761,6 @@
 SyncPath CommonUtility::getAppWorkingDir() {
     return _workingDirPath;
 }
-
-#ifdef __APPLE__
-SyncPath CommonUtility::getExtensionPath() {
-    return getExtensionPath_private();
-}
-#endif
 
 QString CommonUtility::getFileIconPathFromFileName(const QString &fileName, const NodeType type) {
     if (type == NodeType::Directory) {
@@ -1140,12 +1116,6 @@
     }
 }
 
-#if defined(KD_MACOS) || defined(KD_LINUX)
-bool CommonUtility::isLikeFileNotFoundError(const std::error_code &ec) noexcept {
-    return ec.value() == static_cast<int>(std::errc::no_such_file_or_directory);
-}
-#endif
-
 #ifdef KD_MACOS
 bool CommonUtility::isLiteSyncExtEnabled() {
     QProcess *process = new QProcess();
@@ -1211,13 +1181,6 @@
 
 #endif
 
-<<<<<<< HEAD
-SyncPath CommonUtility::applicationFilePath() {
-    const auto maxPathLength = CommonUtility::maxPathLength();
-    std::vector<SyncChar> pathStr(maxPathLength + 1, '\0');
-
-#if defined(_WIN32)
-=======
 QString CommonUtility::truncateLongLogMessage(const QString &message) {
     if (static const qsizetype maxLogMessageSize = 2048; message.size() > maxLogMessageSize) {
         return message.left(maxLogMessageSize) + " (truncated)";
@@ -1230,7 +1193,6 @@
 void getApplicationPath(std::vector<SyncChar> &pathStr, const size_t maxPathLength, bool &isValid) {
     isValid = false;
 #if defined(KD_WINDOWS)
->>>>>>> 12c409c3
     const auto pathLength = static_cast<DWORD>(maxPathLength);
     const auto count = GetModuleFileNameW(nullptr, pathStr.data(), pathLength);
     isValid = static_cast<bool>(count);
