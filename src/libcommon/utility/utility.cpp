/*
 * Infomaniak kDrive - Desktop
 * Copyright (C) 2023-2024 Infomaniak Network SA
 *
 * This program is free software: you can redistribute it and/or modify
 * it under the terms of the GNU General Public License as published by
 * the Free Software Foundation, either version 3 of the License, or
 * (at your option) any later version.
 *
 * This program is distributed in the hope that it will be useful,
 * but WITHOUT ANY WARRANTY; without even the implied warranty of
 * MERCHANTABILITY or FITNESS FOR A PARTICULAR PURPOSE.  See the
 * GNU General Public License for more details.
 *
 * You should have received a copy of the GNU General Public License
 * along with this program.  If not, see <http://www.gnu.org/licenses/>.
 */

#include "utility.h"
#include "config.h"
#include "common/utility.h"
#include "libcommonserver/utility/utility.h"
#include "version.h"

#include <system_error>
#include <sys/types.h>

#ifdef Q_OS_UNIX

#include <sys/statvfs.h>

#endif

#include <fstream>
#include <sstream>

#ifdef _WIN32
#include <Poco/Util/WinRegistryKey.h>
#endif

#ifdef ZLIB_FOUND
#include <zlib.h>
#endif

#include <random>

#include <QDir>
#include <QFileInfo>
#include <QTranslator>
#include <QLibraryInfo>
#include <QMimeDatabase>
#include <QMimeType>
#include <QStorageInfo>
#include <QProcess>
#include <QSqlDatabase>
#include <QSqlQuery>
#include <QOperatingSystemVersion>

#if defined(Q_OS_WIN)
#include "utility_win.cpp"
#elif defined(Q_OS_MAC)
#include "utility_mac.cpp"
#else
#include "utility_linux.cpp"
#endif

#define MAX_PATH_LENGTH_WIN_LONG 32767
#define MAX_PATH_LENGTH_WIN_SHORT 259
#define MAX_PATH_LENGTH_MAC 1023
#define MAX_PATH_LENGTH_LINUX 4096

#define LITE_SYNC_EXT_BUNDLE_ID "com.infomaniak.drive.desktopclient.LiteSyncExt"

namespace KDC {

const int CommonUtility::logsPurgeRate = 7;               // days
const int CommonUtility::logMaxSize = 500 * 1024 * 1024;  // MB

SyncPath CommonUtility::_workingDirPath = "";

static const QString englishCode = "en";
static const QString frenchCode = "fr";
static const QString germanCode = "de";
static const QString spanishCode = "es";
static const QString italianCode = "it";

static std::random_device rd;
static std::default_random_engine gen(rd());

std::string CommonUtility::generateRandomStringAlphaNum(const int length /*= 10*/) {
    static const char alphanum[] =
        "0123456789"
        "ABCDEFGHIJKLMNOPQRSTUVWXYZ"
        "abcdefghijklmnopqrstuvwxyz";

    static std::uniform_int_distribution<int> distrib(
        0, sizeof(alphanum) - 2);  // -2 in order to avoid the null terminating character

    std::string tmp;
    tmp.reserve(length);
    for (int i = 0; i < length; ++i) {
        tmp += alphanum[distrib(gen)];
    }

    return tmp;
}

void CommonUtility::crash() {
    volatile int *a = (int *)(NULL);
    *a = 1;
}

QString CommonUtility::platformName() {
    return QSysInfo::prettyProductName();
}

QString CommonUtility::platformArch() {
    return QSysInfo::currentCpuArchitecture();
}

std::string CommonUtility::userAgentString() {
    std::ostringstream userAgent;
    userAgent << APPLICATION_SHORTNAME << " / " << KDRIVE_VERSION_STRING << " (" << platformName().toStdString() << ")";
    return userAgent.str();
}

QString CommonUtility::fileSystemName(const QString &dirPath) {
    QDir dir(dirPath);
    if (dir.exists()) {
        QStorageInfo info(dirPath);
        if (info.isValid()) {
            return info.fileSystemType();
        }
    } else {
        dir.cdUp();
        return fileSystemName(dir.path());
    }

    return QString();
}

QString CommonUtility::getIconPath(IconType iconType) {
    switch (iconType) {
        case KDC::CommonUtility::MAIN_FOLDER_ICON:
            return "../Resources/kdrive-mac.icns";  // TODO : To be changed to a specific incs file
            break;
        case KDC::CommonUtility::COMMON_DOCUMENT_ICON:
            // return path to common_document_folder.icns;   // Not implemented yet
            break;
        case KDC::CommonUtility::DROP_BOX_ICON:
            // return path to drop_box_folder.icns;          // Not implemented yet
            break;
        case KDC::CommonUtility::NORMAL_FOLDER_ICON:
            // return path to normal_folder.icns;            // Not implemented yet
            break;
        default:
            break;
    }

    return QString();
}

bool CommonUtility::setFolderCustomIcon(const QString &folderPath, IconType iconType) {
#ifdef Q_OS_MAC
    if (!setFolderCustomIcon_private(folderPath, getIconPath(iconType))) {
        // qCWarning(lcUtility) << "Error setting custom icon" << getIconPath(iconType) << "for folder" << folderPath;
        return false;
    }
    return true;
#else
    Q_UNUSED(folderPath)
    Q_UNUSED(iconType)

    return true;
#endif
}

std::string CommonUtility::generateRandomStringPKCE(const int length /*= 10*/) {
    static const char charArray[] =
        "0123456789"
        "ABCDEFGHIJKLMNOPQRSTUVWXYZ"
        "abcdefghijklmnopqrstuvwxyz"
        "-._~";

    static std::uniform_int_distribution<int> distrib(
        0, sizeof(charArray) - 2);  // -2 in order to avoid the null terminating character

    std::string tmp;
    tmp.reserve(length);
    for (int i = 0; i < length; ++i) {
        tmp += charArray[distrib(gen)];
    }

    return tmp;
}

qint64 CommonUtility::freeDiskSpace(const QString &path) {
#if defined(Q_OS_MAC) || defined(Q_OS_FREEBSD) || defined(Q_OS_FREEBSD_KERNEL) || defined(Q_OS_NETBSD) || defined(Q_OS_OPENBSD)
    struct statvfs stat;
    if (statvfs(path.toLocal8Bit().data(), &stat) == 0) {
        return (qint64)stat.f_bavail * stat.f_frsize;
    }
#elif defined(Q_OS_UNIX)
    struct statvfs64 stat;
    if (statvfs64(path.toLocal8Bit().data(), &stat) == 0) {
        return (qint64)stat.f_bavail * stat.f_frsize;
    }
#elif defined(Q_OS_WIN)
    ULARGE_INTEGER freeBytes;
    freeBytes.QuadPart = 0L;
    if (GetDiskFreeSpaceEx(reinterpret_cast<const wchar_t *>(path.utf16()), &freeBytes, NULL, NULL)) {
        return freeBytes.QuadPart;
    }
#endif
    return -1;
}

QByteArray CommonUtility::IntToArray(qint32 source) {
    // Avoid use of cast, this is the Qt way to serialize objects
    QByteArray temp;
    QDataStream data(&temp, QIODevice::ReadWrite);
    data << source;
    return temp;
}

int CommonUtility::ArrayToInt(QByteArray source) {
    int temp;
    QDataStream data(&source, QIODevice::ReadWrite);
    data >> temp;
    return temp;
}

QString CommonUtility::escape(const QString &in) {
    return in.toHtmlEscaped();
}

bool CommonUtility::stringToAppStateValue(const std::string &stringFrom, AppStateValue &appStateValueTo) {
    bool res = true;
    std::string appStateValueType = "Unknown";
    if (std::holds_alternative<std::string>(appStateValueTo)) {
        appStateValueTo = stringFrom;
        appStateValueType = "std::string";
    } else if (std::holds_alternative<int>(appStateValueTo)) {
        appStateValueType = "int";
        try {
            appStateValueTo = std::stoi(stringFrom);
        } catch (const std::invalid_argument &) {
            res = false;
        }
    } else if (std::holds_alternative<LogUploadState>(appStateValueTo)) {
        appStateValueType = "LogUploadState";
        try {
            appStateValueTo = static_cast<LogUploadState>(std::stoi(stringFrom));
        } catch (const std::invalid_argument &) {
            res = false;
        }
    } else if (std::holds_alternative<int64_t>(appStateValueTo)) {
        appStateValueType = "int64_t";
        try {
            std::get<int64_t>(appStateValueTo) = std::stoll(stringFrom);
        } catch (const std::invalid_argument &) {
            res = false;
        }
    } else {
        res = false;
    }

    if (!res) {
        sentry_value_t event = sentry_value_new_event();
        std::string message = "Failed to convert string (" + stringFrom + ") to AppStateValue of type " + appStateValueType + ".";
        sentry_value_t exc = sentry_value_new_exception("CommonUtility::stringToAppStateValue", message.c_str());
        sentry_value_set_stacktrace(exc, NULL, 0);
        sentry_event_add_exception(event, exc);
        sentry_capture_event(event);
    }

    return true;
}

bool CommonUtility::appStateValueToString(const AppStateValue &appStateValueFrom, std::string &stringTo) {
    if (std::holds_alternative<std::string>(appStateValueFrom)) {
        stringTo = std::get<std::string>(appStateValueFrom);
    } else if (std::holds_alternative<int>(appStateValueFrom)) {
        stringTo = std::to_string(std::get<int>(appStateValueFrom));
    } else if (std::holds_alternative<LogUploadState>(appStateValueFrom)) {
        stringTo = std::to_string(static_cast<int>(std::get<LogUploadState>(appStateValueFrom)));
    } else if (std::holds_alternative<int64_t>(appStateValueFrom)) {
        stringTo = std::to_string(std::get<int64_t>(appStateValueFrom));
    } else {
        return false;
    }
    return true;
}

<<<<<<< HEAD
bool CommonUtility::compressFile(const QString &originalName, const QString &targetName,
                                 std::function<bool(int)> progressCallback) {
=======
bool CommonUtility::compressFile(const std::wstring &originalName, const std::wstring &targetName) {
    return compressFile(QString::fromStdWString(originalName), QString::fromStdWString(targetName));
}

bool CommonUtility::compressFile(const std::string &originalName, const std::string &targetName) {
    return compressFile(QString::fromStdString(originalName), QString::fromStdString(targetName));
}

bool CommonUtility::compressFile(const QString &originalName, const QString &targetName) {
>>>>>>> 94b770ba
#ifdef ZLIB_FOUND
    const std::function<bool(int)> safeProgressCallback = progressCallback ? progressCallback : [](int) { return true; };

    QFile original(originalName);
    if (!original.open(QIODevice::ReadOnly)) return false;

    auto compressed = gzopen(targetName.toUtf8(), "wb");
    if (!compressed) {
        return false;
    }

    original.seek(0);
    qint64 compressedSize = 0;
    while (!original.atEnd()) {
        auto data = original.read(1024 * 1024);
        auto written = gzwrite(compressed, data.data(), data.size());
        if (written != data.size()) {
            gzclose(compressed);
            return false;
        }
        compressedSize += data.size();
        if (!safeProgressCallback(static_cast<int>((100 * compressedSize) / original.size()))) {
            gzclose(compressed);
            return true; // User cancelled
        }
    }
    gzclose(compressed);

    return true;
#else
    return false;
#endif
}

QString applicationTrPath() {
#ifdef __APPLE__
    QString devTrPath = QCoreApplication::applicationDirPath() + QString::fromLatin1("/../../../../src/gui/");
#else
    QString devTrPath = QCoreApplication::applicationDirPath() + QString::fromLatin1("/../src/gui/");
#endif
    if (QDir(devTrPath).exists()) {
        // might miss Qt etc.
        qWarning() << "Running from build location! Translations may be incomplete!";
        return devTrPath;
    }
#if defined(_WIN32)
    return QCoreApplication::applicationDirPath() + QLatin1String("/i18n/");
#elif defined(__APPLE__)

#ifdef QT_NO_DEBUG
    return QCoreApplication::applicationDirPath() + QLatin1String("/../Resources/Translations");  // path defaults to app dir.
#else
    return QString("%1/kDrive.app/Contents/Resources/Translations").arg(CMAKE_INSTALL_PREFIX);
#endif

#else
    return QCoreApplication::applicationDirPath() +
           QString::fromLatin1("/../" SHAREDIR "/" APPLICATION_CLIENT_EXECUTABLE "/i18n/");
#endif
}

QString substLang(const QString &lang) {
    // Map the more appropriate script codes
    // to country codes as used by Qt and
    // transifex translation conventions.

    // Simplified Chinese
    if (lang == QLatin1String("zh_Hans")) return QLatin1String("zh_CN");
    // Traditional Chinese
    if (lang == QLatin1String("zh_Hant")) return QLatin1String("zh_TW");
    return lang;
}

void CommonUtility::setupTranslations(QCoreApplication *app, KDC::Language enforcedLocale) {
    QStringList uiLanguages = languageCodeList(enforcedLocale);

    static QTranslator *translator = nullptr;
    static QTranslator *qtTranslator = nullptr;

    if (translator) {
        app->removeTranslator(translator);
        translator->deleteLater();
        translator = nullptr;
    }
    translator = new QTranslator(app);

    if (qtTranslator) {
        app->removeTranslator(qtTranslator);
        qtTranslator->deleteLater();
        qtTranslator = nullptr;
    }
    qtTranslator = new QTranslator(app);

    foreach (QString lang, uiLanguages) {
        lang.replace(QLatin1Char('-'), QLatin1Char('_'));  // work around QTBUG-25973
        lang = substLang(lang);
        const QString trPath = applicationTrPath();
        const QString trFile = QLatin1String("client_") + lang;
        if (translator->load(trFile, trPath) || lang.startsWith(QLatin1String("en"))) {
            // Permissive approach: Qt translations
            // may be missing, but Qt translations must be there in order
            // for us to accept the language. Otherwise, we try with the next.
            // "en" is an exception as it is the default language and may not
            // have a translation file provided.
            app->setProperty("ui_lang", lang);
            const QString qtTrPath = QLibraryInfo::path(QLibraryInfo::TranslationsPath);
            const QString qtTrFile = QLatin1String("qt_") + lang;
            const QString qtBaseTrFile = QLatin1String("qtbase_") + lang;
            if (!qtTranslator->load(qtTrFile, qtTrPath)) {
                if (!qtTranslator->load(qtTrFile, trPath)) {
                    if (!qtTranslator->load(qtBaseTrFile, qtTrPath)) {
                        static_cast<void>(
                            qtTranslator->load(qtBaseTrFile, trPath));  // static_cast<void>() explicitly discard warning on
                                                                        // function declared with 'nodiscard' attribute
                    }
                }
            }
            if (!translator->isEmpty()) app->installTranslator(translator);
            if (!qtTranslator->isEmpty()) app->installTranslator(qtTranslator);
            break;
        }
        if (app->property("ui_lang").isNull()) app->setProperty("ui_lang", "C");
    }
}

bool CommonUtility::colorThresholdCheck(int red, int green, int blue) {
    return 1.0 - (0.299 * red + 0.587 * green + 0.114 * blue) / 255.0 > 0.5;
}

SyncPath CommonUtility::relativePath(const SyncPath &rootPath, const SyncPath &path) {
    std::filesystem::path rootPathNormal(rootPath.lexically_normal());
    std::filesystem::path pathNormal(path.lexically_normal());

    if (rootPathNormal == pathNormal) {
        return std::filesystem::path();
    }

    std::vector<SyncName> rootPathElts;
    for (const auto &dir : rootPathNormal) {
        rootPathElts.push_back(dir.native());
    }

    size_t index = 0;
    std::filesystem::path relativePath;
    for (const auto &dir : pathNormal) {
        if (index >= rootPathElts.size()) {
            relativePath /= dir;
        } else if (dir != rootPathElts[index]) {
            // path is not a sub path of rootPath
            break;
        }
        index++;
    }

    return relativePath;
}

QStringList CommonUtility::languageCodeList(KDC::Language enforcedLocale) {
    QStringList uiLanguages = QLocale::system().uiLanguages();
    uiLanguages.prepend(languageCode(enforcedLocale));

    return uiLanguages;
}

bool CommonUtility::languageCodeIsEnglish(const QString &languageCode) {
    return languageCode.compare(englishCode) == 0;
}

QString CommonUtility::languageCode(KDC::Language enforcedLocale) {
    switch (enforcedLocale) {
        case KDC::LanguageDefault: {
            return QLocale::system().uiLanguages().isEmpty() ? QString() : QLocale::system().uiLanguages().first().left(2);
            break;
        }
        case KDC::LanguageEnglish:
            return englishCode;
            break;
        case KDC::LanguageFrench:
            return frenchCode;
            break;
        case KDC::LanguageGerman:
            return germanCode;
            break;
        case KDC::LanguageItalian:
            return italianCode;
            break;
        case KDC::LanguageSpanish:
            return spanishCode;
            break;
    }

    return QString();
}

const SyncPath CommonUtility::getAppDir() {
    const KDC::SyncPath dirPath(KDC::getAppDir_private());
    return dirPath;
}

bool CommonUtility::hasDarkSystray() {
    return KDC::hasDarkSystray_private();
}

const SyncPath CommonUtility::getAppSupportDir() {
    SyncPath dirPath(KDC::getAppSupportDir_private());

    dirPath.append(APPLICATION_NAME);
    std::error_code ec;
    if (!std::filesystem::is_directory(dirPath, ec)) {
        bool exists;
#ifdef _WIN32
        exists = (ec.value() != ERROR_FILE_NOT_FOUND && ec.value() != ERROR_PATH_NOT_FOUND && ec.value() != ERROR_INVALID_DRIVE);
#else
        exists = (ec.value() != static_cast<int>(std::errc::no_such_file_or_directory));
#endif

        if (exists) {
            return SyncPath();
        }

        if (!std::filesystem::create_directory(dirPath, ec)) {
            if (ec.value() != 0) {
                return SyncPath();
            }

            return SyncPath();
        }
    }

    return dirPath;
}

SyncPath CommonUtility::getAppWorkingDir() {
    return _workingDirPath;
}

QString CommonUtility::getFileIconPathFromFileName(const QString &fileName, NodeType type) {
    if (type == NodeTypeDirectory) {
        return QString(":/client/resources/icons/document types/folder.svg");
    } else if (type == NodeTypeFile) {
        QMimeDatabase db;
        QMimeType mime = db.mimeTypeForFile(fileName, QMimeDatabase::MatchExtension);
        if (mime.name().startsWith("image/")) {
            return QString(":/client/resources/icons/document types/file-image.svg");
        } else if (mime.name().startsWith("audio/")) {
            return QString(":/client/resources/icons/document types/file-audio.svg");
        } else if (mime.name().startsWith("video/")) {
            return QString(":/client/resources/icons/document types/file-video.svg");
        } else if (mime.inherits("application/pdf")) {
            return QString(":/client/resources/icons/document types/file-pdf.svg");
        } else if (mime.name().startsWith("application/vnd.ms-powerpoint") ||
                   mime.name().startsWith("application/vnd.openxmlformats-officedocument.presentationml") ||
                   mime.inherits("application/vnd.oasis.opendocument.presentation")) {
            return QString(":/client/resources/icons/document types/file-presentation.svg");
        } else if (mime.name().startsWith("application/vnd.ms-excel") ||
                   mime.name().startsWith("application/vnd.openxmlformats-officedocument.spreadsheetml") ||
                   mime.inherits("application/vnd.oasis.opendocument.spreadsheet")) {
            return QString(":/client/resources/icons/document types/file-sheets.svg");
        } else if (mime.inherits("application/zip") || mime.inherits("application/gzip") || mime.inherits("application/tar") ||
                   mime.inherits("application/rar") || mime.inherits("application/x-bzip2")) {
            return QString(":/client/resources/icons/document types/file-zip.svg");
        } else if (mime.inherits("text/x-csrc") || mime.inherits("text/x-c++src") || mime.inherits("text/x-java") ||
                   mime.inherits("text/x-objcsrc") || mime.inherits("text/x-python") || mime.inherits("text/asp") ||
                   mime.inherits("text/html") || mime.inherits("text/javascript") || mime.inherits("application/x-php") ||
                   mime.inherits("application/x-perl")) {
            return QString(":/client/resources/icons/document types/file-code.svg");
        } else if (mime.inherits("text/plain") || mime.inherits("text/xml")) {
            return QString(":/client/resources/icons/document types/file-text.svg");
        } else if (mime.inherits("application/x-msdos-program")) {
            return QString(":/client/resources/icons/document types/file-application.svg");
        }

        return QString(":/client/resources/icons/document types/file-default.svg");
    } else {
        return QString(":/client/resources/icons/document types/file-default.svg");
    }
}

QString CommonUtility::getRelativePathFromHome(const QString &dirPath) {
    QString home = QDir::homePath();
    if (!home.endsWith('/')) {
        home.append('/');
    }
    QString name(dirPath);
    if (name.startsWith(home)) {
        name = name.mid(home.length());
    }
    if (name.length() > 1 && name.endsWith('/')) {
        name.chop(1);
    }
    return QDir::toNativeSeparators(name);
}

size_t CommonUtility::maxPathLength() {
#if defined(_WIN32)
    Poco::Util::WinRegistryKey key(R"(HKEY_LOCAL_MACHINE\SYSTEM\CurrentControlSet\Control\FileSystem)", true);
    bool exist = key.exists("LongPathsEnabled");
    if (exist && key.getInt("LongPathsEnabled")) {
        return MAX_PATH_LENGTH_WIN_LONG;
    } else {
        return MAX_PATH_LENGTH_WIN_SHORT;
    }

#elif defined(__APPLE__)
    return MAX_PATH_LENGTH_MAC;
#else
    return MAX_PATH_LENGTH_LINUX;
#endif
}

#if defined(_WIN32)
size_t CommonUtility::maxPathLengthFolder() {
    Poco::Util::WinRegistryKey key(R"(HKEY_LOCAL_MACHINE\SYSTEM\CurrentControlSet\Control\FileSystem)", true);
    bool exist = key.exists("LongPathsEnabled");
    if (exist && key.getInt("LongPathsEnabled")) {
        return MAX_PATH_LENGTH_WIN_LONG;
    } else {
        return MAX_PATH_LENGTH_WIN_SHORT -
               12;  // For folders in short path mode, it is MAX_PATH - 12
                    // (https://learn.microsoft.com/en-us/windows/win32/fileio/maximum-file-path-limitation?tabs=registry)
    }
}
#endif

bool CommonUtility::isSubDir(const SyncPath &path1, const SyncPath &path2) {
    if (path1.compare(path2) == 0) {
        return true;
    }

    auto it1 = path1.begin();
    auto it2 = path2.begin();
    while (it1 != path1.end() && it2 != path2.end() && *it1 == *it2) {
        it1++;
        it2++;
    }
    return (it1 == path1.end());
}

const std::string CommonUtility::dbVersionNumber(const std::string &dbVersion) {
#if defined(NDEBUG)
// Release mode
#if defined(__APPLE__) || defined(_WIN32)
    // Version format = "X.Y.Z (build yyyymmdd)"
    size_t sepPosition = dbVersion.find(" ");
    return dbVersion.substr(0, sepPosition);
#else
    // Version format = "X.Y.Zmaster"
    size_t sepPosition = dbVersion.find("master");
    return dbVersion.substr(0, sepPosition);
#endif
#else
    // Debug mode
    // Version format = "X.Y.Z"
    return dbVersion;
#endif
}

void CommonUtility::extractIntFromStrVersion(const std::string &version, std::vector<int> &tabVersion) {
    std::string::size_type prevPos = 0;
    std::string::size_type pos = 0;
    do {
        pos = version.find('.', prevPos);
        tabVersion.push_back(std::stoi(version.substr(prevPos, pos - prevPos)));
        prevPos = pos + 1;
    } while (pos != std::string::npos);
}

bool CommonUtility::isVersionLower(const std::string &currentVersion, const std::string &targetVersion) {
    std::vector<int> currTabVersion;
    extractIntFromStrVersion(currentVersion, currTabVersion);

    std::vector<int> targetTabVersion;
    extractIntFromStrVersion(targetVersion, targetTabVersion);

    if (currTabVersion.size() != targetTabVersion.size()) {
        // Should not happen
        return false;
    }

    for (size_t i = 0; i < targetTabVersion.size(); i++) {
        if (currTabVersion[i] > targetTabVersion[i]) {
            return false;
        } else if (currTabVersion[i] < targetTabVersion[i]) {
            return true;
        }
    }

    return true;
}

static std::string tmpDirName = "kdrive_" + CommonUtility::generateRandomStringAlphaNum();

// Check if dir name is valid by trying to create a tmp dir
bool CommonUtility::dirNameIsValid(const SyncName &name) {
#ifdef __APPLE__
    std::error_code ec;

    SyncPath tmpDirPath = std::filesystem::temp_directory_path() / tmpDirName;
    if (!std::filesystem::exists(tmpDirPath)) {
        std::filesystem::create_directory(tmpDirPath, ec);
        if (ec.value()) {
            return false;
        }
    }

    SyncPath tmpPath = tmpDirPath / name;
    std::filesystem::create_directory(tmpPath, ec);
    bool illegalByteSequence;
    illegalByteSequence = (ec.value() == static_cast<int>(std::errc::illegal_byte_sequence));
    if (illegalByteSequence) {
        return false;
    }

    std::filesystem::remove_all(tmpPath, ec);
#else
    (void)name;
#endif
    return true;
}

// Check if dir name is valid by trying to create a tmp file
bool CommonUtility::fileNameIsValid(const SyncName &name) {
    if (!std::filesystem::exists(std::filesystem::temp_directory_path() / tmpDirName)) {
        std::error_code ec;
        std::filesystem::create_directory(std::filesystem::temp_directory_path() / tmpDirName, ec);
        if (ec.value()) {
            return false;
        }
    }
    SyncPath tmpPath = std::filesystem::temp_directory_path() / tmpDirName / name;

    std::ofstream output(tmpPath.native().c_str(), std::ios::binary);
    if (!output) {
        return false;
    }

    output.close();

    std::error_code ec;
    std::filesystem::remove_all(tmpPath, ec);
    return true;
}

std::string CommonUtility::envVarValue(const std::string &name) {
#ifdef _WIN32
    char *value = nullptr;
    size_t sz = 0;
    if (_dupenv_s(&value, &sz, name.c_str()) == 0 && value != nullptr) {
        std::string valueStr(value);
        free(value);
        return valueStr;
    }
#else
    char *value = std::getenv(name.c_str());
    if (value) {
        return std::string(value);
        // Don't free "value"
    }
#endif

    return std::string();
}

#ifdef __APPLE__
bool CommonUtility::isLiteSyncExtEnabled() {
    QProcess *process = new QProcess();
    process->start(
        "bash",
        QStringList() << "-c"
                      << QString("systemextensionsctl list | grep %1 | grep enabled | wc -l").arg(LITE_SYNC_EXT_BUNDLE_ID));
    process->waitForStarted();
    process->waitForFinished();
    QByteArray result = process->readAll();

    return result.trimmed().toInt() == 1;
}

bool CommonUtility::isLiteSyncExtFullDiskAccessAuthOk(std::string &errorDescr) {
    QSqlDatabase db = QSqlDatabase::addDatabase("QSQLITE");
    db.setDatabaseName("/Library/Application Support/com.apple.TCC/TCC.db");
    if (db.open()) {
        bool macOs13orLater = QSysInfo::productVersion().toDouble() >= 13.0;
        QString serviceStr = macOs13orLater ? "kTCCServiceEndpointSecurityClient" : "kTCCServiceSystemPolicyAllFiles";
        QSqlQuery query(db);
        if (QOperatingSystemVersion::current() < QOperatingSystemVersion::MacOSBigSur) {
            query.prepare(QString("SELECT allowed FROM access"
                                  " WHERE service = \"%1\""
                                  " and client = \"%2\""
                                  " and client_type = 0")
                              .arg(serviceStr)
                              .arg(LITE_SYNC_EXT_BUNDLE_ID));
        } else {
            query.prepare(QString("SELECT auth_value FROM access"
                                  " WHERE service = \"%1\""
                                  " and client = \"%2\""
                                  " and client_type = 0")
                              .arg(serviceStr)
                              .arg(LITE_SYNC_EXT_BUNDLE_ID));
        }

        query.exec();

        bool found = false;
        int value = 0;
        if (query.first()) {
            found = true;
            value = query.value(0).toInt();
        }

        db.close();

        if (found) {
            if (QOperatingSystemVersion::current() < QOperatingSystemVersion::MacOSBigSur) {
                return value == 1;
            } else {
                return value == 2;
            }
        } else {
            errorDescr = "Unable to find Full Disk Access auth for Lite Sync Extension!";
        }
    } else {
        errorDescr = "Cannot open TCC database!";
    }

    return false;
}
#endif

}  // namespace KDC<|MERGE_RESOLUTION|>--- conflicted
+++ resolved
@@ -291,21 +291,15 @@
     }
     return true;
 }
-
-<<<<<<< HEAD
-bool CommonUtility::compressFile(const QString &originalName, const QString &targetName,
-                                 std::function<bool(int)> progressCallback) {
-=======
-bool CommonUtility::compressFile(const std::wstring &originalName, const std::wstring &targetName) {
-    return compressFile(QString::fromStdWString(originalName), QString::fromStdWString(targetName));
-}
-
-bool CommonUtility::compressFile(const std::string &originalName, const std::string &targetName) {
-    return compressFile(QString::fromStdString(originalName), QString::fromStdString(targetName));
-}
-
-bool CommonUtility::compressFile(const QString &originalName, const QString &targetName) {
->>>>>>> 94b770ba
+bool CommonUtility::compressFile(const std::wstring& originalName, const std::wstring& targetName, std::function<bool(int)> progressCallback) {
+    return compressFile(QString::fromStdWString(originalName), QString::fromStdWString(targetName), progressCallback);
+}
+
+bool CommonUtility::compressFile(const std::string& originalName, const std::string& targetName, std::function<bool(int)> progressCallback) {
+    return compressFile(QString::fromStdString(originalName), QString::fromStdString(targetName), progressCallback);
+}
+
+bool CommonUtility::compressFile(const QString& originalName, const QString& targetName, std::function<bool(int)> progressCallback) {
 #ifdef ZLIB_FOUND
     const std::function<bool(int)> safeProgressCallback = progressCallback ? progressCallback : [](int) { return true; };
 
