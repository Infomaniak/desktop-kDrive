--- conflicted
+++ resolved
@@ -296,7 +296,6 @@
     }
 }
 
-<<<<<<< HEAD
 bool CommonUtility::startsWith(const std::string &str, const std::string &prefix) {
     return str.size() >= prefix.size() &&
            std::equal(prefix.begin(), prefix.end(), str.begin(), [](char c1, char c2) { return c1 == c2; });
@@ -429,9 +428,6 @@
 }
 
 QString CommonUtility::getIconPath(const IconType iconType) {
-=======
-std::string CommonUtility::getIconPath(const IconType iconType) {
->>>>>>> bfa793bf
     switch (iconType) {
         case KDC::CommonUtility::MAIN_FOLDER_ICON:
             return "../Resources/kdrive-mac.icns"; // TODO : To be changed to a specific incs file
