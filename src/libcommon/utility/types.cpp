/*
 * Infomaniak kDrive - Desktop
 * Copyright (C) 2023-2024 Infomaniak Network SA
 *
 * This program is free software: you can redistribute it and/or modify
 * it under the terms of the GNU General Public License as published by
 * the Free Software Foundation, either version 3 of the License, or
 * (at your option) any later version.
 *
 * This program is distributed in the hope that it will be useful,
 * but WITHOUT ANY WARRANTY; without even the implied warranty of
 * MERCHANTABILITY or FITNESS FOR A PARTICULAR PURPOSE.  See the
 * GNU General Public License for more details.
 *
 * You should have received a copy of the GNU General Public License
 * along with this program.  If not, see <http://www.gnu.org/licenses/>.
 */

#include <string>
#include "types.h"
#include <Poco/UnicodeConverter.h>

namespace KDC {

namespace typesUtility {
std::wstring stringToWideString(const std::string &str) {
    std::wstring wstr;
    Poco::UnicodeConverter::convert(str, wstr);
    return wstr;
}
} // namespace typesUtility

std::string toString(ReplicaSide e) {
    switch (e) {
        case ReplicaSide::Local:
            return "Local";
        case ReplicaSide::Remote:
            return "Remote";
        case ReplicaSide::Unknown:
            return "Unknown";
        default:
            return "No conversion to string available";
    }
}

std::string toString(NodeType e) {
    switch (e) {
        case NodeType::Unknown:
            return "Unknown";
        case NodeType::File:
            return "File";
        case NodeType::Directory:
            return "Directory";
    }
}

std::string toString(OperationType e) {
    switch (e) {
        case OperationType::None:
            return "None";
        case OperationType::Create:
            return "Create";
        case OperationType::Move:
            return "Move";
        case OperationType::Edit:
            return "Edit";
        case OperationType::Delete:
            return "Delete";
        case OperationType::Rights:
            return "Rights";
        default:
            return "No conversion to string available";
    }
}

std::string toString(ExitCode e) {
    switch (e) {
        case ExitCode::Unknown:
            return "Unknown";
        case ExitCode::Ok:
            return "Ok";
        case ExitCode::NeedRestart:
            return "NeedRestart";
        case ExitCode::NetworkError:
            return "NetworkError";
        case ExitCode::InvalidToken:
            return "InvalidToken";
        case ExitCode::DataError:
            return "DataError";
        case ExitCode::DbError:
            return "DbError";
        case ExitCode::BackError:
            return "BackError";
        case ExitCode::SystemError:
            return "SystemError";
        case ExitCode::FatalError:
            return "FatalError";
        case ExitCode::LogicError:
            return "LogicError";
        case ExitCode::TokenRefreshed:
            return "TokenRefreshed";
        case ExitCode::NoWritePermission:
            return "NoWritePermission";
        case ExitCode::RateLimited:
            return "RateLimited";
        case ExitCode::InvalidSync:
            return "InvalidSync";
        case ExitCode::InvalidOperation:
            return "InvalidOperation";
        case ExitCode::OperationCanceled:
            return "OperationCanceled";
        case ExitCode::UpdateRequired:
            return "UpdateRequired";
        case ExitCode::LogUploadFailed:
            return "LogUploadFailed";
        default:
            return "No conversion to string available";
    }
}

std::string toString(ExitCause e) {
    switch (e) {
        case ExitCause::Unknown:
            return "Unknown";
        case ExitCause::WorkerExited:
            return "WorkerExited";
        case ExitCause::DbAccessError:
            return "DbAccessError";
        case ExitCause::DbEntryNotFound:
            return "DbEntryNotFound";
        case ExitCause::InvalidSnapshot:
            return "InvalidSnapshot";
        case ExitCause::SyncDirDoesntExist:
            return "SyncDirDoesntExist";
        case ExitCause::SyncDirReadError:
            return "SyncDirReadError";
        case ExitCause::SyncDirWriteError:
            return "SyncDirWriteError";
        case ExitCause::HttpErr:
            return "HttpErr";
        case ExitCause::HttpErrForbidden:
            return "HttpErrForbidden";
        case ExitCause::RedirectionError:
            return "RedirectionError";
        case ExitCause::ApiErr:
            return "ApiErr";
        case ExitCause::InvalidSize:
            return "InvalidSize";
        case ExitCause::FileAlreadyExist:
            return "FileAlreadyExist";
        case ExitCause::FileAccessError:
            return "FileAccessError";
        case ExitCause::UnexpectedFileSystemEvent:
            return "UnexpectedFileSystemEvent";
        case ExitCause::NotEnoughDiskSpace:
            return "NotEnoughDiskSpace";
        case ExitCause::DriveAccessError:
            return "DriveAccessError";
        case ExitCause::LoginError:
            return "LoginError";
        case ExitCause::DriveMaintenance:
            return "DriveMaintenance";
        case ExitCause::DriveNotRenew:
            return "DriveNotRenew";
        case ExitCause::MigrationError:
            return "MigrationError";
        case ExitCause::MigrationProxyNotImplemented:
            return "MigrationProxyNotImplemented";
        case ExitCause::InconsistentPinState:
            return "InconsistentPinState";
        case ExitCause::FileSizeMismatch:
            return "FileSizeMismatch";
        case ExitCause::UploadNotTerminated:
            return "UploadNotTerminated";
        case ExitCause::UnableToCreateVfs:
            return "UnableToCreateVfs";
        case ExitCause::NotEnoughtMemory:
            return "NotEnoughtMemory";
        case ExitCause::FileTooBig:
            return "FileTooBig";
        case ExitCause::MoveToTrashFailed:
            return "MoveToTrashFailed";
        case ExitCause::InvalidName:
            return "InvalidName";
        case ExitCause::LiteSyncNotAllowed:
            return "LiteSyncNotAllowed";
        case ExitCause::NetworkTimeout:
            return "NetworkTimeout";
        case ExitCause::SocketsDefuncted:
            return "SocketsDefuncted";
        case ExitCause::NoSearchPermission:
            return "NoSearchPermission";
        case ExitCause::NotFound:
            return "NotFound";
        case ExitCause::QuotaExceeded:
            return "QuotaExceeded";
        case ExitCause::FullListParsingError:
            return "FullListParsingError";
        case ExitCause::OperationCanceled:
            return "OperationCanceled";
        default:
            return "No conversion to string available";
    }

} // namespace KDC

std::string toString(ConflictType e) {
    switch (e) {
        case ConflictType::None:
            return "None";
        case ConflictType::MoveParentDelete:
            return "MoveParentDelete";
        case ConflictType::MoveDelete:
            return "MoveDelete";
        case ConflictType::CreateParentDelete:
            return "CreateParentDelete";
        case ConflictType::MoveMoveSource:
            return "MoveMoveSource";
        case ConflictType::MoveMoveDest:
            return "MoveMoveDest";
        case ConflictType::MoveCreate:
            return "MoveCreate";
        case ConflictType::EditDelete:
            return "EditDelete";
        case ConflictType::CreateCreate:
            return "CreateCreate";
        case ConflictType::EditEdit:
            return "EditEdit";
        case ConflictType::MoveMoveCycle:
            return "MoveMoveCycle";
        default:
            return "No conversion to string available";
    }
}

std::string toString(ConflictTypeResolution e) {
    switch (e) {
        case ConflictTypeResolution::None:
            return "None";
        case ConflictTypeResolution::DeleteCanceled:
            return "DeleteCanceled";
        case ConflictTypeResolution::FileMovedToRoot:
            return "FileMovedToRoot";
        default:
            return "No conversion to string available";
    }
}

std::string toString(InconsistencyType e) {
    switch (e) {
        case InconsistencyType::None:
            return "None";
        case InconsistencyType::Case:
            return "Case";
        case InconsistencyType::ForbiddenChar:
            return "ForbiddenChar";
        case InconsistencyType::ReservedName:
            return "ReservedName";
        case InconsistencyType::NameLength:
            return "NameLength";
        case InconsistencyType::PathLength:
            return "PathLength";
        case InconsistencyType::NotYetSupportedChar:
            return "NotYetSupportedChar";
        case InconsistencyType::DuplicateNames:
            return "DuplicateNames";
        default:
            return "No conversion to string available";
    }
}

std::string toString(CancelType e) {
    switch (e) {
        case CancelType::None:
            return "None";
        case CancelType::Create:
            return "Create";
        case CancelType::Edit:
            return "Edit";
        case CancelType::Move:
            return "Move";
        case CancelType::Delete:
            return "Delete";
        case CancelType::AlreadyExistRemote:
            return "AlreadyExistRemote";
        case CancelType::MoveToBinFailed:
            return "MoveToBinFailed";
        case CancelType::AlreadyExistLocal:
            return "AlreadyExistLocal";
        case CancelType::TmpBlacklisted:
            return "TmpBlacklisted";
        case CancelType::ExcludedByTemplate:
            return "ExcludedByTemplate";
        case CancelType::Hardlink:
            return "Hardlink";
        default:
            return "No conversion to string available";
    }
}

std::string toString(NodeStatus e) {
    switch (e) {
        case NodeStatus::Unknown:
            return "Unknown";
        case NodeStatus::Unprocessed:
            return "Unprocessed";
        case NodeStatus::PartiallyProcessed:
            return "PartiallyProcessed";
        case NodeStatus::Processed:
            return "Processed";
        default:
            return "No conversion to string available";
    }
}

std::string toString(SyncStatus e) {
    switch (e) {
        case SyncStatus::Undefined:
            return "Undefined";
        case SyncStatus::Starting:
            return "Starting";
        case SyncStatus::Running:
            return "Running";
        case SyncStatus::Idle:
            return "Idle";
        case SyncStatus::PauseAsked:
            return "PauseAsked";
        case SyncStatus::Paused:
            return "Paused";
        case SyncStatus::StopAsked:
            return "StopAsked";
        case SyncStatus::Stopped:
            return "Stopped";
        case SyncStatus::Error:
            return "Error";
        default:
            return "No conversion to string available";
    }
}

std::string toString(UploadSessionType e) {
    switch (e) {
        case UploadSessionType::Unknown:
            return "Unknown";
        case UploadSessionType::Standard:
            return "Standard";
        case UploadSessionType::LogUpload:
            return "LogUpload";
        default:
            return "No conversion to string available";
    }
}

std::string toString(SyncNodeType e) {
    switch (e) {
        case SyncNodeType::Undefined:
            return "Undefined";
        case SyncNodeType::BlackList:
            return "BlackList";
        case SyncNodeType::WhiteList:
            return "WhiteList";
        case SyncNodeType::UndecidedList:
            return "UndecidedList";
        case SyncNodeType::TmpRemoteBlacklist:
            return "TmpRemoteBlacklist";
        case SyncNodeType::TmpLocalBlacklist:
            return "TmpLocalBlacklist";
        default:
            return "No conversion to string available";
    }
}

std::string toString(SyncDirection e) {
    switch (e) {
        case SyncDirection::Unknown:
            return "Unknown";
        case SyncDirection::Up:
            return "Up";
        case SyncDirection::Down:
            return "Down";
        default:
            return "No conversion to string available";
    }
}

std::string toString(SyncFileStatus e) {
    switch (e) {
        case SyncFileStatus::Unknown:
            return "Unknown";
        case SyncFileStatus::Error:
            return "Error";
        case SyncFileStatus::Success:
            return "Success";
        case SyncFileStatus::Conflict:
            return "Conflict";
        case SyncFileStatus::Inconsistency:
            return "Inconsistency";
        case SyncFileStatus::Ignored:
            return "Ignored";
        case SyncFileStatus::Syncing:
            return "Syncing";
        default:
            return "No conversion to string available";
    }
}

std::string toString(SyncFileInstruction e) {
    switch (e) {
        case SyncFileInstruction::None:
            return "None";
        case SyncFileInstruction::Update:
            return "Update";
        case SyncFileInstruction::UpdateMetadata:
            return "UpdateMetadata";
        case SyncFileInstruction::Remove:
            return "Remove";
        case SyncFileInstruction::Move:
            return "Move";
        case SyncFileInstruction::Get:
            return "Get";
        case SyncFileInstruction::Put:
            return "Put";
        case SyncFileInstruction::Ignore:
            return "Ignore";
        default:
            return "No conversion to string available";
    }
}

std::string toString(SyncStep e) {
    switch (e) {
        case SyncStep::None:
            return "None";
        case SyncStep::Idle:
            return "Idle";
        case SyncStep::UpdateDetection1:
            return "UpdateDetection1";
        case SyncStep::UpdateDetection2:
            return "UpdateDetection2";
        case SyncStep::Reconciliation1:
            return "Reconciliation1";
        case SyncStep::Reconciliation2:
            return "Reconciliation2";
        case SyncStep::Reconciliation3:
            return "Reconciliation3";
        case SyncStep::Reconciliation4:
            return "Reconciliation4";
        case SyncStep::Propagation1:
            return "Propagation1";
        case SyncStep::Propagation2:
            return "Propagation2";
        case SyncStep::Done:
            return "Done";
        default:
            return "No conversion to string available";
    }
}

std::string toString(ActionType e) {
    switch (e) {
        case ActionType::Stop:
            return "Stop";
        case ActionType::Start:
            return "Start";
        default:
            return "No conversion to string available";
    }
}

std::string toString(ActionTarget e) {
    switch (e) {
        case ActionTarget::Drive:
            return "Drive";
        case ActionTarget::Sync:
            return "Sync";
        case ActionTarget::AllDrives:
            return "AllDrives";
        default:
            return "No conversion to string available";
    }
}

std::string toString(ErrorLevel e) {
    switch (e) {
        case ErrorLevel::Unknown:
            return "Unknown";
        case ErrorLevel::Server:
            return "Server";
        case ErrorLevel::SyncPal:
            return "SyncPal";
        case ErrorLevel::Node:
            return "Node";
        default:
            return "No conversion to string available";
    }
}

std::string toString(Language e) {
    switch (e) {
        case Language::Default:
            return "Default";
        case Language::English:
            return "English";
        case Language::French:
            return "French";
        case Language::German:
            return "German";
        case Language::Spanish:
            return "Spanish";
        case Language::Italian:
            return "Italian";
        default:
            return "No conversion to string available";
    }
}

std::string toString(LogLevel e) {
    switch (e) {
        case LogLevel::Debug:
            return "Debug";
        case LogLevel::Info:
            return "Info";
        case LogLevel::Warning:
            return "Warning";
        case LogLevel::Error:
            return "Error";
        case LogLevel::Fatal:
            return "Fatal";
        default:
            return "No conversion to string available";
    }
}

std::string toString(NotificationsDisabled e) {
    switch (e) {
        case NotificationsDisabled::Never:
            return "Never";
        case NotificationsDisabled::OneHour:
            return "OneHour";
        case NotificationsDisabled::UntilTomorrow:
            return "UntilTomorrow";
        case NotificationsDisabled::TreeDays:
            return "TreeDays";
        case NotificationsDisabled::OneWeek:
            return "OneWeek";
        case NotificationsDisabled::Always:
            return "Always";
        default:
            return "No conversion to string available";
    }
}

std::string toString(VirtualFileMode e) {
    switch (e) {
        case VirtualFileMode::Off:
            return "Off";
        case VirtualFileMode::Win:
            return "Win";
        case VirtualFileMode::Mac:
            return "Mac";
        case VirtualFileMode::Suffix:
            return "Suffix";
        default:
            return "No conversion to string available";
    }
}

std::string toString(PinState e) {
    switch (e) {
        case PinState::Inherited:
            return "Inherited";
        case PinState::AlwaysLocal:
            return "AlwaysLocal";
        case PinState::OnlineOnly:
            return "OnlineOnly";
        case PinState::Unspecified:
            return "Unspecified";
        default:
            return "No conversion to string available";
    }
}

std::string toString(ProxyType e) {
    switch (e) {
        case ProxyType::Undefined:
            return "Undefined";
        case ProxyType::None:
            return "None";
        case ProxyType::System:
            return "System";
        case ProxyType::HTTP:
            return "HTTP";
        case ProxyType::Socks5:
            return "Socks5";
        default:
            return "No conversion to string available";
    }
}

std::string toString(ExclusionTemplateComplexity e) {
    switch (e) {
        case ExclusionTemplateComplexity::Simplest:
            return "Simplest";
        case ExclusionTemplateComplexity::Simple:
            return "Simple";
        case ExclusionTemplateComplexity::Complex:
            return "Complex";
        default:
            return "No conversion to string available";
    }
}

std::string toString(LinkType e) {
    switch (e) {
        case LinkType::None:
            return "None";
        case LinkType::Symlink:
            return "Symlink";
        case LinkType::Hardlink:
            return "Hardlink";
        case LinkType::FinderAlias:
            return "FinderAlias";
        case LinkType::Junction:
            return "Junction";
        default:
            return "No conversion to string available";
    }
}

std::string toString(IoError e) {
    switch (e) {
        case IoError::Success:
            return "Success";
        case IoError::AccessDenied:
            return "AccessDenied";
        case IoError::AttrNotFound:
            return "AttrNotFound";
        case IoError::DirectoryExists:
            return "DirectoryExists";
        case IoError::DiskFull:
            return "DiskFull";
        case IoError::FileExists:
            return "FileExists";
        case IoError::FileNameTooLong:
            return "FileNameTooLong";
        case IoError::InvalidArgument:
            return "InvalidArgument";
        case IoError::InvalidDirectoryIterator:
            return "InvalidDirectoryIterator";
        case IoError::InvalidFileName:
            return "InvalidFileName";
        case IoError::IsADirectory:
            return "IsADirectory";
        case IoError::IsAFile:
            return "IsAFile";
        case IoError::MaxDepthExceeded:
            return "MaxDepthExceeded";
        case IoError::NoSuchFileOrDirectory:
            return "NoSuchFileOrDirectory";
        case IoError::ResultOutOfRange:
            return "ResultOutOfRange";
        case IoError::Unknown:
            return "Unknown";
        default:
            return "No conversion to string available";
    }
}

std::string toString(AppStateKey e) {
    switch (e) {
        case AppStateKey::LastServerSelfRestartDate:
            return "LastServerSelfRestartDate";
        case AppStateKey::LastClientSelfRestartDate:
            return "LastClientSelfRestartDate";
        case AppStateKey::LastSuccessfulLogUploadDate:
            return "LastSuccessfulLogUploadDate";
        case AppStateKey::LastLogUploadArchivePath:
            return "LastLogUploadArchivePath";
        case AppStateKey::LogUploadState:
            return "LogUploadState";
        case AppStateKey::LogUploadPercent:
            return "LogUploadPercent";
        case AppStateKey::LogUploadToken:
            return "LogUploadToken";
        case AppStateKey::Unknown:
            return "Unknown";
        default:
            return "No conversion to string available";
    }
}

std::string toString(LogUploadState e) {
    switch (e) {
        case LogUploadState::None:
            return "None";
        case LogUploadState::Archiving:
            return "Archiving";
        case LogUploadState::Uploading:
            return "Uploading";
        case LogUploadState::Success:
            return "Success";
        case LogUploadState::Failed:
            return "Failed";
        case LogUploadState::CancelRequested:
            return "CancelRequested";
        case LogUploadState::Canceled:
            return "Canceled";
        default:
            return "No conversion to string available";
    }
}

std::string toString(UpdateState e) {
    switch (e) {
        case UpdateState::Error:
            return "Error";
        case UpdateState::None:
            return "None";
        case UpdateState::Checking:
            return "Checking";
        case UpdateState::Downloading:
            return "Downloading";
        case UpdateState::Ready:
            return "Ready";
        case UpdateState::ManualOnly:
            return "ManualOnly";
        case UpdateState::Skipped:
            return "Skipped";
        default:
            return "No conversion to string available";
    }
}
std::string toString(UpdateStateV2 e) {
    switch (e) {
        case UpdateStateV2::UpToDate:
            return "UpToDate";
        case UpdateStateV2::Available:
            return "Available";
        case UpdateStateV2::Downloading:
            return "Downloading";
        case UpdateStateV2::Ready:
            return "Ready";
        case UpdateStateV2::Error:
            return "Error";
        default:
            return "No conversion to string available";
    }
}
std::string toString(DistributionChannel e) {
    switch (e) {
        case DistributionChannel::Prod:
            return "Prod";
        case DistributionChannel::Next:
            return "Next";
        case DistributionChannel::Beta:
            return "Beta";
        case DistributionChannel::Internal:
            return "Internal";
        case DistributionChannel::Unknown:
            return "Unknown";
        default:
            return "No conversion to string available";
    }
}
std::string toString(Platform e) {
    switch (e) {
        case Platform::Windows:
            return "Windows";
        case Platform::MacOS:
            return "MacOS";
        case Platform::LinuxAMD:
            return "LinuxAMD";
        case Platform::LinuxARM:
            return "LinuxARM";
        case Platform::Unknown:
            return "Unknown";
        default:
            return "No conversion to string available";
    }
}

std::string toString(SentryConfidentialityLevel e) {
    switch (e) {
        case SentryConfidentialityLevel::Authenticated:
            return "Authenticated";
        case SentryConfidentialityLevel::Anonymous:
            return "Anonymous";
        default:
            return "No conversion to string available";
    }
}
<<<<<<< HEAD

std::string toString(AppType e) {
    switch (e) {
        case AppType::Server:
            return "Server";
        case AppType::Client:
            return "Client";
        default:
            return "No conversion to string available";
    }
}

std::string toString(SignalType e) {
    switch (e) {
        case SignalType::Kill:
            return "Kill";
        case SignalType::Crash:
            return "Crash";
        default:
            return "No conversion to string available";
    }
}

}  // namespace KDC
=======
} // namespace KDC
>>>>>>> 5a7c294c
<|MERGE_RESOLUTION|>--- conflicted
+++ resolved
@@ -789,7 +789,6 @@
             return "No conversion to string available";
     }
 }
-<<<<<<< HEAD
 
 std::string toString(AppType e) {
     switch (e) {
@@ -813,7 +812,4 @@
     }
 }
 
-}  // namespace KDC
-=======
-} // namespace KDC
->>>>>>> 5a7c294c
+}  // namespace KDC