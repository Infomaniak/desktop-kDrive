/*
 * Infomaniak kDrive - Desktop
 * Copyright (C) 2023-2025 Infomaniak Network SA
 *
 * This program is free software: you can redistribute it and/or modify
 * it under the terms of the GNU General Public License as published by
 * the Free Software Foundation, either version 3 of the License, or
 * (at your option) any later version.
 *
 * This program is distributed in the hope that it will be useful,
 * but WITHOUT ANY WARRANTY; without even the implied warranty of
 * MERCHANTABILITY or FITNESS FOR A PARTICULAR PURPOSE.  See the
 * GNU General Public License for more details.
 *
 * You should have received a copy of the GNU General Public License
 * along with this program.  If not, see <http://www.gnu.org/licenses/>.
 */

#include "utility.h"

#include "types.h"

#include <QString>

#import <AppKit/NSApplication.h>
#import <AppKit/NSImage.h>

namespace KDC {

<<<<<<< HEAD
SyncPath getAppDir() {
=======
SyncPath CommonUtility::getAppDir() {
>>>>>>> 12c409c3
    NSError *error;
    NSURL *appDirUrl = [[NSFileManager defaultManager] URLForDirectory:NSApplicationDirectory
                                                              inDomain:NSUserDomainMask
                                                     appropriateForURL:nil
                                                                create:YES
                                                                 error:&error];
    return [[appDirUrl path] UTF8String];
}

<<<<<<< HEAD
SyncPath getAppSupportDir() {
=======
SyncPath CommonUtility::getGenericAppSupportDir() {
>>>>>>> 12c409c3
    NSError *error;
    NSURL *appSupportDirUrl = [[NSFileManager defaultManager] URLForDirectory:NSApplicationSupportDirectory
                                                                     inDomain:NSUserDomainMask
                                                            appropriateForURL:nil
                                                                       create:YES
                                                                        error:&error];
    return [[appSupportDirUrl path] UTF8String];
}

<<<<<<< HEAD
SyncPath getExtensionPath() {
    CFURLRef url = (CFURLRef) CFBundleCopyBundleURL(CFBundleGetMainBundle());
    CFStringRef urlStr = CFURLCopyFileSystemPath(url, kCFURLPOSIXPathStyle);
    CFRelease(url);
    std::string extPath = std::string([(__bridge NSString *) urlStr UTF8String]);
    CFRelease(urlStr);

    extPath.append("/Contents/PlugIns/Extension.appex/");
    return extPath;
}

bool hasDarkSystray() {
=======
bool CommonUtility::hasDarkSystray() {
>>>>>>> 12c409c3
    NSString *appearanceName = NSApp.effectiveAppearance.name;
    if ([appearanceName rangeOfString:@"Dark"].location != NSNotFound) {
        return true;
    }

    return false;
}

bool CommonUtility::setFolderCustomIcon(const SyncPath &folderPath, const IconType iconType) {
    const auto iconPath = getIconPath(iconType);
    NSString *iconPathStr = [NSString stringWithCString:iconPath.c_str() encoding:NSUTF8StringEncoding];
    NSImage *iconImage = [[NSImage alloc] initWithContentsOfFile:iconPathStr];

    NSString *folderPathStr = [NSString stringWithCString:folderPath.c_str() encoding:NSUTF8StringEncoding];
    return [[NSWorkspace sharedWorkspace] setIcon:iconImage forFile:folderPathStr options:0];
}

} // namespace KDC<|MERGE_RESOLUTION|>--- conflicted
+++ resolved
@@ -27,11 +27,7 @@
 
 namespace KDC {
 
-<<<<<<< HEAD
-SyncPath getAppDir() {
-=======
 SyncPath CommonUtility::getAppDir() {
->>>>>>> 12c409c3
     NSError *error;
     NSURL *appDirUrl = [[NSFileManager defaultManager] URLForDirectory:NSApplicationDirectory
                                                               inDomain:NSUserDomainMask
@@ -41,11 +37,7 @@
     return [[appDirUrl path] UTF8String];
 }
 
-<<<<<<< HEAD
-SyncPath getAppSupportDir() {
-=======
 SyncPath CommonUtility::getGenericAppSupportDir() {
->>>>>>> 12c409c3
     NSError *error;
     NSURL *appSupportDirUrl = [[NSFileManager defaultManager] URLForDirectory:NSApplicationSupportDirectory
                                                                      inDomain:NSUserDomainMask
@@ -55,8 +47,7 @@
     return [[appSupportDirUrl path] UTF8String];
 }
 
-<<<<<<< HEAD
-SyncPath getExtensionPath() {
+SyncPath CommonUtility::getExtensionPath() {
     CFURLRef url = (CFURLRef) CFBundleCopyBundleURL(CFBundleGetMainBundle());
     CFStringRef urlStr = CFURLCopyFileSystemPath(url, kCFURLPOSIXPathStyle);
     CFRelease(url);
@@ -67,10 +58,7 @@
     return extPath;
 }
 
-bool hasDarkSystray() {
-=======
 bool CommonUtility::hasDarkSystray() {
->>>>>>> 12c409c3
     NSString *appearanceName = NSApp.effectiveAppearance.name;
     if ([appearanceName rangeOfString:@"Dark"].location != NSNotFound) {
         return true;
