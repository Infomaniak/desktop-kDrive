/*
 * Infomaniak kDrive - Desktop
 * Copyright (C) 2023-2024 Infomaniak Network SA
 *
 * This program is free software: you can redistribute it and/or modify
 * it under the terms of the GNU General Public License as published by
 * the Free Software Foundation, either version 3 of the License, or
 * (at your option) any later version.
 *
 * This program is distributed in the hope that it will be useful,
 * but WITHOUT ANY WARRANTY; without even the implied warranty of
 * MERCHANTABILITY or FITNESS FOR A PARTICULAR PURPOSE.  See the
 * GNU General Public License for more details.
 *
 * You should have received a copy of the GNU General Public License
 * along with this program.  If not, see <http://www.gnu.org/licenses/>.
 */

#pragma once

#include <string>
#include <filesystem>
#include <functional>
#include <optional>
#include <unordered_set>
#include <variant>

namespace KDC {

#define ERRID Utility::errId(__FILE__, __LINE__)

typedef int64_t SyncTime;
typedef int64_t DbNodeId;
typedef int64_t UniqueId;
typedef std::string NodeId;
typedef std::filesystem::path SyncPath;
typedef std::filesystem::path::string_type SyncName;
typedef std::filesystem::path::value_type SyncChar;
typedef std::filesystem::directory_entry DirectoryEntry;
typedef std::filesystem::directory_options DirectoryOptions;

typedef std::variant<bool, int, int64_t, uint64_t, double, std::string, std::wstring> SigValueType;

struct hashPathFunction {
        std::size_t operator()(const std::optional<SyncPath> &path) const { return path ? hash_value(path.value()) : 0; }
};

#ifdef _WIN32
typedef std::wstringstream StringStream;
typedef std::wostringstream OStringStream;
#define Str(s) L##s
#define SyncName2QStr(s) QString::fromStdWString(s)
#define QStr2SyncName(s) s.toStdWString()
#define Str2SyncName(s) Utility::s2ws(s)
#define SyncName2Str(s) Utility::ws2s(s)
#define WStr2SyncName(s) s
#define SyncName2WStr(s) s
#else
typedef std::stringstream StringStream;
typedef std::ostringstream OStringStream;
#define Str(s) s
#define SyncName2QStr(s) QString::fromStdString(s)
#define QStr2SyncName(s) s.toStdString()
#define Str2SyncName(s) s
#define SyncName2Str(s) s
#define WStr2SyncName(s) Utility::ws2s(s)
#define SyncName2WStr(s) Utility::s2ws(s)
#endif

#define XMLStr2Str(s) Poco::XML::fromXMLString(s)

#define QStr2Str(s) s.toStdString()
#define QStr2WStr(s) s.toStdWString()

#define QStr2Path(s) std::filesystem::path(QStr2SyncName(s))
#define Path2QStr(p) SyncName2QStr(p.native())

// Bug in gcc => std::filesystem::path wstring is crashing with non ASCII characters
// Fixed in next gcc-12 version
// https://gcc.gnu.org/bugzilla/show_bug.cgi?id=95048
#ifdef __GNUC__
#define Path2WStr(p) KDC::Utility::s2ws(p.native())
#define Path2Str(p) p.native()
#define Str2Path(s) std::filesystem::path(s)
#else
#define Path2WStr(p) p.native()
#define Path2Str(p) KDC::Utility::ws2s(p.native())
#define Str2Path(s) std::filesystem::path(KDC::Utility::s2ws(s))
#endif

typedef std::function<void(const char *)> ExecuteCommand;

typedef enum { ReplicaSideUnknown, ReplicaSideLocal, ReplicaSideRemote } ReplicaSide;

inline ReplicaSide otherSide(ReplicaSide side) {
    return side == ReplicaSideLocal ? ReplicaSideRemote : ReplicaSideLocal;
}

typedef enum {
    NodeTypeUnknown,
    NodeTypeFile,  // File or symlink
    NodeTypeDirectory
} NodeType;

typedef enum {
    OperationTypeNone = 0x00,
    OperationTypeCreate = 0x01,
    OperationTypeMove = 0x02,
    OperationTypeEdit = 0x04,
    OperationTypeDelete = 0x08,
    OperationTypeRights = 0x10
} OperationType;

typedef enum {
    ExitCodeUnknown,
    ExitCodeOk,
    ExitCodeNeedRestart,  // A propagation job cannot be executed because the situation that led to its creation is no longer
                          // verified
    ExitCodeNetworkError,
    ExitCodeInvalidToken,
    ExitCodeDataError,    // Corruption of data
    ExitCodeDbError,      // Error in a DB function
    ExitCodeBackError,    // Error in an API call
    ExitCodeSystemError,  // IO error etc.
    ExitCodeFatalError,   // SyncPal fatal error
    ExitCodeLogicError,   // Consequence of faulty logic within the program such as violating logical preconditions or class
                          // invariants and may be preventable
    ExitCodeTokenRefreshed,
    ExitCodeNoWritePermission,
    ExitCodeRateLimited,
    ExitCodeInvalidSync,  // The sync configuration is not valid
<<<<<<< HEAD
    ExitCodeInvalidOperation
=======
    ExitCodeOperationCanceled,
    ExitCodeInvalidOperation,
    ExitCodeUpdateRequired,
>>>>>>> a14f7284
} ExitCode;

typedef enum {
    ExitCauseUnknown,
    ExitCauseWorkerExited,  // The SyncPal worker exits because a sub worker has exited
    ExitCauseDbAccessError,
    ExitCauseDbEntryNotFound,
    ExitCauseInvalidSnapshot,
    ExitCauseSyncDirDoesntExist,
    ExitCauseSyncDirReadError,
    ExitCauseSyncDirWriteError,
    ExitCauseHttpErr,
    ExitCauseHttpErrForbidden,
    ExitCauseRedirectionError,
    ExitCauseApiErr,
    ExitCauseInvalidSize,
    ExitCauseFileAlreadyExist,
    ExitCauseFileAccessError,
    ExitCauseUnexpectedFileSystemEvent,
    ExitCauseNotEnoughDiskSpace,
    ExitCauseDriveAccessError,
    ExitCauseLoginError,
    ExitCauseDriveMaintenance,
    ExitCauseDriveNotRenew,
    ExitCauseMigrationError,
    ExitCauseMigrationProxyNotImplemented,
    ExitCauseInconsistentPinState,
    ExitCauseFileSizeMismatch,
    ExitCauseUploadNotTerminated,
    ExitCauseUnableToCreateVfs,
    ExitCauseNotEnoughtMemory,
    ExitCauseFileTooBig,
    ExitCauseMoveToTrashFailed,
    ExitCauseInvalidName,
    ExitCauseLiteSyncNotAllowed,
    ExitCauseNetworkTimeout,
    ExitCauseSocketsDefuncted,  // macOS: sockets defuncted by kernel
    ExitCauseNoSearchPermission,
    ExitCauseNotFound,
    ExitCauseQuotaExceeded,
<<<<<<< HEAD
    ExitCauseOperationCanceled
=======
    ExitCauseFullListParsingError
>>>>>>> a14f7284
} ExitCause;

// Conflict types ordered by priority
typedef enum {
    ConflictTypeNone,
    ConflictTypeMoveParentDelete,
    ConflictTypeMoveDelete,
    ConflictTypeCreateParentDelete,
    ConflictTypeMoveMoveSource,
    ConflictTypeMoveMoveDest,
    ConflictTypeMoveCreate,
    ConflictTypeEditDelete,
    ConflictTypeCreateCreate,
    ConflictTypeEditEdit,
    ConflictTypeMoveMoveCycle
} ConflictType;

static const std::unordered_set<ConflictType> conflictsWithLocalRename = {  // All conflicts that rename the local file
    ConflictTypeCreateCreate, ConflictTypeEditEdit, ConflictTypeMoveCreate, ConflictTypeMoveMoveDest};
inline bool isConflictsWithLocalRename(ConflictType type) {
    return conflictsWithLocalRename.find(type) != conflictsWithLocalRename.end();
}

typedef enum {
    ConflictTypeResolutionNone,
    ConflictTypeResolutionDeleteCanceled,
    ConflictTypeResolutionFileMovedToRoot
} ConflictTypeResolution;

typedef enum {
    InconsistencyTypeNone = 0x00,
    InconsistencyTypeCase = 0x01,
    InconsistencyTypeForbiddenChar = 0x02,  // Char unsupported by OS
    InconsistencyTypeReservedName = 0x04,
    InconsistencyTypeNameLength = 0x08,
    InconsistencyTypePathLength = 0x10,
    InconsistencyTypeNotYetSupportedChar =
        0x20,  // Char not yet supported, ie recent Unicode char (ex: U+1FA77 on pre macOS 13.4)
    InconsistencyTypeDuplicateNames =
        0x40  // Two items have the same standardized paths with possibly different encodings (Windows 10 and 11).
} InconsistencyType;

inline InconsistencyType operator|(InconsistencyType a, InconsistencyType b) {
    return static_cast<InconsistencyType>(static_cast<int>(a) | static_cast<int>(b));
}
inline InconsistencyType operator|=(InconsistencyType &a, InconsistencyType b) {
    return a = a | b;
}
inline InconsistencyType operator&(InconsistencyType a, InconsistencyType b) {
    return static_cast<InconsistencyType>(static_cast<int>(a) & static_cast<int>(b));
}
inline InconsistencyType operator&=(InconsistencyType &a, InconsistencyType b) {
    return a = a & b;
}

typedef enum {
    CancelTypeNone,
    CancelTypeCreate,
    CancelTypeEdit,
    CancelTypeMove,
    CancelTypeDelete,
    CancelTypeAlreadyExistRemote,
    CancelTypeMoveToBinFailed,
    CancelTypeAlreadyExistLocal,
    CancelTypeTmpBlacklisted,
    CancelTypeExcludedByTemplate,
    CancelTypeHardlink
} CancelType;

enum class UploadSessionType { Unknown, Standard, LogUpload };

typedef enum { NodeStatusUnknown = 0, NodeStatusUnprocessed, NodeStatusPartiallyProcessed, NodeStatusProcessed } NodeStatus;

typedef enum {
    SyncStatusUndefined,
    SyncStatusStarting,
    SyncStatusRunning,
    SyncStatusIdle,
    SyncStatusPauseAsked,
    SyncStatusPaused,
    SyncStatusStopAsked,
    SyncStatusStoped,
    SyncStatusError,
} SyncStatus;

typedef enum {
    SyncNodeTypeUndefined = 0,
    SyncNodeTypeBlackList,  // Nodes that are excluded from sync
    SyncNodeTypeWhiteList,  // Explicitly whitelisted nodes (e.g. folder size above limit but user want to sync anyway). Note: all
                            // nodes in none of those lists are implicitly whitelisted
    SyncNodeTypeUndecidedList,       // Considered as blacklisted until user action
    SyncNodeTypeTmpRemoteBlacklist,  // Blacklisted temporarily
    SyncNodeTypeTmpLocalBlacklist    // Blacklisted temporarily
} SyncNodeType;

typedef enum { SyncDirectionUnknown = 0, SyncDirectionUp, SyncDirectionDown } SyncDirection;

typedef enum {
    SyncFileStatusUnknown = 0,
    SyncFileStatusError,
    SyncFileStatusSuccess,
    SyncFileStatusConflict,
    SyncFileStatusInconsistency,
    SyncFileStatusIgnored,
    SyncFileStatusSyncing
} SyncFileStatus;

typedef enum {
    SyncFileInstructionNone = 0,
    SyncFileInstructionUpdate,
    SyncFileInstructionUpdateMetadata,
    SyncFileInstructionRemove,
    SyncFileInstructionMove,
    SyncFileInstructionGet,
    SyncFileInstructionPut,
    SyncFileInstructionIgnore
} SyncFileInstruction;

typedef enum {
    SyncStepNone = 0,
    SyncStepIdle,
    SyncStepUpdateDetection1,  // Compute operations
    SyncStepUpdateDetection2,  // Update Trees
    SyncStepReconciliation1,   // Platform Inconstistency Checker
    SyncStepReconciliation2,   // Conflict Finder
    SyncStepReconciliation3,   // Conflict Resolver
    SyncStepReconciliation4,   // Operation Generator
    SyncStepPropagation1,      // Sorter
    SyncStepPropagation2,      // Executor
    SyncStepDone
} SyncStep;

typedef enum { ActionTypeStop = 0, ActionTypeStart } ActionType;

typedef enum { ActionTargetDrive = 0, ActionTargetSync, ActionTargetAllDrives } ActionTarget;

typedef enum { ErrorLevelUnknown = 0, ErrorLevelServer, ErrorLevelSyncPal, ErrorLevelNode } ErrorLevel;

typedef enum { LanguageDefault = 0, LanguageEnglish, LanguageFrench, LanguageGerman, LanguageSpanish, LanguageItalian } Language;

typedef enum { LogLevelDebug = 0, LogLevelInfo, LogLevelWarning, LogLevelError, LogLevelFatal } LogLevel;

typedef enum {
    NotificationsDisabledNever,
    NotificationsDisabledOneHour,
    NotificationsDisabledUntilTomorrow,
    NotificationsDisabledTreeDays,
    NotificationsDisabledOneWeek,
    NotificationsDisabledAlways
} NotificationsDisabled;

typedef enum { VirtualFileModeOff, VirtualFileModeWin, VirtualFileModeMac, VirtualFileModeSuffix } VirtualFileMode;

typedef enum { PinStateInherited, PinStateAlwaysLocal, PinStateOnlineOnly, PinStateUnspecified } PinState;

typedef enum {
    ProxyTypeUndefined = 0,
    ProxyTypeNone,
    ProxyTypeSystem,
    ProxyTypeHTTP,
    ProxyTypeSocks5  // Don't use, not implemented in Poco library
} ProxyType;

typedef enum {
    ExclusionTemplateComplexitySimplest = 0,
    ExclusionTemplateComplexitySimple,
    ExclusionTemplateComplexityComplex
} ExclusionTemplateComplexity;

typedef enum { LinkTypeNone = 0, LinkTypeSymlink, LinkTypeHardlink, LinkTypeFinderAlias, LinkTypeJunction } LinkType;

typedef enum {
    IoErrorSuccess = 0,
    IoErrorAccessDenied,
    IoErrorAttrNotFound,
    IoErrorDirectoryExists,
    IoErrorDiskFull,
    IoErrorFileExists,
    IoErrorFileNameTooLong,
    IoErrorInvalidArgument,
    IoErrorInvalidDirectoryIterator,
    IoErrorInvalidFileName,
    IoErrorIsADirectory,
    IoErrorIsAFile,
    IoErrorMaxDepthExceeded,
    IoErrorNoSuchFileOrDirectory,
    IoErrorResultOutOfRange,
    IoErrorUnknown
} IoError;

struct ItemType {
        NodeType nodeType{NodeTypeUnknown};  // The type of a link is `NodeTypeFile`.
        LinkType linkType{LinkTypeNone};
        NodeType targetType{NodeTypeUnknown};  // The type of the target item when `linkType` is not `LinkTypeNone`.
        SyncPath targetPath;
        // The value of the data member `ioError` is `IoErrorNoSuchFileOrDirectory` if
        // - the file or directory indicated by `path` doesn't exist
        // - the file or directory indicated by `path` is a symlink or an alias (in which case `linkType` is different from
        // `LinkTypeUnknown`) and its target doesn't exist.
        IoError ioError{IoErrorSuccess};
};

enum class AppStateKey {
    // Adding a new key here requires to add it in insertDefaultAppState in parmsdbappstate.cpp
    LastServerSelfRestartDate,
    LastClientSelfRestartDate,
    LastSuccessfulLogUploadDate,
    LastLogUploadArchivePath,
    LogUploadState,
    LogUploadPercent,
    LogUploadToken,
    Unknown  //!\ keep in last position (For tests) /!\\ Only for initialization purpose
};
constexpr int64_t SELF_RESTARTE_DISABLE_VALUE = -1;
constexpr int64_t SELF_RESTARTER_NO_CRASH_DETECTED = 0;

enum class LogUploadState { None, Archiving, Uploading, Success, Failed, CancelRequested, Canceled };

enum class UpdateState { Error, None, Checking, Downloading, Ready, ManualOnly, Skipped };

// Adding a new types here requires to add it in stringToAppStateValue and appStateValueToString in libcommon/utility/utility.cpp
using AppStateValue = std::variant<std::string, int, int64_t, LogUploadState>;

}  // namespace KDC<|MERGE_RESOLUTION|>--- conflicted
+++ resolved
@@ -129,13 +129,10 @@
     ExitCodeNoWritePermission,
     ExitCodeRateLimited,
     ExitCodeInvalidSync,  // The sync configuration is not valid
-<<<<<<< HEAD
     ExitCodeInvalidOperation
-=======
     ExitCodeOperationCanceled,
     ExitCodeInvalidOperation,
     ExitCodeUpdateRequired,
->>>>>>> a14f7284
 } ExitCode;
 
 typedef enum {
@@ -176,11 +173,8 @@
     ExitCauseNoSearchPermission,
     ExitCauseNotFound,
     ExitCauseQuotaExceeded,
-<<<<<<< HEAD
+    ExitCauseFullListParsingError
     ExitCauseOperationCanceled
-=======
-    ExitCauseFullListParsingError
->>>>>>> a14f7284
 } ExitCause;
 
 // Conflict types ordered by priority
