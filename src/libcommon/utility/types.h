/*
 * Infomaniak kDrive - Desktop
 * Copyright (C) 2023-2024 Infomaniak Network SA
 *
 * This program is free software: you can redistribute it and/or modify
 * it under the terms of the GNU General Public License as published by
 * the Free Software Foundation, either version 3 of the License, or
 * (at your option) any later version.
 *
 * This program is distributed in the hope that it will be useful,
 * but WITHOUT ANY WARRANTY; without even the implied warranty of
 * MERCHANTABILITY or FITNESS FOR A PARTICULAR PURPOSE.  See the
 * GNU General Public License for more details.
 *
 * You should have received a copy of the GNU General Public License
 * along with this program.  If not, see <http://www.gnu.org/licenses/>.
 */

#pragma once

#include <string>
#include <filesystem>
#include <functional>
#include <cctype>
#include <optional>
#include <sstream>
#include <unordered_set>
#include <variant>
#include <qdebug.h>

namespace KDC {

using SyncTime = int64_t;
using DbNodeId = int64_t;
using UniqueId = int64_t;
using NodeId = std::string;
using SyncPath = std::filesystem::path;
using SyncName = std::filesystem::path::string_type;
using SyncChar = std::filesystem::path::value_type;
using DirectoryEntry = std::filesystem::directory_entry;
using DirectoryOptions = std::filesystem::directory_options;

using SigValueType = std::variant<bool, int, int64_t, uint64_t, double, std::string, std::wstring>;

struct hashPathFunction {
        std::size_t operator()(const std::optional<SyncPath> &path) const { return path ? hash_value(path.value()) : 0; }
};

#ifdef _WIN32
using StringStream = std::wstringstream;
using OStringStream = std::wostringstream;
#define Str(s) L##s
#define SyncName2QStr(s) QString::fromStdWString(s)
#define QStr2SyncName(s) s.toStdWString()
#define Str2SyncName(s) Utility::s2ws(s)
#define SyncName2Str(s) Utility::ws2s(s)
#define WStr2SyncName(s) s
#define SyncName2WStr(s) s
#else
using StringStream = std::stringstream;
using OStringStream = std::ostringstream;
#define Str(s) s
#define SyncName2QStr(s) QString::fromStdString(s)
#define QStr2SyncName(s) s.toStdString()
#define Str2SyncName(s) s
#define SyncName2Str(s) s
#define WStr2SyncName(s) Utility::ws2s(s)
#define SyncName2WStr(s) Utility::s2ws(s)
#endif

#define XMLStr2Str(s) Poco::XML::fromXMLString(s)

#define QStr2Str(s) s.toStdString()
#define QStr2WStr(s) s.toStdWString()

#define QStr2Path(s) std::filesystem::path(QStr2SyncName(s))
#define Path2QStr(p) SyncName2QStr(p.native())

// Bug in gcc => std::filesystem::path wstring is crashing with non ASCII characters
// Fixed in next gcc-12 version
// https://gcc.gnu.org/bugzilla/show_bug.cgi?id=95048
#ifdef __GNUC__
#define Path2WStr(p) KDC::Utility::s2ws(p.native())
#define Path2Str(p) p.native()
#define Str2Path(s) std::filesystem::path(s)
#else
#define Path2WStr(p) p.native()
#define Path2Str(p) KDC::Utility::ws2s(p.native())
#define Str2Path(s) std::filesystem::path(KDC::Utility::s2ws(s))
#endif

using ExecuteCommand = std::function<void(const char *)>;
enum class ReplicaSide { Unknown, Local, Remote };
std::string enumClassToString(ReplicaSide e);

inline ReplicaSide otherSide(ReplicaSide side) {
    if (side == ReplicaSide::Unknown) return ReplicaSide::Unknown;
    return side == ReplicaSide::Local ? ReplicaSide::Remote : ReplicaSide::Local;
}

enum class NodeType {
    Unknown,
    File,  // File or symlink
    Directory,
};
std::string enumClassToString(NodeType e);

enum class OperationType { None = 0x00, Create = 0x01, Move = 0x02, Edit = 0x04, Delete = 0x08, Rights = 0x10 };
std::string enumClassToString(OperationType e);

enum class ExitCode {
    Unknown,
    Ok,
    NeedRestart,  // A propagation job cannot be executed because the situation that led to its creation is no longer
                  // verified
    NetworkError,
    InvalidToken,
    DataError,    // Corruption of data
    DbError,      // Error in a DB function
    BackError,    // Error in an API call
    SystemError,  // IO error etc.
    FatalError,   // SyncPal fatal error
    LogicError,   // Consequence of faulty logic within the program such as violating logical preconditions or class
                  // invariants and may be preventable
    TokenRefreshed,
    NoWritePermission,
    RateLimited,
    InvalidSync,  // The sync configuration is not valid
    InvalidOperation,
    OperationCanceled,
    UpdateRequired,
    LogUploadFailed,
    UpdateFailed
};
std::string enumClassToString(ExitCode e);

enum class ExitCause {
    Unknown,
    WorkerExited,  // The SyncPal worker exits because a sub worker has exited
    DbAccessError,
    DbEntryNotFound,
    InvalidSnapshot,
    SyncDirDoesntExist,
    SyncDirReadError,
    SyncDirWriteError,
    HttpErr,
    HttpErrForbidden,
    RedirectionError,
    ApiErr,
    InvalidSize,
    FileAlreadyExist,
    FileAccessError,
    UnexpectedFileSystemEvent,
    NotEnoughDiskSpace,
    DriveAccessError,
    LoginError,
    DriveMaintenance,
    DriveNotRenew,
    MigrationError,
    MigrationProxyNotImplemented,
    InconsistentPinState,
    FileSizeMismatch,
    UploadNotTerminated,
    UnableToCreateVfs,
    NotEnoughtMemory,
    FileTooBig,
    MoveToTrashFailed,
    InvalidName,
    LiteSyncNotAllowed,
    NetworkTimeout,
    SocketsDefuncted,  // macOS: sockets defuncted by kernel
    NoSearchPermission,
    NotFound,
    QuotaExceeded,
    FullListParsingError,
    OperationCanceled
};
std::string enumClassToString(ExitCause e);

// Conflict types ordered by priority
enum class ConflictType {
    None,
    MoveParentDelete,
    MoveDelete,
    CreateParentDelete,
    MoveMoveSource,
    MoveMoveDest,
    MoveCreate,
    EditDelete,
    CreateCreate,
    EditEdit,
    MoveMoveCycle
};
std::string enumClassToString(ConflictType e);

static const std::unordered_set<ConflictType> conflictsWithLocalRename = {  // All conflicts that rename the local file
    ConflictType::CreateCreate, ConflictType::EditEdit, ConflictType::MoveCreate, ConflictType::MoveMoveDest};

inline bool isConflictsWithLocalRename(ConflictType type) {
    return conflictsWithLocalRename.contains(type);
}

enum class ConflictTypeResolution { None, DeleteCanceled, FileMovedToRoot };
std::string enumClassToString(ConflictTypeResolution e);

enum class InconsistencyType {
    None = 0x00,
    Case = 0x01,
    ForbiddenChar = 0x02,  // Char unsupported by OS
    ReservedName = 0x04,
    NameLength = 0x08,
    PathLength = 0x10,
    NotYetSupportedChar = 0x20,  // Char not yet supported, ie recent Unicode char (ex: U+1FA77 on pre macOS 13.4)
    DuplicateNames = 0x40  // Two items have the same standardized paths with possibly different encodings (Windows 10 and 11).
};
std::string enumClassToString(InconsistencyType e);

enum class CancelType {
    None,
    Create,
    Edit,
    Move,
    Delete,
    AlreadyExistRemote,
    MoveToBinFailed,
    AlreadyExistLocal,
    TmpBlacklisted,
    ExcludedByTemplate,
    Hardlink
};
std::string enumClassToString(CancelType e);

enum class NodeStatus { Unknown = 0, Unprocessed, PartiallyProcessed, Processed };
std::string enumClassToString(NodeStatus e);

enum class SyncStatus {
    Undefined,
    Starting,
    Running,
    Idle,
    PauseAsked,
    Paused,
    StopAsked,
    Stopped,
    Error,
};
std::string enumClassToString(SyncStatus e);

enum class UploadSessionType { Unknown, Standard, LogUpload };
std::string enumClassToString(UploadSessionType e);

enum class SyncNodeType {
    Undefined = 0,
    BlackList,           // Nodes that are excluded from sync
    WhiteList,           // Explicitly whitelisted nodes (e.g. folder size above limit but user want to sync anyway). Note: all
                         // nodes in none of those lists are implicitly whitelisted
    UndecidedList,       // Considered as blacklisted until user action
    TmpRemoteBlacklist,  // Blacklisted temporarily
    TmpLocalBlacklist    // Blacklisted temporarily
};
std::string enumClassToString(SyncNodeType e);

enum class SyncDirection { Unknown = 0, Up, Down };
std::string enumClassToString(SyncDirection e);

enum class SyncFileStatus { Unknown = 0, Error, Success, Conflict, Inconsistency, Ignored, Syncing };
std::string enumClassToString(SyncFileStatus e);

enum class SyncFileInstruction { None = 0, Update, UpdateMetadata, Remove, Move, Get, Put, Ignore };
std::string enumClassToString(SyncFileInstruction e);

enum class SyncStep {
    None = 0,
    Idle,
    UpdateDetection1,  // Compute operations
    UpdateDetection2,  // Update Trees
    Reconciliation1,   // Platform Inconstistency Checker
    Reconciliation2,   // Conflict Finder
    Reconciliation3,   // Conflict Resolver
    Reconciliation4,   // Operation Generator
    Propagation1,      // Sorter
    Propagation2,      // Executor
    Done
};
std::string enumClassToString(SyncStep e);

enum class ActionType { Stop = 0, Start };
std::string enumClassToString(ActionType e);

enum class ActionTarget { Drive = 0, Sync, AllDrives };
std::string enumClassToString(ActionTarget e);

enum class ErrorLevel { Unknown = 0, Server, SyncPal, Node };
std::string enumClassToString(ErrorLevel e);

enum class Language { Default = 0, English, French, German, Spanish, Italian };
std::string enumClassToString(Language e);

enum class LogLevel { Debug = 0, Info, Warning, Error, Fatal };
std::string enumClassToString(LogLevel e);

enum class NotificationsDisabled { Never, OneHour, UntilTomorrow, TreeDays, OneWeek, Always };
std::string enumClassToString(NotificationsDisabled e);

enum class VirtualFileMode { Off, Win, Mac, Suffix };
std::string enumClassToString(VirtualFileMode e);

enum class PinState { Inherited, AlwaysLocal, OnlineOnly, Unspecified };
std::string enumClassToString(PinState e);

enum class ProxyType {
    Undefined = 0,
    None,
    System,
    HTTP,
    Socks5  // Don't use, not implemented in Poco library
};
std::string enumClassToString(ProxyType e);

enum class ExclusionTemplateComplexity { Simplest = 0, Simple, Complex };
std::string enumClassToString(ExclusionTemplateComplexity e);

enum class LinkType { None = 0, Symlink, Hardlink, FinderAlias, Junction };
std::string enumClassToString(LinkType e);

enum class IoError {
    Success = 0,
    AccessDenied,
    AttrNotFound,
    DirectoryExists,
    DiskFull,
    FileExists,
    FileNameTooLong,
    InvalidArgument,
    InvalidDirectoryIterator,
    InvalidFileName,
    IsADirectory,
    IsAFile,
    MaxDepthExceeded,
    NoSuchFileOrDirectory,
    ResultOutOfRange,
    Unknown
};
std::string enumClassToString(IoError e);

struct ItemType {
        NodeType nodeType{NodeType::Unknown};  // The type of a link is `NodeType::File`.
        LinkType linkType{LinkType::None};
        NodeType targetType{NodeType::Unknown};  // The type of the target item when `linkType` is not `LinkType::None`.
        SyncPath targetPath;
        // The value of the data member `ioError` is `IoError::NoSuchFileOrDirectory` if
        // - the file or directory indicated by `path` doesn't exist
        // - the file or directory indicated by `path` is a symlink or an alias (in which case `linkType` is different from
        // `LinkType::Unknown`) and its target doesn't exist.
        IoError ioError{IoError::Success};
};

enum class AppStateKey {
    // Adding a new key here requires to add it in insertDefaultAppState in parmsdbappstate.cpp
    LastServerSelfRestartDate,
    LastClientSelfRestartDate,
    LastSuccessfulLogUploadDate,  // Format: "month,day,year,hour,minute,second"
    LastLogUploadArchivePath,
    LogUploadState,
    LogUploadPercent,
    LogUploadToken,
    AppUid,
    Unknown  //!\ keep in last position (For tests) /!\\ Only for initialization purpose
};
<<<<<<< HEAD
std::string enumClassToString(AppStateKey e);
=======
>>>>>>> ebd9de16

constexpr int64_t SELF_RESTARTE_DISABLE_VALUE = -1;
constexpr int64_t SELF_RESTARTER_NO_CRASH_DETECTED = 0;

enum class LogUploadState { None, Archiving, Uploading, Success, Failed, CancelRequested, Canceled };
<<<<<<< HEAD
std::string enumClassToString(LogUploadState e);

=======
>>>>>>> ebd9de16
enum class UpdateState { Error, None, Checking, Downloading, Ready, ManualOnly, Skipped };
std::string enumClassToString(UpdateState e);

enum class UpdateStateV2 { UpToDate, Available, Downloading, Ready, Error };
enum class DistributionChannel { Prod, Next, Beta, Internal, Unknown };
enum class Platform { MacOS, Windows, LinuxAMD, LinuxARM, Unknown };

struct VersionInfo {
        std::string tag;                 // Version number. Example: 3.6.4
        std::string changeLog;           // List of changes in this version
        std::uint64_t buildVersion = 0;  // Example: 20240816
        std::string buildMinOsVersion;   // Optionnal. Minimum supported version of the OS. Examples: 10.15, 11, server 2005, ...
        std::string downloadUrl;         // URL to download the version

        [[nodiscard]] bool isValid() const {
            return !tag.empty() && !changeLog.empty() && buildVersion != 0 && !downloadUrl.empty();
        }

        [[nodiscard]] std::string fullVersion() const {
            std::stringstream ss;
            ss << tag << "." << buildVersion;
            return ss.str();
        }
};

// Adding a new types here requires to add it in stringToAppStateValue and appStateValueToString in libcommon/utility/utility.cpp
using AppStateValue = std::variant<std::string, int, int64_t, LogUploadState>;

/*
 * Define operator and converter for enum class
 */

// Concepts
template <class C>  // Any enum class
concept EnumClass = std::is_enum_v<C>;

template <class C>  // Any enum class that can be converted to (and from) int
concept IntableEnum = EnumClass<C> && std::is_convertible_v<std::underlying_type_t<C>, int>;

template <class C>  // Any enum class we want to allow bitwise operations (OperationType & InconsistencyType)
concept AllowBitWiseOpEnum = IntableEnum<C> && (std::is_same_v<C, OperationType> || std::is_same_v<C, InconsistencyType>);

template <class C>  // Any enum class that  can be printed (with enumClassToString)
concept PrintableEnum = EnumClass<C> && requires(C e) {
    enumClassToString(e);
};

// Converters
template <IntableEnum C>
inline int enumClassToInt(C e) {
    return static_cast<int>(e);
}

template <IntableEnum C>
inline C intToEnumClass(int e) {
    return static_cast<C>(e);
}

// Operators
template <AllowBitWiseOpEnum C>
inline C operator|=(C &a, const C b) {
    return a = intToEnumClass<C>(enumClassToInt(a) | enumClassToInt(b));
}

template <AllowBitWiseOpEnum C>
inline C operator&=(C &a, const C b) {
    return a = intToEnumClass<C>(enumClassToInt(a) & enumClassToInt(b));
}

template <AllowBitWiseOpEnum C>
inline C operator^=(C &a, const C b) {
    return a = intToEnumClass<C>(enumClassToInt(a) ^ enumClassToInt(b));
}

template <AllowBitWiseOpEnum C>
inline C operator|(const C a, const C b) {
    return intToEnumClass<C>(enumClassToInt(a) | enumClassToInt(b));
}

template <AllowBitWiseOpEnum C>
inline C operator&(const C a, const C b) {
    return intToEnumClass<C>(enumClassToInt(a) & enumClassToInt(b));
}

template <AllowBitWiseOpEnum C>
inline C operator^(const C a, const C b) {
    return intToEnumClass<C>(enumClassToInt(a) ^ enumClassToInt(b));
}

template <AllowBitWiseOpEnum C>
inline bool bitWiseEnumToBool(const C a) {
    return enumClassToInt(a) != 0;
}

namespace typesUtility {
std::wstring stringToWideString(const std::string &str);  // Convert string to wstring (We can't use the s2ws of Utility because
                                                          // it's in libCommonServer and it includes types.h)
} // namespace typesUtility

// Stream Operator (toString)
template <PrintableEnum C>
std::string enumClassToStringWithCode(C e) {
    return enumClassToString(e) + "(" + std::to_string(enumClassToInt(e)) + ")"; // Example: "Ok(1)"
}

template <PrintableEnum C>
inline std::wostream &operator<<(std::wostream &wos, C e) {
    return wos << typesUtility::stringToWideString(enumClassToStringWithCode(e));
}

template <PrintableEnum C>
inline std::ostream &operator<<(std::ostream &os, C e) {
    return os << enumClassToStringWithCode(e);
}

template <PrintableEnum C>
inline QDebug &operator<<(QDebug &os, C e) {
    return os << enumClassToStringWithCode(e).c_str();
}
}  // namespace KDC<|MERGE_RESOLUTION|>--- conflicted
+++ resolved
@@ -367,26 +367,24 @@
     AppUid,
     Unknown  //!\ keep in last position (For tests) /!\\ Only for initialization purpose
 };
-<<<<<<< HEAD
 std::string enumClassToString(AppStateKey e);
-=======
->>>>>>> ebd9de16
 
 constexpr int64_t SELF_RESTARTE_DISABLE_VALUE = -1;
 constexpr int64_t SELF_RESTARTER_NO_CRASH_DETECTED = 0;
 
 enum class LogUploadState { None, Archiving, Uploading, Success, Failed, CancelRequested, Canceled };
-<<<<<<< HEAD
 std::string enumClassToString(LogUploadState e);
-
-=======
->>>>>>> ebd9de16
 enum class UpdateState { Error, None, Checking, Downloading, Ready, ManualOnly, Skipped };
 std::string enumClassToString(UpdateState e);
 
 enum class UpdateStateV2 { UpToDate, Available, Downloading, Ready, Error };
+std::string enumClassToString(UpdateStateV2 e);
+
 enum class DistributionChannel { Prod, Next, Beta, Internal, Unknown };
+std::string enumClassToString(DistributionChannel e);
+
 enum class Platform { MacOS, Windows, LinuxAMD, LinuxARM, Unknown };
+std::string enumClassToString(Platform e);
 
 struct VersionInfo {
         std::string tag;                 // Version number. Example: 3.6.4
