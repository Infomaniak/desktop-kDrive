--- conflicted
+++ resolved
@@ -28,10 +28,16 @@
 #include <variant>
 
 namespace KDC {
-<<<<<<< HEAD
-#define ERRID Utility::errId(__FILE__, __LINE__)
-=======
-
+
+typedef int64_t SyncTime;
+typedef int64_t DbNodeId;
+typedef int64_t UniqueId;
+typedef std::string NodeId;
+typedef std::filesystem::path SyncPath;
+typedef std::filesystem::path::string_type SyncName;
+typedef std::filesystem::path::value_type SyncChar;
+typedef std::filesystem::directory_entry DirectoryEntry;
+typedef std::filesystem::directory_options DirectoryOptions;
 using SyncTime = int64_t;
 using DbNodeId = int64_t;
 using UniqueId = int64_t;
@@ -41,7 +47,6 @@
 using SyncChar = std::filesystem::path::value_type;
 using DirectoryEntry = std::filesystem::directory_entry;
 using DirectoryOptions = std::filesystem::directory_options;
->>>>>>> 76f2e35d
 
 using SigValueType = std::variant<bool, int, int64_t, uint64_t, double, std::string, std::wstring>;
 
@@ -100,91 +105,6 @@
     return side == ReplicaSide::Local ? ReplicaSide::Remote : ReplicaSide::Local;
 }
 
-<<<<<<< HEAD
-typedef enum {
-    NodeTypeUnknown,
-    NodeTypeFile,  // File or symlink
-    NodeTypeDirectory
-} NodeType;
-
-typedef enum {
-    OperationTypeNone = 0x00,
-    OperationTypeCreate = 0x01,
-    OperationTypeMove = 0x02,
-    OperationTypeEdit = 0x04,
-    OperationTypeDelete = 0x08,
-    OperationTypeRights = 0x10
-} OperationType;
-
-typedef enum {
-    ExitCodeUnknown,
-    ExitCodeOk,
-    ExitCodeNeedRestart,
-    // A propagation job cannot be executed because the situation that led to its creation is no longer
-    // verified
-    ExitCodeNetworkError,
-    ExitCodeInvalidToken,
-    ExitCodeDataError,    // Corruption of data
-    ExitCodeDbError,      // Error in a DB function
-    ExitCodeBackError,    // Error in an API call
-    ExitCodeSystemError,  // IO error etc.
-    ExitCodeFatalError,   // SyncPal fatal error
-    ExitCodeLogicError,
-    // Consequence of faulty logic within the program such as violating logical preconditions or class
-    // invariants and may be preventable
-    ExitCodeTokenRefreshed,
-    ExitCodeNoWritePermission,
-    ExitCodeRateLimited,
-    ExitCodeInvalidSync,  // The sync configuration is not valid
-    ExitCodeInvalidOperation,
-    ExitCodeOperationCanceled,
-    ExitCodeUpdateRequired,
-    ExitCodeLogUploadFailed,
-    ExitCodeUpdateFailed
-} ExitCode;
-
-typedef enum {
-    ExitCauseUnknown,
-    ExitCauseWorkerExited,  // The SyncPal worker exits because a sub worker has exited
-    ExitCauseDbAccessError,
-    ExitCauseDbEntryNotFound,
-    ExitCauseInvalidSnapshot,
-    ExitCauseSyncDirDoesntExist,
-    ExitCauseSyncDirReadError,
-    ExitCauseSyncDirWriteError,
-    ExitCauseHttpErr,
-    ExitCauseHttpErrForbidden,
-    ExitCauseRedirectionError,
-    ExitCauseApiErr,
-    ExitCauseInvalidSize,
-    ExitCauseFileAlreadyExist,
-    ExitCauseFileAccessError,
-    ExitCauseUnexpectedFileSystemEvent,
-    ExitCauseNotEnoughDiskSpace,
-    ExitCauseDriveAccessError,
-    ExitCauseLoginError,
-    ExitCauseDriveMaintenance,
-    ExitCauseDriveNotRenew,
-    ExitCauseMigrationError,
-    ExitCauseMigrationProxyNotImplemented,
-    ExitCauseInconsistentPinState,
-    ExitCauseFileSizeMismatch,
-    ExitCauseUploadNotTerminated,
-    ExitCauseUnableToCreateVfs,
-    ExitCauseNotEnoughtMemory,
-    ExitCauseFileTooBig,
-    ExitCauseMoveToTrashFailed,
-    ExitCauseInvalidName,
-    ExitCauseLiteSyncNotAllowed,
-    ExitCauseNetworkTimeout,
-    ExitCauseSocketsDefuncted,  // macOS: sockets defuncted by kernel
-    ExitCauseNoSearchPermission,
-    ExitCauseNotFound,
-    ExitCauseQuotaExceeded,
-    ExitCauseFullListParsingError,
-    ExitCauseOperationCanceled
-} ExitCause;
-=======
 enum class NodeType {
     Unknown,
     File,  // File or symlink
@@ -214,7 +134,8 @@
     InvalidOperation,
     OperationCanceled,
     UpdateRequired,
-    LogUploadFailed
+    LogUploadFailed,
+    UpdateFailed
 };
 
 enum class ExitCause {
@@ -258,7 +179,6 @@
     FullListParsingError,
     OperationCanceled
 };
->>>>>>> 76f2e35d
 
 // Conflict types ordered by priority
 enum class ConflictType {
@@ -275,55 +195,13 @@
     MoveMoveCycle
 };
 
-<<<<<<< HEAD
-static const std::unordered_set<ConflictType> conflictsWithLocalRename = {
-    // All conflicts that rename the local file
-    ConflictTypeCreateCreate, ConflictTypeEditEdit, ConflictTypeMoveCreate, ConflictTypeMoveMoveDest};
-=======
 static const std::unordered_set<ConflictType> conflictsWithLocalRename = {  // All conflicts that rename the local file
     ConflictType::CreateCreate, ConflictType::EditEdit, ConflictType::MoveCreate, ConflictType::MoveMoveDest};
->>>>>>> 76f2e35d
 
 inline bool isConflictsWithLocalRename(ConflictType type) {
     return conflictsWithLocalRename.contains(type);
 }
 
-<<<<<<< HEAD
-typedef enum {
-    ConflictTypeResolutionNone,
-    ConflictTypeResolutionDeleteCanceled,
-    ConflictTypeResolutionFileMovedToRoot
-} ConflictTypeResolution;
-
-typedef enum {
-    InconsistencyTypeNone = 0x00,
-    InconsistencyTypeCase = 0x01,
-    InconsistencyTypeForbiddenChar = 0x02,  // Char unsupported by OS
-    InconsistencyTypeReservedName = 0x04,
-    InconsistencyTypeNameLength = 0x08,
-    InconsistencyTypePathLength = 0x10,
-    InconsistencyTypeNotYetSupportedChar = 0x20,
-    // Char not yet supported, ie recent Unicode char (ex: U+1FA77 on pre macOS 13.4)
-    InconsistencyTypeDuplicateNames = 0x40
-    // Two items have the same standardized paths with possibly different encodings (Windows 10 and 11).
-} InconsistencyType;
-
-inline InconsistencyType operator|(InconsistencyType a, InconsistencyType b) {
-    return static_cast<InconsistencyType>(static_cast<int>(a) | static_cast<int>(b));
-}
-
-inline InconsistencyType operator|=(InconsistencyType &a, InconsistencyType b) {
-    return a = a | b;
-}
-
-inline InconsistencyType operator&(InconsistencyType a, InconsistencyType b) {
-    return static_cast<InconsistencyType>(static_cast<int>(a) & static_cast<int>(b));
-}
-
-inline InconsistencyType operator&=(InconsistencyType &a, InconsistencyType b) {
-    return a = a & b;
-}
-=======
 enum class ConflictTypeResolution { None, DeleteCanceled, FileMovedToRoot };
 
 enum class InconsistencyType {
@@ -350,7 +228,6 @@
     ExcludedByTemplate,
     Hardlink
 };
->>>>>>> 76f2e35d
 
 enum class NodeStatus { Unknown = 0, Unprocessed, PartiallyProcessed, Processed };
 
@@ -368,127 +245,6 @@
 
 enum class UploadSessionType { Unknown, Standard, LogUpload };
 
-<<<<<<< HEAD
-typedef enum { NodeStatusUnknown = 0, NodeStatusUnprocessed, NodeStatusPartiallyProcessed, NodeStatusProcessed } NodeStatus;
-
-typedef enum {
-    SyncStatusUndefined,
-    SyncStatusStarting,
-    SyncStatusRunning,
-    SyncStatusIdle,
-    SyncStatusPauseAsked,
-    SyncStatusPaused,
-    SyncStatusStopAsked,
-    SyncStatusStoped,
-    SyncStatusError,
-} SyncStatus;
-
-typedef enum {
-    SyncNodeTypeUndefined = 0,
-    SyncNodeTypeBlackList,  // Nodes that are excluded from sync
-    SyncNodeTypeWhiteList,
-    // Explicitly whitelisted nodes (e.g. folder size above limit but user want to sync anyway). Note: all
-    // nodes in none of those lists are implicitly whitelisted
-    SyncNodeTypeUndecidedList,       // Considered as blacklisted until user action
-    SyncNodeTypeTmpRemoteBlacklist,  // Blacklisted temporarily
-    SyncNodeTypeTmpLocalBlacklist    // Blacklisted temporarily
-} SyncNodeType;
-
-typedef enum { SyncDirectionUnknown = 0, SyncDirectionUp, SyncDirectionDown } SyncDirection;
-
-typedef enum {
-    SyncFileStatusUnknown = 0,
-    SyncFileStatusError,
-    SyncFileStatusSuccess,
-    SyncFileStatusConflict,
-    SyncFileStatusInconsistency,
-    SyncFileStatusIgnored,
-    SyncFileStatusSyncing
-} SyncFileStatus;
-
-typedef enum {
-    SyncFileInstructionNone = 0,
-    SyncFileInstructionUpdate,
-    SyncFileInstructionUpdateMetadata,
-    SyncFileInstructionRemove,
-    SyncFileInstructionMove,
-    SyncFileInstructionGet,
-    SyncFileInstructionPut,
-    SyncFileInstructionIgnore
-} SyncFileInstruction;
-
-typedef enum {
-    SyncStepNone = 0,
-    SyncStepIdle,
-    SyncStepUpdateDetection1,  // Compute operations
-    SyncStepUpdateDetection2,  // Update Trees
-    SyncStepReconciliation1,   // Platform Inconstistency Checker
-    SyncStepReconciliation2,   // Conflict Finder
-    SyncStepReconciliation3,   // Conflict Resolver
-    SyncStepReconciliation4,   // Operation Generator
-    SyncStepPropagation1,      // Sorter
-    SyncStepPropagation2,      // Executor
-    SyncStepDone
-} SyncStep;
-
-typedef enum { ActionTypeStop = 0, ActionTypeStart } ActionType;
-
-typedef enum { ActionTargetDrive = 0, ActionTargetSync, ActionTargetAllDrives } ActionTarget;
-
-typedef enum { ErrorLevelUnknown = 0, ErrorLevelServer, ErrorLevelSyncPal, ErrorLevelNode } ErrorLevel;
-
-typedef enum { LanguageDefault = 0, LanguageEnglish, LanguageFrench, LanguageGerman, LanguageSpanish, LanguageItalian } Language;
-
-typedef enum { LogLevelDebug = 0, LogLevelInfo, LogLevelWarning, LogLevelError, LogLevelFatal } LogLevel;
-
-typedef enum {
-    NotificationsDisabledNever,
-    NotificationsDisabledOneHour,
-    NotificationsDisabledUntilTomorrow,
-    NotificationsDisabledTreeDays,
-    NotificationsDisabledOneWeek,
-    NotificationsDisabledAlways
-} NotificationsDisabled;
-
-typedef enum { VirtualFileModeOff, VirtualFileModeWin, VirtualFileModeMac, VirtualFileModeSuffix } VirtualFileMode;
-
-typedef enum { PinStateInherited, PinStateAlwaysLocal, PinStateOnlineOnly, PinStateUnspecified } PinState;
-
-typedef enum {
-    ProxyTypeUndefined = 0,
-    ProxyTypeNone,
-    ProxyTypeSystem,
-    ProxyTypeHTTP,
-    ProxyTypeSocks5  // Don't use, not implemented in Poco library
-} ProxyType;
-
-typedef enum {
-    ExclusionTemplateComplexitySimplest = 0,
-    ExclusionTemplateComplexitySimple,
-    ExclusionTemplateComplexityComplex
-} ExclusionTemplateComplexity;
-
-typedef enum { LinkTypeNone = 0, LinkTypeSymlink, LinkTypeHardlink, LinkTypeFinderAlias, LinkTypeJunction } LinkType;
-
-typedef enum {
-    IoErrorSuccess = 0,
-    IoErrorAccessDenied,
-    IoErrorAttrNotFound,
-    IoErrorDirectoryExists,
-    IoErrorDiskFull,
-    IoErrorFileExists,
-    IoErrorFileNameTooLong,
-    IoErrorInvalidArgument,
-    IoErrorInvalidDirectoryIterator,
-    IoErrorInvalidFileName,
-    IoErrorIsADirectory,
-    IoErrorIsAFile,
-    IoErrorMaxDepthExceeded,
-    IoErrorNoSuchFileOrDirectory,
-    IoErrorResultOutOfRange,
-    IoErrorUnknown
-} IoError;
-=======
 enum class SyncNodeType {
     Undefined = 0,
     BlackList,           // Nodes that are excluded from sync
@@ -565,7 +321,6 @@
     ResultOutOfRange,
     Unknown
 };
->>>>>>> 76f2e35d
 
 struct ItemType {
         NodeType nodeType{NodeType::Unknown};  // The type of a link is `NodeType::File`.
@@ -622,9 +377,6 @@
 
 // Adding a new types here requires to add it in stringToAppStateValue and appStateValueToString in libcommon/utility/utility.cpp
 using AppStateValue = std::variant<std::string, int, int64_t, LogUploadState>;
-<<<<<<< HEAD
-=======
-
 
 /*
  * Define operator and converter for enum class
@@ -684,5 +436,4 @@
     return enumClassToInt(a) != 0;
 }
 
->>>>>>> 76f2e35d
 }  // namespace KDC