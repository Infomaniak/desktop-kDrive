--- conflicted
+++ resolved
@@ -347,15 +347,8 @@
     IoErrorIsADirectory,
     IoErrorNoSuchFileOrDirectory,
     IoErrorResultOutOfRange,
-<<<<<<< HEAD
-    IoErrorUnknown,
-    IoErrorEndOfDirectory,
-    IoErrorInvalidDirectoryIterator  // The directory iterator is out of date with the actual directory (Can be thrown when
-                                     // the directory is modified during iteration)
-=======
     IoErrorInvalidDirectoryIterator,
     IoErrorUnknown
->>>>>>> 4650f389
 } IoError;
 
 struct ItemType {
