--- conflicted
+++ resolved
@@ -42,11 +42,7 @@
     log/sentry/user.h 
     log/sentry/ptraceinfo.h log/sentry/ptraceinfo.cpp
     log/sentry/ptrace.h log/sentry/utility.h
-<<<<<<< HEAD
-    log/customlogwstream.h
-=======
     log/customlogstreams.h
->>>>>>> 5dc707ed
     theme/theme.h theme/theme.cpp
 )
 
