--- conflicted
+++ resolved
@@ -37,18 +37,12 @@
     info/exclusiontemplateinfo.h info/exclusiontemplateinfo.cpp
     info/exclusionappinfo.h info/exclusionappinfo.cpp
     info/proxyconfiginfo.h info/proxyconfiginfo.cpp
-<<<<<<< HEAD
     log/sentry/handler.h log/sentry/handler.cpp
     log/sentry/scopedptrace.h log/sentry/counterscopedptrace.h
     log/sentry/user.h 
     log/sentry/ptraceinfo.h log/sentry/ptraceinfo.cpp
     log/sentry/ptrace.h log/sentry/utility.h
-    log/customlogwstream.h
-=======
-    log/sentry/sentryhandler.h log/sentry/sentryhandler.cpp
-    log/sentry/sentryuser.h
     log/customlogstreams.h
->>>>>>> 85b379b5
     theme/theme.h theme/theme.cpp
 )
 
