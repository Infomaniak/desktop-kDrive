/*
 * Infomaniak kDrive - Desktop
 * Copyright (C) 2023-2024 Infomaniak Network SA
 *
 * This program is free software: you can redistribute it and/or modify
 * it under the terms of the GNU General Public License as published by
 * the Free Software Foundation, either version 3 of the License, or
 * (at your option) any later version.
 *
 * This program is distributed in the hope that it will be useful,
 * but WITHOUT ANY WARRANTY; without even the implied warranty of
 * MERCHANTABILITY or FITNESS FOR A PARTICULAR PURPOSE.  See the
 * GNU General Public License for more details.
 *
 * You should have received a copy of the GNU General Public License
 * along with this program.  If not, see <http://www.gnu.org/licenses/>.
 */

#ifdef _WIN32
#define _WINSOCKAPI_
#endif

#include "serverrequests.h"
#include "common/utility.h"
#include "config.h"
#include "parameterscache.h"
#include "exclusiontemplatecache.h"
#include "keychainmanager/keychainmanager.h"
#include "libparms/db/parmsdb.h"
#include "libparms/db/user.h"
#include "libcommon/utility/utility.h"  // fileSystemName(const QString&)
#include "libcommonserver/io/iohelper.h"
#include "libcommonserver/utility/utility.h"
#include "libsyncengine/jobs/network/getrootfilelistjob.h"
#include "libsyncengine/jobs/network/getfilelistjob.h"
#include "libsyncengine/jobs/network/getfileinfojob.h"
#include "libsyncengine/jobs/network/postfilelinkjob.h"
#include "libsyncengine/jobs/network/getfilelinkjob.h"
#include "libsyncengine/jobs/network/getinfouserjob.h"
#include "libsyncengine/jobs/network/getinfodrivejob.h"
#include "libsyncengine/jobs/network/getthumbnailjob.h"
#include "libsyncengine/jobs/network/getavatarjob.h"
#include "libsyncengine/jobs/network/getdriveslistjob.h"
#include "libsyncengine/jobs/network/createdirjob.h"
#include "libsyncengine/jobs/network/getsizejob.h"
#include "libsyncengine/olddb/oldsyncdb.h"
#include "utility/jsonparserutility.h"
#include "server/logarchiver.h"
#include "libsyncengine/jobs/jobmanager.h"
#include "libsyncengine/jobs/network/upload_session/loguploadsession.h"

#include <QDir>
#include <QUuid>

#include <sstream>
#include <fstream>

namespace KDC {

ExitCode ServerRequests::getUserDbIdList(QList<int> &list) {
    std::vector<User> userList;
    if (!ParmsDb::instance()->selectAllUsers(userList)) {
        LOG_WARN(Log::instance()->getLogger(), "Error in ParmsDb::selectAllUsers");
        return ExitCodeDbError;
    }

    list.clear();
    for (const User &user : userList) {
        list << user.dbId();
    }

    return ExitCodeOk;
}

ExitCode ServerRequests::getUserInfoList(QList<UserInfo> &list) {
    std::vector<User> userList;
    if (!ParmsDb::instance()->selectAllUsers(userList)) {
        LOG_WARN(Log::instance()->getLogger(), "Error in ParmsDb::selectAllUsers");
        return ExitCodeDbError;
    }

    list.clear();
    for (const User &user : userList) {
        UserInfo userInfo;
        userToUserInfo(user, userInfo);
        list << userInfo;
    }

    return ExitCodeOk;
}

ExitCode KDC::ServerRequests::getUserIdFromUserDbId(int userDbId, int &userId) {
    User user;
    bool found;
    if (!ParmsDb::instance()->selectUser(userDbId, user, found)) {
        LOG_WARN(Log::instance()->getLogger(), "Error in ParmsDb::selectUser");
        return ExitCodeDbError;
    }
    if (!found) {
        LOG_WARN(Log::instance()->getLogger(), "User with id=" << userDbId << " not found");
        return ExitCodeDataError;
    }

    userId = user.userId();

    return ExitCodeOk;
}

ExitCode ServerRequests::deleteUser(int userDbId) {
    // Delete user (and linked accounts/drives/syncs by cascade)
    bool found;
    if (!ParmsDb::instance()->deleteUser(userDbId, found)) {
        LOG_WARN(Log::instance()->getLogger(), "Error in ParmsDb::deleteUser");
        return ExitCodeDbError;
    }
    if (!found) {
        LOG_WARN(Log::instance()->getLogger(), "User with id=" << userDbId << " not found");
        return ExitCodeDataError;
    }

    AbstractTokenNetworkJob::clearCacheForUser(userDbId);

    return ExitCodeOk;
}

ExitCode ServerRequests::deleteAccount(int accountDbId) {
    // Delete account (and linked drives/syncs by cascade)
    bool found;
    if (!ParmsDb::instance()->deleteAccount(accountDbId, found)) {
        LOG_WARN(Log::instance()->getLogger(), "Error in ParmsDb::deleteAccount");
        return ExitCodeDbError;
    }
    if (!found) {
        LOG_WARN(Log::instance()->getLogger(), "Account with id=" << accountDbId << " not found");
        return ExitCodeDataError;
    }

    return ExitCodeOk;
}

ExitCode ServerRequests::deleteDrive(int driveDbId) {
    // Delete drive (and linked syncs by cascade)
    bool found;
    if (!ParmsDb::instance()->deleteDrive(driveDbId, found)) {
        LOG_WARN(Log::instance()->getLogger(), "Error in ParmsDb::deleteDrive");
        return ExitCodeDbError;
    }
    if (!found) {
        LOG_WARN(Log::instance()->getLogger(), "Drive with id=" << driveDbId << " not found");
        return ExitCodeDataError;
    }

    AbstractTokenNetworkJob::clearCacheForDrive(driveDbId);

    return ExitCodeOk;
}

ExitCode ServerRequests::deleteSync(int syncDbId) {
    // Delete Sync in DB
    bool found;
    if (!ParmsDb::instance()->deleteSync(syncDbId, found)) {
        LOG_WARN(Log::instance()->getLogger(), "Error in ParmsDb::deleteSync");
        return ExitCodeDbError;
    }

    if (!found) {
        LOG_WARN(Log::instance()->getLogger(), "Sync not found for syncDbId=" << syncDbId);
        return ExitCodeDataError;
    }

    return ExitCodeOk;
}

ExitCode ServerRequests::getAccountInfoList(QList<AccountInfo> &list) {
    std::vector<Account> accountList;
    if (!ParmsDb::instance()->selectAllAccounts(accountList)) {
        LOG_WARN(Log::instance()->getLogger(), "Error in ParmsDb::selectAllAccounts");
        return ExitCodeDbError;
    }

    list.clear();
    for (const Account &account : accountList) {
        AccountInfo accountInfo;
        accountToAccountInfo(account, accountInfo);
        list << accountInfo;
    }

    return ExitCodeOk;
}

ExitCode ServerRequests::getDriveInfoList(QList<DriveInfo> &list) {
    std::vector<Drive> driveList;
    if (!ParmsDb::instance()->selectAllDrives(driveList)) {
        LOG_WARN(Log::instance()->getLogger(), "Error in ParmsDb::selectAllDrives");
        return ExitCodeDbError;
    }

    list.clear();
    for (const Drive &drive : driveList) {
        DriveInfo driveInfo;
        driveToDriveInfo(drive, driveInfo);
        list << driveInfo;
    }

    return ExitCodeOk;
}

ExitCode ServerRequests::getDriveInfo(int driveDbId, DriveInfo &driveInfo) {
    Drive drive;
    bool found;
    if (!ParmsDb::instance()->selectDrive(driveDbId, drive, found)) {
        LOG_WARN(Log::instance()->getLogger(), "Error in ParmsDb::selectDrive");
        return ExitCodeDbError;
    }
    if (!found) {
        LOG_WARN(Log::instance()->getLogger(), "Drive with id=" << driveDbId << " not found");
        return ExitCodeDataError;
    }

    driveToDriveInfo(drive, driveInfo);

    return ExitCodeOk;
}

ExitCode ServerRequests::getDriveIdFromDriveDbId(int driveDbId, int &driveId) {
    Drive drive;
    bool found;
    if (!ParmsDb::instance()->selectDrive(driveDbId, drive, found)) {
        LOG_WARN(Log::instance()->getLogger(), "Error in ParmsDb::selectDrive");
        return ExitCodeDbError;
    }
    if (!found) {
        LOG_WARN(Log::instance()->getLogger(), "Drive with id=" << driveDbId << " not found");
        return ExitCodeDataError;
    }

    driveId = drive.driveId();

    return ExitCodeOk;
}

ExitCode KDC::ServerRequests::getDriveIdFromSyncDbId(int syncDbId, int &driveId) {
    Sync sync;
    bool found;
    if (!ParmsDb::instance()->selectSync(syncDbId, sync, found)) {
        LOG_WARN(Log::instance()->getLogger(), "Error in ParmsDb::selectSync");
        return ExitCodeDbError;
    }
    if (!found) {
        LOG_WARN(Log::instance()->getLogger(), "Sync with id=" << syncDbId << " not found");
        return ExitCodeDataError;
    }

    Drive drive;
    if (!ParmsDb::instance()->selectDrive(sync.driveDbId(), drive, found)) {
        LOG_WARN(Log::instance()->getLogger(), "Error in ParmsDb::selectDrive");
        return ExitCodeDbError;
    }
    if (!found) {
        LOG_WARN(Log::instance()->getLogger(), "Drive with id=" << sync.driveDbId() << " not found");
        return ExitCodeDataError;
    }

    driveId = drive.driveId();

    return ExitCodeOk;
}

ExitCode ServerRequests::updateDrive(const DriveInfo &driveInfo) {
    Drive drive;
    bool found;
    if (!ParmsDb::instance()->selectDrive(driveInfo.dbId(), drive, found)) {
        LOG_WARN(Log::instance()->getLogger(), "Error in ParmsDb::selectDrive");
        return ExitCodeDbError;
    }
    if (!found) {
        LOG_WARN(Log::instance()->getLogger(), "Drive not found in table drive for dbId=" << driveInfo.dbId());
        return ExitCodeDataError;
    }

    drive.setNotifications(driveInfo.notifications());

    if (!ParmsDb::instance()->updateDrive(drive, found)) {
        LOG_WARN(Log::instance()->getLogger(), "Error in ParmsDb::updateDrive");
        return ExitCodeDbError;
    }
    if (!found) {
        LOG_WARN(Log::instance()->getLogger(), "Drive not found in table drive for dbId=" << driveInfo.dbId());
        return ExitCodeDataError;
    }

    return ExitCodeOk;
}

ExitCode ServerRequests::getSyncInfoList(QList<SyncInfo> &list) {
    std::vector<Sync> syncList;
    if (!ParmsDb::instance()->selectAllSyncs(syncList)) {
        LOG_WARN(Log::instance()->getLogger(), "Error in ParmsDb::selectAllSyncs");
        return ExitCodeDbError;
    }
    list.clear();
    SyncInfo syncInfo;
    for (const Sync &sync : syncList) {
        syncToSyncInfo(sync, syncInfo);
        list << syncInfo;
    }

    return ExitCodeOk;
}

ExitCode ServerRequests::getParameters(ParametersInfo &parametersInfo) {
    parametersToParametersInfo(ParametersCache::instance()->parameters(), parametersInfo);
    return ExitCodeOk;
}

ExitCode ServerRequests::updateParameters(const ParametersInfo &parametersInfo) {
    parametersInfoToParameters(parametersInfo, ParametersCache::instance()->parameters());
    return ParametersCache::instance()->save();
}

ExitCode ServerRequests::findGoodPathForNewSync(int driveDbId, const QString &basePath, QString &path, QString &error) {
    std::vector<Sync> syncList;
    if (!ParmsDb::instance()->selectAllSyncs(driveDbId, syncList)) {
        LOG_WARN(Log::instance()->getLogger(), "Error in ParmsDb::selectAllSyncs");
        return ExitCodeDbError;
    }

    QString folder = basePath;

    // If the parent folder is a sync folder or contained in one, we can't possibly find a valid sync folder inside it.
    QString parentFolder = QFileInfo(folder).dir().canonicalPath();
    int syncDbId = 0;
    ExitCode exitCode = syncForPath(syncList, parentFolder, syncDbId);
    if (exitCode != ExitCodeOk) {
        LOG_WARN(Log::instance()->getLogger(), "Error in syncForPath : " << exitCode);
        return exitCode;
    }

    if (syncDbId) {
        LOGW_WARN(Log::instance()->getLogger(),
                  L"The parent folder is a sync folder or contained in one : " << Path2WStr(QStr2Path(parentFolder)).c_str());
        error = QObject::tr("The parent folder is a sync folder or contained in one");
        return ExitCodeSystemError;
    }

    int attempt = 1;
    forever {
        exitCode = checkPathValidityForNewFolder(syncList, driveDbId, folder, error);
        if (exitCode != ExitCodeOk) {
            LOG_WARN(Log::instance()->getLogger(), "Error in checkPathValidityForNewFolder : " << exitCode);
            return exitCode;
        }

        const bool isGood = !QFileInfo::exists(folder) && error.isEmpty();
        if (isGood) {
            break;
        }

        // Count attempts and give up eventually
        attempt++;
        if (attempt > 100) {
            LOG_WARN(Log::instance()->getLogger(), "Can't find a valid path");
            error = QObject::tr("Can't find a valid path");
            return ExitCodeSystemError;
        }

        folder = basePath + QString::number(attempt);
    }

    path = folder;
    return ExitCodeOk;
}

ExitCode ServerRequests::requestToken(QString code, QString codeVerifier, UserInfo &userInfo, bool &userCreated,
                                      std::string &error, std::string &errorDescr) {
    ExitCode exitCode;

    // Generate keychainKey
    std::string keychainKey(Utility::computeMd5Hash(std::to_string(std::time(0)).c_str()));

    // Create Login instance and request token
    Login login(keychainKey);
    exitCode = login.requestToken(code.toStdString(), codeVerifier.toStdString());
    if (exitCode != ExitCodeOk) {
        LOG_WARN(Log::instance()->getLogger(), "Error in Login::requestToken : " << exitCode);
        error = login.error();
        errorDescr = login.errorDescr();
        return exitCode;
    }

    // Create or update user
    exitCode = processRequestTokenFinished(login, userInfo, userCreated);
    if (exitCode != ExitCodeOk) {
        LOG_WARN(Log::instance()->getLogger(), "Error in processRequestTokenFinished : " << exitCode);
        return exitCode;
    }

    return exitCode;
}

ExitCode ServerRequests::getNodeInfo(int userDbId, int driveId, const QString &nodeId, NodeInfo &nodeInfo,
                                     bool withPath /*= false*/) {
    std::shared_ptr<GetFileInfoJob> job;
    try {
        job = std::make_shared<GetFileInfoJob>(userDbId, driveId, nodeId.toStdString());
    } catch (std::exception const &e) {
        LOG_WARN(Log::instance()->getLogger(), "Error in GetFileInfoJob::GetFileInfoJob for userDbId="
                                                   << userDbId << " driveId=" << driveId
                                                   << " nodeId=" << nodeId.toStdString().c_str() << " : " << e.what());
        return ExitCodeDataError;
    }

    job->setWithPath(withPath);
    ExitCode exitCode = job->runSynchronously();
    if (exitCode != ExitCodeOk) {
        LOG_WARN(Log::instance()->getLogger(), "Error in GetFileInfoJob::runSynchronously for userDbId="
                                                   << userDbId << " driveId=" << driveId
                                                   << " nodeId=" << nodeId.toStdString().c_str() << " : " << exitCode);
        return exitCode;
    }

    Poco::JSON::Object::Ptr resObj = job->jsonRes();
    if (!resObj) {
        LOG_WARN(Log::instance()->getLogger(),
                 "GetFileInfoJob failed for userDbId=" << userDbId << " driveId=" << driveId
                                                       << " nodeId=" << nodeId.toStdString().c_str());
        return ExitCodeBackError;
    }

    Poco::JSON::Object::Ptr dataObj = resObj->getObject(dataKey);
    if (!dataObj) {
        LOG_WARN(Log::instance()->getLogger(),
                 "GetFileInfoJob failed for userDbId=" << userDbId << " driveId=" << driveId
                                                       << " nodeId=" << nodeId.toStdString().c_str());
        return ExitCodeBackError;
    }

    nodeInfo.setNodeId(nodeId);

    SyncTime modTime;
    if (!JsonParserUtility::extractValue(dataObj, lastModifiedAtKey, modTime)) {
        return ExitCodeBackError;
    }
    nodeInfo.setModtime(modTime);

    std::string tmp;
    if (!JsonParserUtility::extractValue(dataObj, nameKey, tmp)) {
        return ExitCodeBackError;
    }
    nodeInfo.setName(QString::fromStdString(tmp));

    if (!JsonParserUtility::extractValue(dataObj, parentIdKey, tmp)) {
        return ExitCodeBackError;
    }
    nodeInfo.setParentNodeId(QString::fromStdString(tmp));

    if (withPath) {
        if (!JsonParserUtility::extractValue(dataObj, pathKey, tmp)) {
            return ExitCodeBackError;
        }
        nodeInfo.setPath(QString::fromStdString(tmp));
    }

    return ExitCodeOk;
}

ExitCode ServerRequests::getUserAvailableDrives(int userDbId, QHash<int, DriveAvailableInfo> &list) {
    std::shared_ptr<GetDrivesListJob> job = nullptr;
    try {
        job = std::make_shared<GetDrivesListJob>(userDbId);
    } catch (std::exception const &e) {
        LOG_WARN(Log::instance()->getLogger(),
                 "Error in GetDrivesListJob::GetDrivesListJob for userDbId=" << userDbId << " : " << e.what());
        return ExitCodeDataError;
    }

    ExitCode exitCode = job->runSynchronously();
    if (exitCode != ExitCodeOk) {
        LOG_WARN(Log::instance()->getLogger(),
                 "Error in GetDrivesListJob::runSynchronously for userDbId=" << userDbId << " : " << exitCode);
        return exitCode;
    }

    Poco::JSON::Object::Ptr resObj = job->jsonRes();
    if (!resObj) {
        LOG_WARN(Log::instance()->getLogger(), "GetDrivesListJob failed for userDbId=" << userDbId);
        return ExitCodeBackError;
    }

    Poco::JSON::Array::Ptr dataArray = resObj->getArray(dataKey);
    if (!dataArray) {
        LOG_WARN(Log::instance()->getLogger(), "GetDrivesListJob failed for userDbId=" << userDbId);
        return ExitCodeBackError;
    }

    list.clear();
    for (size_t i = 0; i < dataArray->size(); i++) {
        Poco::JSON::Object::Ptr obj = dataArray->getObject(static_cast<unsigned int>(i));
        if (!obj) {
            continue;
        }

        int driveId;
        if (!JsonParserUtility::extractValue(obj, driveIdKey, driveId)) {
            return ExitCodeBackError;
        }

        int userId;
        if (!JsonParserUtility::extractValue(obj, idKey, userId)) {
            return ExitCodeBackError;
        }

        int accountId;
        if (!JsonParserUtility::extractValue(obj, accountIdKey, accountId)) {
            return ExitCodeBackError;
        }

        std::string driveName;
        if (!JsonParserUtility::extractValue(obj, driveNameKey, driveName)) {
            return ExitCodeBackError;
        }

        std::string colorHex;
        Poco::JSON::Object::Ptr prefObj = obj->getObject(preferenceKey);
        if (prefObj) {
            if (!JsonParserUtility::extractValue(prefObj, colorKey, colorHex, false)) {
                return ExitCodeBackError;
            }
        }
        DriveAvailableInfo driveInfo(driveId, userId, accountId, QString::fromStdString(driveName),
                                     QString::fromStdString(colorHex));

        // Search user in DB
        User user;
        bool found;
        if (!ParmsDb::instance()->selectUserByUserId(userId, user, found)) {
            LOG_WARN(Log::instance()->getLogger(), "Error in ParmsDb::selectUserByUserId");
            return ExitCodeDbError;
        }
        if (found) {
            driveInfo.setUserDbId(user.dbId());
        }

        list.insert(driveId, driveInfo);
    }

    return ExitCodeOk;
}

ExitCode ServerRequests::getSubFolders(int userDbId, int driveId, const QString &nodeId, QList<NodeInfo> &list,
                                       bool withPath /*= false*/) {
    std::shared_ptr<GetRootFileListJob> job = nullptr;
    if (nodeId.isEmpty()) {
        try {
            job = std::make_shared<GetRootFileListJob>(userDbId, driveId, 1, true);
        } catch (std::exception const &e) {
            LOG_WARN(Log::instance()->getLogger(), "Error in GetRootFileListJob::GetRootFileListJob for userDbId="
                                                       << userDbId << " driveId=" << driveId << " : " << e.what());
            return ExitCodeDataError;
        }
    } else {
        try {
            job = (std::shared_ptr<GetFileListJob>)std::make_shared<GetFileListJob>(userDbId, driveId, nodeId.toStdString(), 1,
                                                                                    true);
        } catch (std::exception const &e) {
            LOG_WARN(Log::instance()->getLogger(), "Error in GetFileListJob::GetFileListJob for userDbId="
                                                       << userDbId << " driveId=" << driveId
                                                       << " nodeId=" << nodeId.toStdString().c_str() << " : " << e.what());
            return ExitCodeDataError;
        }
    }

    job->setWithPath(withPath);
    ExitCode exitCode = job->runSynchronously();
    if (exitCode != ExitCodeOk) {
        LOG_WARN(Log::instance()->getLogger(), "Error in GetFileListJob::runSynchronously for userDbId="
                                                   << userDbId << " driveId=" << driveId
                                                   << " nodeId=" << nodeId.toStdString().c_str() << " : " << exitCode);
        return exitCode;
    }

    Poco::JSON::Object::Ptr resObj = job->jsonRes();
    if (!resObj) {
        LOG_WARN(Log::instance()->getLogger(),
                 "GetFileListJob failed for userDbId=" << userDbId << " driveId=" << driveId
                                                       << " nodeId=" << nodeId.toStdString().c_str());
        return ExitCodeBackError;
    }

    Poco::JSON::Array::Ptr dataArray = resObj->getArray(dataKey);
    if (!dataArray) {
        LOG_WARN(Log::instance()->getLogger(),
                 "GetFileListJob failed for userDbId=" << userDbId << " driveId=" << driveId
                                                       << " nodeId=" << nodeId.toStdString().c_str());
        return ExitCodeBackError;
    }

    list.clear();
    for (Poco::JSON::Array::ConstIterator it = dataArray->begin(); it != dataArray->end(); ++it) {
        Poco::JSON::Object::Ptr dirObj = it->extract<Poco::JSON::Object::Ptr>();
        SyncTime modTime;
        if (!JsonParserUtility::extractValue(dirObj, lastModifiedAtKey, modTime)) {
            return ExitCodeBackError;
        }

        NodeId nodeId;
        if (!JsonParserUtility::extractValue(dirObj, idKey, nodeId)) {
            return ExitCodeBackError;
        }

        SyncName tmp;
        if (!JsonParserUtility::extractValue(dirObj, nameKey, tmp)) {
            return ExitCodeBackError;
        }
        SyncName name = Utility::normalizedSyncName(tmp);

        std::string parentId;
        if (!JsonParserUtility::extractValue(dirObj, parentIdKey, parentId)) {
            return ExitCodeBackError;
        }

        SyncName path;
        if (withPath) {
            if (!JsonParserUtility::extractValue(dirObj, pathKey, tmp)) {
                return ExitCodeBackError;
            }
            path = Utility::normalizedSyncName(tmp);
        }

        NodeInfo nodeInfo(QString::fromStdString(nodeId), SyncName2QStr(name),
                          -1,  // Size is not set here as it can be very long to evaluate
                          parentId.c_str(), modTime, SyncName2QStr(path));
        list << nodeInfo;
    }

    return ExitCodeOk;
}

ExitCode ServerRequests::getSubFolders(int driveDbId, const QString &nodeId, QList<NodeInfo> &list, bool withPath /*= false*/) {
    Drive drive;
    bool found;
    if (!ParmsDb::instance()->selectDrive(driveDbId, drive, found)) {
        LOG_WARN(Log::instance()->getLogger(), "Error in selectDrive");
        return ExitCodeDbError;
    }
    if (!found) {
        LOG_WARN(Log::instance()->getLogger(), "Drive with id=" << driveDbId << " not found");
        return ExitCodeDataError;
    }

    Account account;
    if (!ParmsDb::instance()->selectAccount(drive.accountDbId(), account, found)) {
        LOG_WARN(Log::instance()->getLogger(), "Error in selectAccount");
        return ExitCodeDbError;
    }
    if (!found) {
        LOG_WARN(Log::instance()->getLogger(), "Account with id=" << drive.accountDbId() << " not found");
        return ExitCodeDataError;
    }

    return getSubFolders(account.userDbId(), drive.driveId(), nodeId, list, withPath);
}

ExitCode ServerRequests::getNodeIdByPath(int userDbId, int driveId, const SyncPath &path, QString &nodeId) {
    // TODO: test
    QList<NodeInfo> list;
    ExitCode exitCode = getSubFolders(userDbId, driveId, QString(), list);
    if (exitCode != ExitCodeOk) {
        LOG_WARN(Log::instance()->getLogger(), "Error in Requests::getSubFolders : " << exitCode);
        return exitCode;
    }

    std::vector<SyncName> names;
    std::filesystem::path pathTmp(path);
    while (pathTmp != pathTmp.root_path()) {
        names.push_back(pathTmp.filename().native());
        pathTmp = pathTmp.parent_path();
    }

    SyncName target = names.front();
    NodeInfo current;
    bool found = false;
    while (!found && !names.empty()) {
        for (auto node : list) {
            if (QStr2SyncName(node.name()) == names.back()) {
                current = node;
                if (QStr2SyncName(current.name()) == target) {
                    found = true;
                }
                break;
            }
        }
        if (!found) {
            names.pop_back();
            exitCode = getSubFolders(userDbId, driveId, current.nodeId(), list);
            if (exitCode != ExitCodeOk) {
                LOG_WARN(Log::instance()->getLogger(), "Error in Requests::getSubFolders : " << exitCode);
                return exitCode;
            }
        }
    }
    nodeId = current.nodeId();
    return ExitCodeOk;
}

ExitCode ServerRequests::getPathByNodeId(int userDbId, int driveId, const QString &nodeId, QString &path) {
    NodeInfo nodeInfo;
    ExitCode exitCode = getNodeInfo(userDbId, driveId, nodeId, nodeInfo, true);
    if (exitCode != ExitCodeOk) {
        LOG_WARN(Log::instance()->getLogger(), "Error in Requests::getNodeInfo : " << exitCode);
        return exitCode;
    }

    path = nodeInfo.path();

    return ExitCodeOk;
}

ExitCode ServerRequests::migrateSelectiveSync(int syncDbId, std::pair<SyncPath, SyncName> &syncToMigrate) {
    Sync sync;
    bool found = false;
    if (!ParmsDb::instance()->selectSync(syncDbId, sync, found)) {
        LOG_WARN(Log::instance()->getLogger(), "Error while connecting to ParmsDb");
        return ExitCodeDbError;
    }
    if (!found) {
        LOG_WARN(Log::instance()->getLogger(), "Error in selecSync id = " << syncDbId << " not found");
        return ExitCodeDataError;
    }

    // contruct file path with folder path and dbName
    SyncPath dbPath(syncToMigrate.first);
    dbPath /= syncToMigrate.second;

    bool exists = false;
    IoError ioError = IoErrorSuccess;
    if (!IoHelper::checkIfPathExists(dbPath, exists, ioError)) {
        LOGW_WARN(Log::instance()->getLogger(),
                  L"Error in IoHelper::checkIfPathExists: " << Utility::formatIoError(dbPath, ioError).c_str());
        return ExitCodeSystemError;
    }

    if (ioError == IoErrorAccessDenied) {
        LOGW_DEBUG(Log::instance()->getLogger(), L"DB to migrate " << Path2WStr(dbPath).c_str() << L" misses search permission.");
        return ExitCodeSystemError;
    }

    if (!exists) {
        LOGW_DEBUG(Log::instance()->getLogger(), L"DB to migrate " << Path2WStr(dbPath).c_str() << L" does not exist.");
        return ExitCodeSystemError;
    }


    ExitCode code;
    QList<QPair<QString, int>> list;
    code = loadOldSelectiveSyncTable(dbPath, list);

    for (auto &pair : list) {
        std::filesystem::path path(QStr2Path(pair.first));
        int type = pair.second;
        if (!ParmsDb::instance()->insertMigrationSelectiveSync(MigrationSelectiveSync(syncDbId, path, type))) {
            return ExitCodeDbError;
        }
    }

    return code;
}

ExitCode ServerRequests::createUser(const User &user, UserInfo &userInfo) {
    if (!ParmsDb::instance()->insertUser(user)) {
        LOG_WARN(Log::instance()->getLogger(), "Error in ParmsDb::insertUser");
        return ExitCodeDbError;
    }

    // Load User info
    User userUpdated(user);
    bool updated;
    ExitCode exitCode = loadUserInfo(userUpdated, updated);
    if (exitCode != ExitCodeOk) {
        LOG_WARN(Log::instance()->getLogger(), "Error in loadUserInfo");
        return exitCode;
    }

    if (updated) {
        bool found;
        if (!ParmsDb::instance()->updateUser(userUpdated, found)) {
            LOG_WARN(Log::instance()->getLogger(), "Error in ParmsDb::updateUser");
            return ExitCodeDbError;
        }
        if (!found) {
            LOG_WARN(Log::instance()->getLogger(), "User not found for userDbId=" << userUpdated.dbId());
            return ExitCodeDataError;
        }
    }

    userToUserInfo(userUpdated, userInfo);

    return ExitCodeOk;
}

ExitCode ServerRequests::updateUser(const User &user, UserInfo &userInfo) {
    bool found;
    if (!ParmsDb::instance()->updateUser(user, found)) {
        LOG_WARN(Log::instance()->getLogger(), "Error in ParmsDb::updateUser");
        return ExitCodeDbError;
    }
    if (!found) {
        LOG_WARN(Log::instance()->getLogger(), "User not found for userDbId=" << user.dbId());
        return ExitCodeDataError;
    }

    // Load User info
    User userUpdated(user);
    bool updated;
    ExitCode exitCode = loadUserInfo(userUpdated, updated);
    if (exitCode != ExitCodeOk) {
        LOG_WARN(Log::instance()->getLogger(), "Error in loadUserInfo");
        return exitCode;
    }

    userToUserInfo(userUpdated, userInfo);

    return ExitCodeOk;
}

ExitCode ServerRequests::createAccount(const Account &account, AccountInfo &accountInfo) {
    if (!ParmsDb::instance()->insertAccount(account)) {
        LOG_WARN(Log::instance()->getLogger(), "Error in ParmsDb::insertAccount");
        return ExitCodeDbError;
    }

    accountToAccountInfo(account, accountInfo);

    return ExitCodeOk;
}

ExitCode ServerRequests::createDrive(const Drive &drive, DriveInfo &driveInfo) {
    if (!ParmsDb::instance()->insertDrive(drive)) {
        LOG_WARN(Log::instance()->getLogger(), "Error in ParmsDb::insertDrive");
        return ExitCodeDbError;
    }

    // Load Drive info
    Drive driveUpdated(drive);
    Account account;
    bool updated;
    bool accountUpdated;
    bool quotaUpdated;
    ExitCode exitCode = loadDriveInfo(driveUpdated, account, updated, quotaUpdated, accountUpdated);
    if (exitCode != ExitCodeOk) {
        LOG_WARN(Log::instance()->getLogger(), "Error in User::loadDriveInfo");
        return exitCode;
    }

    if (updated) {
        bool found;
        if (!ParmsDb::instance()->updateDrive(driveUpdated, found)) {
            LOG_WARN(Log::instance()->getLogger(), "Error in ParmsDb::updateDrive");
            return ExitCodeDbError;
        }
        if (!found) {
            LOG_WARN(Log::instance()->getLogger(), "Drive not found for driveDbId=" << driveUpdated.dbId());
            return ExitCodeDataError;
        }
    }

    driveToDriveInfo(driveUpdated, driveInfo);

    return ExitCodeOk;
}

ExitCode ServerRequests::createSync(const Sync &sync, SyncInfo &syncInfo) {
    if (!ParmsDb::instance()->insertSync(sync)) {
        LOG_WARN(Log::instance()->getLogger(), "Error in ParmsDb::insertSync");
        return ExitCodeDbError;
    }

    syncToSyncInfo(sync, syncInfo);

    return ExitCodeOk;
}

bool ServerRequests::isDisplayableError(const Error &error) {
    switch (error.exitCode()) {
        case ExitCodeUpdateRequired:
            return true;
        case ExitCodeNetworkError: {
            switch (error.exitCause()) {
                // case ExitCauseNetworkTimeout:
                case ExitCauseSocketsDefuncted:
                    return true;
                default:
                    return false;
            }
        }
        case ExitCodeLogicError: {
            return true;
        }
        case ExitCodeDataError: {
            switch (error.exitCause()) {
                case ExitCauseMigrationError:
                case ExitCauseMigrationProxyNotImplemented:
                    return true;
                default:
                    return false;
            }
        }
        case ExitCodeBackError: {
            switch (error.exitCause()) {
                case ExitCauseDriveMaintenance:
                case ExitCauseDriveNotRenew:
                case ExitCauseDriveAccessError:
                case ExitCauseHttpErrForbidden:
                case ExitCauseApiErr:
                case ExitCauseFileTooBig:
                case ExitCauseNotFound:
                case ExitCauseQuotaExceeded:
                    return true;
                default:
                    return false;
            }
        }
        case ExitCodeUnknown: {
            return error.inconsistencyType() != InconsistencyTypePathLength && error.cancelType() != CancelTypeAlreadyExistRemote;
        }
        default:
            return true;
    }
}

bool ServerRequests::isAutoResolvedError(const Error &error) {
    bool autoResolved = false;
    if (error.level() == ErrorLevelServer) {
        autoResolved = false;
    } else if (error.level() == ErrorLevelSyncPal) {
        autoResolved =
            (error.exitCode() == ExitCodeNetworkError   // Sync is paused and we try to restart it every RESTART_SYNCS_INTERVAL
             || (error.exitCode() == ExitCodeBackError  // Sync is stoped and a full sync is restarted
                 && error.exitCause() != ExitCauseDriveAccessError && error.exitCause() != ExitCauseDriveNotRenew) ||
             error.exitCode() == ExitCodeDataError);  // Sync is stoped and a full sync is restarted
    } else if (error.level() == ErrorLevelNode) {
        autoResolved = (error.conflictType() != ConflictTypeNone && !isConflictsWithLocalRename(error.conflictType())) ||
                       (error.inconsistencyType() !=
                        InconsistencyTypeNone /*&& error.inconsistencyType() != InconsistencyTypeForbiddenChar*/) ||
                       error.cancelType() != CancelTypeNone;
    }

    return autoResolved;
}

ExitCode ServerRequests::getUserFromSyncDbId(int syncDbId, User &user) {
    // Get User
    bool found;
    Sync sync;
    if (!ParmsDb::instance()->selectSync(syncDbId, sync, found)) {
        LOG_WARN(Log::instance()->getLogger(), "Error in ParmsDb::selectSync");
        return ExitCodeDbError;
    }
    if (!found) {
        LOG_WARN(Log::instance()->getLogger(), "Sync not found with dbId=" << syncDbId);
        return ExitCodeDataError;
    }

    Drive drive;
    if (!ParmsDb::instance()->selectDrive(sync.driveDbId(), drive, found)) {
        LOG_WARN(Log::instance()->getLogger(), "Error in ParmsDb::selectDrive");
        return ExitCodeDbError;
    }
    if (!found) {
        LOG_WARN(Log::instance()->getLogger(), "Drive not found with dbId=" << sync.driveDbId());
        return ExitCodeDataError;
    }

    Account acc;
    if (!ParmsDb::instance()->selectAccount(drive.accountDbId(), acc, found)) {
        LOG_WARN(Log::instance()->getLogger(), "Error in ParmsDb::selectAccount");
        return ExitCodeDbError;
    }
    if (!found) {
        LOG_WARN(Log::instance()->getLogger(), "Account not found with dbId=" << drive.accountDbId());
        return ExitCodeDataError;
    }

    if (!ParmsDb::instance()->selectUser(acc.userDbId(), user, found)) {
        LOG_WARN(Log::instance()->getLogger(), "Error in ParmsDb::selectUser");
        return ExitCodeDbError;
    }
    if (!found) {
        LOG_WARN(Log::instance()->getLogger(), "User not found with dbId=" << acc.userDbId());
        return ExitCodeDataError;
    }

    return ExitCodeOk;
}

ExitCode ServerRequests::sendLogToSupport(bool includeArchivedLog,
                                          const std::function<bool(LogUploadState, int)> &progressCallback,
                                          ExitCause &exitCause) {
    exitCause = ExitCauseUnknown;
    ExitCode exitCode = ExitCodeOk;
    std::function<bool(LogUploadState, int)> safeProgressCallback =
        progressCallback ? progressCallback : std::function<bool(LogUploadState, int)>([](LogUploadState, int) { return true; });

    safeProgressCallback(LogUploadState::Archiving, 0);

    if (bool found = false;
        !ParmsDb::instance()->updateAppState(AppStateKey::LastLogUploadArchivePath, std::string(""), found) || !found) {
        LOG_WARN(Log::instance()->getLogger(), "Error in ParmsDb::updateAppState");
        // Do not return here because it is not a critical error, especially in this context where we are trying to send logs
    }

    SyncPath logUploadTempFolder;
    IoError ioError = IoErrorSuccess;

    IoHelper::logArchiverDirectoryPath(logUploadTempFolder, ioError);
    if (ioError != IoErrorSuccess) {
        LOGW_WARN(Log::instance()->getLogger(), L"Error in IoHelper::logArchiverDirectoryPath: "
                                                    << Utility::formatIoError(logUploadTempFolder, ioError).c_str());
        return ExitCodeSystemError;
    }

    IoHelper::createDirectory(logUploadTempFolder, ioError);
    if (ioError == IoErrorDirectoryExists) {  // If the directory already exists, we delete it and recreate it
        IoHelper::deleteDirectory(logUploadTempFolder, ioError);
        IoHelper::createDirectory(logUploadTempFolder, ioError);
    }

    if (ioError != IoErrorSuccess) {
        LOGW_WARN(Log::instance()->getLogger(),
                  L"Error in IoHelper::createDirectory: " << Utility::formatIoError(logUploadTempFolder, ioError).c_str());
        exitCause = ioError == IoErrorDiskFull ? ExitCauseNotEnoughDiskSpace : ExitCauseUnknown;
        return ExitCodeSystemError;
    }

    std::function<bool(int)> progressCallbackArchivingWrapper = [&safeProgressCallback](int percent) {
        return safeProgressCallback(LogUploadState::Archiving, percent);
    };

    SyncPath archivePath;
    exitCode = LogArchiver::generateLogsSupportArchive(includeArchivedLog, logUploadTempFolder, progressCallbackArchivingWrapper,
                                                       archivePath, exitCause);
    if (exitCause == ExitCauseOperationCanceled) {
        IoHelper::deleteDirectory(logUploadTempFolder, ioError);
        LOG_INFO(Log::instance()->getLogger(),
                 "LogArchiver::generateLogsSupportArchive canceled: " << exitCode << " : " << exitCause);
        return ExitCodeOk;
    } else if (exitCode != ExitCodeOk) {
        LOG_WARN(Log::instance()->getLogger(),
                 "Error in LogArchiver::generateLogsSupportArchive: " << exitCode << " : " << exitCause);
        IoHelper::deleteDirectory(logUploadTempFolder, ioError);
        return exitCode;
    }

    if (bool found = false;
        !ParmsDb::instance()->updateAppState(AppStateKey::LastLogUploadArchivePath, archivePath.string(), found) || !found) {
        LOG_WARN(Log::instance()->getLogger(), "Error in ParmsDb::updateAppState");
    }

    // Upload archive
<<<<<<< HEAD
    auto uploadSessionLog = std::make_shared<LogUploadSession>(archivePath);
    bool canceledByUser = false;
=======
    std::shared_ptr<LogUploadSession> uploadSessionLog = nullptr;
    try {
        uploadSessionLog = std::make_shared<LogUploadSession>(archivePath);
    } catch (std::exception const &e) {
        LOGW_WARN(Log::instance()->getLogger(),
                  L"Error in LogUploadSession::LogUploadSession: " << Utility::s2ws(e.what()).c_str());
        return ExitCodeSystemError;
    };

>>>>>>> f070e673
    std::function<void(UniqueId, int percent)> progressCallbackUploadingWrapper =
        [&safeProgressCallback, &uploadSessionLog, &canceledByUser](UniqueId, int percent) {  // Progress callback
            if (!safeProgressCallback(LogUploadState::Uploading, percent)) {
                uploadSessionLog->abort();
                canceledByUser = true;
            };
        };
    uploadSessionLog->setProgressPercentCallback(progressCallbackUploadingWrapper);

    bool jobFinished = false;
    std::function<void(uint64_t)> uploadSessionLogFinisCallback = [&safeProgressCallback, &jobFinished](uint64_t) {
        safeProgressCallback(LogUploadState::Uploading, 100);
        jobFinished = true;
    };
    uploadSessionLog->setAdditionalCallback(uploadSessionLogFinisCallback);

    JobManager::instance()->queueAsyncJob(uploadSessionLog, Poco::Thread::PRIO_NORMAL);

    while (!jobFinished) {
        Utility::msleep(100);
    }

    exitCode = uploadSessionLog->exitCode();
    if (canceledByUser) {
        exitCause = ExitCauseOperationCanceled;
    } else {
        exitCause = uploadSessionLog->exitCause();
    }

    if (exitCode != ExitCodeOk) {
        LOG_WARN(Log::instance()->getLogger(), "Error during log upload: " << exitCode << " : " << exitCause);
        // We do not delete the archive here. The path is stored in the app state so that the user can still try to upload it
        // manually.
        return exitCode;
    }

    IoHelper::deleteDirectory(logUploadTempFolder, ioError);  // Delete temp folder if the upload was successful

    if (exitCause != ExitCauseOperationCanceled) {
        std::string uploadDate = "";
        const std::time_t now = std::time(nullptr);
        const std::tm tm = *std::localtime(&now);
        std::ostringstream woss;
        woss << std::put_time(&tm, "%m,%d,%y,%H,%M,%S");
        uploadDate = woss.str();

        if (bool found = false;
            !ParmsDb::instance()->updateAppState(AppStateKey::LastSuccessfulLogUploadDate, uploadDate, found) || !found ||
            !ParmsDb::instance()->updateAppState(AppStateKey::LastLogUploadArchivePath, std::string{}, found) || !found) {
            LOG_WARN(Log::instance()->getLogger(), "Error in ParmsDb::updateAppState");
        }
    }
    return ExitCodeOk;
}

ExitCode ServerRequests::cancelLogToSupport(ExitCause &exitCause) {
    exitCause = ExitCauseUnknown;
    AppStateValue appStateValue = LogUploadState::None;
    if (bool found = false; !ParmsDb::instance()->selectAppState(AppStateKey::LogUploadState, appStateValue, found) || !found) {
        LOG_WARN(Log::instance()->getLogger(), "Error in ParmsDb::getAppState");
        return ExitCodeDbError;
    }
    LogUploadState logUploadState = std::get<LogUploadState>(appStateValue);

    if (logUploadState == LogUploadState::CancelRequested) {
        return ExitCodeOk;
    }

    if (logUploadState == LogUploadState::Canceled) {
        exitCause = ExitCauseOperationCanceled;
        return ExitCodeOk;  // The user has already canceled the operation
    }

    if (logUploadState != LogUploadState::Uploading && logUploadState != LogUploadState::Archiving) {
        return ExitCodeInvalidOperation;  // The operation is not in progress
    }

    if (bool found = false;
        !ParmsDb::instance()->updateAppState(AppStateKey::LogUploadState, LogUploadState::CancelRequested, found) || !found) {
        LOG_WARN(Log::instance()->getLogger(), "Error in ParmsDb::updateAppState");
        return ExitCodeDbError;
    }

    return ExitCodeOk;
}

ExitCode ServerRequests::createDir(int driveDbId, const QString &parentNodeId, const QString &dirName, QString &newNodeId) {
    // Get drive data
    std::shared_ptr<CreateDirJob> job = nullptr;
    try {
        job =
            std::make_shared<CreateDirJob>(driveDbId, QStr2SyncName(dirName), parentNodeId.toStdString(), QStr2SyncName(dirName));
    } catch (std::exception const &) {
        LOG_WARN(Log::instance()->getLogger(), "Error in CreateDirJob::CreateDirJob for driveDbId=" << driveDbId);
        return ExitCodeDataError;
    }

    ExitCode exitCode = job->runSynchronously();
    if (exitCode != ExitCodeOk) {
        LOG_WARN(Log::instance()->getLogger(), "Error in CreateDirJob::runSynchronously for driveDbId=" << driveDbId);
        return exitCode;
    }

    // Extract file ID
    if (job->jsonRes()) {
        Poco::JSON::Object::Ptr dataObj = job->jsonRes()->getObject(dataKey);
        if (dataObj) {
            std::string tmp;
            if (!JsonParserUtility::extractValue(dataObj, idKey, tmp)) {
                return ExitCodeBackError;
            }
            newNodeId = QString::fromStdString(tmp);
        }
    }

    if (newNodeId.isEmpty()) {
        return ExitCodeBackError;
    }

    return ExitCodeOk;
}

ExitCode ServerRequests::getPublicLinkUrl(int driveDbId, const QString &fileId, QString &linkUrl) {
    NodeId nodeId = fileId.toStdString();

    // Create link
    std::shared_ptr<PostFileLinkJob> job;
    try {
        job = std::make_shared<PostFileLinkJob>(driveDbId, nodeId);
    } catch (std::exception const &e) {
        LOG_WARN(Log::instance()->getLogger(), "Error in PostFileLinkJob::PostFileLinkJob for driveDbId="
                                                   << driveDbId << " nodeId=" << nodeId.c_str() << " : " << e.what());
        return ExitCodeDataError;
    }

    ExitCode exitCode = job->runSynchronously();
    if (exitCode != ExitCodeOk) {
        std::string errorCode;
        if (job->hasErrorApi(&errorCode) && getNetworkErrorCode(errorCode) == NetworkErrorCode::fileShareLinkAlreadyExists) {
            // Get link
            std::shared_ptr<GetFileLinkJob> job2;
            try {
                job2 = std::make_shared<GetFileLinkJob>(driveDbId, nodeId);
            } catch (std::exception const &e) {
                LOG_WARN(Log::instance()->getLogger(), "Error in GetFileLinkJob::GetFileLinkJob for driveDbId="
                                                           << driveDbId << " nodeId=" << nodeId.c_str() << " : " << e.what());
                return ExitCodeDataError;
            }

            exitCode = job2->runSynchronously();
            if (exitCode != ExitCodeOk) {
                LOG_WARN(Log::instance()->getLogger(), "Error in GetFileLinkJob::GetFileLinkJob for driveDbId="
                                                           << driveDbId << " nodeId=" << nodeId.c_str() << " : " << exitCode);
                return exitCode;
            }

            Poco::JSON::Object::Ptr resObj = job2->jsonRes();
            if (!resObj) {
                LOG_WARN(Log::instance()->getLogger(),
                         "GetFileLinkJob failed for driveDbId=" << driveDbId << " nodeId=" << nodeId.c_str());
                return ExitCodeBackError;
            }

            Poco::JSON::Object::Ptr dataObj = resObj->getObject(dataKey);
            if (!dataObj) {
                LOG_WARN(Log::instance()->getLogger(),
                         "GetFileLinkJob failed for driveDbId=" << driveDbId << " nodeId=" << nodeId.c_str());
                return ExitCodeBackError;
            }

            std::string tmp;
            if (!JsonParserUtility::extractValue(dataObj, urlKey, tmp)) {
                return ExitCodeBackError;
            }
            linkUrl = QString::fromStdString(tmp);

            return ExitCodeOk;
        } else {
            LOG_WARN(Log::instance()->getLogger(), "Error in PostFileLinkJob::PostFileLinkJob for driveDbId="
                                                       << driveDbId << " nodeId=" << nodeId.c_str() << " : " << exitCode);
            return exitCode;
        }
    }

    Poco::JSON::Object::Ptr resObj = job->jsonRes();
    if (!resObj) {
        LOG_WARN(Log::instance()->getLogger(),
                 "PostFileLinkJob failed for driveDbId=" << driveDbId << " nodeId=" << nodeId.c_str());
        return ExitCodeBackError;
    }

    Poco::JSON::Object::Ptr dataObj = resObj->getObject(dataKey);
    if (!dataObj) {
        LOG_WARN(Log::instance()->getLogger(),
                 "PostFileLinkJob failed for driveDbId=" << driveDbId << " nodeId=" << nodeId.c_str());
        return ExitCodeBackError;
    }

    std::string tmp;
    if (!JsonParserUtility::extractValue(dataObj, urlKey, tmp)) {
        return ExitCodeBackError;
    }
    linkUrl = QString::fromStdString(tmp);

    return ExitCodeOk;
}

ExitCode ServerRequests::getFolderSize(int userDbId, int driveId, const NodeId &nodeId,
                                       std::function<void(const QString &, qint64)> callback) {
    if (nodeId.empty()) {
        LOG_WARN(Log::instance()->getLogger(), "Node ID is empty");
        return ExitCodeDataError;
    }

    // get size of folder
    std::shared_ptr<GetSizeJob> job = nullptr;
    try {
        job = std::make_shared<GetSizeJob>(userDbId, driveId, nodeId);
    } catch (std::exception const &e) {
        LOG_WARN(Log::instance()->getLogger(),
                 "Error in GetSizeJob::GetSizeJob for userDbId=" << userDbId << " driveId=" << driveId
                                                                 << " nodeId=" << nodeId.c_str() << " : " << e.what());
        return ExitCodeDataError;
    }

    ExitCode exitCode = job->runSynchronously();
    if (exitCode != ExitCodeOk) {
        LOG_WARN(Log::instance()->getLogger(),
                 "Error in GetSizeJob::runSynchronously for userDbId=" << userDbId << " driveId=" << driveId
                                                                       << " nodeId=" << nodeId.c_str() << " : " << exitCode);
        return exitCode;
    }

    Poco::JSON::Object::Ptr resObj = job->jsonRes();
    if (!resObj) {
        // Level = Debug because access forbidden is a normal case
        LOG_DEBUG(Log::instance()->getLogger(),
                  "GetSizeJob failed for userDbId=" << userDbId << " driveId=" << driveId << " nodeId=" << nodeId.c_str());
        return ExitCodeBackError;
    }

    Poco::JSON::Object::Ptr dataObj = resObj->getObject(dataKey);
    if (!dataObj) {
        LOG_WARN(Log::instance()->getLogger(),
                 "GetSizeJob failed for userDbId=" << userDbId << " driveId=" << driveId << " nodeId=" << nodeId.c_str());
        return ExitCodeBackError;
    }

    qint64 size = 0;
    if (!JsonParserUtility::extractValue(dataObj, sizeKey, size)) {
        return ExitCodeBackError;
    }

    callback(QString::fromStdString(nodeId), size);

    return ExitCodeOk;
}

ExitCode ServerRequests::getPrivateLinkUrl(int driveDbId, const QString &fileId, QString &linkUrl) {
    Drive drive;
    bool found;
    if (!ParmsDb::instance()->selectDrive(driveDbId, drive, found)) {
        LOG_WARN(Log::instance()->getLogger(), "Error in selectDrive");
        return ExitCodeDbError;
    }
    if (!found) {
        LOG_WARN(Log::instance()->getLogger(), "Drive with id=" << driveDbId << " not found");
        return ExitCodeDataError;
    }

    linkUrl = QString(APPLICATION_PREVIEW_URL).arg(drive.driveId()).arg(fileId);

    return ExitCodeOk;
}

ExitCode ServerRequests::getExclusionTemplateList(bool def, QList<ExclusionTemplateInfo> &list) {
    list.clear();
    for (const ExclusionTemplate &exclusionTemplate : ExclusionTemplateCache::instance()->exclusionTemplates(def)) {
        ExclusionTemplateInfo exclusionTemplateInfo;
        ServerRequests::exclusionTemplateToExclusionTemplateInfo(exclusionTemplate, exclusionTemplateInfo);
        list << exclusionTemplateInfo;
    }

    return ExitCodeOk;
}

ExitCode ServerRequests::setExclusionTemplateList(bool def, const QList<ExclusionTemplateInfo> &list) {
    std::vector<ExclusionTemplate> exclusionList;
    for (const ExclusionTemplateInfo &exclusionTemplateInfo : list) {
        ExclusionTemplate exclusionTemplate;
        ServerRequests::exclusionTemplateInfoToExclusionTemplate(exclusionTemplateInfo, exclusionTemplate);
        exclusionList.push_back(exclusionTemplate);
    }
    ExitCode exitCode = ExclusionTemplateCache::instance()->update(def, exclusionList);
    if (exitCode != ExitCodeOk) {
        LOG_WARN(Log::instance()->getLogger(), "Error in ExclusionTemplateCache::save");
        return exitCode;
    }

    return ExitCodeOk;
}

#ifdef __APPLE__
ExitCode ServerRequests::getExclusionAppList(bool def, QList<ExclusionAppInfo> &list) {
    std::vector<ExclusionApp> exclusionList;
    if (!ParmsDb::instance()->selectAllExclusionApps(def, exclusionList)) {
        LOG_WARN(Log::instance()->getLogger(), "Error in ParmsDb::selectAllExclusionApps");
        return ExitCodeDbError;
    }
    list.clear();
    for (const ExclusionApp &exclusionApp : exclusionList) {
        ExclusionAppInfo exclusionAppInfo;
        ServerRequests::exclusionAppToExclusionAppInfo(exclusionApp, exclusionAppInfo);
        list << exclusionAppInfo;
    }

    return ExitCodeOk;
}

ExitCode ServerRequests::setExclusionAppList(bool def, const QList<ExclusionAppInfo> &list) {
    std::vector<ExclusionApp> exclusionList;
    for (const ExclusionAppInfo &exclusionAppInfo : list) {
        ExclusionApp exclusionApp;
        ServerRequests::exclusionAppInfoToExclusionApp(exclusionAppInfo, exclusionApp);
        exclusionList.push_back(exclusionApp);
    }
    if (!ParmsDb::instance()->updateAllExclusionApps(def, exclusionList)) {
        LOG_WARN(Log::instance()->getLogger(), "Error in ParmsDb::updateAllExclusionApps");
        return ExitCodeDbError;
    }

    return ExitCodeOk;
}
#endif

ExitCode ServerRequests::getErrorInfoList(ErrorLevel level, int syncDbId, int limit, QList<ErrorInfo> &list) {
    std::vector<Error> errorList;
    if (!ParmsDb::instance()->selectAllErrors(level, syncDbId, limit, errorList)) {
        LOG_WARN(Log::instance()->getLogger(), "Error in ParmsDb::selectAllErrors");
        return ExitCodeDbError;
    }

    list.clear();
    for (const Error &error : errorList) {
        if (isDisplayableError(error)) {
            ErrorInfo errorInfo;
            errorToErrorInfo(error, errorInfo);
            list << errorInfo;
        }
    }

    return ExitCodeOk;
}

ExitCode ServerRequests::getConflictList(int syncDbId, const std::unordered_set<ConflictType> &filter,
                                         std::vector<Error> &errorList) {
    if (filter.empty()) {
        if (!ParmsDb::instance()->selectConflicts(syncDbId, ConflictTypeNone, errorList)) {
            LOG_WARN(Log::instance()->getLogger(), "Error in ParmsDb::selectAllErrors");
            return ExitCodeDbError;
        }
    } else {
        for (auto conflictType : filter) {
            if (!ParmsDb::instance()->selectConflicts(syncDbId, conflictType, errorList)) {
                LOG_WARN(Log::instance()->getLogger(), "Error in ParmsDb::selectAllErrors");
                return ExitCodeDbError;
            }
        }
    }

    return ExitCodeOk;
}

ExitCode ServerRequests::getConflictErrorInfoList(int syncDbId, const std::unordered_set<ConflictType> &filter,
                                                  QList<ErrorInfo> &errorInfoList) {
    std::vector<Error> errorList;
    ServerRequests::getConflictList(syncDbId, filter, errorList);

    for (const Error &error : errorList) {
        if (isDisplayableError(error)) {
            ErrorInfo errorInfo;
            errorToErrorInfo(error, errorInfo);
            errorInfoList << errorInfo;
        }
    }

    return ExitCodeOk;
}

ExitCode ServerRequests::deleteErrorsServer() {
    if (!ParmsDb::instance()->deleteErrors(ErrorLevelServer)) {
        LOG_WARN(Log::instance()->getLogger(), "Error in ParmsDb::deleteErrors");
        return ExitCodeDbError;
    }

    return ExitCodeOk;
}

ExitCode ServerRequests::deleteErrorsForSync(int syncDbId, bool autoResolved) {
    std::vector<Error> errorList;
    if (!ParmsDb::instance()->selectAllErrors(ErrorLevelSyncPal, syncDbId, INT_MAX, errorList)) {
        LOG_WARN(Log::instance()->getLogger(), "Error in ParmsDb::selectAllErrors");
        return ExitCodeDbError;
    }

    if (!ParmsDb::instance()->selectAllErrors(ErrorLevelNode, syncDbId, INT_MAX, errorList)) {
        LOG_WARN(Log::instance()->getLogger(), "Error in ParmsDb::selectAllErrors");
        return ExitCodeDbError;
    }

    for (const Error &error : errorList) {
        if (isConflictsWithLocalRename(error.conflictType())) {
            // For conflict type that rename local file
            Sync sync;
            bool found = false;
            if (!ParmsDb::instance()->selectSync(syncDbId, sync, found)) {
                LOG_WARN(Log::instance()->getLogger(), "Error in ParmsDb::selectSync");
                return ExitCodeDbError;
            }
            if (!found) {
                LOG_WARN(Log::instance()->getLogger(), "Sync with id=" << syncDbId << " not found");
                return ExitCodeDataError;
            }

            IoError ioError = IoErrorSuccess;
            const SyncPath dest = sync.localPath() / error.destinationPath();
            const bool success = IoHelper::checkIfPathExists(dest, found, ioError);
            if (!success) {
                LOGW_WARN(Log::instance()->getLogger(),
                          "Error in IoHelper::checkIfPathExists: " << Utility::formatIoError(dest, ioError).c_str());
                return ExitCodeSystemError;
            }

            // If conflict file still exists, keep the error.
            if (found || ioError != IoErrorNoSuchFileOrDirectory) {
                continue;
            }
        }

        if (isAutoResolvedError(error) == autoResolved) {
            bool found = false;
            if (!ParmsDb::instance()->deleteError(error.dbId(), found)) {
                LOG_WARN(Log::instance()->getLogger(), "Error in ParmsDb::deleteError for dbId=" << error.dbId());
                return ExitCodeDbError;
            }
            if (!found) {
                LOG_WARN(Log::instance()->getLogger(), "Error not found for dbId=" << error.dbId());
                return ExitCodeDataError;
            }
        }
    }

    return ExitCodeOk;
}

ExitCode ServerRequests::deleteInvalidTokenErrors() {
    if (!ParmsDb::instance()->deleteAllErrorsByExitCode(ExitCodeInvalidToken)) {
        LOG_WARN(Log::instance()->getLogger(), "Error in ParmsDb::deleteAllErrorsByExitCode");
        return ExitCodeDbError;
    }

    return ExitCodeOk;
}

#ifdef Q_OS_MAC
ExitCode ServerRequests::deleteLiteSyncNotAllowedErrors() {
    if (!ParmsDb::instance()->deleteAllErrorsByExitCause(ExitCauseLiteSyncNotAllowed)) {
        LOG_WARN(Log::instance()->getLogger(), "Error in ParmsDb::deleteAllErrorsByExitCause");
        return ExitCodeDbError;
    }

    return ExitCodeOk;
}
#endif

ExitCode ServerRequests::addSync(int userDbId, int accountId, int driveId, const QString &localFolderPath,
                                 const QString &serverFolderPath, const QString &serverFolderNodeId, bool liteSync,
                                 bool showInNavigationPane, AccountInfo &accountInfo, DriveInfo &driveInfo, SyncInfo &syncInfo) {
    LOGW_INFO(Log::instance()->getLogger(), L"Adding new sync - userDbId="
                                                << userDbId << L" accountId=" << accountId << L" driveId=" << driveId
                                                << L" localFolderPath=" << Path2WStr(QStr2Path(localFolderPath)).c_str()
                                                << L" serverFolderPath=" << Path2WStr(QStr2Path(serverFolderPath)).c_str()
                                                << L" liteSync=" << liteSync);

#ifndef Q_OS_WIN
    Q_UNUSED(showInNavigationPane)
#endif

    ExitCode exitCode;

    // Create Account in DB if needed
    int accountDbId;
    if (!ParmsDb::instance()->accountDbId(userDbId, accountId, accountDbId)) {
        LOG_WARN(Log::instance()->getLogger(), "Error in ParmsDb::accountDbId");
        return ExitCodeDbError;
    }

    if (!accountDbId) {
        if (!ParmsDb::instance()->getNewAccountDbId(accountDbId)) {
            LOG_WARN(Log::instance()->getLogger(), "Error in ParmsDb::getNewAccountDbId");
            return ExitCodeDbError;
        }

        Account account;
        account.setDbId(accountDbId);
        account.setAccountId(accountId);
        account.setUserDbId(userDbId);
        exitCode = createAccount(account, accountInfo);
        if (exitCode != ExitCodeOk) {
            LOG_WARN(Log::instance()->getLogger(), "Error in createAccount");
            return exitCode;
        }

        LOG_INFO(Log::instance()->getLogger(), "New account created in DB - accountDbId="
                                                   << accountDbId << " accountId= " << accountId << " userDbId= " << userDbId);
    }

    // Create Drive in DB if needed
    int driveDbId;
    if (!ParmsDb::instance()->driveDbId(accountDbId, driveId, driveDbId)) {
        LOG_WARN(Log::instance()->getLogger(), "Error in ParmsDb::driveDbId");
        return ExitCodeDbError;
    }

    if (!driveDbId) {
        if (!ParmsDb::instance()->getNewDriveDbId(driveDbId)) {
            LOG_WARN(Log::instance()->getLogger(), "Error in ParmsDb::getNewDriveDbId");
            return ExitCodeDbError;
        }

        Drive drive;
        drive.setDbId(driveDbId);
        drive.setDriveId(driveId);
        drive.setAccountDbId(accountDbId);
        exitCode = createDrive(drive, driveInfo);
        if (exitCode != ExitCodeOk) {
            LOG_WARN(Log::instance()->getLogger(), "Error in createDrive");
            return exitCode;
        }

        LOGW_INFO(Log::instance()->getLogger(), L"New drive created in DB - driveDbId=" << driveDbId << L" driveId=" << driveId
                                                                                        << L" accountDbId=" << accountDbId);
    }

    return addSync(driveDbId, localFolderPath, serverFolderPath, serverFolderNodeId, liteSync, showInNavigationPane, syncInfo);
}

ExitCode ServerRequests::addSync(int driveDbId, const QString &localFolderPath, const QString &serverFolderPath,
                                 const QString &serverFolderNodeId, bool liteSync, bool showInNavigationPane,
                                 SyncInfo &syncInfo) {
    LOGW_INFO(Log::instance()->getLogger(), L"Adding new sync - driveDbId="
                                                << driveDbId << L" localFolderPath="
                                                << Path2WStr(QStr2Path(localFolderPath)).c_str() << L" serverFolderPath="
                                                << Path2WStr(QStr2Path(serverFolderPath)).c_str() << L" liteSync=" << liteSync);

#ifndef Q_OS_WIN
    Q_UNUSED(showInNavigationPane)
#endif

#if !defined(Q_OS_MAC) && !defined(Q_OS_WIN)
    Q_UNUSED(liteSync)
#endif

    ExitCode exitCode;

    // Create Sync in DB
    int syncDbId;
    if (!ParmsDb::instance()->getNewSyncDbId(syncDbId)) {
        LOG_WARN(Log::instance()->getLogger(), "Error in ParmsDb::getNewSyncDbId");
        return ExitCodeDbError;
    }

    LOGW_INFO(Log::instance()->getLogger(), L"New sync DB ID retrieved - syncDbId=" << syncDbId);

    QUuid navigationPaneClsid;
#ifdef Q_OS_WIN
    if (showInNavigationPane) {
        navigationPaneClsid = QUuid::createUuid();
    }
#endif

    Sync sync;
    sync.setDbId(syncDbId);
    sync.setDriveDbId(driveDbId);
    sync.setLocalPath(QStr2Path(localFolderPath));
    sync.setTargetPath(QStr2Path(serverFolderPath));
    sync.setTargetNodeId(serverFolderNodeId.toStdString());
    sync.setPaused(true);

    // Check vfs support
    QString fsName(KDC::CommonUtility::fileSystemName(SyncName2QStr(sync.localPath().native())));
    bool supportVfs = (fsName == "NTFS" || fsName == "apfs");
    sync.setSupportVfs(supportVfs);

#if defined(Q_OS_MAC)
    sync.setVirtualFileMode(liteSync ? VirtualFileModeMac : VirtualFileModeOff);
#elif defined(Q_OS_WIN32)
    sync.setVirtualFileMode(liteSync ? VirtualFileModeWin : VirtualFileModeOff);
#else
    sync.setVirtualFileMode(VirtualFileModeOff);
#endif

    sync.setNotificationsDisabled(false);
    sync.setDbPath(std::filesystem::path());
    sync.setHasFullyCompleted(false);
    sync.setNavigationPaneClsid(navigationPaneClsid.toString().toStdString());
    exitCode = createSync(sync, syncInfo);
    if (exitCode != ExitCodeOk) {
        LOG_WARN(Log::instance()->getLogger(), "Error in createSync");
        return exitCode;
    }

    LOGW_INFO(Log::instance()->getLogger(), L"New sync created in DB - syncDbId="
                                                << syncDbId << L" driveDbId=" << driveDbId << L" localFolderPath="
                                                << Path2WStr(sync.localPath()).c_str() << L" serverFolderPath="
                                                << Path2WStr(sync.targetPath()).c_str() << L" dbPath="
                                                << Path2WStr(sync.dbPath()).c_str());

    return ExitCodeOk;
}

ExitCode ServerRequests::loadDriveInfo(Drive &drive, Account &account, bool &updated, bool &quotaUpdated, bool &accountUpdated) {
    updated = false;
    accountUpdated = false;
    quotaUpdated = false;

    // Get drive data
    std::shared_ptr<GetInfoDriveJob> job = nullptr;
    try {
        job = std::make_shared<GetInfoDriveJob>(drive.dbId());
    } catch (std::exception const &) {
        LOG_WARN(Log::instance()->getLogger(), "Error in GetInfoDriveJob::GetInfoDriveJob for driveDbId=" << drive.dbId());
        return ExitCodeDataError;
    }

    ExitCode exitCode = job->runSynchronously();
    if (exitCode != ExitCodeOk && job->exitCause() != ExitCauseDriveNotRenew) {
        LOG_WARN(Log::instance()->getLogger(), "Error in GetInfoDriveJob::runSynchronously for driveDbId=" << drive.dbId());
        return exitCode;
    }

    Poco::Net::HTTPResponse::HTTPStatus httpStatus = job->getStatusCode();
    if (httpStatus == Poco::Net::HTTPResponse::HTTPStatus::HTTP_FORBIDDEN ||
        httpStatus == Poco::Net::HTTPResponse::HTTPStatus::HTTP_NOT_FOUND) {
        LOG_WARN(Log::instance()->getLogger(), "Unable to get drive info for driveDbId=" << drive.dbId());
        drive.setAccessDenied(true);
        return ExitCodeOk;
    } else if (httpStatus != Poco::Net::HTTPResponse::HTTPStatus::HTTP_OK) {
        LOG_WARN(Log::instance()->getLogger(),
                 "Network error in GetInfoDriveJob::runSynchronously for driveDbId=" << drive.dbId());
        return ExitCodeNetworkError;
    }

    Poco::JSON::Object::Ptr dataObj = job->jsonRes()->getObject(dataKey);
    if (dataObj && dataObj->size() != 0) {
        std::string name;
        if (!JsonParserUtility::extractValue(dataObj, nameKey, name)) {
            return ExitCodeBackError;
        }
        if (drive.name() != name) {
            drive.setName(name);
            updated = true;
        }

        int64_t size = 0;
        if (!JsonParserUtility::extractValue(dataObj, sizeKey, size)) {
            return ExitCodeBackError;
        }
        if (drive.size() != size) {
            drive.setSize(size);
            updated = true;
            quotaUpdated = true;
        }

        bool admin = false;
        if (!JsonParserUtility::extractValue(dataObj, accountAdminKey, admin)) {
            return ExitCodeBackError;
        }
        if (drive.admin() != admin) {
            drive.setAdmin(admin);
            updated = true;
        }

        int accountId = 0;
        if (!JsonParserUtility::extractValue(dataObj, accountIdKey, accountId)) {
            return ExitCodeBackError;
        }
        if (account.accountId() != accountId) {
            account.setAccountId(accountId);
            accountUpdated = true;
        }

        // Non DB attributes
        bool inMaintenance = false;
        if (!JsonParserUtility::extractValue(dataObj, inMaintenanceKey, inMaintenance)) {
            return ExitCodeBackError;
        }
        drive.setMaintenance(inMaintenance);

        int64_t maintenanceFrom = 0;
        if (drive.maintenance()) {
            if (!JsonParserUtility::extractValue(dataObj, maintenanceAtKey, maintenanceFrom, false)) {
                return ExitCodeBackError;
            }
        }
        drive.setMaintenanceFrom(maintenanceFrom);

        bool isLocked = false;
        if (!JsonParserUtility::extractValue(dataObj, isLockedKey, isLocked)) {
            return ExitCodeBackError;
        }
        drive.setLocked(isLocked);
        drive.setAccessDenied(false);
        drive.setNotRenew(job->exitCause() == ExitCauseDriveNotRenew);

        int64_t usedSize = 0;
        if (!JsonParserUtility::extractValue(dataObj, usedSizeKey, usedSize)) {
            return ExitCodeBackError;
        }
        if (drive.usedSize() != usedSize) {
            drive.setUsedSize(usedSize);
            quotaUpdated = true;
        }
    } else {
        LOG_WARN(Log::instance()->getLogger(), "Unable to read drive info for driveDbId=" << drive.dbId());
        return ExitCodeDataError;
    }

    return ExitCodeOk;
}

ExitCode ServerRequests::getThumbnail(int driveDbId, NodeId nodeId, int width, std::string &thumbnail) {
    std::shared_ptr<GetThumbnailJob> job = nullptr;
    try {
        job = std::make_shared<GetThumbnailJob>(driveDbId, nodeId, width);
    } catch (std::exception const &) {
        LOG_WARN(Log::instance()->getLogger(),
                 "Error in GetThumbnailJob::GetThumbnailJob for driveDbId=" << driveDbId << " and nodeId=" << nodeId.c_str());
        return ExitCodeDataError;
    }

    ExitCode exitCode = job->runSynchronously();
    if (exitCode != ExitCodeOk) {
        return exitCode;
    }

    Poco::Net::HTTPResponse::HTTPStatus httpStatus = job->getStatusCode();
    if (httpStatus == Poco::Net::HTTPResponse::HTTPStatus::HTTP_FORBIDDEN ||
        httpStatus == Poco::Net::HTTPResponse::HTTPStatus::HTTP_NOT_FOUND) {
        LOG_WARN(Log::instance()->getLogger(),
                 "Unable to get thumbnail for driveDbId=" << driveDbId << " and nodeId=" << nodeId.c_str());
        return ExitCodeDataError;
    } else if (httpStatus != Poco::Net::HTTPResponse::HTTPStatus::HTTP_OK) {
        LOG_WARN(Log::instance()->getLogger(), "Network error in GetThumbnailJob::runSynchronously for driveDbId="
                                                   << driveDbId << " and nodeId=" << nodeId.c_str());
        return ExitCodeNetworkError;
    }

    thumbnail = job->octetStreamRes();
    return ExitCodeOk;
}

ExitCode ServerRequests::loadUserInfo(User &user, bool &updated) {
    updated = false;

    // Get user data
    std::shared_ptr<GetInfoUserJob> job = nullptr;
    try {
        job = std::make_shared<GetInfoUserJob>(user.dbId());
    } catch (std::exception const &e) {
        std::string what = e.what();
        LOG_WARN(Log::instance()->getLogger(),
                 "Error in GetInfoUserJob::GetInfoUserJob for userDbId=" << user.dbId() << " what = " << what.c_str());
        if (what == invalidToken) {
            return ExitCodeInvalidToken;
        }
        return ExitCodeDataError;
    }

    ExitCode exitCode = job->runSynchronously();
    if (exitCode != ExitCodeOk) {
        if (exitCode == ExitCodeInvalidToken) {
            user.setKeychainKey("");  // Invalid keychain key
        }
        return exitCode;
    }

    Poco::Net::HTTPResponse::HTTPStatus httpStatus = job->getStatusCode();
    if (httpStatus == Poco::Net::HTTPResponse::HTTPStatus::HTTP_FORBIDDEN ||
        httpStatus == Poco::Net::HTTPResponse::HTTPStatus::HTTP_NOT_FOUND) {
        LOG_WARN(Log::instance()->getLogger(), "Unable to get user info for userId=" << user.userId());
        return ExitCodeDataError;
    } else if (httpStatus != Poco::Net::HTTPResponse::HTTPStatus::HTTP_OK) {
        LOG_WARN(Log::instance()->getLogger(), "Network error in GetInfoUserJob::runSynchronously for userId=" << user.userId());
        return ExitCodeNetworkError;
    }

    Poco::JSON::Object::Ptr dataObj = job->jsonRes()->getObject(dataKey);
    if (dataObj && dataObj->size() != 0) {
        std::string name;
        if (!JsonParserUtility::extractValue(dataObj, displayNameKey, name)) {
            return ExitCodeBackError;
        }
        if (user.name() != name) {
            user.setName(name);
            updated = true;
        }

        std::string email;
        if (!JsonParserUtility::extractValue(dataObj, emailKey, email)) {
            return ExitCodeBackError;
        }
        if (user.email() != email) {
            user.setEmail(email);
            updated = true;
        }

        std::string avatarUrl;
        if (!JsonParserUtility::extractValue(dataObj, avatarKey, avatarUrl)) {
            return ExitCodeBackError;
        }
        if (user.avatarUrl() != avatarUrl) {
            if (avatarUrl.empty()) {
                user.setAvatar(nullptr);
                user.setAvatarUrl(std::string());
            } else if (user.avatarUrl() != avatarUrl) {
                // get avatarData
                user.setAvatarUrl(avatarUrl);
                exitCode = loadUserAvatar(user);
                if (exitCode != ExitCodeOk) {
                    return exitCode;
                }
            }
            updated = true;
        }
    }

    return ExitCodeOk;
}

ExitCode ServerRequests::loadUserAvatar(User &user) {
    GetAvatarJob getAvatarJob = GetAvatarJob(user.avatarUrl());
    ExitCode exitCode = getAvatarJob.runSynchronously();
    if (exitCode != ExitCodeOk) {
        return exitCode;
    }

    user.setAvatar(getAvatarJob.avatar());
    return ExitCodeOk;
}

ExitCode ServerRequests::processRequestTokenFinished(const Login &login, UserInfo &userInfo, bool &userCreated) {
    // Get user
    User user;
    bool found;
    if (!ParmsDb::instance()->selectUserByUserId(login.apiToken().userId(), user, found)) {
        LOG_WARN(Log::instance()->getLogger(), "Error in ParmsDb::selectUserByUserId");
        return ExitCodeDbError;
    }
    if (found) {
        // Update User in DB
        user.setKeychainKey(login.keychainKey());

        AbstractTokenNetworkJob::updateLoginByUserDbId(login, user.dbId());

        ExitCode exitCode = updateUser(user, userInfo);
        if (exitCode != ExitCodeOk) {
            LOG_WARN(Log::instance()->getLogger(), "Error in updateUser");
            return exitCode;
        }

        userCreated = false;
    } else {
        // Create User in DB
        int dbId;
        if (!ParmsDb::instance()->getNewUserDbId(dbId)) {
            LOG_WARN(Log::instance()->getLogger(), "Error in ParmsDb::getNewUserDbId");
            return ExitCodeDbError;
        }

        user.setDbId(dbId);
        user.setUserId(login.apiToken().userId());
        user.setKeychainKey(login.keychainKey());
        ExitCode exitCode = createUser(user, userInfo);
        if (exitCode != ExitCodeOk) {
            LOG_WARN(Log::instance()->getLogger(), "Error in createUser");
            return exitCode;
        }

        userCreated = true;
    }

    return ExitCodeOk;
}

QString ServerRequests::canonicalPath(const QString &path) {
    QFileInfo selFile(path);
    if (!selFile.exists()) {
        const auto parentPath = selFile.dir().path();

        // It's possible for the parentPath to match the path
        // (possibly we've arrived at a non-existant drive root on Windows)
        // and recursing would be fatal.
        if (parentPath == path) {
            return path;
        }

        return canonicalPath(parentPath) + '/' + selFile.fileName();
    }
    return selFile.canonicalFilePath();
}

ExitCode ServerRequests::checkPathValidityRecursive(const QString &path, QString &error) {
    if (path.isEmpty()) {
        error = QObject::tr("No valid folder selected!");
        return ExitCodeSystemError;
    }

    QFileInfo selFile(path);

    if (!selFile.exists()) {
        QString parentPath = selFile.dir().path();
        if (parentPath != path) {
            return checkPathValidityRecursive(parentPath, error);
        }
        error = QObject::tr("The selected path does not exist!");
        return ExitCodeSystemError;
    }

    if (!selFile.isDir()) {
        error = QObject::tr("The selected path is not a folder!");
        return ExitCodeSystemError;
    }

    if (!selFile.isWritable()) {
        error = QObject::tr("You have no permission to write to the selected folder!");
        return ExitCodeSystemError;
    }

    return ExitCodeOk;
}

ExitCode ServerRequests::checkPathValidityForNewFolder(const std::vector<Sync> &syncList, int driveDbId, const QString &path,
                                                       QString &error) {
    ExitCode exitCode = checkPathValidityRecursive(path, error);
    if (exitCode != ExitCodeOk) {
        LOG_WARN(Log::instance()->getLogger(), "Error in checkPathValidityRecursive : " << exitCode);
        return exitCode;
    }

    // check if the local directory isn't used yet in another sync
    Qt::CaseSensitivity cs = Qt::CaseSensitive;

    const QString userDir = QDir::cleanPath(canonicalPath(path)) + '/';

    QList<QPair<std::filesystem::path, int>> folderByDriveList;
    for (const Sync &sync : syncList) {
        folderByDriveList << qMakePair(sync.localPath(), sync.driveDbId());
    }

    for (QPair<std::filesystem::path, int> folderByDrive : folderByDriveList) {
        QString folderDir = QDir::cleanPath(canonicalPath(SyncName2QStr(folderByDrive.first.native()))) + '/';

        bool differentPaths = QString::compare(folderDir, userDir, cs) != 0;
        if (differentPaths && folderDir.startsWith(userDir, cs)) {
            error = QObject::tr(
                        "The local folder %1 contains a folder already synced. "
                        "Please pick another one!")
                        .arg(QDir::toNativeSeparators(path));
            return ExitCodeSystemError;
        }

        if (differentPaths && userDir.startsWith(folderDir, cs)) {
            error = QObject::tr(
                        "The local folder %1 is contained in a folder already synced. "
                        "Please pick another one!")
                        .arg(QDir::toNativeSeparators(path));
            return ExitCodeSystemError;
        }

        // If both pathes are equal, the drive needs to be different
        if (!differentPaths) {
            if (driveDbId == folderByDrive.second) {
                error = QObject::tr(
                            "The local folder %1 is already synced on the same drive. "
                            "Please pick another one!")
                            .arg(QDir::toNativeSeparators(path));
                return ExitCodeSystemError;
            }
        }
    }

    return ExitCodeOk;
}

ExitCode ServerRequests::syncForPath(const std::vector<Sync> &syncList, const QString &path, int &syncDbId) {
    QString absolutePath = QDir::cleanPath(path) + QLatin1Char('/');

    for (const Sync &sync : syncList) {
        const QString localPath = SyncName2QStr(sync.localPath().native()) + QLatin1Char('/');

        if (absolutePath.startsWith(localPath,
                                    (OldUtility::isWindows() || OldUtility::isMac()) ? Qt::CaseInsensitive : Qt::CaseSensitive)) {
            syncDbId = sync.dbId();
            break;
        }
    }

    return ExitCodeOk;
}

void ServerRequests::userToUserInfo(const User &user, UserInfo &userInfo) {
    userInfo.setDbId(user.dbId());
    userInfo.setName(QString::fromStdString(user.name()));
    userInfo.setEmail(QString::fromStdString(user.email()));
    if (user.avatar()) {
        QByteArray avatarArr;
        std::copy(user.avatar()->begin(), user.avatar()->end(), std::back_inserter(avatarArr));
        QImage avatarImg;
        avatarImg.loadFromData(avatarArr);
        userInfo.setAvatar(avatarImg);
    }
    userInfo.setConnected(!user.keychainKey().empty());
    userInfo.setCredentialsAsked(false);
}

void ServerRequests::accountToAccountInfo(const Account &account, AccountInfo &accountInfo) {
    accountInfo.setDbId(account.dbId());
    accountInfo.setUserDbId(account.userDbId());
}

void ServerRequests::driveToDriveInfo(const Drive &drive, DriveInfo &driveInfo) {
    driveInfo.setDbId(drive.dbId());
    driveInfo.setAccountDbId(drive.accountDbId());
    driveInfo.setName(QString::fromStdString(drive.name()));
    driveInfo.setColor(QColor(QString::fromStdString(drive.color())));
    driveInfo.setNotifications(drive.notifications());
    driveInfo.setAdmin(drive.admin());
    driveInfo.setMaintenance(drive.maintenance());
    driveInfo.setLocked(drive.locked());
    driveInfo.setAccessDenied(drive.accessDenied());
}

void ServerRequests::syncToSyncInfo(const Sync &sync, SyncInfo &syncInfo) {
    syncInfo.setDbId(sync.dbId());
    syncInfo.setDriveDbId(sync.driveDbId());
    syncInfo.setLocalPath(SyncName2QStr(sync.localPath().native()));
    syncInfo.setTargetPath(SyncName2QStr(sync.targetPath().native()));
    syncInfo.setTargetNodeId(QString::fromStdString(sync.targetNodeId()));
    syncInfo.setSupportVfs(sync.supportVfs());
    syncInfo.setVirtualFileMode(sync.virtualFileMode());
    syncInfo.setNavigationPaneClsid(QString::fromStdString(sync.navigationPaneClsid()));
}

void ServerRequests::syncInfoToSync(const SyncInfo &syncInfo, Sync &sync) {
    sync.setDbId(syncInfo.dbId());
    sync.setDriveDbId(syncInfo.driveDbId());
    sync.setLocalPath(QStr2Path(syncInfo.localPath()));
    sync.setTargetPath(QStr2Path(syncInfo.targetPath()));
    sync.setTargetNodeId(syncInfo.targetNodeId().toStdString());
    sync.setSupportVfs(syncInfo.supportVfs());
    sync.setVirtualFileMode(syncInfo.virtualFileMode());
    sync.setNavigationPaneClsid(syncInfo.navigationPaneClsid().toStdString());
}

void ServerRequests::errorToErrorInfo(const Error &error, ErrorInfo &errorInfo) {
    errorInfo.setDbId(error.dbId());
    errorInfo.setTime(error.time());
    errorInfo.setLevel(error.level());
    errorInfo.setFunctionName(QString::fromStdString(error.functionName()));
    errorInfo.setSyncDbId(error.syncDbId());
    errorInfo.setWorkerName(QString::fromStdString(error.workerName()));
    errorInfo.setExitCode(error.exitCode());
    errorInfo.setExitCause(error.exitCause());
    errorInfo.setLocalNodeId(QString::fromStdString(error.localNodeId()));
    errorInfo.setRemoteNodeId(QString::fromStdString(error.remoteNodeId()));
    errorInfo.setNodeType(error.nodeType());
    errorInfo.setPath(SyncName2QStr(error.path().native()));
    errorInfo.setConflictType(error.conflictType());
    errorInfo.setInconsistencyType(error.inconsistencyType());
    errorInfo.setCancelType(error.cancelType());
    errorInfo.setDestinationPath(SyncName2QStr(error.destinationPath().native()));
    errorInfo.setAutoResolved(isAutoResolvedError(error));
}

void ServerRequests::syncFileItemToSyncFileItemInfo(const SyncFileItem &item, SyncFileItemInfo &itemInfo) {
    itemInfo.setType(item.type());
    itemInfo.setPath(SyncName2QStr(item.path().native()));
    itemInfo.setNewPath(item.newPath().has_value() ? SyncName2QStr(item.newPath().value().native()) : "");
    itemInfo.setLocalNodeId(item.localNodeId().has_value() ? QString::fromStdString(item.localNodeId().value()) : QString());
    itemInfo.setRemoteNodeId(item.remoteNodeId().has_value() ? QString::fromStdString(item.remoteNodeId().value()) : QString());
    itemInfo.setDirection(item.direction());
    itemInfo.setInstruction(item.instruction());
    itemInfo.setStatus(item.status());
    itemInfo.setConflict(item.conflict());
    itemInfo.setInconsistency(item.inconsistency());
    itemInfo.setCancelType(item.cancelType());
    itemInfo.setError(QString::fromStdString(item.error()));
}

void ServerRequests::parametersToParametersInfo(const Parameters &parameters, ParametersInfo &parametersInfo) {
    parametersInfo.setLanguage(parameters.language());
    parametersInfo.setAutoStart(parameters.autoStart());
    parametersInfo.setMonoIcons(parameters.monoIcons());
    parametersInfo.setMoveToTrash(parameters.moveToTrash());
    parametersInfo.setNotificationsDisabled(parameters.notificationsDisabled());
    parametersInfo.setUseLog(parameters.useLog());
    parametersInfo.setLogLevel(parameters.logLevel());
    parametersInfo.setExtendedLog(parameters.extendedLog());
    parametersInfo.setPurgeOldLogs(parameters.purgeOldLogs());
    parametersInfo.setSyncHiddenFiles(parameters.syncHiddenFiles());

    ProxyConfigInfo proxyConfigInfo;
    proxyConfigToProxyConfigInfo(parameters.proxyConfig(), proxyConfigInfo);
    parametersInfo.setProxyConfigInfo(proxyConfigInfo);

    parametersInfo.setUseBigFolderSizeLimit(parameters.useBigFolderSizeLimit());
    parametersInfo.setBigFolderSizeLimit(parameters.bigFolderSizeLimit());
    parametersInfo.setDarkTheme(parameters.darkTheme());
    parametersInfo.setShowShortcuts(parameters.showShortcuts());

    if (parameters.dialogGeometry()) {
        QByteArray dialogGeometryArr;
        std::copy(parameters.dialogGeometry()->begin(), parameters.dialogGeometry()->end(),
                  std::back_inserter(dialogGeometryArr));
        QList<QByteArray> dialogGeometryLines = dialogGeometryArr.split('\n');
        for (const QByteArray &dialogGeometryLine : dialogGeometryLines) {
            QList<QByteArray> dialogGeometryElts = dialogGeometryLine.split(';');
            if (dialogGeometryElts.size() == 2) {
                parametersInfo.setDialogGeometry(QString(dialogGeometryElts[0]), dialogGeometryElts[1]);
            }
        }
    }
    parametersInfo.setMaxAllowedCpu(parameters.maxAllowedCpu());
}

void ServerRequests::parametersInfoToParameters(const ParametersInfo &parametersInfo, Parameters &parameters) {
    parameters.setLanguage(parametersInfo.language());
    parameters.setMonoIcons(parametersInfo.monoIcons());
    parameters.setAutoStart(parametersInfo.autoStart());
    parameters.setNotificationsDisabled(parametersInfo.notificationsDisabled());
    parameters.setUseLog(parametersInfo.useLog());
    parameters.setLogLevel(parametersInfo.logLevel());
    parameters.setExtendedLog(parametersInfo.extendedLog());
    parameters.setPurgeOldLogs(parametersInfo.purgeOldLogs());
    parameters.setSyncHiddenFiles(parametersInfo.syncHiddenFiles());

    ProxyConfig proxyConfig;
    proxyConfigInfoToProxyConfig(parametersInfo.proxyConfigInfo(), proxyConfig);
    parameters.setProxyConfig(proxyConfig);

    parameters.setUseBigFolderSizeLimit(parametersInfo.useBigFolderSizeLimit());
    parameters.setBigFolderSizeLimit(parametersInfo.bigFolderSizeLimit());
    parameters.setDarkTheme(parametersInfo.darkTheme());
    parameters.setShowShortcuts(parametersInfo.showShortcuts());
    parameters.setMoveToTrash(parametersInfo.moveToTrash());

    if (parametersInfo.dialogGeometry().size()) {
        QByteArray dialogGeometryArr;
        for (const QString &objectName : parametersInfo.dialogGeometry().keys()) {
            dialogGeometryArr += objectName.toUtf8();
            dialogGeometryArr += ";";
            dialogGeometryArr += parametersInfo.dialogGeometry().value(objectName);
            dialogGeometryArr += "\n";
        }
        parameters.setDialogGeometry(
            std::shared_ptr<std::vector<char>>(new std::vector<char>(dialogGeometryArr.begin(), dialogGeometryArr.end())));
    }
    parameters.setMaxAllowedCpu(parametersInfo.maxAllowedCpu());
}

void ServerRequests::proxyConfigToProxyConfigInfo(const ProxyConfig &proxyConfig, ProxyConfigInfo &proxyConfigInfo) {
    proxyConfigInfo.setType(proxyConfig.type());
    proxyConfigInfo.setHostName(QString::fromStdString(proxyConfig.hostName()));
    proxyConfigInfo.setPort(proxyConfig.port());
    proxyConfigInfo.setNeedsAuth(proxyConfig.needsAuth());

    if (proxyConfig.needsAuth()) {
        proxyConfigInfo.setUser(QString::fromStdString(proxyConfig.user()));

        // Read pwd from keystore
        std::string pwd;
        bool found;
        if (!KeyChainManager::instance()->readDataFromKeystore(proxyConfig.token(), pwd, found)) {
            LOG_WARN(Log::instance()->getLogger(), "Failed to read proxy pwd from keychain");
            proxyConfigInfo.setPwd(QString());
            return;
        }
        if (!found) {
            LOG_DEBUG(Log::instance()->getLogger(), "Proxy pwd not found for keychainKey=" << proxyConfig.token().c_str());
            proxyConfigInfo.setPwd(QString());
            return;
        }
        proxyConfigInfo.setPwd(QString::fromStdString(pwd));
    }
}

void ServerRequests::proxyConfigInfoToProxyConfig(const ProxyConfigInfo &proxyConfigInfo, ProxyConfig &proxyConfig) {
    proxyConfig.setType(proxyConfigInfo.type());
    proxyConfig.setHostName(proxyConfigInfo.hostName().toStdString());
    proxyConfig.setPort(proxyConfigInfo.port());
    proxyConfig.setNeedsAuth(proxyConfigInfo.needsAuth());

    if (proxyConfig.needsAuth()) {
        proxyConfig.setUser(proxyConfigInfo.user().toStdString());

        // Write pwd to keystore
        if (proxyConfig.token().empty()) {
            // Generate token
            std::string keychainKeyProxyPass(Utility::computeMd5Hash(std::to_string(std::time(nullptr))));
            proxyConfig.setToken(keychainKeyProxyPass);
        }
        if (!KeyChainManager::instance()->writeToken(proxyConfig.token(), proxyConfigInfo.pwd().toStdString())) {
            LOG_WARN(Log::instance()->getLogger(), "Failed to write proxy token into keychain");
            return;
        }
    }
}

void ServerRequests::exclusionTemplateToExclusionTemplateInfo(const ExclusionTemplate &exclusionTemplate,
                                                              ExclusionTemplateInfo &exclusionTemplateInfo) {
    exclusionTemplateInfo.setTempl(QString::fromStdString(exclusionTemplate.templ()));
    exclusionTemplateInfo.setWarning(exclusionTemplate.warning());
    exclusionTemplateInfo.setDef(exclusionTemplate.def());
    exclusionTemplateInfo.setDeleted(exclusionTemplate.deleted());
}

void ServerRequests::exclusionTemplateInfoToExclusionTemplate(const ExclusionTemplateInfo &exclusionTemplateInfo,
                                                              ExclusionTemplate &exclusionTemplate) {
    exclusionTemplate.setTempl(exclusionTemplateInfo.templ().toStdString());
    exclusionTemplate.setWarning(exclusionTemplateInfo.warning());
    exclusionTemplate.setDef(exclusionTemplateInfo.def());
    exclusionTemplate.setDeleted(exclusionTemplateInfo.deleted());
}

void ServerRequests::exclusionAppToExclusionAppInfo(const ExclusionApp &exclusionApp, ExclusionAppInfo &exclusionAppInfo) {
    exclusionAppInfo.setAppId(QString::fromStdString(exclusionApp.appId()));
    exclusionAppInfo.setDescription(QString::fromStdString(exclusionApp.description()));
    exclusionAppInfo.setDef(exclusionApp.def());
}

void ServerRequests::exclusionAppInfoToExclusionApp(const ExclusionAppInfo &exclusionAppInfo, ExclusionApp &exclusionApp) {
    exclusionApp.setAppId(exclusionAppInfo.appId().toStdString());
    exclusionApp.setDescription(exclusionAppInfo.description().toStdString());
    exclusionApp.setDef(exclusionAppInfo.def());
}

ExitCode ServerRequests::loadOldSelectiveSyncTable(const SyncPath &syncDbPath, QList<QPair<QString, int>> &list) {
    try {
        OldSyncDb oldSyncDb(syncDbPath);

        if (!oldSyncDb.exists()) {
            LOG_WARN(Log::instance()->getLogger(), "Cannot open DB!");
            return ExitCodeSystemError;
        }

        std::list<std::pair<std::string, int>> selectiveSyncList;
        if (!oldSyncDb.selectAllSelectiveSync(selectiveSyncList)) {
            LOG_WARN(Log::instance()->getLogger(), "Error in OldSyncDb::selectAllSelectiveSync");
            return ExitCodeDbError;
        }

        list.clear();
        for (const auto &selectiveSyncElt : selectiveSyncList) {
            list << qMakePair(QString::fromStdString(selectiveSyncElt.first), selectiveSyncElt.second);
        }

        oldSyncDb.close();
    } catch (std::runtime_error &err) {
        LOG_ERROR(Log::instance()->getLogger(),
                  "Error loadOldSelectiveSyncTable has failed, oldSyncDb may not exists or is corrupted " << err.what());
        return ExitCodeDbError;
    }

    return ExitCodeOk;
}

}  // namespace KDC<|MERGE_RESOLUTION|>--- conflicted
+++ resolved
@@ -1057,10 +1057,6 @@
     }
 
     // Upload archive
-<<<<<<< HEAD
-    auto uploadSessionLog = std::make_shared<LogUploadSession>(archivePath);
-    bool canceledByUser = false;
-=======
     std::shared_ptr<LogUploadSession> uploadSessionLog = nullptr;
     try {
         uploadSessionLog = std::make_shared<LogUploadSession>(archivePath);
@@ -1070,7 +1066,7 @@
         return ExitCodeSystemError;
     };
 
->>>>>>> f070e673
+    bool canceledByUser = false;
     std::function<void(UniqueId, int percent)> progressCallbackUploadingWrapper =
         [&safeProgressCallback, &uploadSessionLog, &canceledByUser](UniqueId, int percent) {  // Progress callback
             if (!safeProgressCallback(LogUploadState::Uploading, percent)) {
