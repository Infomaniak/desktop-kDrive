--- conflicted
+++ resolved
@@ -1074,7 +1074,6 @@
 
     IoHelper::deleteDirectory(logUploadTempFolder, ioError);  // Delete temp folder if the upload was successful
 
-<<<<<<< HEAD
     std::string uploadDate = "";
     const std::time_t now = std::time(nullptr);
     const std::tm tm = *std::localtime(&now);
@@ -1082,17 +1081,9 @@
     woss << std::put_time(&tm, "%D at %Hh%M");
     uploadDate = woss.str();
 
-    if (bool found = false; !ParmsDb::instance()->updateAppState(AppStateKey::LastSuccessfulLogUploadeDate, uploadDate, found) ||
-                            !found || !ParmsDb::instance()->updateAppState(AppStateKey::LastLogUploadArchivePath, "", found) ||
+    if (bool found = false; !ParmsDb::instance()->updateAppState(AppStateKey::LastSuccessfulLogUploadDate, uploadDate, found) ||
+                            !found || !ParmsDb::instance()->updateAppState(AppStateKey::LastLogUploadArchivePath, std::string(""), found) ||
                             !found) {
-=======
-    long long timestamp =
-        std::chrono::time_point_cast<std::chrono::seconds>(std::chrono::system_clock::now()).time_since_epoch().count();
-    std::string uploadDate = std::to_string(timestamp);
-    if (bool found = false;
-        !ParmsDb::instance()->updateAppState(AppStateKey::LastSuccessfulLogUploadDate, uploadDate, found) || !found ||
-        !ParmsDb::instance()->updateAppState(AppStateKey::LastLogUploadArchivePath, std::string(""), found) || !found) {
->>>>>>> 6385d06d
         LOG_WARN(Log::instance()->getLogger(), "Error in ParmsDb::updateAppState");
     }
     return ExitCodeOk;
