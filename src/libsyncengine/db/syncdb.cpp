--- conflicted
+++ resolved
@@ -265,8 +265,8 @@
 DbNode SyncDb::_driveRootNode(0, std::nullopt, SyncName(), SyncName(), "1", "1", std::nullopt, std::nullopt, std::nullopt,
                               NodeType::Directory, 0, std::nullopt);
 
-SyncDb::SyncDb(const std::string &dbPath, const std::string &version, const std::string &targetNodeId)
-    : Db(dbPath), _rootNode(_driveRootNode) {
+SyncDb::SyncDb(const std::string &dbPath, const std::string &version, const std::string &targetNodeId) :
+    Db(dbPath), _rootNode(_driveRootNode) {
     if (!targetNodeId.empty()) {
         _rootNode.setNodeIdRemote(targetNodeId);
     }
@@ -636,32 +636,6 @@
         return false;
     }
 
-<<<<<<< HEAD
-    ASSERT(queryResetAndClearBindings(INSERT_NODE_REQUEST_ID))
-    ASSERT(
-        queryBindValue(INSERT_NODE_REQUEST_ID, 1, (node.parentNodeId() ? dbtype(node.parentNodeId().value()) : std::monostate())))
-    ASSERT(queryBindValue(INSERT_NODE_REQUEST_ID, 2, node.nameLocal()))
-    ASSERT(queryBindValue(INSERT_NODE_REQUEST_ID, 3, Utility::normalizedSyncName(node.nameRemote())))
-    ASSERT(
-        queryBindValue(INSERT_NODE_REQUEST_ID, 4, (node.nodeIdLocal() ? dbtype(node.nodeIdLocal().value()) : std::monostate())))
-    ASSERT(
-        queryBindValue(INSERT_NODE_REQUEST_ID, 5, (node.nodeIdRemote() ? dbtype(node.nodeIdRemote().value()) : std::monostate())))
-    ASSERT(queryBindValue(INSERT_NODE_REQUEST_ID, 6, (node.created() ? dbtype(node.created().value()) : std::monostate())))
-    ASSERT(queryBindValue(INSERT_NODE_REQUEST_ID, 7,
-                          (node.lastModifiedLocal() ? dbtype(node.lastModifiedLocal().value()) : std::monostate())))
-    ASSERT(queryBindValue(INSERT_NODE_REQUEST_ID, 8,
-                          (node.lastModifiedRemote() ? dbtype(node.lastModifiedRemote().value()) : std::monostate())))
-    ASSERT(queryBindValue(INSERT_NODE_REQUEST_ID, 9, static_cast<int>(node.type())))
-    ASSERT(queryBindValue(INSERT_NODE_REQUEST_ID, 10, node.size()))
-    ASSERT(queryBindValue(INSERT_NODE_REQUEST_ID, 11, (node.checksum() ? dbtype(node.checksum().value()) : std::monostate())))
-    ASSERT(queryBindValue(INSERT_NODE_REQUEST_ID, 12, static_cast<int>(node.status())))
-    ASSERT(queryBindValue(INSERT_NODE_REQUEST_ID, 13, static_cast<int>(node.syncing())))
-
-    int errId = 0;
-    std::string error;
-    if (!queryExecAndGetRowId(INSERT_NODE_REQUEST_ID, dbNodeId, errId, error)) {
-        LOG_WARN(_logger, "Error running query: " << INSERT_NODE_REQUEST_ID);
-=======
     return true;
 }
 
@@ -685,8 +659,8 @@
     ASSERT(queryBindValue(queryId, 5, (node.nodeIdRemote() ? dbtype(node.nodeIdRemote().value()) : std::monostate())));
     ASSERT(queryBindValue(queryId, 6, (node.created() ? dbtype(node.created().value()) : std::monostate())));
     ASSERT(queryBindValue(queryId, 7, (node.lastModifiedLocal() ? dbtype(node.lastModifiedLocal().value()) : std::monostate())));
-    ASSERT(
-        queryBindValue(queryId, 8, (node.lastModifiedRemote() ? dbtype(node.lastModifiedRemote().value()) : std::monostate())));
+    ASSERT(queryBindValue(queryId, 8,
+                          (node.lastModifiedRemote() ? dbtype(node.lastModifiedRemote().value()) : std::monostate())));
     ASSERT(queryBindValue(queryId, 9, static_cast<int>(node.type())));
     ASSERT(queryBindValue(queryId, 10, node.size()));
     ASSERT(queryBindValue(queryId, 11, (node.checksum() ? dbtype(node.checksum().value()) : std::monostate())));
@@ -695,7 +669,6 @@
 
     if (!queryExecAndGetRowId(queryId, dbNodeId, errId, error)) {
         LOG_WARN(_logger, "Error running query: " << queryId);
->>>>>>> 4e8a4b54
         constraintError = (errId == SQLITE_CONSTRAINT);
         return false;
     }
@@ -706,26 +679,6 @@
 bool SyncDb::updateNode(const DbNode &node, bool &found) {
     const std::lock_guard<std::mutex> lock(_mutex);
 
-<<<<<<< HEAD
-    if ((node.nodeIdLocal() ? node.nodeIdLocal().value() : "").empty() ||
-        (node.nodeIdRemote() ? node.nodeIdRemote().value() : "").empty()) {
-        LOG_WARN(_logger, "nodeId cannot be empty");
-        return false;
-    }
-
-    if (node.nodeId() != _rootNode.nodeId() && !node.parentNodeId().has_value()) {
-        LOG_WARN(_logger, "parentNodeId cannot be empty");
-        return false;
-    }
-
-    ASSERT(queryResetAndClearBindings(UPDATE_NODE_REQUEST_ID))
-    ASSERT(
-        queryBindValue(UPDATE_NODE_REQUEST_ID, 1, (node.parentNodeId() ? dbtype(node.parentNodeId().value()) : std::monostate())))
-    ASSERT(queryBindValue(UPDATE_NODE_REQUEST_ID, 2, node.nameLocal()))
-    ASSERT(queryBindValue(UPDATE_NODE_REQUEST_ID, 3, Utility::normalizedSyncName(node.nameRemote())))
-    ASSERT(
-        queryBindValue(UPDATE_NODE_REQUEST_ID, 4, (node.nodeIdLocal() ? dbtype(node.nodeIdLocal().value()) : std::monostate())))
-=======
     if (!checkNodeIds(node)) return false;
 
     ASSERT(queryResetAndClearBindings(UPDATE_NODE_REQUEST_ID));
@@ -733,24 +686,18 @@
                           (node.parentNodeId() ? dbtype(node.parentNodeId().value()) : std::monostate())));
     ASSERT(queryBindValue(UPDATE_NODE_REQUEST_ID, 2, Utility::normalizedSyncName(node.nameLocal())));
     ASSERT(queryBindValue(UPDATE_NODE_REQUEST_ID, 3, Utility::normalizedSyncName(node.nameRemote())));
->>>>>>> 4e8a4b54
-    ASSERT(
-        queryBindValue(UPDATE_NODE_REQUEST_ID, 5, (node.nodeIdRemote() ? dbtype(node.nodeIdRemote().value()) : std::monostate())))
+    ASSERT(queryBindValue(UPDATE_NODE_REQUEST_ID, 1,
+                          (node.parentNodeId() ? dbtype(node.parentNodeId().value()) : std::monostate())))
+    ASSERT(queryBindValue(UPDATE_NODE_REQUEST_ID, 2, node.nameLocal()))
+    ASSERT(queryBindValue(UPDATE_NODE_REQUEST_ID, 3, Utility::normalizedSyncName(node.nameRemote())))
+    ASSERT(queryBindValue(UPDATE_NODE_REQUEST_ID, 4,
+                          (node.nodeIdLocal() ? dbtype(node.nodeIdLocal().value()) : std::monostate())))
+    ASSERT(queryBindValue(UPDATE_NODE_REQUEST_ID, 5,
+                          (node.nodeIdRemote() ? dbtype(node.nodeIdRemote().value()) : std::monostate())))
     ASSERT(queryBindValue(UPDATE_NODE_REQUEST_ID, 6, (node.created() ? dbtype(node.created().value()) : std::monostate())))
     ASSERT(queryBindValue(UPDATE_NODE_REQUEST_ID, 7,
                           (node.lastModifiedLocal() ? dbtype(node.lastModifiedLocal().value()) : std::monostate())))
     ASSERT(queryBindValue(UPDATE_NODE_REQUEST_ID, 8,
-<<<<<<< HEAD
-                          (node.lastModifiedRemote() ? dbtype(node.lastModifiedRemote().value()) : std::monostate())))
-    ASSERT(queryBindValue(UPDATE_NODE_REQUEST_ID, 9, static_cast<int>(node.type())))
-    ASSERT(queryBindValue(UPDATE_NODE_REQUEST_ID, 10, node.size()))
-    ASSERT(queryBindValue(UPDATE_NODE_REQUEST_ID, 11, (node.checksum() ? dbtype(node.checksum().value()) : std::monostate())))
-    ASSERT(queryBindValue(UPDATE_NODE_REQUEST_ID, 12, static_cast<int>(node.status())))
-    ASSERT(queryBindValue(UPDATE_NODE_REQUEST_ID, 13, static_cast<int>(node.syncing())))
-    ASSERT(queryBindValue(UPDATE_NODE_REQUEST_ID, 14, node.nodeId()))
-
-    int errId = 0;
-=======
                           (node.lastModifiedRemote() ? dbtype(node.lastModifiedRemote().value()) : std::monostate())));
     ASSERT(queryBindValue(UPDATE_NODE_REQUEST_ID, 9, static_cast<int>(node.type())));
     ASSERT(queryBindValue(UPDATE_NODE_REQUEST_ID, 10, node.size()));
@@ -760,7 +707,6 @@
     ASSERT(queryBindValue(UPDATE_NODE_REQUEST_ID, 14, node.nodeId()));
 
     int errId = -1;
->>>>>>> 4e8a4b54
     std::string error;
     if (!queryExec(UPDATE_NODE_REQUEST_ID, errId, error)) {
         LOG_WARN(_logger, "Error running query: " << UPDATE_NODE_REQUEST_ID);
@@ -1169,7 +1115,7 @@
     }
 
     // Fill names' vector
-    std::vector<std::pair<SyncName, SyncName>> names;  // first: local names, second: drive names
+    std::vector<std::pair<SyncName, SyncName>> names; // first: local names, second: drive names
 
     bool parentNodeDbIdIsNull;
     DbNodeId parentNodeDbId;
@@ -1644,7 +1590,7 @@
 
         SyncName name;
         ASSERT(querySyncNameValue(
-            id, side == ReplicaSide::Local ? SELECT_NODE_BY_REPLICAID_NAMELOCAL : SELECT_NODE_BY_REPLICAID_NAMEDRIVE, name));
+                id, side == ReplicaSide::Local ? SELECT_NODE_BY_REPLICAID_NAMELOCAL : SELECT_NODE_BY_REPLICAID_NAMEDRIVE, name));
         names.push_back(name);
 
         ASSERT(queryResetAndClearBindings(id));
@@ -1653,9 +1599,10 @@
             ASSERT(queryResetAndClearBindings(SELECT_NODE_BY_NODEID_LITE_ID));
             ASSERT(queryBindValue(SELECT_NODE_BY_NODEID_LITE_ID, 1, parentNodeDbId));
             if (!queryNext(SELECT_NODE_BY_NODEID_LITE_ID, found)) {
-                LOG_WARN(_logger, "Error getting query result: "
-                                      << SELECT_NODE_BY_NODEID_LITE_ID
-                                      << (side == ReplicaSide::Local ? " - nodeIdLocal=" : " - nodeIdDrive=") << nodeId.c_str());
+                LOG_WARN(_logger,
+                         "Error getting query result: " << SELECT_NODE_BY_NODEID_LITE_ID
+                                                        << (side == ReplicaSide::Local ? " - nodeIdLocal=" : " - nodeIdDrive=")
+                                                        << nodeId.c_str());
                 return false;
             }
             if (!found) {
@@ -1702,7 +1649,7 @@
         return true;
     }
     ASSERT(querySyncNameValue(
-        id, side == ReplicaSide::Local ? SELECT_NODE_BY_REPLICAID_NAMELOCAL : SELECT_NODE_BY_REPLICAID_NAMEDRIVE, name));
+            id, side == ReplicaSide::Local ? SELECT_NODE_BY_REPLICAID_NAMELOCAL : SELECT_NODE_BY_REPLICAID_NAMEDRIVE, name));
     ASSERT(queryResetAndClearBindings(id));
 
     return true;
@@ -1948,7 +1895,7 @@
     }
 
     // Insert new SyncNodes
-    for (const NodeId &nodeId : nodeIdSet) {
+    for (const NodeId &nodeId: nodeIdSet) {
         ASSERT(queryResetAndClearBindings(INSERT_SYNC_NODE_REQUEST_ID));
         ASSERT(queryBindValue(INSERT_SYNC_NODE_REQUEST_ID, 1, nodeId));
         ASSERT(queryBindValue(INSERT_SYNC_NODE_REQUEST_ID, 2, toInt(type)));
@@ -2105,8 +2052,8 @@
                 ASSERT(queryInt64Value(SELECT_NODE_BY_PARENTNODEID_REQUEST_ID, 0, dbChildNodeId));
 
                 NodeId childNodeId;
-                ASSERT(
-                    queryStringValue(SELECT_NODE_BY_PARENTNODEID_REQUEST_ID, (side == ReplicaSide::Local ? 3 : 4), childNodeId));
+                ASSERT(queryStringValue(SELECT_NODE_BY_PARENTNODEID_REQUEST_ID, (side == ReplicaSide::Local ? 3 : 4),
+                                        childNodeId));
                 ids.push_back(childNodeId);
 
                 int type;
@@ -2150,8 +2097,8 @@
                 ASSERT(queryInt64Value(SELECT_NODE_BY_PARENTNODEID_REQUEST_ID, 0, dbChildNodeId));
 
                 NodeId childNodeId;
-                ASSERT(
-                    queryStringValue(SELECT_NODE_BY_PARENTNODEID_REQUEST_ID, (side == ReplicaSide::Local ? 3 : 4), childNodeId));
+                ASSERT(queryStringValue(SELECT_NODE_BY_PARENTNODEID_REQUEST_ID, (side == ReplicaSide::Local ? 3 : 4),
+                                        childNodeId));
                 ids.insert(childNodeId);
 
                 int type;
@@ -2402,7 +2349,7 @@
 }
 
 bool SyncDb::updateNamesWithDistinctEncodings(const SyncNameMap &localNames) {
-    for (const auto &[dbNodeId, fileName] : localNames) {
+    for (const auto &[dbNodeId, fileName]: localNames) {
         bool found = false;
         updateNodeLocalName(dbNodeId, fileName, found);
         if (!found) {
@@ -2416,8 +2363,8 @@
 bool SyncDb::normalizeRemoteNames() {
     static const char *requestId = "normalize_remote_names";
     static const char *query =
-        "UPDATE node "
-        "SET nameDrive = normalizeSyncName(nameDrive);";
+            "UPDATE node "
+            "SET nameDrive = normalizeSyncName(nameDrive);";
 
     if (_sqliteDb->createNormalizeSyncNameFunc() != SQLITE_OK) {
         return false;
@@ -2490,4 +2437,4 @@
     return true;
 }
 
-}  // namespace KDC+} // namespace KDC