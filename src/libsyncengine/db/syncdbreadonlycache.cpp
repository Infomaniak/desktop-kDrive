--- conflicted
+++ resolved
@@ -332,14 +332,9 @@
         if (children == dbNodesParentToChildrenMapEnd) {
             return true;
         }
-<<<<<<< HEAD
-        const auto childIt = std::ranges::find_if(children->second, [this, &nameIt, &side](const DbNodeId &childId) {
-            const auto &childNode = _dbNodesCache.at(childId);
-=======
         // Replace std::find_if by std::ranges::find_if once compiler version has been bumped for Linux release build.
         const auto childIt = std::find_if(children->second.begin(), children->second.end(), [this, &nameIt, &side](const DbNodeId& childId) {
             const DbNode& childNode = _dbNodesCache.at(childId);
->>>>>>> cfa3afb0
             return childNode.name(side) == *nameIt;
         });
         if (childIt == children->second.end()) {
