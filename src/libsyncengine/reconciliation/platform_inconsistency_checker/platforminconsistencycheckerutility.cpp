--- conflicted
+++ resolved
@@ -171,23 +171,8 @@
     return false;
 }
 
-<<<<<<< HEAD
 bool PlatformInconsistencyCheckerUtility::checkPathLength(size_t pathSize) {
     return pathSize > _maxPathLength;
-=======
-bool PlatformInconsistencyCheckerUtility::checkPathLength(size_t pathSize, NodeType type) {
-    size_t maxLength = _maxPathLength;
-
-#ifdef _WIN32
-    if (type == NodeType::Directory) {
-        maxLength = _maxPathLengthFolder;
-    }
-#else
-    (void) type;
-#endif
-
-    return pathSize > maxLength;
->>>>>>> dc62afb0
 }
 
 PlatformInconsistencyCheckerUtility::PlatformInconsistencyCheckerUtility() {
