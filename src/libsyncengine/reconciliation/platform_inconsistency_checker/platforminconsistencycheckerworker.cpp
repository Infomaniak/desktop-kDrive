--- conflicted
+++ resolved
@@ -105,13 +105,8 @@
     const auto localNode = correspondingNodeDirect(remoteNode);
     if (localNode) {
         // Also exclude local node by adding "conflict" suffix
-<<<<<<< HEAD
-        SyncPath absoluteLocalPath = _syncPal->localPath() / localNode->getPath();
+        const SyncPath absoluteLocalPath = _syncPal->localPath() / localNode->getPath();
         LOGW_SYNCPAL_INFO(_logger, L"Excluding also local item with '" << Utility::formatSyncPath(absoluteLocalPath).c_str() << L"'.");
-=======
-        const SyncPath absoluteLocalPath = _syncPal->localPath() / localNode->getPath();
-        LOGW_SYNCPAL_INFO(_logger, L"Excluding local item \"" << Path2WStr(absoluteLocalPath).c_str() << L"\" too.");
->>>>>>> 498b962b
         PlatformInconsistencyCheckerUtility::renameLocaLFile(absoluteLocalPath, PlatformInconsistencyCheckerUtility::SuffixTypeConflict);
     }
 
