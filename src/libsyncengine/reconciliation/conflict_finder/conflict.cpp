--- conflicted
+++ resolved
@@ -61,7 +61,7 @@
     _remoteUpdateTree.reset();
 }
 
-bool ConflictCmp::operator()(const Conflict &c1, const Conflict &c2) const  {
+bool ConflictCmp::operator()(const Conflict &c1, const Conflict &c2) const {
     bool ret = false;
 
     // Compare conflicts types
@@ -88,13 +88,8 @@
                     path1 = c1.node()->moveOriginInfos().path();
                 }
                 localNode = c2.localNode();
-<<<<<<< HEAD
-                if (localNode && localNode->moveOrigin().has_value()) {
-                    path2 = *c2.otherNode()->moveOrigin();
-=======
                 if (localNode) {
                     path2 = c2.correspondingNode()->moveOriginInfos().path();
->>>>>>> 3f4e345c
                 }
                 break;
             case ConflictType::MoveMoveDest:
