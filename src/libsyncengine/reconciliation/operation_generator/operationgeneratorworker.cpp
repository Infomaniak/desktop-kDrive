--- conflicted
+++ resolved
@@ -163,17 +163,10 @@
     } else {
         if (ParametersCache::isExtendedLogEnabled()) {
             LOGW_SYNCPAL_DEBUG(_logger, L"Create operation "
-<<<<<<< HEAD
-                                            << op->id() << L" to be propagated on " << op->targetSide() << L" replica for item "
-                                            << SyncName2WStr(op->newName()).c_str() << L" ("
-                                            << Utility::s2ws(currentNode->id() ? currentNode->id().value() : "-1").c_str()
-                                            << L")");
-=======
                                                 << op->id() << L" to be propagated on " << op->targetSide()
                                                 << L" replica for item " << SyncName2WStr(op->newName()).c_str() << L" ("
                                                 << Utility::s2ws(currentNode->id() ? currentNode->id().value() : "-1").c_str()
                                                 << L")");
->>>>>>> 4e8a4b54
         }
 
         if (_syncPal->vfsMode() == VirtualFileMode::Off && op->targetSide() == ReplicaSide::Local &&
@@ -214,17 +207,10 @@
     } else {
         if (ParametersCache::isExtendedLogEnabled()) {
             LOGW_SYNCPAL_DEBUG(_logger, L"Edit operation "
-<<<<<<< HEAD
-                                            << op->id() << L" to be propagated on " << op->targetSide() << L" replica for item "
-                                            << SyncName2WStr(currentNode->name()).c_str() << L"(ID: "
-                                            << Utility::s2ws(currentNode->id() ? currentNode->id().value() : "-1").c_str()
-                                            << L")");
-=======
                                                 << op->id() << L" to be propagated on " << op->targetSide()
                                                 << L" replica for item " << SyncName2WStr(currentNode->name()).c_str() << L"(ID: "
                                                 << Utility::s2ws(currentNode->id() ? currentNode->id().value() : "-1").c_str()
                                                 << L")");
->>>>>>> 4e8a4b54
         }
 
         if (_syncPal->vfsMode() == VirtualFileMode::Off && op->targetSide() == ReplicaSide::Local &&
@@ -276,17 +262,10 @@
         if (ParametersCache::isExtendedLogEnabled()) {
             LOGW_SYNCPAL_DEBUG(_logger,
                                L"Move operation "
-<<<<<<< HEAD
-                                   << op->id() << L" to be propagated on " << op->targetSide() << L" replica from \""
-                                   << (currentNode->moveOrigin() ? Path2WStr(currentNode->moveOrigin().value()).c_str() : L"")
-                                   << L"' to '" << Utility::formatSyncPath(currentNode->getPath()).c_str() << L"' (ID: "
-                                   << Utility::s2ws(currentNode->id() ? currentNode->id().value() : "-1").c_str() << L")");
-=======
                                        << op->id() << L" to be propagated on " << op->targetSide() << L" replica from \""
                                        << (currentNode->moveOrigin() ? Path2WStr(currentNode->moveOrigin().value()).c_str() : L"")
                                        << L"\" to \"" << Path2WStr(currentNode->getPath()).c_str() << L"\" (ID: "
                                        << Utility::s2ws(currentNode->id() ? currentNode->id().value() : "-1").c_str() << L")");
->>>>>>> 4e8a4b54
         }
     }
 }
@@ -333,17 +312,10 @@
     } else {
         if (ParametersCache::isExtendedLogEnabled()) {
             LOGW_SYNCPAL_DEBUG(_logger, L"Delete operation "
-<<<<<<< HEAD
-                                            << op->id() << L" to be propagated on " << op->targetSide() << L" replica for item "
-                                            << SyncName2WStr(currentNode->name()).c_str() << L" ("
-                                            << Utility::s2ws(currentNode->id() ? currentNode->id().value() : "-1").c_str()
-                                            << L")");
-=======
                                                 << op->id() << L" to be propagated on " << op->targetSide()
                                                 << L" replica for item " << SyncName2WStr(currentNode->name()).c_str() << L" ("
                                                 << Utility::s2ws(currentNode->id() ? currentNode->id().value() : "-1").c_str()
                                                 << L")");
->>>>>>> 4e8a4b54
         }
     }
 
