--- conflicted
+++ resolved
@@ -56,11 +56,7 @@
     }
 }
 
-<<<<<<< HEAD
-SyncOpPtr SyncOperationList::getOp(UniqueId id) {
-=======
 SyncOpPtr SyncOperationList::getOp(const UniqueId id) {
->>>>>>> 68690db0
     const auto opIt = _allOps.find(id);
     return opIt == _allOps.end() ? nullptr : opIt->second;
 }
