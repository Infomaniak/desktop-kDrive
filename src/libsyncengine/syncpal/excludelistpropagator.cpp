/*
 * Infomaniak kDrive - Desktop
 * Copyright (C) 2023-2025 Infomaniak Network SA
 *
 * This program is free software: you can redistribute it and/or modify
 * it under the terms of the GNU General Public License as published by
 * the Free Software Foundation, either version 3 of the License, or
 * (at your option) any later version.
 *
 * This program is distributed in the hope that it will be useful,
 * but WITHOUT ANY WARRANTY; without even the implied warranty of
 * MERCHANTABILITY or FITNESS FOR A PARTICULAR PURPOSE.  See the
 * GNU General Public License for more details.
 *
 * You should have received a copy of the GNU General Public License
 * along with this program.  If not, see <http://www.gnu.org/licenses/>.
 */

#include "excludelistpropagator.h"
#include "update_detection/file_system_observer/filesystemobserverworker.h"
#include "requests/exclusiontemplatecache.h"
#include "requests/parameterscache.h"
#include "libcommon/utility/utility.h"

namespace KDC {

ExcludeListPropagator::ExcludeListPropagator(std::shared_ptr<SyncPal> syncPal) :
    _syncPal(syncPal) {
    LOG_DEBUG(Log::instance()->getLogger(), "ExcludeListPropagator created " << jobId());
}

ExcludeListPropagator::~ExcludeListPropagator() {
    LOG_DEBUG(Log::instance()->getLogger(), "ExcludeListPropagator destroyed " << jobId());
}

void ExcludeListPropagator::runJob() {
    LOG_SYNCPAL_DEBUG(Log::instance()->getLogger(), "ExcludeListPropagator started " << jobId());

    ExitCode exitCode = checkItems();
    if (exitCode != ExitCode::Ok) {
        LOG_SYNCPAL_WARN(Log::instance()->getLogger(), "Error in ExcludeListPropagator::checkItems");
        _exitInfo = exitCode;
    }

    LOG_SYNCPAL_DEBUG(Log::instance()->getLogger(), "ExcludeListPropagator ended");
    _exitInfo = ExitCode::Ok;
}

int ExcludeListPropagator::syncDbId() const {
    return _syncPal->syncDbId();
}

ExitCode ExcludeListPropagator::checkItems() {
    try {
        std::error_code ec;
        auto dirIt = std::filesystem::recursive_directory_iterator(
                _syncPal->localPath(), std::filesystem::directory_options::skip_permission_denied, ec);
        if (ec) {
            LOGW_SYNCPAL_DEBUG(Log::instance()->getLogger(), L"Error in checkItems: " << Utility::formatStdError(ec));
            return ExitCode::SystemError;
        }

        for (; dirIt != std::filesystem::recursive_directory_iterator(); ++dirIt) {
            if (isAborted()) {
                LOG_SYNCPAL_INFO(Log::instance()->getLogger(), "ExcludeListPropagator aborted " << jobId());
                return ExitCode::Ok;
            }
#ifdef _WIN32
            // skip_permission_denied doesn't work on Windows
            try {
                bool dummy = dirIt->exists();
                (void) (dummy);
            } catch (std::filesystem::filesystem_error &) {
                dirIt.disable_recursion_pending();
                continue;
            }
#endif

            if (dirIt->path().native().length() > CommonUtility::maxPathLength()) {
                LOGW_SYNCPAL_WARN(Log::instance()->getLogger(), L"Ignore " << Utility::formatSyncPath(dirIt->path())
                                                                           << L" because size > "
                                                                           << CommonUtility::maxPathLength());
                dirIt.disable_recursion_pending();
                continue;
            }

            const SyncPath relativePath = CommonUtility::relativePath(_syncPal->localPath(), dirIt->path());
            if (bool isWarning = false; ExclusionTemplateCache::instance()->isExcluded(relativePath, isWarning)) {
                if (isWarning) {
<<<<<<< HEAD
                    NodeId localNodeId = _syncPal->snapshot(ReplicaSide::Local)->itemId(relativePath);
                    NodeType localNodeType =
                            localNodeId.empty() ? NodeType::Unknown : _syncPal->snapshot(ReplicaSide::Local)->type(localNodeId);
=======
                    NodeId localNodeId = _syncPal->liveSnapshot(ReplicaSide::Local).itemId(relativePath);
                    NodeType localNodeType = _syncPal->liveSnapshot(ReplicaSide::Local).type(localNodeId);
>>>>>>> b7eb587c
                    Error error(_syncPal->syncDbId(), "", localNodeId, localNodeType, relativePath, ConflictType::None,
                                InconsistencyType::None, CancelType::ExcludedByTemplate);
                    _syncPal->addError(error);
                }
                // Find dbId from the entry path
                DbNodeId dbNodeId = -1;
                bool found = false;
                if (!_syncPal->syncDb()->dbId(ReplicaSide::Local, relativePath, dbNodeId, found)) {
                    LOGW_SYNCPAL_WARN(Log::instance()->getLogger(),
                                      L"Error in SyncDb::dbId for path=" << Utility::formatSyncPath(relativePath));
                    return ExitCode::DbError;
                }

                if (!found) continue;

                // Remove node (and children by cascade) from DB
                if (ParametersCache::isExtendedLogEnabled()) {
                    LOGW_SYNCPAL_DEBUG(Log::instance()->getLogger(), L"Removing node "
                                                                             << Utility::formatSyncPath(relativePath)
                                                                             << L" from DB because it is excluded from sync");
                }

                if (!_syncPal->syncDb()->deleteNode(dbNodeId, found)) {
                    LOGW_SYNCPAL_WARN(Log::instance()->getLogger(),
                                      L"Error in SyncDb::deleteNode for " << Utility::formatSyncPath(relativePath));
                    return ExitCode::DbError;
                }
                if (!found) {
                    LOG_SYNCPAL_WARN(Log::instance()->getLogger(), "Failed to delete node ID for dbNodeId=" << dbNodeId);
                    return ExitCode::DataError;
                }
            }
        }
    } catch (std::filesystem::filesystem_error &e) {
        LOG_SYNCPAL_WARN(Log::instance()->getLogger(),
                         "Error caught in ExcludeListPropagator::checkItems: code=" << e.code() << " error=" << e.what());
        return ExitCode::SystemError;
    } catch (...) {
        LOG_SYNCPAL_WARN(Log::instance()->getLogger(), "Error caught in ExcludeListPropagator::checkItems");
        return ExitCode::SystemError;
    }

    return ExitCode::Ok;
}

} // namespace KDC<|MERGE_RESOLUTION|>--- conflicted
+++ resolved
@@ -87,14 +87,9 @@
             const SyncPath relativePath = CommonUtility::relativePath(_syncPal->localPath(), dirIt->path());
             if (bool isWarning = false; ExclusionTemplateCache::instance()->isExcluded(relativePath, isWarning)) {
                 if (isWarning) {
-<<<<<<< HEAD
-                    NodeId localNodeId = _syncPal->snapshot(ReplicaSide::Local)->itemId(relativePath);
+                    NodeId localNodeId = _syncPal->liveSnapshot(ReplicaSide::Local)->itemId(relativePath);
                     NodeType localNodeType =
-                            localNodeId.empty() ? NodeType::Unknown : _syncPal->snapshot(ReplicaSide::Local)->type(localNodeId);
-=======
-                    NodeId localNodeId = _syncPal->liveSnapshot(ReplicaSide::Local).itemId(relativePath);
-                    NodeType localNodeType = _syncPal->liveSnapshot(ReplicaSide::Local).type(localNodeId);
->>>>>>> b7eb587c
+                            localNodeId.empty() ? NodeType::Unknown : _syncPal->liveSnapshot(ReplicaSide::Local)->type(localNodeId);
                     Error error(_syncPal->syncDbId(), "", localNodeId, localNodeType, relativePath, ConflictType::None,
                                 InconsistencyType::None, CancelType::ExcludedByTemplate);
                     _syncPal->addError(error);
