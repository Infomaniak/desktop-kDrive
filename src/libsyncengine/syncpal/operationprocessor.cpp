--- conflicted
+++ resolved
@@ -23,14 +23,9 @@
 namespace KDC {
 
 OperationProcessor::OperationProcessor(const std::shared_ptr<SyncPal> syncPal, const std::string &name,
-<<<<<<< HEAD
                                        const std::string &shortName, bool useSyncDbCache) :
     ISyncWorker(syncPal, name, shortName),
     _useSyncDbCache(useSyncDbCache) {}
-=======
-                                       const std::string &shortName) :
-    ISyncWorker(syncPal, name, shortName) {}
->>>>>>> 17248771
 
 bool OperationProcessor::isPseudoConflict(const std::shared_ptr<Node> node, const std::shared_ptr<Node> correspondingNode) {
     if (!node || !node->hasChangeEvent() || !correspondingNode || !correspondingNode->hasChangeEvent()) {
