--- conflicted
+++ resolved
@@ -1475,16 +1475,8 @@
                 ConflictType::None, InconsistencyType::None, CancelType::None, "", ExitCode::SystemError, cause);
     addError(error);
 
-<<<<<<< HEAD
     NodeId localNodeId = snapshot(ReplicaSide::Local)->itemId(relativePath);
     if (localNodeId.empty()) {
-        // The file does not exit yet on local file system, or we do not have sufficient right on a parent folder.
-        LOGW_DEBUG(_logger, L"Item " << Utility::formatSyncPath(relativePath)
-                                     << L"is not present local file system, blacklisting the parent item.");
-        return handleAccessDeniedItem(relativePath.parent_path(), localBlacklistedNode, remoteBlacklistedNode, cause);
-=======
-    NodeId localNodeId;
-    if (localNodeId = snapshot(ReplicaSide::Local)->itemId(relativePath); localNodeId.empty()) {
         SyncPath absolutePath = localPath() / relativePath;
         if (!IoHelper::getNodeId(absolutePath, localNodeId)) {
             bool exists = false;
@@ -1496,10 +1488,9 @@
             if (ioError == IoError::AccessDenied) { // A parent of the file does not have sufficient right
                 LOGW_DEBUG(_logger, L"A parent of " << Utility::formatSyncPath(relativePath)
                                                     << L"does not have sufficient right, blacklisting the parent item.");
-                return handleAccessDeniedItem(relativePath.parent_path(), cause);
+                return handleAccessDeniedItem(relativePath.parent_path(), localBlacklistedNode, remoteBlacklistedNode, cause);
             }
         }
->>>>>>> 33c7d8ed
     }
 
 
