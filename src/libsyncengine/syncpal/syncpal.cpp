--- conflicted
+++ resolved
@@ -1470,13 +1470,6 @@
     addError(error);
 
     NodeId localNodeId;
-<<<<<<< HEAD
-    if (localNodeId = snapshot(ReplicaSide::Local)->itemId(relativeLocalPath); localNodeId.empty()) {
-        // The file does not exit yet on local file system, or we do not have sufficient right on a parent folder.
-        LOGW_DEBUG(_logger, L"Item " << Utility::formatSyncPath(relativeLocalPath)
-                                     << L" is not present local file system, blacklisting the parent item.");
-        return handleAccessDeniedItem(relativeLocalPath.parent_path(), cause);
-=======
     if (localNodeId = snapshot(ReplicaSide::Local)->itemId(relativePath); localNodeId.empty()) {
         SyncPath absolutePath = localPath() / relativePath;
         if (!IoHelper::getNodeId(absolutePath, localNodeId)) {
@@ -1492,39 +1485,20 @@
                 return handleAccessDeniedItem(relativePath.parent_path(), cause);
             }
         }
->>>>>>> 6d93bd4b
     }
 
     LOGW_SYNCPAL_DEBUG(_logger, L"Item " << Utility::formatSyncPath(relativeLocalPath) << L" (NodeId: "
                                          << Utility::s2ws(localNodeId)
                                          << L" is blacklisted temporarily because of a denied access.");
 
-<<<<<<< HEAD
-    NodeId correspondingNodeId;
-    correspondingNodeId = snapshot(ReplicaSide::Remote)->itemId(relativeLocalPath);
-    if (bool found; correspondingNodeId.empty() &&
-                    !_syncDb->correspondingNodeId(ReplicaSide::Local, localNodeId, correspondingNodeId, found)) {
-=======
     NodeId remoteNodeId = snapshot(ReplicaSide::Remote)->itemId(relativePath);
     if (bool found; remoteNodeId.empty() && !localNodeId.empty() &&
                     !_syncDb->correspondingNodeId(ReplicaSide::Local, localNodeId, remoteNodeId, found)) {
->>>>>>> 6d93bd4b
         LOG_SYNCPAL_WARN(_logger, "Error in SyncDb::correspondingNodeId");
         return {ExitCode::DbError, ExitCause::Unknown};
     }
 
     // Blacklist the item
-<<<<<<< HEAD
-    _tmpBlacklistManager->blacklistItem(localNodeId, relativeLocalPath, ReplicaSide::Local);
-    if (!updateTree(ReplicaSide::Local)->deleteNode(localNodeId)) {
-        LOGW_SYNCPAL_WARN(_logger, L"Error in UpdateTree::deleteNode: " << Utility::formatSyncPath(relativeLocalPath));
-    }
-
-    if (!correspondingNodeId.empty()) {
-        _tmpBlacklistManager->blacklistItem(correspondingNodeId, relativeLocalPath, ReplicaSide::Remote);
-        if (!updateTree(ReplicaSide::Remote)->deleteNode(correspondingNodeId)) {
-            LOGW_SYNCPAL_WARN(_logger, L"Error in UpdateTree::deleteNode: " << Utility::formatSyncPath(relativeLocalPath));
-=======
     if (!localNodeId.empty()) {
         _tmpBlacklistManager->blacklistItem(localNodeId, relativePath, ReplicaSide::Local);
         if (!updateTree(ReplicaSide::Local)->deleteNode(localNodeId)) {
@@ -1536,7 +1510,6 @@
         _tmpBlacklistManager->blacklistItem(remoteNodeId, relativePath, ReplicaSide::Remote);
         if (!updateTree(ReplicaSide::Remote)->deleteNode(remoteNodeId)) {
             LOGW_SYNCPAL_WARN(_logger, L"Error in UpdateTree::deleteNode: " << Utility::formatSyncPath(relativePath));
->>>>>>> 6d93bd4b
         }
     }
 
