/*
 * Infomaniak kDrive - Desktop
 * Copyright (C) 2023-2024 Infomaniak Network SA
 *
 * This program is free software: you can redistribute it and/or modify
 * it under the terms of the GNU General Public License as published by
 * the Free Software Foundation, either version 3 of the License, or
 * (at your option) any later version.
 *
 * This program is distributed in the hope that it will be useful,
 * but WITHOUT ANY WARRANTY; without even the implied warranty of
 * MERCHANTABILITY or FITNESS FOR A PARTICULAR PURPOSE.  See the
 * GNU General Public License for more details.
 *
 * You should have received a copy of the GNU General Public License
 * along with this program.  If not, see <http://www.gnu.org/licenses/>.
 */

#include "syncpal.h"
#include "comm.h"
#include "syncpal/virtualfilescleaner.h"
#include "syncpalworker.h"
#include "utility/asserts.h"
#include "syncpal/excludelistpropagator.h"
#include "syncpal/conflictingfilescorrector.h"
#include "update_detection/file_system_observer/filesystemobserverworker.h"
#ifdef _WIN32
#include "update_detection/file_system_observer/localfilesystemobserverworker_win.h"
#else
#include "update_detection/file_system_observer/localfilesystemobserverworker_unix.h"
#endif
#include "update_detection/file_system_observer/remotefilesystemobserverworker.h"
#include "update_detection/blacklist_changes_propagator/blacklistpropagator.h"
#include "update_detection/file_system_observer/computefsoperationworker.h"
#include "update_detection/update_detector/updatetreeworker.h"
#include "reconciliation/platform_inconsistency_checker/platforminconsistencycheckerworker.h"
#include "reconciliation/platform_inconsistency_checker/platforminconsistencycheckerutility.h"
#include "reconciliation/conflict_finder/conflictfinderworker.h"
#include "reconciliation/conflict_resolver/conflictresolverworker.h"
#include "reconciliation/operation_generator/operationgeneratorworker.h"
#include "propagation/operation_sorter/operationsorterworker.h"
#include "propagation/executor/executorworker.h"
#include "requests/syncnodecache.h"
#include "requests/parameterscache.h"
#include "jobs/network/API_v2/downloadjob.h"
#include "jobs/network/API_v2/upload_session/uploadsessioncanceljob.h"
#include "jobs/local/localdeletejob.h"
#include "jobs/jobmanager.h"
#include "libcommon/utility/utility.h"
#include "libcommonserver/utility/utility.h"
#include "tmpblacklistmanager.h"

#define SYNCPAL_NEW_ERROR_MSG "Failed to create SyncPal instance!"

namespace KDC {

SyncPal::SyncPal(const SyncPath &syncDbPath, const std::string &version, const bool hasFullyCompleted) :
    _logger(Log::instance()->getLogger()) {
    _syncInfo.syncHasFullyCompleted = hasFullyCompleted;
    LOGW_SYNCPAL_DEBUG(_logger, L"SyncPal init : " << Utility::formatSyncPath(syncDbPath).c_str());

    if (!createOrOpenDb(syncDbPath, version)) {
        throw std::runtime_error(SYNCPAL_NEW_ERROR_MSG);
    }

    createSharedObjects();
}

SyncPal::SyncPal(const int syncDbId_, const std::string &version) : _logger(Log::instance()->getLogger()) {
    LOG_SYNCPAL_DEBUG(_logger, "SyncPal init");

    // Get sync
    Sync sync;
    bool found;
    if (!ParmsDb::instance()->selectSync(syncDbId_, sync, found)) {
        LOG_SYNCPAL_WARN(_logger, "Error in ParmsDb::selectSync");
        throw std::runtime_error(SYNCPAL_NEW_ERROR_MSG);
    }
    if (!found) {
        LOG_SYNCPAL_WARN(_logger, "Sync not found");
        throw std::runtime_error(SYNCPAL_NEW_ERROR_MSG);
    }
    _syncInfo.syncDbId = syncDbId_;
    _syncInfo.driveDbId = sync.driveDbId();
    _syncInfo.localPath = sync.localPath();
    _syncInfo.localPath.make_preferred();
    _syncInfo.targetPath = sync.targetPath();
    _syncInfo.targetPath.make_preferred();

    // Get drive
    Drive drive;
    if (!ParmsDb::instance()->selectDrive(driveDbId(), drive, found)) {
        LOG_SYNCPAL_WARN(_logger, "Error in ParmsDb::selectDrive");
        throw std::runtime_error(SYNCPAL_NEW_ERROR_MSG);
    }
    if (!found) {
        LOG_SYNCPAL_WARN(_logger, "Drive not found for driveDbId=" << driveDbId());
        throw std::runtime_error(SYNCPAL_NEW_ERROR_MSG);
    }
    _syncInfo.driveId = drive.driveId();
    _syncInfo.accountDbId = drive.accountDbId();
    _syncInfo.driveName = drive.name();

    // Get account
    Account account;
    if (!ParmsDb::instance()->selectAccount(accountDbId(), account, found)) {
        LOG_SYNCPAL_WARN(_logger, "Error in ParmsDb::selectAccount");
        throw std::runtime_error(SYNCPAL_NEW_ERROR_MSG);
    }
    if (!found) {
        LOG_SYNCPAL_WARN(_logger, "Account not found for accountDbId=" << accountDbId());
        throw std::runtime_error(SYNCPAL_NEW_ERROR_MSG);
    }
    _syncInfo.userDbId = account.userDbId();

    // Get user
    User user;
    if (!ParmsDb::instance()->selectUser(userDbId(), user, found)) {
        LOG_SYNCPAL_WARN(_logger, "Error in ParmsDb::selectUser");
        throw std::runtime_error(SYNCPAL_NEW_ERROR_MSG);
    }
    if (!found) {
        LOG_SYNCPAL_WARN(_logger, "User not found for userDbId=" << userDbId());
        throw std::runtime_error(SYNCPAL_NEW_ERROR_MSG);
    }
    _syncInfo.userId = user.userId();

    if (sync.dbPath().empty()) {
        // Set Db path
        bool alreadyExist;
        SyncPath dbPath = Db::makeDbName(user.userId(), account.accountId(), drive.driveId(), syncDbId(), alreadyExist);
        if (dbPath.empty()) {
            LOG_SYNCPAL_WARN(_logger, "Error in Db::makeDbName");
            throw std::runtime_error(SYNCPAL_NEW_ERROR_MSG);
        }

        if (alreadyExist) {
            // Old DB => delete it
            std::error_code ec;
            std::filesystem::remove(dbPath, ec);

            SyncPath dbPathShm(dbPath);
            dbPathShm.replace_filename(dbPathShm.filename().native() + Str("-shm"));
            std::filesystem::remove(dbPathShm, ec);

            SyncPath dbPathWal(dbPath);
            dbPathWal.replace_filename(dbPathWal.filename().native() + Str("-wal"));
            std::filesystem::remove(dbPathWal, ec);
        }

        sync.setDbPath(dbPath);

        if (!ParmsDb::instance()->updateSync(sync, found)) {
            LOG_SYNCPAL_WARN(_logger, "Error in ParmsDb::updateSync");
            throw std::runtime_error(SYNCPAL_NEW_ERROR_MSG);
        }
        if (!found) {
            LOG_SYNCPAL_WARN(_logger, "Sync not found");
            throw std::runtime_error(SYNCPAL_NEW_ERROR_MSG);
        }
    }

    if (!createOrOpenDb(sync.dbPath(), version, sync.targetNodeId())) {
        throw std::runtime_error(SYNCPAL_NEW_ERROR_MSG);
    }

    fixInconsistentFileNames();
    fixNodeTableDeleteItemsWithNullParentNodeId();

    createSharedObjects();
}

SyncPal::~SyncPal() {
    SyncNodeCache::instance()->clearCache(syncDbId());
    LOG_SYNCPAL_DEBUG(_logger, "~SyncPal");
}

ExitCode SyncPal::setTargetNodeId(const std::string &targetNodeId) {
    bool found = false;
    if (!_syncDb->setTargetNodeId(targetNodeId, found)) {
        LOG_SYNCPAL_WARN(_logger, "Error in SyncDb::setTargetNodeId");
        return ExitCode::DbError;
    }
    if (!found) {
        LOGW_SYNCPAL_WARN(_logger, L"Root node not found in node table");
        return ExitCode::DataError;
    }

    _remoteSnapshot->setRootFolderId(targetNodeId);
    _remoteUpdateTree->setRootFolderId(targetNodeId);

    return ExitCode::Ok;
}

bool SyncPal::isRunning() const {
    return (_syncPalWorker && _syncPalWorker->isRunning());
}

SyncStatus SyncPal::status() const {
    if (!_syncPalWorker) {
        // Not started
        return SyncStatus::Stopped;
    } else {
        // Has started
        if (_syncPalWorker->isRunning()) {
            // Still running
            if (_syncPalWorker->pauseAsked()) {
                // Auto pausing after a NON fatal error (network, back...)
                return SyncStatus::PauseAsked;
            } else if (_syncPalWorker->isPaused()) {
                // Auto paused after a NON fatal error
                return SyncStatus::Paused;
            } else if (_syncPalWorker->stopAsked()) {
                // Stopping at the request of the user
                return SyncStatus::StopAsked;
            } else if (_syncPalWorker->step() == SyncStep::Idle && !restart() && !_localSnapshot->updated() &&
                       !_remoteSnapshot->updated()) {
                // Sync pending
                return SyncStatus::Idle;
            } else {
                // Syncing
                return SyncStatus::Running;
            }
        } else {
            // Starting or exited
            if (_syncPalWorker->exitCode() == ExitCode::Unknown) {
                // Starting
                return SyncStatus::Starting;
            } else if (_syncPalWorker->exitCode() == ExitCode::Ok) {
                // Stopped at the request of the user
                return SyncStatus::Stopped;
            } else {
                // Stopped after a fatal error (DB access, system...)
                return SyncStatus::Error;
            }
        }
    }
}

SyncStep SyncPal::step() const {
    return (_syncPalWorker ? _syncPalWorker->step() : SyncStep::None);
}

ExitCode SyncPal::fileStatus(ReplicaSide side, const SyncPath &path, SyncFileStatus &status) const {
    if (_tmpBlacklistManager && _tmpBlacklistManager->isTmpBlacklisted(path, side)) {
        if (path == Utility::sharedFolderName()) {
            status = SyncFileStatus::Success;
        } else {
            status = SyncFileStatus::Ignored;
        }
        return ExitCode::Ok;
    }

    bool found;
    if (!_syncDb->status(side, path, status, found)) {
        LOG_SYNCPAL_WARN(_logger, "Error in SyncDb::status");
        return ExitCode::DbError;
    }
    if (!found) {
        status = SyncFileStatus::Unknown;
        return ExitCode::Ok;
    }

    return ExitCode::Ok;
}

ExitCode SyncPal::fileSyncing(ReplicaSide side, const SyncPath &path, bool &syncing) const {
    bool found;
    if (!_syncDb->syncing(side, path, syncing, found)) {
        LOG_SYNCPAL_WARN(_logger, "Error in SyncDb::syncing");
        return ExitCode::DbError;
    }
    if (!found) {
        LOGW_SYNCPAL_WARN(_logger, L"Node not found in node table : " << Utility::formatSyncPath(path).c_str());
        return ExitCode::DataError;
    }

    return ExitCode::Ok;
}

ExitCode SyncPal::setFileSyncing(ReplicaSide side, const SyncPath &path, bool syncing) {
    bool found;
    if (!_syncDb->setSyncing(side, path, syncing, found)) {
        LOG_SYNCPAL_WARN(_logger, "Error in SyncDb::setSyncing");
        return ExitCode::DbError;
    }
    if (!found) {
        LOGW_SYNCPAL_WARN(_logger, L"Node not found in node table : " << Utility::formatSyncPath(path).c_str());
        return ExitCode::DataError;
    }

    return ExitCode::Ok;
}

ExitCode SyncPal::path(ReplicaSide side, const NodeId &nodeId, SyncPath &path) {
    bool found;
    if (!_syncDb->path(side, nodeId, path, found)) {
        LOG_SYNCPAL_WARN(_logger, "Error in SyncDb::path");
        return ExitCode::DbError;
    }

    if (!found) {
        LOGW_SYNCPAL_WARN(_logger, L"Node not found in node table : " << Utility::formatSyncPath(path).c_str());
        return ExitCode::DataError;
    }

    return ExitCode::Ok;
}

ExitCode SyncPal::clearNodes() {
    if (!_syncDb->clearNodes()) {
        return ExitCode::DbError;
    }
    return ExitCode::Ok;
}

void SyncPal::syncPalStartCallback([[maybe_unused]] UniqueId jobId) {
    auto jobPtr = JobManager::instance()->getJob(jobId);
    if (jobPtr) {
        if (jobPtr->exitCode() != ExitCode::Ok) {
            LOG_SYNCPAL_WARN(_logger, "Error in PropagatorJob");
            addError(Error(syncDbId(), errId(), jobPtr->exitCode(), ExitCause::Unknown));
            return;
        }

        if (jobPtr->isAborted()) {
            LOG_SYNCPAL_INFO(_logger, "Job aborted, not restarting SyncPal");
            return;
        }

        std::shared_ptr<AbstractPropagatorJob> abstractJob = std::dynamic_pointer_cast<AbstractPropagatorJob>(jobPtr);
        if (abstractJob && abstractJob->restartSyncPal()) {
            LOG_SYNCPAL_INFO(_logger, "Restarting SyncPal");
            start();
        }

        if (std::dynamic_pointer_cast<BlacklistPropagator>(jobPtr)) {
            _blacklistPropagator = nullptr;
        } else if (std::dynamic_pointer_cast<ExcludeListPropagator>(jobPtr)) {
            _excludeListPropagator = nullptr;
        } else if (std::dynamic_pointer_cast<ConflictingFilesCorrector>(jobPtr)) {
            _sendSignal(SignalNum::NODE_FIX_CONFLICTED_FILES_COMPLETED, syncDbId(), _conflictingFilesCorrector->nbErrors());
            _conflictingFilesCorrector = nullptr;
        }
    }
}

void SyncPal::addError(const Error &error) {
    if (_addError) {
        _addError(error);
    }
}

void SyncPal::addCompletedItem(int syncDbId, const SyncFileItem &item) {
    if (_addCompletedItem) {
        _addCompletedItem(syncDbId, item, syncHasFullyCompleted());
    }
}

bool SyncPal::vfsIsExcluded(const SyncPath &itemPath, bool &isExcluded) {
    if (!_vfsIsExcluded) {
        return false;
    }

    return _vfsIsExcluded(syncDbId(), itemPath, isExcluded);
}

bool SyncPal::vfsExclude(const SyncPath &itemPath) {
    if (!_vfsExclude) {
        return false;
    }

    return _vfsExclude(syncDbId(), itemPath);
}

bool SyncPal::vfsPinState(const SyncPath &itemPath, PinState &pinState) {
    if (!_vfsPinState) {
        return false;
    }

    return _vfsPinState(syncDbId(), itemPath, pinState);
}

bool SyncPal::vfsSetPinState(const SyncPath &itemPath, PinState pinState) {
    if (!_vfsSetPinState) {
        return false;
    }

    return _vfsSetPinState(syncDbId(), itemPath, pinState);
}

bool SyncPal::vfsStatus(const SyncPath &itemPath, bool &isPlaceholder, bool &isHydrated, bool &isSyncing, int &progress) {
    if (!_vfsStatus) {
        return false;
    }

    return _vfsStatus(syncDbId(), itemPath, isPlaceholder, isHydrated, isSyncing, progress);
}

bool SyncPal::vfsCreatePlaceholder(const SyncPath &relativeLocalPath, const SyncFileItem &item) {
    if (!_vfsCreatePlaceholder) {
        return false;
    }

    return _vfsCreatePlaceholder(syncDbId(), relativeLocalPath, item);
}

bool SyncPal::vfsConvertToPlaceholder(const SyncPath &path, const SyncFileItem &item) {
    if (!_vfsConvertToPlaceholder) {
        return false;
    }

    return _vfsConvertToPlaceholder(syncDbId(), path, item);
}

bool SyncPal::vfsUpdateMetadata(const SyncPath &path, const SyncTime &creationTime, const SyncTime &modtime, const int64_t size,
                                const NodeId &id, std::string &error) {
    if (!_vfsUpdateMetadata) {
        return false;
    }

    return _vfsUpdateMetadata(syncDbId(), path, creationTime, modtime, size, id, error);
}

bool SyncPal::vfsUpdateFetchStatus(const SyncPath &tmpPath, const SyncPath &path, int64_t received, bool &canceled,
                                   bool &finished) {
    if (ParametersCache::isExtendedLogEnabled()) {
        LOGW_SYNCPAL_DEBUG(_logger,
                           L"vfsUpdateFetchStatus : " << Utility::formatSyncPath(path).c_str() << L" received=" << received);
    }

    if (!_vfsUpdateFetchStatus) {
        return false;
    }

    return _vfsUpdateFetchStatus(syncDbId(), tmpPath, path, received, canceled, finished);
}

bool SyncPal::vfsFileStatusChanged(const SyncPath &path, SyncFileStatus status) {
    if (!_vfsFileStatusChanged) {
        return false;
    }

    return _vfsFileStatusChanged(syncDbId(), path, status);
}

bool SyncPal::vfsForceStatus(const SyncPath &path, bool isSyncing, int progress, bool isHydrated) {
    if (!_vfsForceStatus) {
        return false;
    }

    return _vfsForceStatus(syncDbId(), path, isSyncing, progress, isHydrated);
}

bool SyncPal::vfsCleanUpStatuses() {
    if (!_vfsCleanUpStatuses) {
        return false;
    }

    return _vfsCleanUpStatuses(syncDbId());
}

bool SyncPal::vfsClearFileAttributes(const SyncPath &path) {
    if (!_vfsClearFileAttributes) {
        return false;
    }

    return _vfsClearFileAttributes(syncDbId(), path);
}

bool SyncPal::vfsCancelHydrate(const SyncPath &path) {
    if (!_vfsCancelHydrate) {
        return false;
    }

    return _vfsCancelHydrate(syncDbId(), path);
}

bool SyncPal::wipeVirtualFiles() {
    LOG_SYNCPAL_INFO(_logger, "Wiping virtual files");
    VirtualFilesCleaner virtualFileCleaner(localPath(), syncDbId(), _syncDb, _vfsStatus, _vfsClearFileAttributes);
    if (!virtualFileCleaner.run()) {
        LOG_SYNCPAL_WARN(_logger, "Error in VirtualFilesCleaner::run");
        addError(Error(syncDbId(), errId(), virtualFileCleaner.exitCode(), virtualFileCleaner.exitCause()));
        return false;
    }
    return true;
}

bool SyncPal::wipeOldPlaceholders() {
    LOG_SYNCPAL_INFO(_logger, "Wiping old placeholders files");
    VirtualFilesCleaner virtualFileCleaner(localPath(), syncDbId());
    std::vector<SyncPath> failedToRemovePlaceholders;
    if (!virtualFileCleaner.removeDehydratedPlaceholders(failedToRemovePlaceholders)) {
        LOG_SYNCPAL_WARN(_logger, "Error in VirtualFilesCleaner::removeDehydratedPlaceholders");
        for (auto &failedItem: failedToRemovePlaceholders) {
            addError(Error(syncDbId(), "", "", NodeType::File, failedItem, ConflictType::None, InconsistencyType::None,
                           CancelType::None, "", virtualFileCleaner.exitCode(), virtualFileCleaner.exitCause()));
        }
        return false;
    }
    return true;
}

void SyncPal::loadProgress(int64_t &currentFile, int64_t &totalFiles, int64_t &completedSize, int64_t &totalSize,
                           int64_t &estimatedRemainingTime) const {
    currentFile = _progressInfo->completedFiles();
    totalFiles = std::max(_progressInfo->completedFiles(), _progressInfo->totalFiles());
    completedSize = _progressInfo->completedSize();
    totalSize = std::max(_progressInfo->completedSize(), _progressInfo->totalSize());
    estimatedRemainingTime = _progressInfo->totalProgress().estimatedEta();
}

void SyncPal::createSharedObjects() {
    // Create shared objects
    _localSnapshot = std::make_shared<Snapshot>(ReplicaSide::Local, _syncDb->rootNode());
    _remoteSnapshot = std::make_shared<Snapshot>(ReplicaSide::Remote, _syncDb->rootNode());
    _localSnapshotCopy = std::make_shared<Snapshot>(ReplicaSide::Local, _syncDb->rootNode());
    _remoteSnapshotCopy = std::make_shared<Snapshot>(ReplicaSide::Remote, _syncDb->rootNode());
    _localOperationSet = std::make_shared<FSOperationSet>(ReplicaSide::Local);
    _remoteOperationSet = std::make_shared<FSOperationSet>(ReplicaSide::Remote);
    _localUpdateTree = std::make_shared<UpdateTree>(ReplicaSide::Local, _syncDb->rootNode());
    _remoteUpdateTree = std::make_shared<UpdateTree>(ReplicaSide::Remote, _syncDb->rootNode());
    _conflictQueue = std::make_shared<ConflictQueue>(_localUpdateTree, _remoteUpdateTree);
    _syncOps = std::make_shared<SyncOperationList>();

    // Init SyncNode table cache
    SyncNodeCache::instance()->initCache(syncDbId(), _syncDb);
}

void SyncPal::resetSharedObjects() {
    LOG_SYNCPAL_DEBUG(_logger, "Reset shared objects");

    _localOperationSet->clear();
    _remoteOperationSet->clear();
    _localUpdateTree->init();
    _remoteUpdateTree->init();
    _conflictQueue->clear();
    _syncOps->clear();
    setSyncHasFullyCompleted(false);

    LOG_SYNCPAL_DEBUG(_logger, "Reset shared objects done");
}

void SyncPal::createWorkers() {
#if defined(_WIN32)
    _localFSObserverWorker = std::shared_ptr<FileSystemObserverWorker>(
            new LocalFileSystemObserverWorker_win(shared_from_this(), "Local File System Observer", "LFSO"));
#else
    _localFSObserverWorker = std::shared_ptr<FileSystemObserverWorker>(
            new LocalFileSystemObserverWorker_unix(shared_from_this(), "Local File System Observer", "LFSO"));
#endif
    _remoteFSObserverWorker = std::shared_ptr<FileSystemObserverWorker>(
            new RemoteFileSystemObserverWorker(shared_from_this(), "Remote File System Observer", "RFSO"));
    _computeFSOperationsWorker = std::shared_ptr<ComputeFSOperationWorker>(
            new ComputeFSOperationWorker(shared_from_this(), "Compute FS Operations", "COOP"));
    _localUpdateTreeWorker = std::shared_ptr<UpdateTreeWorker>(
            new UpdateTreeWorker(shared_from_this(), "Local Tree Updater", "LTRU", ReplicaSide::Local));
    _remoteUpdateTreeWorker = std::shared_ptr<UpdateTreeWorker>(
            new UpdateTreeWorker(shared_from_this(), "Remote Tree Updater", "RTRU", ReplicaSide::Remote));
    _platformInconsistencyCheckerWorker = std::shared_ptr<PlatformInconsistencyCheckerWorker>(
            new PlatformInconsistencyCheckerWorker(shared_from_this(), "Platform Inconsistency Checker", "PICH"));
    _conflictFinderWorker =
            std::shared_ptr<ConflictFinderWorker>(new ConflictFinderWorker(shared_from_this(), "Conflict Finder", "COFD"));
    _conflictResolverWorker =
            std::shared_ptr<ConflictResolverWorker>(new ConflictResolverWorker(shared_from_this(), "Conflict Resolver", "CORE"));
    _operationsGeneratorWorker = std::shared_ptr<OperationGeneratorWorker>(
            new OperationGeneratorWorker(shared_from_this(), "Operation Generator", "OPGE"));
    _operationsSorterWorker =
            std::shared_ptr<OperationSorterWorker>(new OperationSorterWorker(shared_from_this(), "Operation Sorter", "OPSO"));
    _executorWorker = std::shared_ptr<ExecutorWorker>(new ExecutorWorker(shared_from_this(), "Executor", "EXEC"));
    _syncPalWorker = std::shared_ptr<SyncPalWorker>(new SyncPalWorker(shared_from_this(), "Main", "MAIN"));

    _tmpBlacklistManager = std::shared_ptr<TmpBlacklistManager>(new TmpBlacklistManager(shared_from_this()));
}

void SyncPal::free() {
    _localFSObserverWorker.reset();
    _remoteFSObserverWorker.reset();
    _computeFSOperationsWorker.reset();
    _localUpdateTreeWorker.reset();
    _remoteUpdateTreeWorker.reset();
    _platformInconsistencyCheckerWorker.reset();
    _conflictFinderWorker.reset();
    _conflictResolverWorker.reset();
    _operationsGeneratorWorker.reset();
    _operationsSorterWorker.reset();
    _executorWorker.reset();
    _syncPalWorker.reset();
    _tmpBlacklistManager.reset();

    _interruptSync.reset();
    _localSnapshot.reset();
    _remoteSnapshot.reset();
    _localSnapshotCopy.reset();
    _remoteSnapshotCopy.reset();
    _localOperationSet.reset();
    _remoteOperationSet.reset();
    _localUpdateTree.reset();
    _remoteUpdateTree.reset();
    _conflictQueue.reset();
    _syncOps.reset();

    // Check that there is no memory leak
    ASSERT(_interruptSync.use_count() == 0);
    ASSERT(_localSnapshot.use_count() == 0);
    ASSERT(_remoteSnapshot.use_count() == 0);
    ASSERT(_localSnapshotCopy.use_count() == 0);
    ASSERT(_remoteSnapshotCopy.use_count() == 0);
    ASSERT(_localOperationSet.use_count() == 0);
    ASSERT(_remoteOperationSet.use_count() == 0);
    ASSERT(_localUpdateTree.use_count() == 0);
    ASSERT(_remoteUpdateTree.use_count() == 0);
    ASSERT(_conflictQueue.use_count() == 0);
    ASSERT(_syncOps.use_count() == 0);
}

ExitCode SyncPal::setSyncPaused(bool value) {
    bool found;
    if (!ParmsDb::instance()->setSyncPaused(syncDbId(), value, found)) {
        LOG_SYNCPAL_WARN(_logger, "Error in ParmsDb::setSyncPaused");
        return ExitCode::DbError;
    }
    if (!found) {
        LOG_SYNCPAL_WARN(_logger, "Sync not found");
        return ExitCode::DataError;
    }

    return ExitCode::Ok;
}

bool SyncPal::createOrOpenDb(const SyncPath &syncDbPath, const std::string &version, const std::string &targetNodeId) {
    // Create/open sync DB
    try {
        _syncDb = std::shared_ptr<SyncDb>(new SyncDb(syncDbPath.string(), version, targetNodeId));
        if (!_syncDb->init(version)) {
            _syncDb.reset();
            LOG_SYNCPAL_ERROR(_logger, "Database initialisation error");

            return false;
        }

    } catch (std::exception const &) {
        LOG_SYNCPAL_WARN(_logger, "Error in SyncDb::SyncDb");

        return false;
    }

    return true;
}

void SyncPal::resetEstimateUpdates() {
    _progressInfo->reset();
}

void SyncPal::startEstimateUpdates() {
    _progressInfo->setUpdate(true);
}

void SyncPal::stopEstimateUpdates() {
    _progressInfo->setUpdate(false);
}

void SyncPal::updateEstimates() {
    _progressInfo->updateEstimates();
}

void SyncPal::initProgress(const SyncFileItem &item) {
    _progressInfo->initProgress(item);
}

void SyncPal::setProgress(const SyncPath &relativePath, int64_t current) {
    _progressInfo->setProgress(relativePath, current);

    bool found;
    if (!_syncDb->setStatus(ReplicaSide::Remote, relativePath, SyncFileStatus::Syncing, found)) {
        LOG_SYNCPAL_WARN(_logger, "Error in SyncDb::setStatus");
        return;
    }
    if (!found) {
        SyncFileItem item;
        if (!getSyncFileItem(relativePath, item)) {
            LOG_SYNCPAL_WARN(_logger, "Error in SyncPal::getSyncFileItem");
            return;
        }
        if (item.instruction() != SyncFileInstruction::Get && item.instruction() != SyncFileInstruction::Put) {
            LOGW_SYNCPAL_WARN(_logger, L"Node not found : " << Utility::formatSyncPath(relativePath).c_str());
            return;
        }
    }
}

void SyncPal::setProgressComplete(const SyncPath &relativeLocalPath, SyncFileStatus status) {
    _progressInfo->setProgressComplete(relativeLocalPath, status);
    vfsFileStatusChanged(localPath() / relativeLocalPath, status);

    bool found;
    if (!_syncDb->setStatus(ReplicaSide::Local, relativeLocalPath, status, found)) {
        LOG_SYNCPAL_WARN(_logger, "Error in SyncDb::setStatus");
        return;
    }
    if (!found) {
        // Can happen for a dehydrated placeholder
        LOGW_SYNCPAL_DEBUG(_logger, L"Node not found : " << Utility::formatSyncPath(relativeLocalPath).c_str());
        return;
    }
}

void SyncPal::directDownloadCallback(UniqueId jobId) {
    const std::lock_guard<std::mutex> lock(_directDownloadJobsMapMutex);
    auto directDownloadJobsMapIt = _directDownloadJobsMap.find(jobId);
    if (directDownloadJobsMapIt == _directDownloadJobsMap.end()) {
        // No need to send a warning, the job might have been cancelled and therefor not in the map anymore
        return;
    }

    if (directDownloadJobsMapIt->second->getStatusCode() == Poco::Net::HTTPResponse::HTTP_NOT_FOUND) {
        Error error;
        error.setLevel(ErrorLevel::Node);
        error.setSyncDbId(syncDbId());
        error.setRemoteNodeId(directDownloadJobsMapIt->second->remoteNodeId());
        error.setPath(directDownloadJobsMapIt->second->localPath());
        error.setExitCode(ExitCode::BackError);
        error.setExitCause(ExitCause::NotFound);
        addError(error);

        vfsCancelHydrate(directDownloadJobsMapIt->second->localPath());
    }

    _syncPathToDownloadJobMap.erase(directDownloadJobsMapIt->second->affectedFilePath());
    _directDownloadJobsMap.erase(directDownloadJobsMapIt);
}

bool SyncPal::getSyncFileItem(const SyncPath &path, SyncFileItem &item) {
    return _progressInfo->getSyncFileItem(path, item);
}

bool SyncPal::isSnapshotValid(ReplicaSide side) {
    return side == ReplicaSide::Local ? _localSnapshot->isValid() : _remoteSnapshot->isValid();
}

ExitCode SyncPal::addDlDirectJob(const SyncPath &relativePath, const SyncPath &localPath) {
    std::optional<NodeId> localNodeId = std::nullopt;
    bool found = false;
    if (!_syncDb->id(ReplicaSide::Local, relativePath, localNodeId, found)) {
        LOG_SYNCPAL_WARN(_logger, "Error in SyncDb::id");
        return ExitCode::DbError;
    }
    if (!found) {
        LOGW_SYNCPAL_WARN(_logger, L"Node not found in node table : " << Utility::formatSyncPath(relativePath).c_str());
        return ExitCode::DataError;
    }

    NodeId remoteNodeId;
    if (!_syncDb->correspondingNodeId(ReplicaSide::Local, *localNodeId, remoteNodeId, found)) {
        LOG_SYNCPAL_WARN(_logger, "Error in SyncDb::correspondingNodeId");
        return ExitCode::DbError;
    }
    if (!found) {
        LOGW_SYNCPAL_WARN(_logger, L"Node not found in node table for localNodeId=" << Utility::s2ws(*localNodeId).c_str());
        return ExitCode::DataError;
    }

    int64_t expectedSize = -1;
    if (!_syncDb->size(ReplicaSide::Local, *localNodeId, expectedSize, found)) {
        LOG_SYNCPAL_WARN(_logger, "Error in SyncDb::size");
        return ExitCode::DbError;
    }
    if (!found) {
        LOGW_SYNCPAL_WARN(_logger, L"Node not found in node table for localNodeId=" << Utility::s2ws(*localNodeId).c_str());
        return ExitCode::DataError;
    }

    // Hydration job
    std::shared_ptr<DownloadJob> job = nullptr;
    try {
        job = std::make_shared<DownloadJob>(driveDbId(), remoteNodeId, localPath, expectedSize);
        if (!job) {
            LOG_SYNCPAL_WARN(_logger, "Memory allocation error");
            return ExitCode::SystemError;
        }
        job->setAffectedFilePath(localPath);
    } catch (std::exception const &) {
        LOG_SYNCPAL_WARN(Log::instance()->getLogger(), "Error in DownloadJob::DownloadJob");
        addError(Error(syncDbId(), errId(), ExitCode::Unknown, ExitCause::Unknown));
        return ExitCode::Unknown;
    }

    if (vfsMode() == VirtualFileMode::Mac || vfsMode() == VirtualFileMode::Win) {
        // Set callbacks
        std::function<bool(const SyncPath &, const SyncPath &, int64_t, bool &, bool &)> vfsUpdateFetchStatusCallback =
                std::bind(&SyncPal::vfsUpdateFetchStatus, this, std::placeholders::_1, std::placeholders::_2,
                          std::placeholders::_3, std::placeholders::_4, std::placeholders::_5);
        job->setVfsUpdateFetchStatusCallback(vfsUpdateFetchStatusCallback);

#ifdef __APPLE__
        // Not done in Windows case: the pin state and the status must not be set by the download job because hydration could be
        // asked for a move and so, the file place will change just after the dl.
        std::function<bool(const SyncPath &, PinState)> vfsSetPinStateCallback =
                std::bind(&SyncPal::vfsSetPinState, this, std::placeholders::_1, std::placeholders::_2);
        job->setVfsSetPinStateCallback(vfsSetPinStateCallback);

        std::function<bool(const SyncPath &, bool, int, bool)> vfsForceStatusCallback =
                std::bind(&SyncPal::vfsForceStatus, this, std::placeholders::_1, std::placeholders::_2, std::placeholders::_3,
                          std::placeholders::_4);
        job->setVfsForceStatusCallback(vfsForceStatusCallback);
#endif

        std::function<bool(const SyncPath &, const SyncTime &, const SyncTime &, const int64_t, const NodeId &, std::string &)>
                vfsUpdateMetadataCallback =
                        std::bind(&SyncPal::vfsUpdateMetadata, this, std::placeholders::_1, std::placeholders::_2,
                                  std::placeholders::_3, std::placeholders::_4, std::placeholders::_5, std::placeholders::_6);
        job->setVfsUpdateMetadataCallback(vfsUpdateMetadataCallback);

        std::function<bool(const SyncPath &)> vfsCancelHydrateCallback =
                std::bind(&SyncPal::vfsCancelHydrate, this, std::placeholders::_1);
        job->setVfsCancelHydrateCallback(vfsCancelHydrateCallback);
    }

    // Queue job
    std::function<void(UniqueId)> callback = std::bind(&SyncPal::directDownloadCallback, this, std::placeholders::_1);
    JobManager::instance()->queueAsyncJob(job, Poco::Thread::PRIO_HIGH, callback);

    _directDownloadJobsMapMutex.lock();
    _directDownloadJobsMap.insert({job->jobId(), job});
    _syncPathToDownloadJobMap.insert({localPath, job->jobId()});
    _directDownloadJobsMapMutex.unlock();

    return ExitCode::Ok;
}

ExitCode SyncPal::cancelDlDirectJobs(const std::list<SyncPath> &fileList) {
    for (const auto &filePath: fileList) {
        const std::lock_guard<std::mutex> lock(_directDownloadJobsMapMutex);
        auto itId = _syncPathToDownloadJobMap.find(filePath);
        if (itId != _syncPathToDownloadJobMap.end()) {
            auto itJob = _directDownloadJobsMap.find(itId->second);
            if (itJob != _directDownloadJobsMap.end()) {
                itJob->second->abort();
                _directDownloadJobsMap.erase(itJob);
            }
            _syncPathToDownloadJobMap.erase(itId);
        }
    }

    return ExitCode::Ok;
}

ExitCode SyncPal::cancelAllDlDirectJobs(bool quit) {
    LOG_SYNCPAL_INFO(_logger, "Cancelling all direct download jobs");

    const std::lock_guard<std::mutex> lock(_directDownloadJobsMapMutex);
    for (auto &directDownloadJobsMapElt: _directDownloadJobsMap) {
        LOG_SYNCPAL_DEBUG(_logger, "Cancelling download job " << directDownloadJobsMapElt.first);
        if (quit) {
            // Reset callbacks
            directDownloadJobsMapElt.second->setVfsUpdateFetchStatusCallback(nullptr);
            directDownloadJobsMapElt.second->setVfsSetPinStateCallback(nullptr);
            directDownloadJobsMapElt.second->setVfsForceStatusCallback(nullptr);
            directDownloadJobsMapElt.second->setVfsUpdateMetadataCallback(nullptr);
            directDownloadJobsMapElt.second->setVfsCancelHydrateCallback(nullptr);
            directDownloadJobsMapElt.second->setAdditionalCallback(nullptr);
        }
        directDownloadJobsMapElt.second->abort();
    }

    _directDownloadJobsMap.clear();
    _syncPathToDownloadJobMap.clear();

    LOG_SYNCPAL_INFO(_logger, "Cancelling all direct download jobs done");

    return ExitCode::Ok;
}

void SyncPal::setSyncHasFullyCompletedInParms(bool syncHasFullyCompleted) {
    setSyncHasFullyCompleted(syncHasFullyCompleted);

    bool found = false;
    if (!ParmsDb::instance()->setSyncHasFullyCompleted(syncDbId(), syncHasFullyCompleted, found)) {
        LOG_SYNCPAL_WARN(_logger, "Error in ParmsDb::setSyncHasFullyCompleted");
        return;
    }
    if (!found) {
        LOG_SYNCPAL_WARN(_logger, "Sync not found");
    }
}

ExitCode SyncPal::setListingCursor(const std::string &value, int64_t timestamp) {
    Sync sync;
    bool found;
    if (!ParmsDb::instance()->selectSync(syncDbId(), sync, found)) {
        LOG_SYNCPAL_WARN(_logger, "Error in ParmsDb::selectSync");
        return ExitCode::DbError;
    }
    if (!found) {
        LOG_SYNCPAL_WARN(_logger, "Sync not found");
        return ExitCode::DataError;
    }

    sync.setListingCursor(value, timestamp);
    if (!ParmsDb::instance()->updateSync(sync, found)) {
        LOG_SYNCPAL_WARN(_logger, "Error in ParmsDb::updateSync");
        return ExitCode::DbError;
    }
    if (!found) {
        LOG_SYNCPAL_WARN(_logger, "Sync not found");
        return ExitCode::DataError;
    }

    return ExitCode::Ok;
}

ExitCode SyncPal::listingCursor(std::string &value, int64_t &timestamp) {
    Sync sync;
    bool found;
    if (!ParmsDb::instance()->selectSync(syncDbId(), sync, found)) {
        LOG_SYNCPAL_WARN(_logger, "Error in ParmsDb::selectSync");
        return ExitCode::DbError;
    }
    if (!found) {
        LOG_SYNCPAL_WARN(_logger, "Sync not found");
        return ExitCode::DataError;
    }

    sync.listingCursor(value, timestamp);
    return ExitCode::Ok;
}

ExitCode SyncPal::updateSyncNode(SyncNodeType syncNodeType) {
    // Remove deleted nodes from sync_node table & cache
    std::unordered_set<NodeId> nodeIdSet;
    ExitCode exitCode = SyncNodeCache::instance()->syncNodes(syncDbId(), syncNodeType, nodeIdSet);
    if (exitCode != ExitCode::Ok) {
        LOG_WARN(Log::instance()->getLogger(), "Error in SyncNodeCache::syncNodes");
        return exitCode;
    }

    auto nodeIdIt = nodeIdSet.begin();
    while (nodeIdIt != nodeIdSet.end()) {
        const bool ok = syncNodeType == SyncNodeType::TmpLocalBlacklist ? snapshot(ReplicaSide::Local, true)->exists(*nodeIdIt)
                                                                        : snapshot(ReplicaSide::Remote, true)->exists(*nodeIdIt);
        if (!ok) {
            nodeIdIt = nodeIdSet.erase(nodeIdIt);
        } else {
            nodeIdIt++;
        }
    }

    exitCode = SyncNodeCache::instance()->update(syncDbId(), syncNodeType, nodeIdSet);
    if (exitCode != ExitCode::Ok) {
        LOG_WARN(Log::instance()->getLogger(), "Error in SyncNodeCache::update");
        return exitCode;
    }

    return ExitCode::Ok;
}

ExitCode SyncPal::updateSyncNode() {
    for (int syncNodeTypeIdx = toInt(SyncNodeType::WhiteList); syncNodeTypeIdx <= toInt(SyncNodeType::UndecidedList);
         syncNodeTypeIdx++) {
        SyncNodeType syncNodeType = static_cast<SyncNodeType>(syncNodeTypeIdx);

        ExitCode exitCode = updateSyncNode(syncNodeType);
        if (exitCode != ExitCode::Ok) {
            LOG_WARN(Log::instance()->getLogger(), "Error in SyncPal::updateSyncNode for syncNodeType=" << toInt(syncNodeType));
            return exitCode;
        }
    }

    return ExitCode::Ok;
}

std::shared_ptr<Snapshot> SyncPal::snapshot(ReplicaSide side, bool copy) const {
    if (side == ReplicaSide::Unknown) {
        LOG_ERROR(_logger, "Call to SyncPal::snapshot with 'ReplicaSide::Unknown').");
        return nullptr;
    }
    if (copy) {
        return (side == ReplicaSide::Local ? _localSnapshotCopy : _remoteSnapshotCopy);
    } else {
        return (side == ReplicaSide::Local ? _localSnapshot : _remoteSnapshot);
    }
}

std::shared_ptr<FSOperationSet> SyncPal::operationSet(ReplicaSide side) const {
    if (side == ReplicaSide::Unknown) {
        LOG_ERROR(_logger, "Call to SyncPal::operationSet with 'ReplicaSide::Unknown').");
        return nullptr;
    }
    return (side == ReplicaSide::Local ? _localOperationSet : _remoteOperationSet);
}

std::shared_ptr<UpdateTree> SyncPal::updateTree(ReplicaSide side) const {
    if (side == ReplicaSide::Unknown) {
        LOG_ERROR(_logger, "Call to SyncPal::updateTree with 'ReplicaSide::Unknown').");
        return nullptr;
    }
    return (side == ReplicaSide::Local ? _localUpdateTree : _remoteUpdateTree);
}

void SyncPal::createProgressInfo() {
    _progressInfo = std::shared_ptr<ProgressInfo>(new ProgressInfo(shared_from_this()));
}

ExitCode SyncPal::fileRemoteIdFromLocalPath(const SyncPath &path, NodeId &nodeId) const {
    DbNodeId dbNodeId = -1;
    bool found = false;
    if (!_syncDb->dbId(ReplicaSide::Local, path, dbNodeId, found)) {
        LOG_SYNCPAL_WARN(_logger, "Error in SyncDb::dbId");
        return ExitCode::DbError;
    }
    if (!found) {
        LOGW_SYNCPAL_WARN(_logger, L"Node not found in node table : " << Utility::formatSyncPath(path).c_str());
        return ExitCode::DataError;
    }

    if (!_syncDb->id(ReplicaSide::Remote, dbNodeId, nodeId, found)) {
        LOG_SYNCPAL_WARN(_logger, "Error in SyncDb::id");
        return ExitCode::DbError;
    }
    if (!found) {
        LOG_SYNCPAL_WARN(_logger, "Node not found in node table for ID=" << dbNodeId);
        return ExitCode::DataError;
    }

    return ExitCode::Ok;
}

bool SyncPal::checkExistOnServer(const SyncPath &path, bool &exist) const {
    exist = false;

    // Path is normalized on server side
    SyncPath normalizedPath;
    if (!Utility::normalizedSyncPath(path, normalizedPath)) {
        LOGW_SYNCPAL_WARN(_logger, L"Error in Utility::normalizedSyncPath: " << Utility::formatSyncPath(path));
        return false;
    }
    const NodeId nodeId = _remoteSnapshot->itemId(normalizedPath);
    exist = !nodeId.empty();
    return true;
}

bool SyncPal::checkCanShareItem(const SyncPath &path, bool &canShare) const {
    canShare = false;

    // Path is normalized on server side
<<<<<<< HEAD
    SyncPath normalizedPath;
    if (!Utility::normalizedSyncPath(path, normalizedPath)) {
        LOGW_SYNCPAL_WARN(_logger, L"Error in Utility::normalizedSyncPath: " << Utility::formatSyncPath(path));
        return false;
    }

    const NodeId nodeId = _remoteSnapshot->itemId(normalizedPath);
    if (!nodeId.empty()) {
        canShare = _remoteSnapshot->canShare(nodeId);
=======
    const SyncPath normalizedPath = Utility::normalizedSyncPath(path);
    if (const NodeId nodeId = _remoteSnapshot->itemId(normalizedPath); !nodeId.empty()) {
        return _remoteSnapshot->canShare(nodeId);
>>>>>>> 258aa7da
    }

    return true;
}

ExitCode SyncPal::syncIdSet(SyncNodeType type, std::unordered_set<NodeId> &nodeIdSet) {
    ExitCode exitCode = SyncNodeCache::instance()->syncNodes(syncDbId(), type, nodeIdSet);
    if (exitCode != ExitCode::Ok) {
        LOG_SYNCPAL_WARN(Log::instance()->getLogger(), "Error in SyncNodeCache::syncNodes");
        return exitCode;
    }

    return ExitCode::Ok;
}

ExitCode SyncPal::setSyncIdSet(SyncNodeType type, const std::unordered_set<NodeId> &nodeIdSet) {
    ExitCode exitCode = SyncNodeCache::instance()->update(syncDbId(), type, nodeIdSet);
    if (exitCode != ExitCode::Ok) {
        LOG_SYNCPAL_WARN(Log::instance()->getLogger(), "Error in SyncNodeCache::syncNodes");
        return exitCode;
    }

    return ExitCode::Ok;
}

ExitCode SyncPal::syncListUpdated(bool restartSync) {
    restartSync &= isRunning();
    if (restartSync) {
        stop();
    }

    if (_blacklistPropagator) {
        LOG_SYNCPAL_INFO(_logger, "BlacklistPropagator is already running, aborting the current process");
        _blacklistPropagator->abort();
        restartSync = _blacklistPropagator->restartSyncPal();
    }

    _blacklistPropagator.reset(new BlacklistPropagator(shared_from_this()));
    _blacklistPropagator->setRestartSyncPal(restartSync);
    std::function<void(UniqueId)> callback = std::bind(&SyncPal::syncPalStartCallback, this, std::placeholders::_1);
    JobManager::instance()->queueAsyncJob(_blacklistPropagator, Poco::Thread::PRIO_HIGHEST, callback);

    return ExitCode::Ok;
}

ExitCode SyncPal::excludeListUpdated() {
    bool restartSync = isRunning();
    if (restartSync) {
        stop();
    }

    if (_excludeListPropagator) {
        LOG_SYNCPAL_INFO(_logger, "ExcludeListPropagator is already running, aborting the current process");
        _excludeListPropagator->abort();
        restartSync = _excludeListPropagator->restartSyncPal();
    }

    _excludeListPropagator.reset(new ExcludeListPropagator(shared_from_this()));
    _excludeListPropagator->setRestartSyncPal(restartSync);
    std::function<void(UniqueId)> callback = std::bind(&SyncPal::syncPalStartCallback, this, std::placeholders::_1);
    JobManager::instance()->queueAsyncJob(_excludeListPropagator, Poco::Thread::PRIO_HIGHEST, callback);

    return ExitCode::Ok;
}

ExitCode SyncPal::fixConflictingFiles(bool keepLocalVersion, std::vector<Error> &errorList) {
    bool restartSync = isRunning();
    if (restartSync) {
        stop();
    }

    if (_conflictingFilesCorrector) {
        LOG_SYNCPAL_INFO(_logger, "ConflictingFilesCorrector is already running, aborting the current process");
        _conflictingFilesCorrector->abort();
        restartSync = _conflictingFilesCorrector->restartSyncPal();
    }

    _conflictingFilesCorrector.reset(new ConflictingFilesCorrector(shared_from_this(), keepLocalVersion, errorList));
    _conflictingFilesCorrector->setRestartSyncPal(restartSync);
    std::function<void(UniqueId)> callback = std::bind(&SyncPal::syncPalStartCallback, this, std::placeholders::_1);
    JobManager::instance()->queueAsyncJob(_conflictingFilesCorrector, Poco::Thread::PRIO_HIGHEST, callback);

    return ExitCode::Ok;
}

ExitCode SyncPal::fixCorruptedFile(const std::unordered_map<NodeId, SyncPath> &localFileMap) {
    for (const auto &localFileInfo: localFileMap) {
        SyncPath destPath;
        if (ExitCode exitCode = PlatformInconsistencyCheckerUtility::renameLocalFile(
                    localFileInfo.second, PlatformInconsistencyCheckerUtility::SuffixType::Conflict, &destPath);
            exitCode != ExitCode::Ok) {
            LOGW_SYNCPAL_WARN(_logger, L"Fail to rename " << Path2WStr(localFileInfo.second).c_str() << L" into "
                                                          << Path2WStr(destPath).c_str());

            return exitCode;
        }

        DbNodeId dbId = -1;
        bool found = false;
        if (!_syncDb->dbId(ReplicaSide::Local, localFileInfo.first, dbId, found)) {
            LOG_SYNCPAL_WARN(_logger, "Error in SyncDb::dbId for nodeId=" << localFileInfo.first.c_str());
            return ExitCode::DbError;
        }
        if (found) {
            if (!_syncDb->deleteNode(dbId, found)) {
                LOG_SYNCPAL_ERROR(_logger, "Error in SyncDb::deleteNode for DB node ID=" << dbId);
                return ExitCode::DbError;
            }
        }

        // Ok if not found, we do not want this node in the DB anymore
    }

    return ExitCode::Ok;
}

void SyncPal::start() {
    LOG_SYNCPAL_DEBUG(_logger, "SyncPal start");

    // Load VFS mode
    Sync sync;
    bool found;
    if (!ParmsDb::instance()->selectSync(syncDbId(), sync, found)) {
        LOG_SYNCPAL_WARN(_logger, "Error in ParmsDb::selectSync");
        addError(Error(syncDbId(), errId(), ExitCode::DbError, ExitCause::Unknown));
        return;
    }
    if (!found) {
        LOG_SYNCPAL_WARN(_logger, "Sync not found in sync table for syncDbId=" << syncDbId());
        addError(Error(syncDbId(), errId(), ExitCode::DataError, ExitCause::Unknown));
        return;
    }
    setVfsMode(sync.virtualFileMode());

    // Reset shared objects
    resetSharedObjects();

    // Clear tmp blacklist
    SyncNodeCache::instance()->update(syncDbId(), SyncNodeType::TmpRemoteBlacklist, std::unordered_set<NodeId>());
    SyncNodeCache::instance()->update(syncDbId(), SyncNodeType::TmpLocalBlacklist, std::unordered_set<NodeId>());

    // Create ProgressInfo
    createProgressInfo();

    // Create workers
    createWorkers();

    // Reset paused flag
    ExitCode exitCode = setSyncPaused(false);
    if (exitCode != ExitCode::Ok) {
        LOG_SYNCPAL_DEBUG(_logger, "Error in SyncPal::setSyncPaused");
        addError(Error(syncDbId(), errId(), exitCode, ExitCause::Unknown));
        return;
    }

    exitCode = cleanOldUploadSessionTokens();
    if (exitCode != ExitCode::Ok) {
        LOG_SYNCPAL_DEBUG(_logger, "Error in SyncPal::cleanOldUploadSessionTokens");
        addError(Error(syncDbId(), errId(), exitCode, ExitCause::Unknown));
    }

    // Start main worker
    _syncPalWorker->start();

    LOG_SYNCPAL_DEBUG(_logger, "SyncPal started");
}

void SyncPal::pause() {
    if (_syncPalWorker) {
        if (!_syncPalWorker->isRunning()) {
            LOG_SYNCPAL_DEBUG(_logger, "SyncPal is not running");
            return;
        }

        // Pause main worker
        _syncPalWorker->pause();

        setIsPaused(true);
    }
}

void SyncPal::unpause() {
    if (_syncPalWorker) {
        if (!_syncPalWorker->isRunning()) {
            LOG_SYNCPAL_DEBUG(_logger, "SyncPal is not running");
            return;
        }

        ExitCode exitCode = cleanOldUploadSessionTokens();
        if (exitCode != ExitCode::Ok) {
            LOG_SYNCPAL_DEBUG(_logger, "Error in SyncPal::cleanOldUploadSessionTokens");
            addError(Error(syncDbId(), errId(), exitCode, ExitCause::Unknown));
        }

        // Unpause main worker
        _syncPalWorker->unpause();

        setIsPaused(false);
    }
}

void SyncPal::stop(bool pausedByUser, bool quit, bool clear) {
    if (_syncPalWorker) {
        if (_syncPalWorker->isRunning()) {
            // Stop main worker
            _syncPalWorker->stop();
            _syncPalWorker->waitForExit();
        }
    }

    // Stop direct download jobs
    cancelAllDlDirectJobs(quit);

    if (pausedByUser) {
        // Set paused flag
        ExitCode exitCode = setSyncPaused(true);
        if (exitCode != ExitCode::Ok) {
            LOG_SYNCPAL_DEBUG(_logger, "Error in SyncPal::setSyncPaused");
            addError(Error(syncDbId(), errId(), exitCode, ExitCause::Unknown));
        }
    }

    if (quit) {
        // Free workers
        free();

        // Free progressInfo
        _progressInfo.reset();
    }

    _syncDb->setAutoDelete(clear);
}

bool SyncPal::isPaused(std::chrono::time_point<std::chrono::system_clock> &pauseTime) const {
    if (_syncPalWorker && _syncPalWorker->isPaused()) {
        pauseTime = _syncPalWorker->pauseTime();
        return true;
    }

    return false;
}

bool SyncPal::isIdle() const {
    if (_syncPalWorker) {
        return (_syncPalWorker->step() == SyncStep::Idle && !restart());
    }
    return false;
}

ExitCode SyncPal::cleanOldUploadSessionTokens() {
    std::vector<UploadSessionToken> uploadSessionTokenList;
    if (!_syncDb->selectAllUploadSessionTokens(uploadSessionTokenList)) {
        LOG_WARN(_logger, "Error in SyncDb::selectAllUploadSessionTokens");
        return ExitCode::DbError;
    }

    for (auto &uploadSessionToken: uploadSessionTokenList) {
        try {
            auto job = std::make_shared<UploadSessionCancelJob>(UploadSessionType::Drive, driveDbId(), "",
                                                                uploadSessionToken.token());
            ExitCode exitCode = job->runSynchronously();
            if (exitCode != ExitCode::Ok) {
                LOG_SYNCPAL_WARN(_logger, "Error in UploadSessionCancelJob::runSynchronously : " << exitCode);
                if (exitCode == ExitCode::NetworkError) {
                    return exitCode;
                }
            }

            if (job->hasHttpError()) {
                LOG_SYNCPAL_WARN(_logger, "Upload Session Token: " << uploadSessionToken.token().c_str()
                                                                   << " has already been canceled or has expired.");
            }
        } catch (std::exception const &e) {
            LOG_WARN(_logger, "Error in UploadSessionCancelJob: " << e.what());
            return ExitCode::BackError;
        }
    }

    if (!_syncDb->deleteAllUploadSessionToken()) {
        LOG_SYNCPAL_WARN(_logger, "Error in SyncDb::selectAllUploadSessionTokens");
        return ExitCode::DbError;
    }

    return ExitCode::Ok;
}

bool SyncPal::isDownloadOngoing(const SyncPath &localPath) {
    if (_syncPathToDownloadJobMap.find(localPath) != _syncPathToDownloadJobMap.end()) {
        return true;
    }

    for (const auto &[path, _]: _syncPathToDownloadJobMap) {
        if (CommonUtility::isSubDir(localPath, path)) {
            return true;
        }
    }

    return false;
}

void SyncPal::fixInconsistentFileNames() {
    if (_syncDb->fromVersion().empty()) {
        // New DB
        return;
    }

    std::string dbFromVersionNumber = CommonUtility::dbVersionNumber(_syncDb->fromVersion());
    if (CommonUtility::isVersionLower(dbFromVersionNumber, "3.4.9")) {
        LOG_DEBUG(KDC::Log::instance()->getLogger(), "Fix inconsistent file names");

        std::vector<DbNode> dbNodeList;
        if (!_syncDb->selectAllRenamedNodes(dbNodeList, false)) {
            LOG_WARN(KDC::Log::instance()->getLogger(), "Error in SyncDb::selectAllRenamedNodes");
            return;
        }

        LOG_DEBUG(KDC::Log::instance()->getLogger(), "Delete " << dbNodeList.size() << " files");
        for (DbNode &dbNode: dbNodeList) {
            SyncPath oldLocalPath;
            SyncPath remotePath;
            bool found;
            if (!_syncDb->path(dbNode.nodeId(), oldLocalPath, remotePath, found)) {
                LOG_WARN(KDC::Log::instance()->getLogger(), "Error in SyncDb::path");
                continue;
            }
            if (!found) {
                LOG_WARN(KDC::Log::instance()->getLogger(), "Node not found for id=" << dbNode.nodeId());
                continue;
            }

            found = false;
            if (!_syncDb->deleteNode(dbNode.nodeId(), found)) {
                LOG_WARN(KDC::Log::instance()->getLogger(), "Node not found for id=" << dbNode.nodeId());
                continue;
            }
            if (!found) {
                LOG_WARN(KDC::Log::instance()->getLogger(), "Node not found for id=" << dbNode.nodeId());
                continue;
            }

            LocalDeleteJob deleteJob(syncInfo(), oldLocalPath, false, *dbNode.nodeIdRemote(), true);
            deleteJob.setBypassCheck(true);
            deleteJob.runSynchronously();
        }
    }
}

void SyncPal::fixNodeTableDeleteItemsWithNullParentNodeId() {
    // Delete nodes with parentNodeId == NULL
    LOG_DEBUG(KDC::Log::instance()->getLogger(), "Delete nodes with parentNodeId == NULL");

    if (!_syncDb->deleteNodesWithNullParentNodeId()) {
        LOG_WARN(KDC::Log::instance()->getLogger(), "Error in SyncDb::deleteNodesWithNullParentNodeId");
        return;
    }
}

void SyncPal::increaseErrorCount(const NodeId &nodeId, NodeType type, const SyncPath &relativePath, ReplicaSide side) {
    _tmpBlacklistManager->increaseErrorCount(nodeId, type, relativePath, side);
}

int SyncPal::getErrorCount(const NodeId &nodeId, ReplicaSide side) const noexcept {
    return _tmpBlacklistManager->getErrorCount(nodeId, side);
}

void SyncPal::blacklistTemporarily(const NodeId &nodeId, const SyncPath &relativePath, ReplicaSide side) {
    _tmpBlacklistManager->blacklistItem(nodeId, relativePath, side);
}

void SyncPal::refreshTmpBlacklist() {
    _tmpBlacklistManager->refreshBlacklist();
}

void SyncPal::removeItemFromTmpBlacklist(const NodeId &nodeId, ReplicaSide side) {
    _tmpBlacklistManager->removeItemFromTmpBlacklist(nodeId, side);
}

void SyncPal::copySnapshots() {
    *_localSnapshotCopy = *_localSnapshot;
    *_remoteSnapshotCopy = *_remoteSnapshot;
    _localSnapshot->startRead();
    _remoteSnapshot->startRead();
}

} // namespace KDC<|MERGE_RESOLUTION|>--- conflicted
+++ resolved
@@ -1044,7 +1044,6 @@
     canShare = false;
 
     // Path is normalized on server side
-<<<<<<< HEAD
     SyncPath normalizedPath;
     if (!Utility::normalizedSyncPath(path, normalizedPath)) {
         LOGW_SYNCPAL_WARN(_logger, L"Error in Utility::normalizedSyncPath: " << Utility::formatSyncPath(path));
@@ -1052,13 +1051,8 @@
     }
 
     const NodeId nodeId = _remoteSnapshot->itemId(normalizedPath);
-    if (!nodeId.empty()) {
+    if (const NodeId nodeId = _remoteSnapshot->itemId(normalizedPath); !nodeId.empty()) {
         canShare = _remoteSnapshot->canShare(nodeId);
-=======
-    const SyncPath normalizedPath = Utility::normalizedSyncPath(path);
-    if (const NodeId nodeId = _remoteSnapshot->itemId(normalizedPath); !nodeId.empty()) {
-        return _remoteSnapshot->canShare(nodeId);
->>>>>>> 258aa7da
     }
 
     return true;
