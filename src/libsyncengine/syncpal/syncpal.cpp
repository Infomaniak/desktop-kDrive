--- conflicted
+++ resolved
@@ -724,17 +724,13 @@
     return ExitCode::Ok;
 }
 
-<<<<<<< HEAD
-ExitCode SyncPal::cancelDlDirectJobs(const std::vector<SyncPath> &fileList) {
-=======
 void SyncPal::monitorFolderHydration(const SyncPath &absoluteLocalPath) {
     const std::lock_guard lock(_directDownloadJobsMapMutex);
     (void) _folderHydrationInProgress.try_emplace(absoluteLocalPath);
     LOGW_INFO(_logger, L"Monitoring folder hydration: " << Utility::formatSyncPath(absoluteLocalPath));
 }
 
-ExitCode SyncPal::cancelDlDirectJobs(const std::list<SyncPath> &fileList) {
->>>>>>> 12c409c3
+ExitCode SyncPal::cancelDlDirectJobs(const std::vector<SyncPath> &fileList) {
     for (const auto &filePath: fileList) {
         const std::lock_guard lock(_directDownloadJobsMapMutex);
 
