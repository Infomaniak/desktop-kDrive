/*
 * Infomaniak kDrive - Desktop
 * Copyright (C) 2023-2025 Infomaniak Network SA
 *
 * This program is free software: you can redistribute it and/or modify
 * it under the terms of the GNU General Public License as published by
 * the Free Software Foundation, either version 3 of the License, or
 * (at your option) any later version.
 *
 * This program is distributed in the hope that it will be useful,
 * but WITHOUT ANY WARRANTY; without even the implied warranty of
 * MERCHANTABILITY or FITNESS FOR A PARTICULAR PURPOSE.  See the
 * GNU General Public License for more details.
 *
 * You should have received a copy of the GNU General Public License
 * along with this program.  If not, see <http://www.gnu.org/licenses/>.
 */

#include "syncpalworker.h"
#include "update_detection/file_system_observer/filesystemobserverworker.h"
#include "update_detection/file_system_observer/computefsoperationworker.h"
#include "update_detection/update_detector/updatetreeworker.h"
#include "reconciliation/platform_inconsistency_checker/platforminconsistencycheckerworker.h"
#include "reconciliation/conflict_finder/conflictfinderworker.h"
#include "reconciliation/conflict_resolver/conflictresolverworker.h"
#include "reconciliation/operation_generator/operationgeneratorworker.h"
#include "propagation/operation_sorter/operationsorterworker.h"
#include "propagation/executor/executorworker.h"
#include "libcommonserver/utility/utility.h"
#include "libcommon/utility/utility.h"
#include "libcommon/log/sentry/ptraces.h"
#include "libcommon/log/sentry/utility.h"
#include <log4cplus/loggingmacros.h>

#define UPDATE_PROGRESS_DELAY 1

namespace KDC {

SyncPalWorker::SyncPalWorker(std::shared_ptr<SyncPal> syncPal, const std::string &name, const std::string &shortName) :
    ISyncWorker(syncPal, name, shortName), _step(SyncStep::Idle),
    _pauseTime(std::chrono::time_point<std::chrono::system_clock>()) {}

void SyncPalWorker::execute() {
    ExitCode exitCode(ExitCode::Unknown);
    sentry::pTraces::scoped::SyncInit perfMonitor(syncDbId());
    LOG_SYNCPAL_INFO(_logger, "Worker " << name().c_str() << " started");
    if (_syncPal->vfsMode() != VirtualFileMode::Off) {
        sentry::pTraces::scoped::ResetStatus perfMonitor1(syncDbId());
        // Reset vfs files status
        if (!resetVfsFilesStatus()) {
            LOG_SYNCPAL_WARN(_logger, "Error in resetVfsFilesStatus for syncDbId=" << _syncPal->syncDbId());
        } else {
            perfMonitor1.stop();
        }

        // Manage stop
        if (stopAsked()) {
            // Exit
            exitCode = ExitCode::Ok;
            setDone(exitCode);
            return;
        }
        if (_syncPal->vfsMode() == VirtualFileMode::Mac) {
            // Reset nodes syncing flag
            if (!_syncPal->_syncDb->updateNodesSyncing(false)) {
                LOG_SYNCPAL_WARN(_logger, "Error in SyncDb::updateNodesSyncing for syncDbId=" << _syncPal->syncDbId());
            }
        }
    }
    perfMonitor.stop();

    // Sync loop
    bool isFSOInProgress[2] = {false, false};
    std::shared_ptr<ISyncWorker> fsoWorkers[2] = {_syncPal->_localFSObserverWorker, _syncPal->_remoteFSObserverWorker};
    bool isStepInProgress = false;
    std::shared_ptr<ISyncWorker> stepWorkers[2] = {nullptr, nullptr};
    std::shared_ptr<SharedObject> inputSharedObject[2] = {nullptr, nullptr};
    time_t lastEstimateUpdate = 0;
    for (;;) {
        // Check File System Observer workers status
        for (int index = 0; index < 2; index++) {
            if (fsoWorkers[index] && !fsoWorkers[index]->isRunning()) {
                if (isFSOInProgress[index]) {
                    // Pause sync
                    LOG_SYNCPAL_DEBUG(_logger, "Stop FSO worker " << index);
                    isFSOInProgress[index] = false;
                    stopAndWaitForExitOfWorker(fsoWorkers[index]);
                    pause();
                } else {
                    // Start worker
                    LOG_SYNCPAL_DEBUG(_logger, "Start FSO worker " << index);
                    isFSOInProgress[index] = true;
                    fsoWorkers[index]->start();
                    if (isPaused()) {
                        unpause();
                    }
                }
            }
        }

        // Manage stop
        if (stopAsked()) {
            // Stop all workers
            stopAndWaitForExitOfAllWorkers(fsoWorkers, stepWorkers);

            // Exit
            exitCode = ExitCode::Ok;
            break;
        }

        // Manage pause
        while (pauseAsked() || isPaused()) {
            if (!isPaused()) {
                // Pause workers
                _pauseTime = std::chrono::system_clock::now();
                pauseAllWorkers(stepWorkers);
            }

            Utility::msleep(LOOP_PAUSE_SLEEP_PERIOD);

            // Manage unpause
            if (unpauseAsked()) {
                // Unpause workers
                unpauseAllWorkers(stepWorkers);
            }
        }

        // Manage progress info
        time_t currentTime = std::time(nullptr);
        if (currentTime > lastEstimateUpdate + UPDATE_PROGRESS_DELAY) {
            _syncPal->updateEstimates();
            lastEstimateUpdate = currentTime;
        }

        if (isStepInProgress) {
            // Check workers status
            ExitCode workersExitCode[2];
            for (int index = 0; index < 2; index++) {
                workersExitCode[index] = (stepWorkers[index] && !stepWorkers[index]->isRunning() ? stepWorkers[index]->exitCode()
                                                                                                 : ExitCode::Unknown);
            }

            if ((!stepWorkers[0] || workersExitCode[0] == ExitCode::Ok) &&
                (!stepWorkers[1] || workersExitCode[1] == ExitCode::Ok)) {
                // Next step
                SyncStep step = nextStep();
                if (step != _step) {
                    LOG_SYNCPAL_INFO(_logger, "***** Step " << stepName(_step).c_str() << " has finished");
                    waitForExitOfWorkers(stepWorkers);
                    initStep(step, stepWorkers, inputSharedObject);
                    isStepInProgress = false;
                }
            } else if ((stepWorkers[0] && workersExitCode[0] == ExitCode::NetworkError) ||
                       (stepWorkers[1] && workersExitCode[1] == ExitCode::NetworkError)) {
                LOG_SYNCPAL_INFO(_logger, "***** Step " << stepName(_step).c_str() << " has aborted");

                // Stop the step workers and pause sync
                stopAndWaitForExitOfWorkers(stepWorkers);
                isStepInProgress = false;
                pause();
                continue;
            } else if ((stepWorkers[0] && workersExitCode[0] == ExitCode::DataError) ||
                       (stepWorkers[1] && workersExitCode[1] == ExitCode::DataError) ||
                       (stepWorkers[0] && workersExitCode[0] == ExitCode::BackError) ||
                       (stepWorkers[1] && workersExitCode[1] == ExitCode::BackError) ||
                       (stepWorkers[0] && workersExitCode[0] == ExitCode::LogicError) ||
                       (stepWorkers[1] && workersExitCode[1] == ExitCode::LogicError)) {
                LOG_SYNCPAL_INFO(_logger, "***** Step " << stepName(_step).c_str() << " has aborted");

                // Stop the step workers and restart a full sync
                stopAndWaitForExitOfWorkers(stepWorkers);
                _syncPal->invalideSnapshots();
                initStepFirst(stepWorkers, inputSharedObject, true);
                continue;
            } else if ((stepWorkers[0] && workersExitCode[0] == ExitCode::DbError) ||
                       (stepWorkers[1] && workersExitCode[1] == ExitCode::DbError) ||
                       (stepWorkers[0] && workersExitCode[0] == ExitCode::SystemError) ||
                       (stepWorkers[1] && workersExitCode[1] == ExitCode::SystemError) ||
                       (stepWorkers[0] && workersExitCode[0] == ExitCode::UpdateRequired) ||
                       (stepWorkers[1] && workersExitCode[1] == ExitCode::UpdateRequired)) {
                LOG_SYNCPAL_INFO(_logger, "***** Step " << stepName(_step).c_str() << " has aborted");

                // Stop all workers and exit
                stopAndWaitForExitOfAllWorkers(fsoWorkers, stepWorkers);
                if ((stepWorkers[0] && workersExitCode[0] == ExitCode::SystemError &&
                     (stepWorkers[0]->exitCause() == ExitCause::NotEnoughDiskSpace ||
                      stepWorkers[0]->exitCause() == ExitCause::FileAccessError ||
                      stepWorkers[0]->exitCause() == ExitCause::SyncDirAccesError)) ||
                    (stepWorkers[1] && workersExitCode[1] == ExitCode::SystemError &&
                     (stepWorkers[1]->exitCause() == ExitCause::NotEnoughDiskSpace ||
                      stepWorkers[1]->exitCause() == ExitCause::FileAccessError ||
                      stepWorkers[1]->exitCause() == ExitCause::SyncDirAccesError))) {
                    // Exit without error
                    exitCode = ExitCode::Ok;
                } else if ((stepWorkers[0] && workersExitCode[0] == ExitCode::UpdateRequired) ||
                           (stepWorkers[1] && workersExitCode[1] == ExitCode::UpdateRequired)) {
                    exitCode = ExitCode::UpdateRequired;
                } else {
                    exitCode = ExitCode::FatalError;
                    setExitCause(ExitCause::WorkerExited);
                }
                break;
            }
        } else {
            // Start workers
            LOG_SYNCPAL_INFO(_logger, "***** Step " << stepName(_step).c_str() << " start");
            isStepInProgress = true;
            for (int index = 0; index < 2; index++) {
                if (inputSharedObject[index]) {
                    inputSharedObject[index]->startRead();
                }
                if (stepWorkers[index]) {
                    stepWorkers[index]->start();
                }
            }
        }

        if (exitCode != ExitCode::Unknown) {
            break;
        }

        Utility::msleep(LOOP_EXEC_SLEEP_PERIOD);
    }

    LOG_SYNCPAL_INFO(_logger, "Worker " << name().c_str() << " stoped");
    setDone(exitCode);
}

std::string SyncPalWorker::stepName(SyncStep step) {
    std::string name;

    name = "<";

    switch (step) {
        case SyncStep::None:
            name += "None";
            break;
        case SyncStep::Idle:
            name += "Idle";
            break;
        case SyncStep::UpdateDetection1:
            name += "Compute FS operations";
            break;
        case SyncStep::UpdateDetection2:
            name += "Update Trees";
            break;
        case SyncStep::Reconciliation1:
            name += "Platform Inconsistency Checker";
            break;
        case SyncStep::Reconciliation2:
            name += "Conflict Finder";
            break;
        case SyncStep::Reconciliation3:
            name += "Conflict Resolver";
            break;
        case SyncStep::Reconciliation4:
            name += "Operation Generator";
            break;
        case SyncStep::Propagation1:
            name += "Sorter";
            break;
        case SyncStep::Propagation2:
            name += "Executor";
            break;
        case SyncStep::Done:
            name += "Done";
            break;
    }

    name += ">";

    return name;
}

void SyncPalWorker::initStep(SyncStep step, std::shared_ptr<ISyncWorker> (&workers)[2],
                             std::shared_ptr<SharedObject> (&inputSharedObject)[2]) {
    if (step == SyncStep::UpdateDetection1) {
        sentry::pTraces::basic::Sync(syncDbId()).start();
    }
    sentry::syncStepToPTrace(_step, syncDbId())->stop();
    sentry::syncStepToPTrace(step, syncDbId())->start();

    _step = step;
    switch (step) {
        case SyncStep::Idle:
            workers[0] = nullptr;
            workers[1] = nullptr;
            inputSharedObject[0] = nullptr;
            inputSharedObject[1] = nullptr;
            _syncPal->resetEstimateUpdates();
            _syncPal->refreshTmpBlacklist();
            break;
        case SyncStep::UpdateDetection1:
            workers[0] = _syncPal->computeFSOperationsWorker();
            workers[1] = nullptr;
            _syncPal->copySnapshots();
            assert(_syncPal->snapshotCopy(ReplicaSide::Local)->checkIntegrityRecursively() &&
                   "Local snapshot is corrupted, see logs for details");
            assert(_syncPal->snapshotCopy(ReplicaSide::Remote)->checkIntegrityRecursively() &&
                   "Remote snapshot is corrupted, see logs for details");
            inputSharedObject[0] = nullptr;
            inputSharedObject[1] = nullptr;
            _syncPal->setRestart(false);
            break;
        case SyncStep::UpdateDetection2:
            workers[0] = _syncPal->_localUpdateTreeWorker;
            workers[1] = _syncPal->_remoteUpdateTreeWorker;
            inputSharedObject[0] = _syncPal->operationSet(ReplicaSide::Local);
            inputSharedObject[1] = _syncPal->operationSet(ReplicaSide::Remote);
            break;
        case SyncStep::Reconciliation1:
            workers[0] = _syncPal->_platformInconsistencyCheckerWorker;
            workers[1] = nullptr;
            inputSharedObject[0] = _syncPal->updateTree(ReplicaSide::Remote);
            inputSharedObject[1] = nullptr;
            break;
        case SyncStep::Reconciliation2:
            workers[0] = _syncPal->_conflictFinderWorker;
            workers[1] = nullptr;
            inputSharedObject[0] = nullptr;
            inputSharedObject[1] = nullptr;
            break;
        case SyncStep::Reconciliation3:
            workers[0] = _syncPal->_conflictResolverWorker;
            workers[1] = nullptr;
            inputSharedObject[0] = nullptr;
            inputSharedObject[1] = nullptr;
            break;
        case SyncStep::Reconciliation4:
            workers[0] = _syncPal->_operationsGeneratorWorker;
            workers[1] = nullptr;
            inputSharedObject[0] = nullptr;
            inputSharedObject[1] = nullptr;
            break;
        case SyncStep::Propagation1:
            workers[0] = _syncPal->_operationsSorterWorker;
            workers[1] = nullptr;
            inputSharedObject[0] = nullptr;
            inputSharedObject[1] = nullptr;
            _syncPal->startEstimateUpdates();
            break;
        case SyncStep::Propagation2:
            workers[0] = _syncPal->_executorWorker;
            workers[1] = nullptr;
            inputSharedObject[0] = nullptr;
            inputSharedObject[1] = nullptr;
            break;
        case SyncStep::Done:
            workers[0] = nullptr;
            workers[1] = nullptr;
            inputSharedObject[0] = nullptr;
            inputSharedObject[1] = nullptr;
            _syncPal->stopEstimateUpdates();
            _syncPal->resetSnapshotInvalidationCounters();
            if (!_syncPal->restart()) {
                _syncPal->setSyncHasFullyCompletedInParms(true);
            }
            sentry::pTraces::basic::Sync(syncDbId()).stop();
            break;
        default:
            LOG_SYNCPAL_WARN(_logger, "Invalid status");
            workers[0] = nullptr;
            workers[1] = nullptr;
            inputSharedObject[0] = nullptr;
            inputSharedObject[1] = nullptr;
            break;
    }
}

void SyncPalWorker::initStepFirst(std::shared_ptr<ISyncWorker> (&workers)[2],
                                  std::shared_ptr<SharedObject> (&inputSharedObject)[2], bool reset) {
    LOG_SYNCPAL_DEBUG(_logger, "Restart sync");

    if (reset) {
        _syncPal->resetSharedObjects();
    }

    initStep(SyncStep::Idle, workers, inputSharedObject);
}

SyncStep SyncPalWorker::nextStep() const {
    switch (_step) {
        case SyncStep::Idle:
            return (_syncPal->isSnapshotValid(ReplicaSide::Local) && _syncPal->isSnapshotValid(ReplicaSide::Remote) &&
                    !_syncPal->_localFSObserverWorker->updating() && !_syncPal->_remoteFSObserverWorker->updating() &&
                    (_syncPal->snapshot(ReplicaSide::Local)->updated() || _syncPal->snapshot(ReplicaSide::Remote)->updated() ||
                     _syncPal->restart()))
                           ? SyncStep::UpdateDetection1
                           : SyncStep::Idle;
        case SyncStep::UpdateDetection1: {
            auto logNbOps = [this](const ReplicaSide side) {
                const auto opsSet = _syncPal->operationSet(side);
                LOG_SYNCPAL_DEBUG(_logger, opsSet->nbOps()
                                                   << " " << side << " operations detected (# CREATE: "
                                                   << opsSet->nbOpsByType(OperationType::Create)
                                                   << ", # EDIT: " << opsSet->nbOpsByType(OperationType::Edit)
                                                   << ", # MOVE: " << opsSet->nbOpsByType(OperationType::Move)
                                                   << ", # DELETE: " << opsSet->nbOpsByType(OperationType::Delete) << ")");
            };
            logNbOps(ReplicaSide::Local);
            logNbOps(ReplicaSide::Remote);

            if (CommonUtility::isFileSizeMismatchDetectionEnabled() &&
                !_syncPal->computeFSOperationsWorker()->getFileSizeMismatchMap().empty()) {
                _syncPal->fixCorruptedFile(_syncPal->computeFSOperationsWorker()->getFileSizeMismatchMap());
                _syncPal->setRestart(true);
                return SyncStep::Idle;
            }

            return (_syncPal->operationSet(ReplicaSide::Local)->updated() ||
                    _syncPal->operationSet(ReplicaSide::Remote)->updated())
                           ? SyncStep::UpdateDetection2
                           : SyncStep::Done;
        }
        case SyncStep::UpdateDetection2:
            return (_syncPal->updateTree(ReplicaSide::Local)->updated() || _syncPal->updateTree(ReplicaSide::Remote)->updated())
                           ? SyncStep::Reconciliation1
                           : SyncStep::Done;
        case SyncStep::Reconciliation1:
            return SyncStep::Reconciliation2;
        case SyncStep::Reconciliation2:
            LOG_SYNCPAL_DEBUG(_logger, _syncPal->_conflictQueue->size() << " conflicts found")
            return _syncPal->_conflictQueue->empty() ? SyncStep::Reconciliation4 : SyncStep::Reconciliation3;
        case SyncStep::Reconciliation3:
        case SyncStep::Reconciliation4:
            LOG_SYNCPAL_DEBUG(_logger, _syncPal->_syncOps->size() << " operations generated")
            return _syncPal->_conflictQueue->empty() ? SyncStep::Propagation1 : SyncStep::Propagation2;
        case SyncStep::Propagation1:
            return SyncStep::Propagation2;
        case SyncStep::Propagation2:
            return SyncStep::Done;
        case SyncStep::Done:
            return SyncStep::Idle;
        default:
            LOG_SYNCPAL_WARN(_logger, "Invalid status")
            return SyncStep::Idle;
    }
}

void SyncPalWorker::stopAndWaitForExitOfWorker(std::shared_ptr<ISyncWorker> worker) {
    worker->stop();
    worker->waitForExit();
}

void SyncPalWorker::stopWorkers(std::shared_ptr<ISyncWorker> workers[2]) {
    for (int index = 0; index < 2; index++) {
        if (workers[index]) {
            workers[index]->stop();
        }
    }
}

void SyncPalWorker::waitForExitOfWorkers(std::shared_ptr<ISyncWorker> workers[2]) {
    for (int index = 0; index < 2; index++) {
        if (workers[index]) {
            workers[index]->waitForExit();
        }
    }
}

void SyncPalWorker::stopAndWaitForExitOfWorkers(std::shared_ptr<ISyncWorker> workers[2]) {
    stopWorkers(workers);
    waitForExitOfWorkers(workers);
}

void SyncPalWorker::stopAndWaitForExitOfAllWorkers(std::shared_ptr<ISyncWorker> fsoWorkers[2],
                                                   std::shared_ptr<ISyncWorker> stepWorkers[2]) {
    LOG_SYNCPAL_INFO(_logger, "***** Stop");

    // Stop workers
    stopWorkers(fsoWorkers);
    stopWorkers(stepWorkers);

    // Wait for workers to exit
    waitForExitOfWorkers(fsoWorkers);
    waitForExitOfWorkers(stepWorkers);

    LOG_SYNCPAL_INFO(_logger, "***** Stop done");
}

void SyncPalWorker::pauseAllWorkers(std::shared_ptr<ISyncWorker> workers[2]) {
    LOG_SYNCPAL_INFO(_logger, "***** Pause");

    for (int index = 0; index < 2; index++) {
        if (workers[index]) {
            workers[index]->pause();
        }
    }

    setPauseDone();
    LOG_SYNCPAL_INFO(_logger, "***** Pause done");
}

void SyncPalWorker::unpauseAllWorkers(std::shared_ptr<ISyncWorker> workers[2]) {
    LOG_SYNCPAL_INFO(_logger, "***** Resume");

    for (int index = 0; index < 2; index++) {
        if (workers[index]) {
            workers[index]->unpause();
        }
    }

    setUnpauseDone();
    LOG_SYNCPAL_INFO(_logger, "***** Resume done");
}

bool SyncPalWorker::resetVfsFilesStatus() {
    bool ok = true;
    try {
        std::error_code ec;
        auto dirIt = std::filesystem::recursive_directory_iterator(
                _syncPal->localPath(), std::filesystem::directory_options::skip_permission_denied, ec);
        if (ec) {
            LOGW_SYNCPAL_WARN(_logger, L"Error in resetVfsFilesStatus: " << Utility::formatStdError(ec).c_str());
            return false;
        }
        for (; dirIt != std::filesystem::recursive_directory_iterator(); ++dirIt) {
            if (stopAsked()) {
                return true;
            }
#ifdef _WIN32
            // skip_permission_denied doesn't work on Windows
            try {
                bool dummy = dirIt->exists();
                (void) (dummy);
            } catch (std::filesystem::filesystem_error &) {
                dirIt.disable_recursion_pending();
                continue;
            }
#endif

            const SyncPath absolutePath = dirIt->path();

            // Check if the directory entry is managed
            bool isManaged = true;
            bool isLink = false;
            IoError ioError = IoError::Success;
            if (!Utility::checkIfDirEntryIsManaged(dirIt, isManaged, isLink, ioError)) {
                LOGW_SYNCPAL_WARN(_logger, L"Error in Utility::checkIfDirEntryIsManaged : "
                                                   << Utility::formatSyncPath(absolutePath).c_str());
                dirIt.disable_recursion_pending();
                ok = false;
                continue;
            }

            if (ioError == IoError::NoSuchFileOrDirectory) {
                LOGW_SYNCPAL_DEBUG(_logger,
                                   L"Directory entry does not exist anymore : " << Utility::formatSyncPath(absolutePath).c_str());
                dirIt.disable_recursion_pending();
                continue;
            }

            if (ioError == IoError::AccessDenied) {
                LOGW_SYNCPAL_DEBUG(_logger,
                                   L"Directory misses search permission : " << Utility::formatSyncPath(absolutePath).c_str());
                dirIt.disable_recursion_pending();
                continue;
            }

            if (!isManaged) {
                LOGW_SYNCPAL_DEBUG(_logger,
                                   L"Directory entry is not managed : " << Utility::formatSyncPath(absolutePath).c_str());
                dirIt.disable_recursion_pending();
                continue;
            }

            if (dirIt->is_directory()) {
                continue;
            }

            bool isPlaceholder = false;
            bool isHydrated = false;
            bool isSyncing = false;
            int progress = 0;
            if (ExitInfo exitInfo = _syncPal->vfsStatus(dirIt->path(), isPlaceholder, isHydrated, isSyncing, progress); !exitInfo) {
                LOGW_SYNCPAL_WARN(_logger, L"Error in vfsStatus : " << Utility::formatSyncPath(dirIt->path()) << L": " << exitInfo);
                ok = false;
                continue;
            }

            if (!isPlaceholder) continue;

            PinState pinState;
            if (!_syncPal->vfsPinState(dirIt->path(), pinState)) {
                LOGW_SYNCPAL_WARN(_logger, L"Error in vfsPinState : " << Utility::formatSyncPath(dirIt->path()).c_str());
                ok = false;
                continue;
            }

<<<<<<< HEAD
            if (isSyncing) {
                // Force status to dehydrated
                if (!_syncPal->vfsForceStatus(dirIt->path(), false, 0, false)) {
                    LOGW_SYNCPAL_WARN(_logger, L"Error in vfsForceStatus : " << Utility::formatSyncPath(dirIt->path()).c_str());
                    ok = false;
                    continue;
=======
            if (isPlaceholder) {
                if (isSyncing) {
                    // Force status to dehydrated
                    if (ExitInfo exitInfo = _syncPal->vfsForceStatus(dirIt->path(), false, 0, false); !exitInfo) {
                        LOGW_SYNCPAL_WARN(_logger, L"Error in vfsForceStatus : " << Utility::formatSyncPath(dirIt->path())
                                                                                 << L": " << exitInfo);
                        ok = false;
                        continue;
                    }
                    isHydrated = false;
>>>>>>> 720b6ff2
                }
                isHydrated = false;
            }

<<<<<<< HEAD
            bool hydrationOrDehydrationInProgress = false;
            const SyncPath relativePath =
                    CommonUtility::relativePath(_syncPal->localPath(), dirIt->path()); // Get the relative path of the file
            _syncPal->fileSyncing(ReplicaSide::Local, relativePath, hydrationOrDehydrationInProgress);
            if (hydrationOrDehydrationInProgress) {
                _syncPal->vfsCancelHydrate(
                        dirIt->path()); // Cancel any (de)hydration that could still be in progress on the OS side.
            }

            // Fix hydration state if needed.
            if (isHydrated && pinState == PinState::OnlineOnly || !isHydrated && pinState == PinState::AlwaysLocal) {
                if (!_syncPal->vfsFileStatusChanged(dirIt->path(), SyncFileStatus::Syncing)) {
                    LOGW_SYNCPAL_WARN(_logger, L"Error in vfsSetPinState : " << Utility::formatSyncPath(dirIt->path()).c_str());
                    ok = false;
                    continue;
=======
                // Fix pinstate if needed
                if (isHydrated && pinState != PinState::AlwaysLocal) {
                    if (ExitInfo exitInfo = _syncPal->vfsSetPinState(dirIt->path(), PinState::AlwaysLocal); !exitInfo) {
                        LOGW_SYNCPAL_WARN(_logger,
                                          L"Error in vfsSetPinState : " << Utility::formatSyncPath(dirIt->path()) << exitInfo);
                        ok = false;
                        continue;
                    }
                } else if (!isHydrated && pinState != PinState::OnlineOnly) {
                    if (ExitInfo exitInfo = _syncPal->vfsSetPinState(dirIt->path(), PinState::OnlineOnly); !exitInfo) {
                        LOGW_SYNCPAL_WARN(_logger,
                                          L"Error in vfsSetPinState : " << Utility::formatSyncPath(dirIt->path()) << exitInfo);
                        ok = false;
                        continue;
                    }
                }
            } else {
                if (pinState == PinState::AlwaysLocal || pinState == PinState::OnlineOnly) {
                    if (ExitInfo exitInfo = _syncPal->vfsSetPinState(dirIt->path(), PinState::Unspecified); !exitInfo) {
                        LOGW_SYNCPAL_WARN(_logger,
                                          L"Error in vfsSetPinState : " << Utility::formatSyncPath(dirIt->path()) << exitInfo);
                        ok = false;
                        continue;
                    }
>>>>>>> 720b6ff2
                }
            }
        }
    } catch (std::filesystem::filesystem_error &e) {
        LOG_SYNCPAL_WARN(_logger,
                         "Error caught in SyncPalWorker::resetVfsFilesStatus: code=" << e.code() << " error=" << e.what());
        ok = false;
    } catch (...) {
        LOG_SYNCPAL_WARN(_logger, "Error caught in SyncPalWorker::resetVfsFilesStatus");
        ok = false;
    }

    return ok;
}

} // namespace KDC<|MERGE_RESOLUTION|>--- conflicted
+++ resolved
@@ -587,30 +587,21 @@
                 continue;
             }
 
-<<<<<<< HEAD
             if (isSyncing) {
                 // Force status to dehydrated
-                if (!_syncPal->vfsForceStatus(dirIt->path(), false, 0, false)) {
-                    LOGW_SYNCPAL_WARN(_logger, L"Error in vfsForceStatus : " << Utility::formatSyncPath(dirIt->path()).c_str());
-                    ok = false;
-                    continue;
-=======
-            if (isPlaceholder) {
-                if (isSyncing) {
-                    // Force status to dehydrated
-                    if (ExitInfo exitInfo = _syncPal->vfsForceStatus(dirIt->path(), false, 0, false); !exitInfo) {
-                        LOGW_SYNCPAL_WARN(_logger, L"Error in vfsForceStatus : " << Utility::formatSyncPath(dirIt->path())
-                                                                                 << L": " << exitInfo);
-                        ok = false;
-                        continue;
-                    }
-                    isHydrated = false;
->>>>>>> 720b6ff2
-                }
+              if (ExitInfo exitInfo =
+                      _syncPal->vfsForceStatus(dirIt->path(), false, 0, false);
+                  !exitInfo) {
+                LOGW_SYNCPAL_WARN(_logger,
+                                  L"Error in vfsForceStatus : "
+                                      << Utility::formatSyncPath(dirIt->path())
+                                      << L": " << exitInfo);
+                ok = false;
+                continue;
+              }
                 isHydrated = false;
             }
 
-<<<<<<< HEAD
             bool hydrationOrDehydrationInProgress = false;
             const SyncPath relativePath =
                     CommonUtility::relativePath(_syncPal->localPath(), dirIt->path()); // Get the relative path of the file
@@ -621,37 +612,11 @@
             }
 
             // Fix hydration state if needed.
-            if (isHydrated && pinState == PinState::OnlineOnly || !isHydrated && pinState == PinState::AlwaysLocal) {
+            if ((isHydrated && pinState == PinState::OnlineOnly) || (!isHydrated && pinState == PinState::AlwaysLocal)) {
                 if (!_syncPal->vfsFileStatusChanged(dirIt->path(), SyncFileStatus::Syncing)) {
                     LOGW_SYNCPAL_WARN(_logger, L"Error in vfsSetPinState : " << Utility::formatSyncPath(dirIt->path()).c_str());
                     ok = false;
                     continue;
-=======
-                // Fix pinstate if needed
-                if (isHydrated && pinState != PinState::AlwaysLocal) {
-                    if (ExitInfo exitInfo = _syncPal->vfsSetPinState(dirIt->path(), PinState::AlwaysLocal); !exitInfo) {
-                        LOGW_SYNCPAL_WARN(_logger,
-                                          L"Error in vfsSetPinState : " << Utility::formatSyncPath(dirIt->path()) << exitInfo);
-                        ok = false;
-                        continue;
-                    }
-                } else if (!isHydrated && pinState != PinState::OnlineOnly) {
-                    if (ExitInfo exitInfo = _syncPal->vfsSetPinState(dirIt->path(), PinState::OnlineOnly); !exitInfo) {
-                        LOGW_SYNCPAL_WARN(_logger,
-                                          L"Error in vfsSetPinState : " << Utility::formatSyncPath(dirIt->path()) << exitInfo);
-                        ok = false;
-                        continue;
-                    }
-                }
-            } else {
-                if (pinState == PinState::AlwaysLocal || pinState == PinState::OnlineOnly) {
-                    if (ExitInfo exitInfo = _syncPal->vfsSetPinState(dirIt->path(), PinState::Unspecified); !exitInfo) {
-                        LOGW_SYNCPAL_WARN(_logger,
-                                          L"Error in vfsSetPinState : " << Utility::formatSyncPath(dirIt->path()) << exitInfo);
-                        ok = false;
-                        continue;
-                    }
->>>>>>> 720b6ff2
                 }
             }
         }
