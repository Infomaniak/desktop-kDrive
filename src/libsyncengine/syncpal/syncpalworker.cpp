--- conflicted
+++ resolved
@@ -79,16 +79,9 @@
                     LOG_SYNCPAL_DEBUG(_logger, "Stop FSO worker " << index);
                     isFSOInProgress[index] = false;
                     stopAndWaitForExitOfWorker(fsoWorkers[index]);
-<<<<<<< HEAD
-
-                    bool shouldPause = fsoWorkers[index]->exitCode() == ExitCode::NetworkError ||
-                                       (fsoWorkers[index]->exitCode() == ExitCode::BackError &&
-                                        fsoWorkers[index]->exitCause() == ExitCause::ServiceUnavailable);
-=======
                     const bool shouldPause = fsoWorkers[index]->exitCode() == ExitCode::NetworkError ||
                                              (fsoWorkers[index]->exitCode() == ExitCode::BackError &&
                                               fsoWorkers[index]->exitCause() == ExitCause::ServiceUnavailable);
->>>>>>> c7b34e5d
                     if (shouldPause && !pauseAsked()) {
                         pause();
                         continue;
@@ -100,7 +93,7 @@
                         break;
                     }
 
-                    bool shouldStop = fsoWorkers[index]->exitCode() == ExitCode::InvalidSync;
+                    const bool shouldStop = fsoWorkers[index]->exitCode() == ExitCode::InvalidSync;
                     if (shouldStop && !stopAsked()) {
                         stop();
                     }
