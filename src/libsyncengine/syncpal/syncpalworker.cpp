/*
 * Infomaniak kDrive - Desktop
 * Copyright (C) 2023-2025 Infomaniak Network SA
 *
 * This program is free software: you can redistribute it and/or modify
 * it under the terms of the GNU General Public License as published by
 * the Free Software Foundation, either version 3 of the License, or
 * (at your option) any later version.
 *
 * This program is distributed in the hope that it will be useful,
 * but WITHOUT ANY WARRANTY; without even the implied warranty of
 * MERCHANTABILITY or FITNESS FOR A PARTICULAR PURPOSE.  See the
 * GNU General Public License for more details.
 *
 * You should have received a copy of the GNU General Public License
 * along with this program.  If not, see <http://www.gnu.org/licenses/>.
 */

#include "syncpalworker.h"
#include "update_detection/file_system_observer/filesystemobserverworker.h"
#include "update_detection/file_system_observer/computefsoperationworker.h"
#include "update_detection/update_detector/updatetreeworker.h"
#include "reconciliation/platform_inconsistency_checker/platforminconsistencycheckerworker.h"
#include "reconciliation/conflict_finder/conflictfinderworker.h"
#include "reconciliation/conflict_resolver/conflictresolverworker.h"
#include "reconciliation/operation_generator/operationgeneratorworker.h"
#include "propagation/operation_sorter/operationsorterworker.h"
#include "propagation/executor/executorworker.h"
#include "libcommonserver/utility/utility.h"
#include "libcommon/utility/utility.h"
#include "libcommon/log/sentry/ptraces.h"
#include "libcommon/log/sentry/utility.h"
#include <log4cplus/loggingmacros.h>

#define UPDATE_PROGRESS_DELAY 1

namespace KDC {

SyncPalWorker::SyncPalWorker(std::shared_ptr<SyncPal> syncPal, const std::string &name, const std::string &shortName,
                             const std::chrono::seconds &startDelay) :
    ISyncWorker(syncPal, name, shortName, startDelay) {}

namespace {

bool hasSuccessfullyFinished(const std::shared_ptr<ISyncWorker> w1, const std::shared_ptr<ISyncWorker> w2 = nullptr) {
    return (!w1 || w1->exitCode() == ExitCode::Ok) && (!w2 || w2->exitCode() == ExitCode::Ok);
}

bool shouldBePaused(const std::shared_ptr<ISyncWorker> w1, const std::shared_ptr<ISyncWorker> w2 = nullptr) {
    const auto networkIssue =
            (w1 && w1->exitCode() == ExitCode::NetworkError) || (w2 && w2->exitCode() == ExitCode::NetworkError);
    const auto serviceUnavailable =
            (w1 && w1->exitCode() == ExitCode::BackError && w1->exitCause() == ExitCause::ServiceUnavailable) ||
            (w2 && w2->exitCode() == ExitCode::BackError && w2->exitCause() == ExitCause::ServiceUnavailable);
    const auto syncDirNotAccessible =
            (w1 && w1->exitCode() == ExitCode::SystemError && w1->exitCause() == ExitCause::SyncDirAccessError) ||
            (w2 && w2->exitCode() == ExitCode::SystemError && w2->exitCause() == ExitCause::SyncDirAccessError);
    return networkIssue || serviceUnavailable || syncDirNotAccessible;
}

bool shouldBeStoppedAndRestarted(const std::shared_ptr<ISyncWorker> w1, const std::shared_ptr<ISyncWorker> w2 = nullptr) {
    const auto dataError = (w1 && w1->exitCode() == ExitCode::DataError) || (w2 && w2->exitCode() == ExitCode::DataError);
    const auto backError = (w1 && w1->exitCode() == ExitCode::BackError) || (w2 && w2->exitCode() == ExitCode::BackError);
    const auto logicError = (w1 && w1->exitCode() == ExitCode::LogicError) || (w2 && w2->exitCode() == ExitCode::LogicError);
    return dataError || backError || logicError;
}

bool shouldBeStopped(const std::shared_ptr<ISyncWorker> w1, const std::shared_ptr<ISyncWorker> w2 = nullptr) {
    const auto dbError = (w1 && w1->exitCode() == ExitCode::DbError) || (w2 && w2->exitCode() == ExitCode::DbError);
    const auto systemError = (w1 && w1->exitCode() == ExitCode::SystemError) || (w2 && w2->exitCode() == ExitCode::SystemError);
    const auto updateRequired =
            (w1 && w1->exitCode() == ExitCode::UpdateRequired) || (w2 && w2->exitCode() == ExitCode::UpdateRequired);
    return dbError || systemError || updateRequired;
}

} // namespace

void SyncPalWorker::execute() {
    ExitCode exitCode(ExitCode::Unknown);
    LOG_SYNCPAL_INFO(_logger, "Worker " << name() << " started");
    if (_syncPal->vfsMode() != VirtualFileMode::Off) {
#ifdef _WIN32
        auto resetFunc = std::function<void()>([this]() { resetVfsFilesStatus(); });
        _resetVfsFilesStatusThread = StdLoggingThread(resetFunc);
#else
        resetVfsFilesStatus();
#endif
    }

    // Wait before really starting
    bool awakenByStop = false;
    sleepUntilStartDelay(awakenByStop);
    if (awakenByStop) {
        // Exit
        exitCode = ExitCode::Ok;
        setDone(exitCode);
        return;
    }

    // Sync loop
    LOG_SYNCPAL_DEBUG(_logger, "Start sync loop");
    bool isFSOInProgress[2] = {false, false};
    std::shared_ptr<ISyncWorker> fsoWorkers[2] = {_syncPal->_localFSObserverWorker, _syncPal->_remoteFSObserverWorker};
    bool isStepInProgress = false;
    std::shared_ptr<ISyncWorker> stepWorkers[2] = {nullptr, nullptr};
    std::shared_ptr<SharedObject> inputSharedObject[2] = {nullptr, nullptr};
    time_t lastEstimateUpdate = 0;
    for (;;) {
        bool syncDirChanged = false;
        // Check File System Observer workers status
        for (int index = 0; index < 2; index++) {
            if (fsoWorkers[index] && !fsoWorkers[index]->isRunning()) {
                if (isFSOInProgress[index]) {
                    LOG_SYNCPAL_DEBUG(_logger, "Stop FSO worker " << index);
                    isFSOInProgress[index] = false;
                    stopAndWaitForExitOfWorker(fsoWorkers[index]);
                    if (shouldBePaused(fsoWorkers[index], nullptr) && !pauseAsked()) {
                        pause();
                        continue;
                    }

                    syncDirChanged = fsoWorkers[index]->exitCode() == ExitCode::SystemError &&
                                     fsoWorkers[index]->exitCause() == ExitCause::SyncDirChanged;
                    if (syncDirChanged) {
                        break;
                    }
                } else if (!pauseAsked()) {
                    LOG_SYNCPAL_DEBUG(_logger, "Start FSO worker " << index);
                    isFSOInProgress[index] = true;
                    fsoWorkers[index]->start();
                }
            }
        }

        // Manage SyncDir change (might happen if the sync folder is deleted and recreated e.g migration from an other device)
<<<<<<< HEAD
        if (syncDirChanged && !tryToFixDbNodeIdsAfterSyncDirChange()) {
            LOG_SYNCPAL_INFO(_logger,
                             "Sync dir changed and we are unable to automaticaly fix syncDb, stopping all workers and exiting");
=======
        if (syncDirChanged) {
            LOG_SYNCPAL_INFO(_logger, "Sync dir changed, stopping all workers and exiting");
>>>>>>> d9e61e1d
            stopAndWaitForExitOfAllWorkers(fsoWorkers, stepWorkers);
            exitCode = ExitCode::FatalError;
            setExitCause(ExitCause::WorkerExited);
            break;
        }

        // Manage stop
        if (stopAsked()) {
            // Stop all workers
            stopAndWaitForExitOfAllWorkers(fsoWorkers, stepWorkers);

            // Exit
            exitCode = ExitCode::Ok;
            break;
        }

        // Manage pause
        while ((_pauseAsked || _isPaused) &&
               (_step == SyncStep::Idle ||
                _step == SyncStep::Propagation2)) { // Pause only if we are idle or in Propagation2 (because it needs network)
            if (!_isPaused) {
                // Pause workers
                _pauseAsked = false;
                _isPaused = true;
                LOG_SYNCPAL_INFO(_logger, "***** Pause");
            }

            Utility::msleep(LOOP_PAUSE_SLEEP_PERIOD);

            // Manage unpause
            if (_unpauseAsked) {
                _isPaused = false;
                _unpauseAsked = false;
                LOG_SYNCPAL_INFO(_logger, "***** Resume");
            }
        }

        // Manage progress info
        time_t currentTime = std::time(nullptr);
        if (currentTime > lastEstimateUpdate + UPDATE_PROGRESS_DELAY) {
            _syncPal->updateEstimates();
            lastEstimateUpdate = currentTime;
        }

        if (isStepInProgress) {
            // Check workers status
            if (hasSuccessfullyFinished(stepWorkers[0], stepWorkers[1])) {
                // Next step
                const SyncStep step = nextStep();
                if (step != _step) {
                    LOG_SYNCPAL_INFO(_logger, "***** Step " << stepName(_step) << " has finished");
                    waitForExitOfWorkers(stepWorkers);
                    initStep(step, stepWorkers, inputSharedObject);
                    isStepInProgress = false;
                }
            } else if (shouldBePaused(stepWorkers[0], stepWorkers[1])) {
                LOG_SYNCPAL_INFO(_logger, "***** Step " << stepName(_step) << " has aborted");

                // Stop the step workers and pause sync
                stopAndWaitForExitOfWorkers(stepWorkers);
                isStepInProgress = false;
                pause();
                continue;
            } else if (shouldBeStoppedAndRestarted(stepWorkers[0], stepWorkers[1])) {
                LOG_SYNCPAL_INFO(_logger, "***** Step " << stepName(_step) << " has aborted");

                // Stop the step workers and restart a full sync
                stopAndWaitForExitOfWorkers(stepWorkers);
                _syncPal->invalideSnapshots();
                initStepFirst(stepWorkers, inputSharedObject, true);
                continue;
            } else if (shouldBeStopped(stepWorkers[0], stepWorkers[1])) {
                LOG_SYNCPAL_INFO(_logger, "***** Step " << stepName(_step) << " has aborted");

                // Stop all workers and exit
                stopAndWaitForExitOfAllWorkers(fsoWorkers, stepWorkers);
                if ((stepWorkers[0] && stepWorkers[0]->exitCode() == ExitCode::SystemError &&
                     (stepWorkers[0]->exitCause() == ExitCause::NotEnoughDiskSpace ||
                      stepWorkers[0]->exitCause() == ExitCause::FileAccessError)) ||
                    (stepWorkers[1] && stepWorkers[1]->exitCode() == ExitCode::SystemError &&
                     (stepWorkers[1]->exitCause() == ExitCause::NotEnoughDiskSpace ||
                      stepWorkers[1]->exitCause() == ExitCause::FileAccessError))) {
                    // Exit without error
                    exitCode = ExitCode::Ok;
                } else if ((stepWorkers[0] && stepWorkers[0]->exitCode() == ExitCode::UpdateRequired) ||
                           (stepWorkers[1] && stepWorkers[1]->exitCode() == ExitCode::UpdateRequired)) {
                    exitCode = ExitCode::UpdateRequired;
                } else {
                    exitCode = ExitCode::FatalError;
                    setExitCause(ExitCause::WorkerExited);
                }
                break;
            }
        } else {
            // Start workers
            LOG_SYNCPAL_INFO(_logger, "***** Step " << stepName(_step) << " start");
            isStepInProgress = true;
            for (int index = 0; index < 2; index++) {
                if (inputSharedObject[index]) {
                    inputSharedObject[index]->startRead();
                }
                if (stepWorkers[index]) {
                    stepWorkers[index]->start();
                }
            }
        }

        if (exitCode != ExitCode::Unknown) {
            break;
        }

        Utility::msleep(LOOP_EXEC_SLEEP_PERIOD);
    }

    LOG_SYNCPAL_INFO(_logger, "Worker " << name() << " stoped");
    setDone(exitCode);
}

void SyncPalWorker::stop() {
    _pauseAsked = false;
    _unpauseAsked = true;
    ISyncWorker::stop();
    if (_resetVfsFilesStatusThread.joinable()) {
        _resetVfsFilesStatusThread.join();
    }
}

void SyncPalWorker::pause() {
    if (!isRunning()) {
        LOG_SYNCPAL_DEBUG(_logger, "Worker " << name() << " is not running");
        return;
    }
    _pauseTime = std::chrono::steady_clock::now();

    if (_isPaused || _pauseAsked) {
        LOG_SYNCPAL_DEBUG(_logger, "Worker " << name() << " is already paused");
        return;
    }

    LOG_SYNCPAL_DEBUG(_logger, "Worker " << name() << " pause");
    _pauseAsked = true;
    _unpauseAsked = false;
}

void SyncPalWorker::unpause() {
    if (!isRunning()) {
        LOG_SYNCPAL_DEBUG(_logger, "Worker " << name() << " is not running");
        return;
    }

    if ((!_isPaused && !_pauseAsked) || _unpauseAsked) {
        LOG_SYNCPAL_DEBUG(_logger, "Worker " << name() << " is already unpaused");
        return;
    }

    LOG_SYNCPAL_DEBUG(_logger, "Worker " << name() << " unpause");

    _unpauseAsked = true;
    _pauseAsked = false;
    _syncPal->setRestart(true);
}

std::string SyncPalWorker::stepName(SyncStep step) {
    return "<" + toString(step) + ">";
}

void SyncPalWorker::initStep(SyncStep step, std::shared_ptr<ISyncWorker> (&workers)[2],
                             std::shared_ptr<SharedObject> (&inputSharedObject)[2]) {
    if (step == SyncStep::UpdateDetection1) {
        sentry::pTraces::basic::Sync(syncDbId()).start();
    }
    sentry::syncStepToPTrace(_step, syncDbId())->stop();
    sentry::syncStepToPTrace(step, syncDbId())->start();

    _step = step;
    switch (step) {
        case SyncStep::Idle:
            workers[0] = nullptr;
            workers[1] = nullptr;
            inputSharedObject[0] = nullptr;
            inputSharedObject[1] = nullptr;
            _syncPal->resetEstimateUpdates();
            _syncPal->refreshTmpBlacklist();
            _syncPal->freeSnapshotsCopies();
            _syncPal->syncDb()->cache().clear();
            break;
        case SyncStep::UpdateDetection1:
            workers[0] = _syncPal->computeFSOperationsWorker();
            workers[1] = nullptr;
            _syncPal->copySnapshots();
            LOG_IF_FAIL(_syncPal->syncDb()->cache().reloadIfNeeded());
            inputSharedObject[0] = nullptr;
            inputSharedObject[1] = nullptr;
            _syncPal->setRestart(false);
            break;
        case SyncStep::UpdateDetection2:
            workers[0] = _syncPal->_localUpdateTreeWorker;
            workers[1] = _syncPal->_remoteUpdateTreeWorker;
            inputSharedObject[0] = _syncPal->operationSet(ReplicaSide::Local);
            inputSharedObject[1] = _syncPal->operationSet(ReplicaSide::Remote);
            break;
        case SyncStep::Reconciliation1:
            workers[0] = _syncPal->_platformInconsistencyCheckerWorker;
            workers[1] = nullptr;
            inputSharedObject[0] = _syncPal->updateTree(ReplicaSide::Remote);
            inputSharedObject[1] = nullptr;
            break;
        case SyncStep::Reconciliation2:
            workers[0] = _syncPal->_conflictFinderWorker;
            workers[1] = nullptr;
            inputSharedObject[0] = nullptr;
            inputSharedObject[1] = nullptr;
            break;
        case SyncStep::Reconciliation3:
            workers[0] = _syncPal->_conflictResolverWorker;
            workers[1] = nullptr;
            inputSharedObject[0] = nullptr;
            inputSharedObject[1] = nullptr;
            break;
        case SyncStep::Reconciliation4:
            workers[0] = _syncPal->_operationsGeneratorWorker;
            workers[1] = nullptr;
            inputSharedObject[0] = nullptr;
            inputSharedObject[1] = nullptr;
            break;
        case SyncStep::Propagation1:
            workers[0] = _syncPal->_operationsSorterWorker;
            workers[1] = nullptr;
            inputSharedObject[0] = nullptr;
            inputSharedObject[1] = nullptr;
            _syncPal->startEstimateUpdates();
            break;
        case SyncStep::Propagation2:
            workers[0] = _syncPal->_executorWorker;
            workers[1] = nullptr;
            inputSharedObject[0] = nullptr;
            inputSharedObject[1] = nullptr;
            _syncPal->syncDb()->cache().clear(); // Cache is not needed anymore, free resources
            break;
        case SyncStep::Done:
            workers[0] = nullptr;
            workers[1] = nullptr;
            inputSharedObject[0] = nullptr;
            inputSharedObject[1] = nullptr;
            _syncPal->stopEstimateUpdates();
            _syncPal->resetSnapshotInvalidationCounters();
            if (!_syncPal->restart()) {
                _syncPal->setSyncHasFullyCompletedInParms(true);
            }
            sentry::pTraces::basic::Sync(syncDbId()).stop();
            break;
        default:
            LOG_SYNCPAL_WARN(_logger, "Invalid status");
            workers[0] = nullptr;
            workers[1] = nullptr;
            inputSharedObject[0] = nullptr;
            inputSharedObject[1] = nullptr;
            break;
    }
}

void SyncPalWorker::initStepFirst(std::shared_ptr<ISyncWorker> (&workers)[2],
                                  std::shared_ptr<SharedObject> (&inputSharedObject)[2], bool reset) {
    LOG_SYNCPAL_DEBUG(_logger, "Restart sync");

    if (reset) {
        _syncPal->resetSharedObjects();
    }

    initStep(SyncStep::Idle, workers, inputSharedObject);
}

SyncStep SyncPalWorker::nextStep() const {
    switch (_step) {
        case SyncStep::Idle: {
            const bool areLiveSnapshotsValid =
                    _syncPal->liveSnapshot(ReplicaSide::Local).isValid() && _syncPal->liveSnapshot(ReplicaSide::Remote).isValid();
            const bool areFSOWorkersRunning =
                    _syncPal->_localFSObserverWorker->isRunning() && _syncPal->_remoteFSObserverWorker->isRunning();
            const bool areFSOWorkersInitializing =
                    _syncPal->_localFSObserverWorker->initializing() || _syncPal->_remoteFSObserverWorker->initializing();
            const bool areFSOWorkersUpdating =
                    _syncPal->_localFSObserverWorker->updating() || _syncPal->_remoteFSObserverWorker->updating();
            const bool areLiveSnapshotsUpdated =
                    _syncPal->liveSnapshot(ReplicaSide::Local).updated() || _syncPal->liveSnapshot(ReplicaSide::Remote).updated();


            return areLiveSnapshotsValid && areFSOWorkersRunning && !areFSOWorkersInitializing && !areFSOWorkersUpdating &&
                                   (areLiveSnapshotsUpdated || _syncPal->restart())
                           ? SyncStep::UpdateDetection1
                           : SyncStep::Idle;
        }
        case SyncStep::UpdateDetection1: {
            auto logNbOps = [this](const ReplicaSide side) {
                const auto opsSet = _syncPal->operationSet(side);
                LOG_SYNCPAL_DEBUG(_logger, opsSet->nbOps()
                                                   << " " << side << " operations detected (# CREATE: "
                                                   << opsSet->nbOpsByType(OperationType::Create)
                                                   << ", # EDIT: " << opsSet->nbOpsByType(OperationType::Edit)
                                                   << ", # MOVE: " << opsSet->nbOpsByType(OperationType::Move)
                                                   << ", # DELETE: " << opsSet->nbOpsByType(OperationType::Delete) << ")");
            };
            logNbOps(ReplicaSide::Local);
            logNbOps(ReplicaSide::Remote);

            if (CommonUtility::isFileSizeMismatchDetectionEnabled() &&
                !_syncPal->computeFSOperationsWorker()->getFileSizeMismatchMap().empty()) {
                _syncPal->fixCorruptedFile(_syncPal->computeFSOperationsWorker()->getFileSizeMismatchMap());
                _syncPal->setRestart(true);
                return SyncStep::Idle;
            }

            return (_syncPal->operationSet(ReplicaSide::Local)->updated() ||
                    _syncPal->operationSet(ReplicaSide::Remote)->updated())
                           ? SyncStep::UpdateDetection2
                           : SyncStep::Done;
        }
        case SyncStep::UpdateDetection2:
            return (_syncPal->updateTree(ReplicaSide::Local)->updated() || _syncPal->updateTree(ReplicaSide::Remote)->updated())
                           ? SyncStep::Reconciliation1
                           : SyncStep::Done;
        case SyncStep::Reconciliation1:
            return SyncStep::Reconciliation2;
        case SyncStep::Reconciliation2:
            LOG_SYNCPAL_DEBUG(_logger, _syncPal->_conflictQueue->size() << " conflicts found")
            return _syncPal->_conflictQueue->empty() ? SyncStep::Reconciliation4 : SyncStep::Reconciliation3;
        case SyncStep::Reconciliation3:
            return SyncStep::Propagation2; // Go directly to the Executor step
        case SyncStep::Reconciliation4:
            LOG_SYNCPAL_DEBUG(_logger, _syncPal->_syncOps->size() << " operations generated")
            return SyncStep::Propagation1;
        case SyncStep::Propagation1:
            return SyncStep::Propagation2;
        case SyncStep::Propagation2:
            return SyncStep::Done;
        case SyncStep::Done:
            return SyncStep::Idle;
        default:
            LOG_SYNCPAL_WARN(_logger, "Invalid status")
            return SyncStep::Idle;
    }
}

void SyncPalWorker::stopAndWaitForExitOfWorker(std::shared_ptr<ISyncWorker> worker) {
    worker->stop();
    worker->waitForExit();
}

void SyncPalWorker::stopWorkers(std::shared_ptr<ISyncWorker> workers[2]) {
    for (int index = 0; index < 2; index++) {
        if (workers[index]) {
            workers[index]->stop();
        }
    }
}

void SyncPalWorker::waitForExitOfWorkers(std::shared_ptr<ISyncWorker> workers[2]) {
    for (int index = 0; index < 2; index++) {
        if (workers[index]) {
            workers[index]->waitForExit();
        }
    }
}

void SyncPalWorker::stopAndWaitForExitOfWorkers(std::shared_ptr<ISyncWorker> workers[2]) {
    stopWorkers(workers);
    waitForExitOfWorkers(workers);
}

void SyncPalWorker::stopAndWaitForExitOfAllWorkers(std::shared_ptr<ISyncWorker> fsoWorkers[2],
                                                   std::shared_ptr<ISyncWorker> stepWorkers[2]) {
    LOG_SYNCPAL_INFO(_logger, "***** Stop");

    // Stop workers
    stopWorkers(fsoWorkers);
    stopWorkers(stepWorkers);

    // Wait for workers to exit
    waitForExitOfWorkers(fsoWorkers);
    waitForExitOfWorkers(stepWorkers);

    LOG_SYNCPAL_INFO(_logger, "***** Stop done");
}
bool SyncPalWorker::tryToFixDbNodeIdsAfterSyncDirChange() {
    LOG_SYNCPAL_INFO(_logger, "Trying to fix SyncDb node IDs after sync dir nodeId change...");

    NodeId newLocalRootNodeId;
    if (!IoHelper::getNodeId(_syncPal->localPath(), newLocalRootNodeId)) {
        LOGW_SYNCPAL_WARN(_logger,
                          L"Unable to get new local node ID for " << Utility::formatSyncPath(_syncPal->localPath()) << L".");
        sentry::Handler::instance()->captureMessage(KDC::sentry::Level::Warning, "Failed to get new local node ID for sync dir",
                                                    "Sync Dir migration faillure");
        return false;
    }

    if (!_syncPal->syncDb()->tryToFixDbNodeIdsAfterSyncDirChange(_syncPal->localPath())) {
        LOGW_SYNCPAL_WARN(_logger, L"SyncDb could not be fixed after sync dir change.");
        sentry::Handler::instance()->captureMessage(KDC::sentry::Level::Warning,
                                                    "Failed to fix SyncDb node IDs after sync dir change",
                                                    "Sync Dir migration faillure");
        return false;
    }

    if (const ExitInfo exitInfo = _syncPal->setLocalNodeId(newLocalRootNodeId); !exitInfo) {
        LOGW_SYNCPAL_WARN(_logger, L"Error in setLocalNodeId: " << exitInfo);
        sentry::Handler::instance()->captureMessage(KDC::sentry::Level::Warning,
                                                    "Failed to set new local node ID after sync dir change",
                                                    "Sync Dir migration faillure");
        return false;
    }
    LOG_SYNCPAL_INFO(_logger, "SyncDb successfully fixed after sync dir change, new local node ID is " << newLocalRootNodeId);
    sentry::Handler::instance()->captureMessage(KDC::sentry::Level::Info, "SyncDb successfully fixed after sync dir change",
                                                "Sync Dir migration success");
    return true;
}

void SyncPalWorker::resetVfsFilesStatus() {
    if (_syncPal->vfsMode() == VirtualFileMode::Off) return;
    sentry::pTraces::scoped::ResetStatus perfMonitor1(syncDbId());

    bool ok = true;
    try {
        std::error_code ec;
        auto dirIt = std::filesystem::recursive_directory_iterator(
                _syncPal->localPath(), std::filesystem::directory_options::skip_permission_denied, ec);
        if (ec) {
            LOGW_SYNCPAL_WARN(_logger, L"Error in resetVfsFilesStatus: " << Utility::formatStdError(ec));
            return;
        }
        for (; dirIt != std::filesystem::recursive_directory_iterator(); ++dirIt) {
            if (stopAsked()) {
                LOGW_SYNCPAL_DEBUG(_logger, L"Stop asked in resetVfsFilesStatus");
                return;
            }
            SyncPath absolutePath;
            try {
                if (dirIt->is_directory()) {
                    continue;
                }
                absolutePath = dirIt->path();
            } catch (std::filesystem::filesystem_error &) {
                dirIt.disable_recursion_pending();
                continue;
            }

            // Check if the directory entry is managed
            bool isManaged = true;
            IoError ioError = IoError::Success;
            if (!Utility::checkIfDirEntryIsManaged(*dirIt, isManaged, ioError)) {
                LOGW_SYNCPAL_WARN(_logger,
                                  L"Error in Utility::checkIfDirEntryIsManaged : " << Utility::formatSyncPath(absolutePath));
                ok = false;
                dirIt.disable_recursion_pending();
                continue;
            }

            if (ioError == IoError::NoSuchFileOrDirectory) {
                LOGW_SYNCPAL_DEBUG(_logger,
                                   L"Directory entry does not exist anymore : " << Utility::formatSyncPath(absolutePath));
                dirIt.disable_recursion_pending();
                continue;
            }

            if (ioError == IoError::AccessDenied) {
                LOGW_SYNCPAL_DEBUG(_logger, L"Directory misses search permission : " << Utility::formatSyncPath(absolutePath));
                dirIt.disable_recursion_pending();
                continue;
            }

            if (!isManaged) {
                LOGW_SYNCPAL_DEBUG(_logger, L"Directory entry is not managed : " << Utility::formatSyncPath(absolutePath));
                dirIt.disable_recursion_pending();
                continue;
            }

            VfsStatus vfsStatus;
            if (ExitInfo exitInfo = _syncPal->vfs()->status(dirIt->path(), vfsStatus); !exitInfo) {
                LOGW_SYNCPAL_WARN(_logger,
                                  L"Error in vfsStatus : " << Utility::formatSyncPath(dirIt->path()) << L": " << exitInfo);
                ok = false;
                dirIt.disable_recursion_pending();
                continue;
            }

            if (!vfsStatus.isPlaceholder) continue;

            const PinState pinState = _syncPal->vfs()->pinState(dirIt->path());
#ifndef _WIN32 // Handle by the API on windows.
            if (vfsStatus.isSyncing) {
                // Force status to dehydrate
                if (const ExitInfo exitInfo = _syncPal->vfs()->forceStatus(dirIt->path(), VfsStatus()); !exitInfo) {
                    LOGW_SYNCPAL_WARN(_logger, L"Error in vfsForceStatus : " << Utility::formatSyncPath(dirIt->path()) << L": "
                                                                             << exitInfo);
                    ok = false;
                    dirIt.disable_recursion_pending();
                    continue;
                }
                vfsStatus.isHydrated = false;
            }

            bool hydrationOrDehydrationInProgress = false;
            const SyncPath relativePath =
                    CommonUtility::relativePath(_syncPal->localPath(), dirIt->path()); // Get the relative path of the file
            (void) _syncPal->fileSyncing(ReplicaSide::Local, relativePath, hydrationOrDehydrationInProgress);
            if (hydrationOrDehydrationInProgress) {
                _syncPal->vfs()->cancelHydrate(
                        dirIt->path()); // Cancel any (de)hydration that could still be in progress on the OS side.
            }
#endif
            // Fix hydration state if needed.
            if ((vfsStatus.isHydrated && pinState == PinState::OnlineOnly) ||
                (!vfsStatus.isHydrated && pinState == PinState::AlwaysLocal)) {
                if (!_syncPal->vfs()->fileStatusChanged(dirIt->path(), SyncFileStatus::Syncing)) {
                    LOGW_SYNCPAL_WARN(_logger, L"Error in vfsSetPinState : " << Utility::formatSyncPath(dirIt->path()));
                    ok = false;
                    dirIt.disable_recursion_pending();
                    continue;
                }
            }
        }
    } catch (std::filesystem::filesystem_error &e) {
        LOG_SYNCPAL_WARN(_logger,
                         "Error caught in SyncPalWorker::resetVfsFilesStatus: code=" << e.code() << " error=" << e.what());
        ok = false;
    } catch (...) {
        LOG_SYNCPAL_WARN(_logger, "Error caught in SyncPalWorker::resetVfsFilesStatus");
        ok = false;
    }

    if (ok) {
        if (!_syncPal->syncDb()->updateNodesSyncing(false)) {
            LOG_SYNCPAL_WARN(_logger, "Error in SyncDb::updateNodesSyncing for syncDbId=" << _syncPal->syncDbId());
        }
        LOG_SYNCPAL_DEBUG(_logger, "VFS files status reset");
        perfMonitor1.stop();
    } else {
        LOG_SYNCPAL_WARN(_logger, "Error in resetVfsFilesStatus");
    }
    return;
}

} // namespace KDC<|MERGE_RESOLUTION|>--- conflicted
+++ resolved
@@ -133,14 +133,9 @@
         }
 
         // Manage SyncDir change (might happen if the sync folder is deleted and recreated e.g migration from an other device)
-<<<<<<< HEAD
         if (syncDirChanged && !tryToFixDbNodeIdsAfterSyncDirChange()) {
             LOG_SYNCPAL_INFO(_logger,
                              "Sync dir changed and we are unable to automaticaly fix syncDb, stopping all workers and exiting");
-=======
-        if (syncDirChanged) {
-            LOG_SYNCPAL_INFO(_logger, "Sync dir changed, stopping all workers and exiting");
->>>>>>> d9e61e1d
             stopAndWaitForExitOfAllWorkers(fsoWorkers, stepWorkers);
             exitCode = ExitCode::FatalError;
             setExitCause(ExitCause::WorkerExited);
