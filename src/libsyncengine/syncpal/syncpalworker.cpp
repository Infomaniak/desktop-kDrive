/*
 * Infomaniak kDrive - Desktop
 * Copyright (C) 2023-2025 Infomaniak Network SA
 *
 * This program is free software: you can redistribute it and/or modify
 * it under the terms of the GNU General Public License as published by
 * the Free Software Foundation, either version 3 of the License, or
 * (at your option) any later version.
 *
 * This program is distributed in the hope that it will be useful,
 * but WITHOUT ANY WARRANTY; without even the implied warranty of
 * MERCHANTABILITY or FITNESS FOR A PARTICULAR PURPOSE.  See the
 * GNU General Public License for more details.
 *
 * You should have received a copy of the GNU General Public License
 * along with this program.  If not, see <http://www.gnu.org/licenses/>.
 */

#include "syncpalworker.h"
#include "update_detection/file_system_observer/filesystemobserverworker.h"
#include "update_detection/file_system_observer/computefsoperationworker.h"
#include "update_detection/update_detector/updatetreeworker.h"
#include "reconciliation/platform_inconsistency_checker/platforminconsistencycheckerworker.h"
#include "reconciliation/conflict_finder/conflictfinderworker.h"
#include "reconciliation/conflict_resolver/conflictresolverworker.h"
#include "reconciliation/operation_generator/operationgeneratorworker.h"
#include "propagation/operation_sorter/operationsorterworker.h"
#include "propagation/executor/executorworker.h"
#include "libcommonserver/utility/utility.h"
#include "libcommon/utility/utility.h"
#include "libcommon/log/sentry/ptraces.h"
#include "libcommon/log/sentry/utility.h"
#include <log4cplus/loggingmacros.h>

#define UPDATE_PROGRESS_DELAY 1

namespace KDC {

SyncPalWorker::SyncPalWorker(std::shared_ptr<SyncPal> syncPal, const std::string &name, const std::string &shortName) :
    ISyncWorker(syncPal, name, shortName), _step(SyncStep::Idle),
    _pauseTime(std::chrono::time_point<std::chrono::system_clock>()) {}

void SyncPalWorker::execute() {
    ExitCode exitCode(ExitCode::Unknown);
    sentry::pTraces::scoped::SyncInit perfMonitor(syncDbId());
    LOG_SYNCPAL_INFO(_logger, "Worker " << name().c_str() << " started");
    if (_syncPal->vfsMode() != VirtualFileMode::Off) {
        sentry::pTraces::scoped::ResetStatus perfMonitor1(syncDbId());
        // Reset vfs files status
        if (!resetVfsFilesStatus()) {
            LOG_SYNCPAL_WARN(_logger, "Error in resetVfsFilesStatus for syncDbId=" << _syncPal->syncDbId());
        } else {
            perfMonitor1.stop();
        }

        // Manage stop
        if (stopAsked()) {
            // Exit
            exitCode = ExitCode::Ok;
            setDone(exitCode);
            return;
        }
        if (_syncPal->vfsMode() == VirtualFileMode::Mac) {
            // Reset nodes syncing flag
            if (!_syncPal->_syncDb->updateNodesSyncing(false)) {
                LOG_SYNCPAL_WARN(_logger, "Error in SyncDb::updateNodesSyncing for syncDbId=" << _syncPal->syncDbId());
            }
        }
    }
    perfMonitor.stop();

    // Sync loop
    bool isFSOInProgress[2] = {false, false};
    std::shared_ptr<ISyncWorker> fsoWorkers[2] = {_syncPal->_localFSObserverWorker, _syncPal->_remoteFSObserverWorker};
    bool isStepInProgress = false;
    std::shared_ptr<ISyncWorker> stepWorkers[2] = {nullptr, nullptr};
    std::shared_ptr<SharedObject> inputSharedObject[2] = {nullptr, nullptr};
    time_t lastEstimateUpdate = 0;
    for (;;) {
        // Check File System Observer workers status
        for (int index = 0; index < 2; index++) {
            if (fsoWorkers[index] && !fsoWorkers[index]->isRunning()) {
                if (isFSOInProgress[index]) {
                    // Pause sync
                    LOG_SYNCPAL_DEBUG(_logger, "Stop FSO worker " << index);
                    isFSOInProgress[index] = false;
                    stopAndWaitForExitOfWorker(fsoWorkers[index]);
                    pause();
                } else {
                    // Start worker
                    LOG_SYNCPAL_DEBUG(_logger, "Start FSO worker " << index);
                    isFSOInProgress[index] = true;
                    fsoWorkers[index]->start();
                    if (isPaused()) {
                        unpause();
                    }
                }
            }
        }

        // Manage stop
        if (stopAsked()) {
            // Stop all workers
            stopAndWaitForExitOfAllWorkers(fsoWorkers, stepWorkers);

            // Exit
            exitCode = ExitCode::Ok;
            break;
        }

        // Manage pause
        while (pauseAsked() || isPaused()) {
            if (!isPaused()) {
                // Pause workers
                _pauseTime = std::chrono::system_clock::now();
                pauseAllWorkers(stepWorkers);
            }

            Utility::msleep(LOOP_PAUSE_SLEEP_PERIOD);

            // Manage unpause
            if (unpauseAsked()) {
                // Unpause workers
                unpauseAllWorkers(stepWorkers);
            }
        }

        // Manage progress info
        time_t currentTime = std::time(nullptr);
        if (currentTime > lastEstimateUpdate + UPDATE_PROGRESS_DELAY) {
            _syncPal->updateEstimates();
            lastEstimateUpdate = currentTime;
        }

        if (isStepInProgress) {
            // Check workers status
            ExitCode workersExitCode[2];
            for (int index = 0; index < 2; index++) {
                workersExitCode[index] = (stepWorkers[index] && !stepWorkers[index]->isRunning() ? stepWorkers[index]->exitCode()
                                                                                                 : ExitCode::Unknown);
            }

            if ((!stepWorkers[0] || workersExitCode[0] == ExitCode::Ok) &&
                (!stepWorkers[1] || workersExitCode[1] == ExitCode::Ok)) {
                // Next step
                SyncStep step = nextStep();
                if (step != _step) {
                    LOG_SYNCPAL_INFO(_logger, "***** Step " << stepName(_step).c_str() << " has finished");
                    waitForExitOfWorkers(stepWorkers);
                    initStep(step, stepWorkers, inputSharedObject);
                    isStepInProgress = false;
                }
            } else if ((stepWorkers[0] && workersExitCode[0] == ExitCode::NetworkError) ||
                       (stepWorkers[1] && workersExitCode[1] == ExitCode::NetworkError)) {
                LOG_SYNCPAL_INFO(_logger, "***** Step " << stepName(_step).c_str() << " has aborted");

                // Stop the step workers and pause sync
                stopAndWaitForExitOfWorkers(stepWorkers);
                isStepInProgress = false;
                pause();
                continue;
            } else if ((stepWorkers[0] && workersExitCode[0] == ExitCode::DataError) ||
                       (stepWorkers[1] && workersExitCode[1] == ExitCode::DataError) ||
                       (stepWorkers[0] && workersExitCode[0] == ExitCode::BackError) ||
                       (stepWorkers[1] && workersExitCode[1] == ExitCode::BackError) ||
                       (stepWorkers[0] && workersExitCode[0] == ExitCode::LogicError) ||
                       (stepWorkers[1] && workersExitCode[1] == ExitCode::LogicError)) {
                LOG_SYNCPAL_INFO(_logger, "***** Step " << stepName(_step).c_str() << " has aborted");

                // Stop the step workers and restart a full sync
                stopAndWaitForExitOfWorkers(stepWorkers);
                _syncPal->invalideSnapshots();
                initStepFirst(stepWorkers, inputSharedObject, true);
                continue;
            } else if ((stepWorkers[0] && workersExitCode[0] == ExitCode::DbError) ||
                       (stepWorkers[1] && workersExitCode[1] == ExitCode::DbError) ||
                       (stepWorkers[0] && workersExitCode[0] == ExitCode::SystemError) ||
                       (stepWorkers[1] && workersExitCode[1] == ExitCode::SystemError) ||
                       (stepWorkers[0] && workersExitCode[0] == ExitCode::UpdateRequired) ||
                       (stepWorkers[1] && workersExitCode[1] == ExitCode::UpdateRequired)) {
                LOG_SYNCPAL_INFO(_logger, "***** Step " << stepName(_step).c_str() << " has aborted");

                // Stop all workers and exit
                stopAndWaitForExitOfAllWorkers(fsoWorkers, stepWorkers);
                if ((stepWorkers[0] && workersExitCode[0] == ExitCode::SystemError &&
                     (stepWorkers[0]->exitCause() == ExitCause::NotEnoughDiskSpace ||
                      stepWorkers[0]->exitCause() == ExitCause::FileAccessError ||
                      stepWorkers[0]->exitCause() == ExitCause::SyncDirAccesError)) ||
                    (stepWorkers[1] && workersExitCode[1] == ExitCode::SystemError &&
                     (stepWorkers[1]->exitCause() == ExitCause::NotEnoughDiskSpace ||
                      stepWorkers[1]->exitCause() == ExitCause::FileAccessError ||
                      stepWorkers[1]->exitCause() == ExitCause::SyncDirAccesError))) {
                    // Exit without error
                    exitCode = ExitCode::Ok;
                } else if ((stepWorkers[0] && workersExitCode[0] == ExitCode::UpdateRequired) ||
                           (stepWorkers[1] && workersExitCode[1] == ExitCode::UpdateRequired)) {
                    exitCode = ExitCode::UpdateRequired;
                } else {
                    exitCode = ExitCode::FatalError;
                    setExitCause(ExitCause::WorkerExited);
                }
                break;
            }
        } else {
            // Start workers
            LOG_SYNCPAL_INFO(_logger, "***** Step " << stepName(_step).c_str() << " start");
            isStepInProgress = true;
            for (int index = 0; index < 2; index++) {
                if (inputSharedObject[index]) {
                    inputSharedObject[index]->startRead();
                }
                if (stepWorkers[index]) {
                    stepWorkers[index]->start();
                }
            }
        }

        if (exitCode != ExitCode::Unknown) {
            break;
        }

        Utility::msleep(LOOP_EXEC_SLEEP_PERIOD);
    }

    LOG_SYNCPAL_INFO(_logger, "Worker " << name().c_str() << " stoped");
    setDone(exitCode);
}

std::string SyncPalWorker::stepName(SyncStep step) {
    std::string name;

    name = "<";

    switch (step) {
        case SyncStep::None:
            name += "None";
            break;
        case SyncStep::Idle:
            name += "Idle";
            break;
        case SyncStep::UpdateDetection1:
            name += "Compute FS operations";
            break;
        case SyncStep::UpdateDetection2:
            name += "Update Trees";
            break;
        case SyncStep::Reconciliation1:
            name += "Platform Inconsistency Checker";
            break;
        case SyncStep::Reconciliation2:
            name += "Conflict Finder";
            break;
        case SyncStep::Reconciliation3:
            name += "Conflict Resolver";
            break;
        case SyncStep::Reconciliation4:
            name += "Operation Generator";
            break;
        case SyncStep::Propagation1:
            name += "Sorter";
            break;
        case SyncStep::Propagation2:
            name += "Executor";
            break;
        case SyncStep::Done:
            name += "Done";
            break;
    }

    name += ">";

    return name;
}

void SyncPalWorker::initStep(SyncStep step, std::shared_ptr<ISyncWorker> (&workers)[2],
                             std::shared_ptr<SharedObject> (&inputSharedObject)[2]) {
    if (step == SyncStep::UpdateDetection1) {
        sentry::pTraces::basic::Sync(syncDbId()).start();
    }
    sentry::syncStepToPTrace(_step, syncDbId())->stop();
    sentry::syncStepToPTrace(step, syncDbId())->start();

    _step = step;
    switch (step) {
        case SyncStep::Idle:
            workers[0] = nullptr;
            workers[1] = nullptr;
            inputSharedObject[0] = nullptr;
            inputSharedObject[1] = nullptr;
            _syncPal->resetEstimateUpdates();
            _syncPal->refreshTmpBlacklist();
            break;
        case SyncStep::UpdateDetection1:
            workers[0] = _syncPal->computeFSOperationsWorker();
            workers[1] = nullptr;
            _syncPal->copySnapshots();
            assert(_syncPal->snapshotCopy(ReplicaSide::Local)->checkIntegrityRecursively() &&
                   "Local snapshot is corrupted, see logs for details");
            assert(_syncPal->snapshotCopy(ReplicaSide::Remote)->checkIntegrityRecursively() &&
                   "Remote snapshot is corrupted, see logs for details");
            inputSharedObject[0] = nullptr;
            inputSharedObject[1] = nullptr;
            _syncPal->setRestart(false);
            break;
        case SyncStep::UpdateDetection2:
            workers[0] = _syncPal->_localUpdateTreeWorker;
            workers[1] = _syncPal->_remoteUpdateTreeWorker;
            inputSharedObject[0] = _syncPal->operationSet(ReplicaSide::Local);
            inputSharedObject[1] = _syncPal->operationSet(ReplicaSide::Remote);
            break;
        case SyncStep::Reconciliation1:
            workers[0] = _syncPal->_platformInconsistencyCheckerWorker;
            workers[1] = nullptr;
            inputSharedObject[0] = _syncPal->updateTree(ReplicaSide::Remote);
            inputSharedObject[1] = nullptr;
            break;
        case SyncStep::Reconciliation2:
            workers[0] = _syncPal->_conflictFinderWorker;
            workers[1] = nullptr;
            inputSharedObject[0] = nullptr;
            inputSharedObject[1] = nullptr;
            break;
        case SyncStep::Reconciliation3:
            workers[0] = _syncPal->_conflictResolverWorker;
            workers[1] = nullptr;
            inputSharedObject[0] = nullptr;
            inputSharedObject[1] = nullptr;
            break;
        case SyncStep::Reconciliation4:
            workers[0] = _syncPal->_operationsGeneratorWorker;
            workers[1] = nullptr;
            inputSharedObject[0] = nullptr;
            inputSharedObject[1] = nullptr;
            break;
        case SyncStep::Propagation1:
            workers[0] = _syncPal->_operationsSorterWorker;
            workers[1] = nullptr;
            inputSharedObject[0] = nullptr;
            inputSharedObject[1] = nullptr;
            _syncPal->startEstimateUpdates();
            break;
        case SyncStep::Propagation2:
            workers[0] = _syncPal->_executorWorker;
            workers[1] = nullptr;
            inputSharedObject[0] = nullptr;
            inputSharedObject[1] = nullptr;
            break;
        case SyncStep::Done:
            workers[0] = nullptr;
            workers[1] = nullptr;
            inputSharedObject[0] = nullptr;
            inputSharedObject[1] = nullptr;
            _syncPal->stopEstimateUpdates();
            _syncPal->resetSnapshotInvalidationCounters();
            if (!_syncPal->restart()) {
                _syncPal->setSyncHasFullyCompletedInParms(true);
            }
            sentry::pTraces::basic::Sync(syncDbId()).stop();
            break;
        default:
            LOG_SYNCPAL_WARN(_logger, "Invalid status");
            workers[0] = nullptr;
            workers[1] = nullptr;
            inputSharedObject[0] = nullptr;
            inputSharedObject[1] = nullptr;
            break;
    }
}

void SyncPalWorker::initStepFirst(std::shared_ptr<ISyncWorker> (&workers)[2],
                                  std::shared_ptr<SharedObject> (&inputSharedObject)[2], bool reset) {
    LOG_SYNCPAL_DEBUG(_logger, "Restart sync");

    if (reset) {
        _syncPal->resetSharedObjects();
    }

    initStep(SyncStep::Idle, workers, inputSharedObject);
}

SyncStep SyncPalWorker::nextStep() const {
    switch (_step) {
        case SyncStep::Idle:
            return (_syncPal->isSnapshotValid(ReplicaSide::Local) && _syncPal->isSnapshotValid(ReplicaSide::Remote) &&
                    !_syncPal->_localFSObserverWorker->updating() && !_syncPal->_remoteFSObserverWorker->updating() &&
                    (_syncPal->snapshot(ReplicaSide::Local)->updated() || _syncPal->snapshot(ReplicaSide::Remote)->updated() ||
                     _syncPal->restart()))
                           ? SyncStep::UpdateDetection1
                           : SyncStep::Idle;
        case SyncStep::UpdateDetection1: {
            auto logNbOps = [this](const ReplicaSide side) {
                const auto opsSet = _syncPal->operationSet(side);
                LOG_SYNCPAL_DEBUG(_logger, opsSet->nbOps()
                                                   << " " << side << " operations detected (# CREATE: "
                                                   << opsSet->nbOpsByType(OperationType::Create)
                                                   << ", # EDIT: " << opsSet->nbOpsByType(OperationType::Edit)
                                                   << ", # MOVE: " << opsSet->nbOpsByType(OperationType::Move)
                                                   << ", # DELETE: " << opsSet->nbOpsByType(OperationType::Delete) << ")");
            };
            logNbOps(ReplicaSide::Local);
            logNbOps(ReplicaSide::Remote);

            if (CommonUtility::isFileSizeMismatchDetectionEnabled() &&
                !_syncPal->computeFSOperationsWorker()->getFileSizeMismatchMap().empty()) {
                _syncPal->fixCorruptedFile(_syncPal->computeFSOperationsWorker()->getFileSizeMismatchMap());
                _syncPal->setRestart(true);
                return SyncStep::Idle;
            }

            return (_syncPal->operationSet(ReplicaSide::Local)->updated() ||
                    _syncPal->operationSet(ReplicaSide::Remote)->updated())
                           ? SyncStep::UpdateDetection2
                           : SyncStep::Done;
        }
        case SyncStep::UpdateDetection2:
            return (_syncPal->updateTree(ReplicaSide::Local)->updated() || _syncPal->updateTree(ReplicaSide::Remote)->updated())
                           ? SyncStep::Reconciliation1
                           : SyncStep::Done;
        case SyncStep::Reconciliation1:
            return SyncStep::Reconciliation2;
        case SyncStep::Reconciliation2:
            LOG_SYNCPAL_DEBUG(_logger, _syncPal->_conflictQueue->size() << " conflicts found")
            return _syncPal->_conflictQueue->empty() ? SyncStep::Reconciliation4 : SyncStep::Reconciliation3;
        case SyncStep::Reconciliation3:
        case SyncStep::Reconciliation4:
            LOG_SYNCPAL_DEBUG(_logger, _syncPal->_syncOps->size() << " operations generated")
            return _syncPal->_conflictQueue->empty() ? SyncStep::Propagation1 : SyncStep::Propagation2;
        case SyncStep::Propagation1:
            return SyncStep::Propagation2;
        case SyncStep::Propagation2:
            return SyncStep::Done;
        case SyncStep::Done:
            return SyncStep::Idle;
        default:
            LOG_SYNCPAL_WARN(_logger, "Invalid status")
            return SyncStep::Idle;
    }
}

void SyncPalWorker::stopAndWaitForExitOfWorker(std::shared_ptr<ISyncWorker> worker) {
    worker->stop();
    worker->waitForExit();
}

void SyncPalWorker::stopWorkers(std::shared_ptr<ISyncWorker> workers[2]) {
    for (int index = 0; index < 2; index++) {
        if (workers[index]) {
            workers[index]->stop();
        }
    }
}

void SyncPalWorker::waitForExitOfWorkers(std::shared_ptr<ISyncWorker> workers[2]) {
    for (int index = 0; index < 2; index++) {
        if (workers[index]) {
            workers[index]->waitForExit();
        }
    }
}

void SyncPalWorker::stopAndWaitForExitOfWorkers(std::shared_ptr<ISyncWorker> workers[2]) {
    stopWorkers(workers);
    waitForExitOfWorkers(workers);
}

void SyncPalWorker::stopAndWaitForExitOfAllWorkers(std::shared_ptr<ISyncWorker> fsoWorkers[2],
                                                   std::shared_ptr<ISyncWorker> stepWorkers[2]) {
    LOG_SYNCPAL_INFO(_logger, "***** Stop");

    // Stop workers
    stopWorkers(fsoWorkers);
    stopWorkers(stepWorkers);

    // Wait for workers to exit
    waitForExitOfWorkers(fsoWorkers);
    waitForExitOfWorkers(stepWorkers);

    LOG_SYNCPAL_INFO(_logger, "***** Stop done");
}

void SyncPalWorker::pauseAllWorkers(std::shared_ptr<ISyncWorker> workers[2]) {
    LOG_SYNCPAL_INFO(_logger, "***** Pause");

    for (int index = 0; index < 2; index++) {
        if (workers[index]) {
            workers[index]->pause();
        }
    }

    setPauseDone();
    LOG_SYNCPAL_INFO(_logger, "***** Pause done");
}

void SyncPalWorker::unpauseAllWorkers(std::shared_ptr<ISyncWorker> workers[2]) {
    LOG_SYNCPAL_INFO(_logger, "***** Resume");

    for (int index = 0; index < 2; index++) {
        if (workers[index]) {
            workers[index]->unpause();
        }
    }

    setUnpauseDone();
    LOG_SYNCPAL_INFO(_logger, "***** Resume done");
}

bool SyncPalWorker::resetVfsFilesStatus() {
    bool ok = true;
    try {
        std::error_code ec;
        auto dirIt = std::filesystem::recursive_directory_iterator(
                _syncPal->localPath(), std::filesystem::directory_options::skip_permission_denied, ec);
        if (ec) {
            LOGW_SYNCPAL_WARN(_logger, L"Error in resetVfsFilesStatus: " << Utility::formatStdError(ec).c_str());
            return false;
        }
        for (; dirIt != std::filesystem::recursive_directory_iterator(); ++dirIt) {
            if (stopAsked()) {
                return true;
            }
#ifdef _WIN32
            // skip_permission_denied doesn't work on Windows
            try {
                bool dummy = dirIt->exists();
                (void) (dummy);
            } catch (std::filesystem::filesystem_error &) {
                dirIt.disable_recursion_pending();
                continue;
            }
#endif

            const SyncPath absolutePath = dirIt->path();

            // Check if the directory entry is managed
            bool isManaged = true;
            bool isLink = false;
            IoError ioError = IoError::Success;
            if (!Utility::checkIfDirEntryIsManaged(dirIt, isManaged, isLink, ioError)) {
                LOGW_SYNCPAL_WARN(_logger, L"Error in Utility::checkIfDirEntryIsManaged : "
                                                   << Utility::formatSyncPath(absolutePath).c_str());
                dirIt.disable_recursion_pending();
                ok = false;
                continue;
            }

            if (ioError == IoError::NoSuchFileOrDirectory) {
                LOGW_SYNCPAL_DEBUG(_logger,
                                   L"Directory entry does not exist anymore : " << Utility::formatSyncPath(absolutePath).c_str());
                dirIt.disable_recursion_pending();
                continue;
            }

            if (ioError == IoError::AccessDenied) {
                LOGW_SYNCPAL_DEBUG(_logger,
                                   L"Directory misses search permission : " << Utility::formatSyncPath(absolutePath).c_str());
                dirIt.disable_recursion_pending();
                continue;
            }

            if (!isManaged) {
                LOGW_SYNCPAL_DEBUG(_logger,
                                   L"Directory entry is not managed : " << Utility::formatSyncPath(absolutePath).c_str());
                dirIt.disable_recursion_pending();
                continue;
            }

            if (dirIt->is_directory()) {
                continue;
            }

            bool isPlaceholder = false;
            bool isHydrated = false;
            bool isSyncing = false;
            int progress = 0;
            if (ExitInfo exitInfo = _syncPal->vfs()->status(dirIt->path(), isPlaceholder, isHydrated, isSyncing, progress);
                !exitInfo) {
                LOGW_SYNCPAL_WARN(_logger,
                                  L"Error in vfsStatus : " << Utility::formatSyncPath(dirIt->path()) << L": " << exitInfo);
                ok = false;
                continue;
            }

<<<<<<< HEAD
            PinState pinState = _syncPal->vfs()->pinState(dirIt->path());

            if (isPlaceholder) {
                if (isSyncing) {
                    // Force status to dehydrated
                    if (ExitInfo exitInfo = _syncPal->vfs()->forceStatus(dirIt->path(), false, 0, false); !exitInfo) {
                        LOGW_SYNCPAL_WARN(_logger, L"Error in vfsForceStatus : " << Utility::formatSyncPath(dirIt->path())
                                                                                 << L": " << exitInfo);
                        ok = false;
                        continue;
                    }
                    isHydrated = false;
                }

                // Fix pinstate if needed
                if (isHydrated && pinState != PinState::AlwaysLocal) {
                    if (ExitInfo exitInfo = _syncPal->vfs()->setPinState(dirIt->path(), PinState::AlwaysLocal); !exitInfo) {
                        LOGW_SYNCPAL_WARN(_logger,
                                          L"Error in vfsSetPinState : " << Utility::formatSyncPath(dirIt->path()) << exitInfo);
                        ok = false;
                        continue;
                    }
                } else if (!isHydrated && pinState != PinState::OnlineOnly) {
                    if (ExitInfo exitInfo = _syncPal->vfs()->setPinState(dirIt->path(), PinState::OnlineOnly); !exitInfo) {
                        LOGW_SYNCPAL_WARN(_logger,
                                          L"Error in vfsSetPinState : " << Utility::formatSyncPath(dirIt->path()) << exitInfo);
                        ok = false;
                        continue;
                    }
                }
            } else {
                if (pinState == PinState::AlwaysLocal || pinState == PinState::OnlineOnly) {
                    if (ExitInfo exitInfo = _syncPal->vfs()->setPinState(dirIt->path(), PinState::Unspecified); !exitInfo) {
                        LOGW_SYNCPAL_WARN(_logger,
                                          L"Error in vfsSetPinState : " << Utility::formatSyncPath(dirIt->path()) << exitInfo);
                        ok = false;
                        continue;
                    }
=======
            if (!isPlaceholder) continue;

            PinState pinState;
            if (!_syncPal->vfsPinState(dirIt->path(), pinState)) {
                LOGW_SYNCPAL_WARN(_logger, L"Error in vfsPinState : " << Utility::formatSyncPath(dirIt->path()).c_str());
                ok = false;
                continue;
            }

            if (isSyncing) {
                // Force status to dehydrated
              if (ExitInfo exitInfo =
                      _syncPal->vfsForceStatus(dirIt->path(), false, 0, false);
                  !exitInfo) {
                LOGW_SYNCPAL_WARN(_logger,
                                  L"Error in vfsForceStatus : "
                                      << Utility::formatSyncPath(dirIt->path())
                                      << L": " << exitInfo);
                ok = false;
                continue;
              }
                isHydrated = false;
            }

            bool hydrationOrDehydrationInProgress = false;
            const SyncPath relativePath =
                    CommonUtility::relativePath(_syncPal->localPath(), dirIt->path()); // Get the relative path of the file
            _syncPal->fileSyncing(ReplicaSide::Local, relativePath, hydrationOrDehydrationInProgress);
            if (hydrationOrDehydrationInProgress) {
                _syncPal->vfsCancelHydrate(
                        dirIt->path()); // Cancel any (de)hydration that could still be in progress on the OS side.
            }

            // Fix hydration state if needed.
            if ((isHydrated && pinState == PinState::OnlineOnly) || (!isHydrated && pinState == PinState::AlwaysLocal)) {
                if (!_syncPal->vfsFileStatusChanged(dirIt->path(), SyncFileStatus::Syncing)) {
                    LOGW_SYNCPAL_WARN(_logger, L"Error in vfsSetPinState : " << Utility::formatSyncPath(dirIt->path()).c_str());
                    ok = false;
                    continue;
>>>>>>> 6d67c892
                }
            }
        }
    } catch (std::filesystem::filesystem_error &e) {
        LOG_SYNCPAL_WARN(_logger,
                         "Error caught in SyncPalWorker::resetVfsFilesStatus: code=" << e.code() << " error=" << e.what());
        ok = false;
    } catch (...) {
        LOG_SYNCPAL_WARN(_logger, "Error caught in SyncPalWorker::resetVfsFilesStatus");
        ok = false;
    }

    return ok;
}

} // namespace KDC<|MERGE_RESOLUTION|>--- conflicted
+++ resolved
@@ -579,60 +579,15 @@
                 ok = false;
                 continue;
             }
-
-<<<<<<< HEAD
-            PinState pinState = _syncPal->vfs()->pinState(dirIt->path());
-
-            if (isPlaceholder) {
-                if (isSyncing) {
-                    // Force status to dehydrated
-                    if (ExitInfo exitInfo = _syncPal->vfs()->forceStatus(dirIt->path(), false, 0, false); !exitInfo) {
-                        LOGW_SYNCPAL_WARN(_logger, L"Error in vfsForceStatus : " << Utility::formatSyncPath(dirIt->path())
-                                                                                 << L": " << exitInfo);
-                        ok = false;
-                        continue;
-                    }
-                    isHydrated = false;
-                }
-
-                // Fix pinstate if needed
-                if (isHydrated && pinState != PinState::AlwaysLocal) {
-                    if (ExitInfo exitInfo = _syncPal->vfs()->setPinState(dirIt->path(), PinState::AlwaysLocal); !exitInfo) {
-                        LOGW_SYNCPAL_WARN(_logger,
-                                          L"Error in vfsSetPinState : " << Utility::formatSyncPath(dirIt->path()) << exitInfo);
-                        ok = false;
-                        continue;
-                    }
-                } else if (!isHydrated && pinState != PinState::OnlineOnly) {
-                    if (ExitInfo exitInfo = _syncPal->vfs()->setPinState(dirIt->path(), PinState::OnlineOnly); !exitInfo) {
-                        LOGW_SYNCPAL_WARN(_logger,
-                                          L"Error in vfsSetPinState : " << Utility::formatSyncPath(dirIt->path()) << exitInfo);
-                        ok = false;
-                        continue;
-                    }
-                }
-            } else {
-                if (pinState == PinState::AlwaysLocal || pinState == PinState::OnlineOnly) {
-                    if (ExitInfo exitInfo = _syncPal->vfs()->setPinState(dirIt->path(), PinState::Unspecified); !exitInfo) {
-                        LOGW_SYNCPAL_WARN(_logger,
-                                          L"Error in vfsSetPinState : " << Utility::formatSyncPath(dirIt->path()) << exitInfo);
-                        ok = false;
-                        continue;
-                    }
-=======
+          
             if (!isPlaceholder) continue;
 
-            PinState pinState;
-            if (!_syncPal->vfsPinState(dirIt->path(), pinState)) {
-                LOGW_SYNCPAL_WARN(_logger, L"Error in vfsPinState : " << Utility::formatSyncPath(dirIt->path()).c_str());
-                ok = false;
-                continue;
-            }
+            PinState pinState = _syncPal->_syncPal->vfs()->pinState(dirIt->path()));
 
             if (isSyncing) {
                 // Force status to dehydrated
               if (ExitInfo exitInfo =
-                      _syncPal->vfsForceStatus(dirIt->path(), false, 0, false);
+                      _syncPal->vfs()->forceStatus(dirIt->path(), false, 0, false);
                   !exitInfo) {
                 LOGW_SYNCPAL_WARN(_logger,
                                   L"Error in vfsForceStatus : "
@@ -649,17 +604,16 @@
                     CommonUtility::relativePath(_syncPal->localPath(), dirIt->path()); // Get the relative path of the file
             _syncPal->fileSyncing(ReplicaSide::Local, relativePath, hydrationOrDehydrationInProgress);
             if (hydrationOrDehydrationInProgress) {
-                _syncPal->vfsCancelHydrate(
+                _syncPal->vfs()->cancelHydrate(
                         dirIt->path()); // Cancel any (de)hydration that could still be in progress on the OS side.
             }
 
             // Fix hydration state if needed.
             if ((isHydrated && pinState == PinState::OnlineOnly) || (!isHydrated && pinState == PinState::AlwaysLocal)) {
-                if (!_syncPal->vfsFileStatusChanged(dirIt->path(), SyncFileStatus::Syncing)) {
+                if (!_syncPal->vfs()->fileStatusChanged(dirIt->path(), SyncFileStatus::Syncing)) {
                     LOGW_SYNCPAL_WARN(_logger, L"Error in vfsSetPinState : " << Utility::formatSyncPath(dirIt->path()).c_str());
                     ok = false;
                     continue;
->>>>>>> 6d67c892
                 }
             }
         }
