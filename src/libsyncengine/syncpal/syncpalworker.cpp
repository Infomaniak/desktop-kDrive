--- conflicted
+++ resolved
@@ -44,37 +44,12 @@
     ExitCode exitCode(ExitCode::Unknown);
     LOG_SYNCPAL_INFO(_logger, "Worker " << name().c_str() << " started");
     if (_syncPal->vfsMode() != VirtualFileMode::Off) {
-<<<<<<< HEAD
-        sentry::pTraces::scoped::ResetStatus perfMonitor1(syncDbId());
-        // Reset vfs files status
-        if (!resetVfsFilesStatus()) {
-            LOG_SYNCPAL_WARN(_logger, "Error in resetVfsFilesStatus for syncDbId=" << _syncPal->syncDbId());
-        } else {
-            perfMonitor1.stop();
-        }
-
-        // Manage stop
-        if (stopAsked()) {
-            // Exit
-            exitCode = ExitCode::Ok;
-            setDone(exitCode);
-            return;
-        }
-
-        if (_syncPal->vfsMode() == VirtualFileMode::Mac) {
-            // Reset nodes syncing flag
-            if (!_syncPal->syncDb()->updateNodesSyncing(false)) {
-                LOG_SYNCPAL_WARN(_logger, "Error in SyncDb::updateNodesSyncing for syncDbId=" << _syncPal->syncDbId());
-            }
-        }
-=======
 #ifdef _WIN32
         auto resetFunc = std::function<void()>([this]() { resetVfsFilesStatus(); });
         _resetVfsFilesStatusThread = StdLoggingThread(resetFunc);
 #else
         resetVfsFilesStatus();
 #endif
->>>>>>> 6cffaded
     }
 
     // Wait before really starting
