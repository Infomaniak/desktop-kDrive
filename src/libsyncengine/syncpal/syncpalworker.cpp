/*
 * Infomaniak kDrive - Desktop
 * Copyright (C) 2023-2025 Infomaniak Network SA
 *
 * This program is free software: you can redistribute it and/or modify
 * it under the terms of the GNU General Public License as published by
 * the Free Software Foundation, either version 3 of the License, or
 * (at your option) any later version.
 *
 * This program is distributed in the hope that it will be useful,
 * but WITHOUT ANY WARRANTY; without even the implied warranty of
 * MERCHANTABILITY or FITNESS FOR A PARTICULAR PURPOSE.  See the
 * GNU General Public License for more details.
 *
 * You should have received a copy of the GNU General Public License
 * along with this program.  If not, see <http://www.gnu.org/licenses/>.
 */

#include "syncpalworker.h"
#include "update_detection/file_system_observer/filesystemobserverworker.h"
#include "update_detection/file_system_observer/computefsoperationworker.h"
#include "update_detection/update_detector/updatetreeworker.h"
#include "reconciliation/platform_inconsistency_checker/platforminconsistencycheckerworker.h"
#include "reconciliation/conflict_finder/conflictfinderworker.h"
#include "reconciliation/conflict_resolver/conflictresolverworker.h"
#include "reconciliation/operation_generator/operationgeneratorworker.h"
#include "propagation/operation_sorter/operationsorterworker.h"
#include "propagation/executor/executorworker.h"
#include "libcommonserver/utility/utility.h"
#include "libcommon/utility/utility.h"
#include "libcommon/log/sentry/ptraces.h"
#include "libcommon/log/sentry/utility.h"
#include <log4cplus/loggingmacros.h>

#define UPDATE_PROGRESS_DELAY 1

namespace KDC {

SyncPalWorker::SyncPalWorker(std::shared_ptr<SyncPal> syncPal, const std::string &name, const std::string &shortName) :
    ISyncWorker(syncPal, name, shortName), _step(SyncStep::Idle),
    _pauseTime(std::chrono::time_point<std::chrono::system_clock>()) {}

void SyncPalWorker::execute() {
    ExitCode exitCode(ExitCode::Unknown);
    sentry::pTraces::scoped::SyncInit perfMonitor(syncDbId());
    LOG_SYNCPAL_INFO(_logger, "Worker " << name().c_str() << " started");
    if (_syncPal->vfsMode() != VirtualFileMode::Off) {
        sentry::pTraces::scoped::ResetStatus perfMonitor1(syncDbId());
        // Reset vfs files status
        if (!resetVfsFilesStatus()) {
            LOG_SYNCPAL_WARN(_logger, "Error in resetVfsFilesStatus for syncDbId=" << _syncPal->syncDbId());
        } else {
            perfMonitor1.stop();
        }

        // Manage stop
        if (stopAsked()) {
            // Exit
            exitCode = ExitCode::Ok;
            setDone(exitCode);
            return;
        }
        if (_syncPal->vfsMode() == VirtualFileMode::Mac) {
            // Reset nodes syncing flag
            if (!_syncPal->_syncDb->updateNodesSyncing(false)) {
                LOG_SYNCPAL_WARN(_logger, "Error in SyncDb::updateNodesSyncing for syncDbId=" << _syncPal->syncDbId());
            }
        }
    }
    perfMonitor.stop();

    // Sync loop
    bool isFSOInProgress[2] = {false, false};
    std::shared_ptr<ISyncWorker> fsoWorkers[2] = {_syncPal->_localFSObserverWorker, _syncPal->_remoteFSObserverWorker};
    bool isStepInProgress = false;
    std::shared_ptr<ISyncWorker> stepWorkers[2] = {nullptr, nullptr};
    std::shared_ptr<SharedObject> inputSharedObject[2] = {nullptr, nullptr};
    time_t lastEstimateUpdate = 0;
    for (;;) {
        // Check File System Observer workers status
        for (int index = 0; index < 2; index++) {
            if (fsoWorkers[index] && !fsoWorkers[index]->isRunning()) {
                if (isFSOInProgress[index]) {
                    // Pause sync
                    LOG_SYNCPAL_DEBUG(_logger, "Stop FSO worker " << index);
                    isFSOInProgress[index] = false;
                    stopAndWaitForExitOfWorker(fsoWorkers[index]);
                    pause();
                } else {
                    // Start worker
                    LOG_SYNCPAL_DEBUG(_logger, "Start FSO worker " << index);
                    isFSOInProgress[index] = true;
                    fsoWorkers[index]->start();
                    if (isPaused()) {
                        unpause();
                    }
                }
            }
        }

        // Manage stop
        if (stopAsked()) {
            // Stop all workers
            stopAndWaitForExitOfAllWorkers(fsoWorkers, stepWorkers);

            // Exit
            exitCode = ExitCode::Ok;
            break;
        }

        // Manage pause
        while (pauseAsked() || isPaused()) {
            if (!isPaused()) {
                // Pause workers
                _pauseTime = std::chrono::system_clock::now();
                pauseAllWorkers(stepWorkers);
            }

            Utility::msleep(LOOP_PAUSE_SLEEP_PERIOD);

            // Manage unpause
            if (unpauseAsked()) {
                // Unpause workers
                unpauseAllWorkers(stepWorkers);
            }
        }

        // Manage progress info
        time_t currentTime = std::time(nullptr);
        if (currentTime > lastEstimateUpdate + UPDATE_PROGRESS_DELAY) {
            _syncPal->updateEstimates();
            lastEstimateUpdate = currentTime;
        }

        if (isStepInProgress) {
            // Check workers status
            ExitCode workersExitCode[2];
            for (int index = 0; index < 2; index++) {
                workersExitCode[index] = (stepWorkers[index] && !stepWorkers[index]->isRunning() ? stepWorkers[index]->exitCode()
                                                                                                 : ExitCode::Unknown);
            }

            if ((!stepWorkers[0] || workersExitCode[0] == ExitCode::Ok) &&
                (!stepWorkers[1] || workersExitCode[1] == ExitCode::Ok)) {
                // Next step
                SyncStep step = nextStep();
                if (step != _step) {
                    LOG_SYNCPAL_INFO(_logger, "***** Step " << stepName(_step).c_str() << " has finished");
                    waitForExitOfWorkers(stepWorkers);
                    initStep(step, stepWorkers, inputSharedObject);
                    isStepInProgress = false;
                }
            } else if ((stepWorkers[0] && workersExitCode[0] == ExitCode::NetworkError) ||
                       (stepWorkers[1] && workersExitCode[1] == ExitCode::NetworkError)) {
                LOG_SYNCPAL_INFO(_logger, "***** Step " << stepName(_step).c_str() << " has aborted");

                // Stop the step workers and pause sync
                stopAndWaitForExitOfWorkers(stepWorkers);
                isStepInProgress = false;
                pause();
                continue;
            } else if ((stepWorkers[0] && workersExitCode[0] == ExitCode::DataError) ||
                       (stepWorkers[1] && workersExitCode[1] == ExitCode::DataError) ||
                       (stepWorkers[0] && workersExitCode[0] == ExitCode::BackError) ||
                       (stepWorkers[1] && workersExitCode[1] == ExitCode::BackError) ||
                       (stepWorkers[0] && workersExitCode[0] == ExitCode::LogicError) ||
                       (stepWorkers[1] && workersExitCode[1] == ExitCode::LogicError)) {
                LOG_SYNCPAL_INFO(_logger, "***** Step " << stepName(_step).c_str() << " has aborted");

                // Stop the step workers and restart a full sync
                stopAndWaitForExitOfWorkers(stepWorkers);
                _syncPal->invalideSnapshots();
                initStepFirst(stepWorkers, inputSharedObject, true);
                continue;
            } else if ((stepWorkers[0] && workersExitCode[0] == ExitCode::DbError) ||
                       (stepWorkers[1] && workersExitCode[1] == ExitCode::DbError) ||
                       (stepWorkers[0] && workersExitCode[0] == ExitCode::SystemError) ||
                       (stepWorkers[1] && workersExitCode[1] == ExitCode::SystemError) ||
                       (stepWorkers[0] && workersExitCode[0] == ExitCode::UpdateRequired) ||
                       (stepWorkers[1] && workersExitCode[1] == ExitCode::UpdateRequired)) {
                LOG_SYNCPAL_INFO(_logger, "***** Step " << stepName(_step).c_str() << " has aborted");

                // Stop all workers and exit
                stopAndWaitForExitOfAllWorkers(fsoWorkers, stepWorkers);
                if ((stepWorkers[0] && workersExitCode[0] == ExitCode::SystemError &&
                     (stepWorkers[0]->exitCause() == ExitCause::NotEnoughDiskSpace ||
                      stepWorkers[0]->exitCause() == ExitCause::FileAccessError ||
                      stepWorkers[0]->exitCause() == ExitCause::SyncDirAccesError)) ||
                    (stepWorkers[1] && workersExitCode[1] == ExitCode::SystemError &&
                     (stepWorkers[1]->exitCause() == ExitCause::NotEnoughDiskSpace ||
                      stepWorkers[1]->exitCause() == ExitCause::FileAccessError ||
                      stepWorkers[1]->exitCause() == ExitCause::SyncDirAccesError))) {
                    // Exit without error
                    exitCode = ExitCode::Ok;
                } else if ((stepWorkers[0] && workersExitCode[0] == ExitCode::UpdateRequired) ||
                           (stepWorkers[1] && workersExitCode[1] == ExitCode::UpdateRequired)) {
                    exitCode = ExitCode::UpdateRequired;
                } else {
                    exitCode = ExitCode::FatalError;
                    setExitCause(ExitCause::WorkerExited);
                }
                break;
            }
        } else {
            // Start workers
            LOG_SYNCPAL_INFO(_logger, "***** Step " << stepName(_step).c_str() << " start");
            isStepInProgress = true;
            for (int index = 0; index < 2; index++) {
                if (inputSharedObject[index]) {
                    inputSharedObject[index]->startRead();
                }
                if (stepWorkers[index]) {
                    stepWorkers[index]->start();
                }
            }
        }

        if (exitCode != ExitCode::Unknown) {
            break;
        }

        Utility::msleep(LOOP_EXEC_SLEEP_PERIOD);
    }

    LOG_SYNCPAL_INFO(_logger, "Worker " << name().c_str() << " stoped");
    setDone(exitCode);
}

std::string SyncPalWorker::stepName(SyncStep step) {
    std::string name;

    name = "<";

    switch (step) {
        case SyncStep::None:
            name += "None";
            break;
        case SyncStep::Idle:
            name += "Idle";
            break;
        case SyncStep::UpdateDetection1:
            name += "Compute FS operations";
            break;
        case SyncStep::UpdateDetection2:
            name += "Update Trees";
            break;
        case SyncStep::Reconciliation1:
            name += "Platform Inconsistency Checker";
            break;
        case SyncStep::Reconciliation2:
            name += "Conflict Finder";
            break;
        case SyncStep::Reconciliation3:
            name += "Conflict Resolver";
            break;
        case SyncStep::Reconciliation4:
            name += "Operation Generator";
            break;
        case SyncStep::Propagation1:
            name += "Sorter";
            break;
        case SyncStep::Propagation2:
            name += "Executor";
            break;
        case SyncStep::Done:
            name += "Done";
            break;
    }

    name += ">";

    return name;
}

void SyncPalWorker::initStep(SyncStep step, std::shared_ptr<ISyncWorker> (&workers)[2],
                             std::shared_ptr<SharedObject> (&inputSharedObject)[2]) {
    if (step == SyncStep::UpdateDetection1) {
        sentry::pTraces::basic::Sync(syncDbId()).start();
    }
    sentry::syncStepToPTrace(_step, syncDbId())->stop();
    sentry::syncStepToPTrace(step, syncDbId())->start();

    _step = step;
    switch (step) {
        case SyncStep::Idle:
            workers[0] = nullptr;
            workers[1] = nullptr;
            inputSharedObject[0] = nullptr;
            inputSharedObject[1] = nullptr;
            _syncPal->resetEstimateUpdates();
            _syncPal->refreshTmpBlacklist();
            break;
        case SyncStep::UpdateDetection1:
            workers[0] = _syncPal->computeFSOperationsWorker();
            workers[1] = nullptr;
            _syncPal->copySnapshots();
            assert(_syncPal->snapshotCopy(ReplicaSide::Local)->checkIntegrityRecursively() &&
                   "Local snapshot is corrupted, see logs for details");
            assert(_syncPal->snapshotCopy(ReplicaSide::Remote)->checkIntegrityRecursively() &&
                   "Remote snapshot is corrupted, see logs for details");
            inputSharedObject[0] = nullptr;
            inputSharedObject[1] = nullptr;
            _syncPal->setRestart(false);
            break;
        case SyncStep::UpdateDetection2:
            workers[0] = _syncPal->_localUpdateTreeWorker;
            workers[1] = _syncPal->_remoteUpdateTreeWorker;
            inputSharedObject[0] = _syncPal->operationSet(ReplicaSide::Local);
            inputSharedObject[1] = _syncPal->operationSet(ReplicaSide::Remote);
            break;
        case SyncStep::Reconciliation1:
            workers[0] = _syncPal->_platformInconsistencyCheckerWorker;
            workers[1] = nullptr;
            inputSharedObject[0] = _syncPal->updateTree(ReplicaSide::Remote);
            inputSharedObject[1] = nullptr;
            break;
        case SyncStep::Reconciliation2:
            workers[0] = _syncPal->_conflictFinderWorker;
            workers[1] = nullptr;
            inputSharedObject[0] = nullptr;
            inputSharedObject[1] = nullptr;
            break;
        case SyncStep::Reconciliation3:
            workers[0] = _syncPal->_conflictResolverWorker;
            workers[1] = nullptr;
            inputSharedObject[0] = nullptr;
            inputSharedObject[1] = nullptr;
            break;
        case SyncStep::Reconciliation4:
            workers[0] = _syncPal->_operationsGeneratorWorker;
            workers[1] = nullptr;
            inputSharedObject[0] = nullptr;
            inputSharedObject[1] = nullptr;
            break;
        case SyncStep::Propagation1:
            workers[0] = _syncPal->_operationsSorterWorker;
            workers[1] = nullptr;
            inputSharedObject[0] = nullptr;
            inputSharedObject[1] = nullptr;
            _syncPal->startEstimateUpdates();
            break;
        case SyncStep::Propagation2:
            workers[0] = _syncPal->_executorWorker;
            workers[1] = nullptr;
            inputSharedObject[0] = nullptr;
            inputSharedObject[1] = nullptr;
            break;
        case SyncStep::Done:
            workers[0] = nullptr;
            workers[1] = nullptr;
            inputSharedObject[0] = nullptr;
            inputSharedObject[1] = nullptr;
            _syncPal->stopEstimateUpdates();
            _syncPal->resetSnapshotInvalidationCounters();
            if (!_syncPal->restart()) {
                _syncPal->setSyncHasFullyCompletedInParms(true);
            }
            sentry::pTraces::basic::Sync(syncDbId()).stop();
            break;
        default:
            LOG_SYNCPAL_WARN(_logger, "Invalid status");
            workers[0] = nullptr;
            workers[1] = nullptr;
            inputSharedObject[0] = nullptr;
            inputSharedObject[1] = nullptr;
            break;
    }
}

void SyncPalWorker::initStepFirst(std::shared_ptr<ISyncWorker> (&workers)[2],
                                  std::shared_ptr<SharedObject> (&inputSharedObject)[2], bool reset) {
    LOG_SYNCPAL_DEBUG(_logger, "Restart sync");

    if (reset) {
        _syncPal->resetSharedObjects();
    }

    initStep(SyncStep::Idle, workers, inputSharedObject);
}

SyncStep SyncPalWorker::nextStep() const {
    switch (_step) {
        case SyncStep::Idle:
            return (_syncPal->isSnapshotValid(ReplicaSide::Local) && _syncPal->isSnapshotValid(ReplicaSide::Remote) &&
                    !_syncPal->_localFSObserverWorker->updating() && !_syncPal->_remoteFSObserverWorker->updating() &&
                    (_syncPal->snapshot(ReplicaSide::Local)->updated() || _syncPal->snapshot(ReplicaSide::Remote)->updated() ||
                     _syncPal->restart()))
                           ? SyncStep::UpdateDetection1
                           : SyncStep::Idle;
        case SyncStep::UpdateDetection1: {
            auto logNbOps = [this](const ReplicaSide side) {
                const auto opsSet = _syncPal->operationSet(side);
                LOG_SYNCPAL_DEBUG(_logger, opsSet->nbOps()
                                                   << " " << side << " operations detected (# CREATE: "
                                                   << opsSet->nbOpsByType(OperationType::Create)
                                                   << ", # EDIT: " << opsSet->nbOpsByType(OperationType::Edit)
                                                   << ", # MOVE: " << opsSet->nbOpsByType(OperationType::Move)
                                                   << ", # DELETE: " << opsSet->nbOpsByType(OperationType::Delete) << ")");
            };
            logNbOps(ReplicaSide::Local);
            logNbOps(ReplicaSide::Remote);

            if (CommonUtility::isFileSizeMismatchDetectionEnabled() &&
                !_syncPal->computeFSOperationsWorker()->getFileSizeMismatchMap().empty()) {
                _syncPal->fixCorruptedFile(_syncPal->computeFSOperationsWorker()->getFileSizeMismatchMap());
                _syncPal->setRestart(true);
                return SyncStep::Idle;
            }

            return (_syncPal->operationSet(ReplicaSide::Local)->updated() ||
                    _syncPal->operationSet(ReplicaSide::Remote)->updated())
                           ? SyncStep::UpdateDetection2
                           : SyncStep::Done;
        }
        case SyncStep::UpdateDetection2:
            return (_syncPal->updateTree(ReplicaSide::Local)->updated() || _syncPal->updateTree(ReplicaSide::Remote)->updated())
                           ? SyncStep::Reconciliation1
                           : SyncStep::Done;
        case SyncStep::Reconciliation1:
            return SyncStep::Reconciliation2;
        case SyncStep::Reconciliation2:
            LOG_SYNCPAL_DEBUG(_logger, _syncPal->_conflictQueue->size() << " conflicts found")
            return _syncPal->_conflictQueue->empty() ? SyncStep::Reconciliation4 : SyncStep::Reconciliation3;
        case SyncStep::Reconciliation3:
        case SyncStep::Reconciliation4:
            LOG_SYNCPAL_DEBUG(_logger, _syncPal->_syncOps->size() << " operations generated")
            return _syncPal->_conflictQueue->empty() ? SyncStep::Propagation1 : SyncStep::Propagation2;
        case SyncStep::Propagation1:
            return SyncStep::Propagation2;
        case SyncStep::Propagation2:
            return SyncStep::Done;
        case SyncStep::Done:
            return SyncStep::Idle;
        default:
            LOG_SYNCPAL_WARN(_logger, "Invalid status")
            return SyncStep::Idle;
    }
}

void SyncPalWorker::stopAndWaitForExitOfWorker(std::shared_ptr<ISyncWorker> worker) {
    worker->stop();
    worker->waitForExit();
}

void SyncPalWorker::stopWorkers(std::shared_ptr<ISyncWorker> workers[2]) {
    for (int index = 0; index < 2; index++) {
        if (workers[index]) {
            workers[index]->stop();
        }
    }
}

void SyncPalWorker::waitForExitOfWorkers(std::shared_ptr<ISyncWorker> workers[2]) {
    for (int index = 0; index < 2; index++) {
        if (workers[index]) {
            workers[index]->waitForExit();
        }
    }
}

void SyncPalWorker::stopAndWaitForExitOfWorkers(std::shared_ptr<ISyncWorker> workers[2]) {
    stopWorkers(workers);
    waitForExitOfWorkers(workers);
}

void SyncPalWorker::stopAndWaitForExitOfAllWorkers(std::shared_ptr<ISyncWorker> fsoWorkers[2],
                                                   std::shared_ptr<ISyncWorker> stepWorkers[2]) {
    LOG_SYNCPAL_INFO(_logger, "***** Stop");

    // Stop workers
    stopWorkers(fsoWorkers);
    stopWorkers(stepWorkers);

    // Wait for workers to exit
    waitForExitOfWorkers(fsoWorkers);
    waitForExitOfWorkers(stepWorkers);

    LOG_SYNCPAL_INFO(_logger, "***** Stop done");
}

void SyncPalWorker::pauseAllWorkers(std::shared_ptr<ISyncWorker> workers[2]) {
    LOG_SYNCPAL_INFO(_logger, "***** Pause");

    for (int index = 0; index < 2; index++) {
        if (workers[index]) {
            workers[index]->pause();
        }
    }

    setPauseDone();
    LOG_SYNCPAL_INFO(_logger, "***** Pause done");
}

void SyncPalWorker::unpauseAllWorkers(std::shared_ptr<ISyncWorker> workers[2]) {
    LOG_SYNCPAL_INFO(_logger, "***** Resume");

    for (int index = 0; index < 2; index++) {
        if (workers[index]) {
            workers[index]->unpause();
        }
    }

    setUnpauseDone();
    LOG_SYNCPAL_INFO(_logger, "***** Resume done");
}

bool SyncPalWorker::resetVfsFilesStatus() {
    bool ok = true;
    try {
        std::error_code ec;
        auto dirIt = std::filesystem::recursive_directory_iterator(
                _syncPal->localPath(), std::filesystem::directory_options::skip_permission_denied, ec);
        if (ec) {
            LOGW_SYNCPAL_WARN(_logger, L"Error in resetVfsFilesStatus: " << Utility::formatStdError(ec).c_str());
            return false;
        }
        for (; dirIt != std::filesystem::recursive_directory_iterator(); ++dirIt) {
            if (stopAsked()) {
                return true;
            }
#ifdef _WIN32
            // skip_permission_denied doesn't work on Windows
            try {
                bool dummy = dirIt->exists();
                (void) (dummy);
            } catch (std::filesystem::filesystem_error &) {
                dirIt.disable_recursion_pending();
                continue;
            }
#endif

            const SyncPath absolutePath = dirIt->path();

            // Check if the directory entry is managed
            bool isManaged = true;
            bool isLink = false;
            IoError ioError = IoError::Success;
            if (!Utility::checkIfDirEntryIsManaged(dirIt, isManaged, isLink, ioError)) {
                LOGW_SYNCPAL_WARN(_logger, L"Error in Utility::checkIfDirEntryIsManaged : "
                                                   << Utility::formatSyncPath(absolutePath).c_str());
                dirIt.disable_recursion_pending();
                ok = false;
                continue;
            }

            if (ioError == IoError::NoSuchFileOrDirectory) {
                LOGW_SYNCPAL_DEBUG(_logger,
                                   L"Directory entry does not exist anymore : " << Utility::formatSyncPath(absolutePath).c_str());
                dirIt.disable_recursion_pending();
                continue;
            }

            if (ioError == IoError::AccessDenied) {
                LOGW_SYNCPAL_DEBUG(_logger,
                                   L"Directory misses search permission : " << Utility::formatSyncPath(absolutePath).c_str());
                dirIt.disable_recursion_pending();
                continue;
            }

            if (!isManaged) {
                LOGW_SYNCPAL_DEBUG(_logger,
                                   L"Directory entry is not managed : " << Utility::formatSyncPath(absolutePath).c_str());
                dirIt.disable_recursion_pending();
                continue;
            }

            if (dirIt->is_directory()) {
                continue;
            }

            bool isPlaceholder = false;
            bool isHydrated = false;
            bool isSyncing = false;
            int progress = 0;
<<<<<<< HEAD
            if (ExitInfo exitInfo = _syncPal->vfs()->status(dirIt->path(), isPlaceholder, isHydrated, isSyncing, progress);
=======
            if (ExitInfo exitInfo = _syncPal->vfsStatus(dirIt->path(), isPlaceholder, isHydrated, isSyncing, progress);
>>>>>>> c98a66f8
                !exitInfo) {
                LOGW_SYNCPAL_WARN(_logger,
                                  L"Error in vfsStatus : " << Utility::formatSyncPath(dirIt->path()) << L": " << exitInfo);
                ok = false;
                continue;
            }
          
            if (!isPlaceholder) continue;

            PinState pinState = _syncPal->vfs()->pinState(dirIt->path());

            if (isSyncing) {
                // Force status to dehydrated
<<<<<<< HEAD
              if (ExitInfo exitInfo =
                      _syncPal->vfs()->forceStatus(dirIt->path(), false, 0, false);
                  !exitInfo) {
                LOGW_SYNCPAL_WARN(_logger,
                                  L"Error in vfsForceStatus : "
                                      << Utility::formatSyncPath(dirIt->path())
                                      << L": " << exitInfo);
                ok = false;
                continue;
              }
=======
                if (ExitInfo exitInfo = _syncPal->vfsForceStatus(dirIt->path(), false, 0, false); !exitInfo) {
                    LOGW_SYNCPAL_WARN(_logger, L"Error in vfsForceStatus : " << Utility::formatSyncPath(dirIt->path()) << L": "
                                                                             << exitInfo);
                    ok = false;
                    continue;
                }
>>>>>>> c98a66f8
                isHydrated = false;
            }

            bool hydrationOrDehydrationInProgress = false;
            const SyncPath relativePath =
                    CommonUtility::relativePath(_syncPal->localPath(), dirIt->path()); // Get the relative path of the file
            _syncPal->fileSyncing(ReplicaSide::Local, relativePath, hydrationOrDehydrationInProgress);
            if (hydrationOrDehydrationInProgress) {
                _syncPal->vfs()->cancelHydrate(
                        dirIt->path()); // Cancel any (de)hydration that could still be in progress on the OS side.
            }

            // Fix hydration state if needed.
            if ((isHydrated && pinState == PinState::OnlineOnly) || (!isHydrated && pinState == PinState::AlwaysLocal)) {
                if (!_syncPal->vfs()->fileStatusChanged(dirIt->path(), SyncFileStatus::Syncing)) {
                    LOGW_SYNCPAL_WARN(_logger, L"Error in vfsSetPinState : " << Utility::formatSyncPath(dirIt->path()).c_str());
                    ok = false;
                    continue;
                }
            }
        }
    } catch (std::filesystem::filesystem_error &e) {
        LOG_SYNCPAL_WARN(_logger,
                         "Error caught in SyncPalWorker::resetVfsFilesStatus: code=" << e.code() << " error=" << e.what());
        ok = false;
    } catch (...) {
        LOG_SYNCPAL_WARN(_logger, "Error caught in SyncPalWorker::resetVfsFilesStatus");
        ok = false;
    }

    return ok;
}

} // namespace KDC<|MERGE_RESOLUTION|>--- conflicted
+++ resolved
@@ -572,11 +572,7 @@
             bool isHydrated = false;
             bool isSyncing = false;
             int progress = 0;
-<<<<<<< HEAD
             if (ExitInfo exitInfo = _syncPal->vfs()->status(dirIt->path(), isPlaceholder, isHydrated, isSyncing, progress);
-=======
-            if (ExitInfo exitInfo = _syncPal->vfsStatus(dirIt->path(), isPlaceholder, isHydrated, isSyncing, progress);
->>>>>>> c98a66f8
                 !exitInfo) {
                 LOGW_SYNCPAL_WARN(_logger,
                                   L"Error in vfsStatus : " << Utility::formatSyncPath(dirIt->path()) << L": " << exitInfo);
@@ -590,25 +586,12 @@
 
             if (isSyncing) {
                 // Force status to dehydrated
-<<<<<<< HEAD
-              if (ExitInfo exitInfo =
-                      _syncPal->vfs()->forceStatus(dirIt->path(), false, 0, false);
-                  !exitInfo) {
-                LOGW_SYNCPAL_WARN(_logger,
-                                  L"Error in vfsForceStatus : "
-                                      << Utility::formatSyncPath(dirIt->path())
-                                      << L": " << exitInfo);
-                ok = false;
-                continue;
-              }
-=======
-                if (ExitInfo exitInfo = _syncPal->vfsForceStatus(dirIt->path(), false, 0, false); !exitInfo) {
+                if (ExitInfo exitInfo = _syncPal->vfs()->forceStatus(dirIt->path(), false, 0, false); !exitInfo) {
                     LOGW_SYNCPAL_WARN(_logger, L"Error in vfsForceStatus : " << Utility::formatSyncPath(dirIt->path()) << L": "
                                                                              << exitInfo);
                     ok = false;
                     continue;
                 }
->>>>>>> c98a66f8
                 isHydrated = false;
             }
 
