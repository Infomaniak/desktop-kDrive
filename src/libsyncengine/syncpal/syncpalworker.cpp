/*
 * Infomaniak kDrive - Desktop
 * Copyright (C) 2023-2025 Infomaniak Network SA
 *
 * This program is free software: you can redistribute it and/or modify
 * it under the terms of the GNU General Public License as published by
 * the Free Software Foundation, either version 3 of the License, or
 * (at your option) any later version.
 *
 * This program is distributed in the hope that it will be useful,
 * but WITHOUT ANY WARRANTY; without even the implied warranty of
 * MERCHANTABILITY or FITNESS FOR A PARTICULAR PURPOSE.  See the
 * GNU General Public License for more details.
 *
 * You should have received a copy of the GNU General Public License
 * along with this program.  If not, see <http://www.gnu.org/licenses/>.
 */

#include "syncpalworker.h"
#include "update_detection/file_system_observer/filesystemobserverworker.h"
#include "update_detection/file_system_observer/computefsoperationworker.h"
#include "update_detection/update_detector/updatetreeworker.h"
#include "reconciliation/platform_inconsistency_checker/platforminconsistencycheckerworker.h"
#include "reconciliation/conflict_finder/conflictfinderworker.h"
#include "reconciliation/conflict_resolver/conflictresolverworker.h"
#include "reconciliation/operation_generator/operationgeneratorworker.h"
#include "propagation/operation_sorter/operationsorterworker.h"
#include "propagation/executor/executorworker.h"
#include "libcommonserver/utility/utility.h"
#include "libcommon/utility/utility.h"
#include "libcommon/log/sentry/ptraces.h"
#include "libcommon/log/sentry/utility.h"
#include <log4cplus/loggingmacros.h>

#define UPDATE_PROGRESS_DELAY 1

namespace KDC {

SyncPalWorker::SyncPalWorker(std::shared_ptr<SyncPal> syncPal, const std::string &name, const std::string &shortName,
                             const std::chrono::seconds &startDelay) :
    ISyncWorker(syncPal, name, shortName, startDelay) {}

namespace {

bool hasSuccessfullyFinished(const std::shared_ptr<ISyncWorker> w1, const std::shared_ptr<ISyncWorker> w2 = nullptr) {
    return (!w1 || w1->exitCode() == ExitCode::Ok) && (!w2 || w2->exitCode() == ExitCode::Ok);
}

bool shouldBePaused(const std::shared_ptr<ISyncWorker> w1, const std::shared_ptr<ISyncWorker> w2 = nullptr) {
    const auto networkIssue =
            (w1 && w1->exitCode() == ExitCode::NetworkError) || (w2 && w2->exitCode() == ExitCode::NetworkError);
    const auto serviceUnavailable =
            (w1 && w1->exitCode() == ExitCode::BackError && w1->exitCause() == ExitCause::ServiceUnavailable) ||
            (w2 && w2->exitCode() == ExitCode::BackError && w2->exitCause() == ExitCause::ServiceUnavailable);
    const auto syncDirNotAccessible =
            (w1 && w1->exitCode() == ExitCode::SystemError && w1->exitCause() == ExitCause::SyncDirAccessError) ||
            (w2 && w2->exitCode() == ExitCode::SystemError && w2->exitCause() == ExitCause::SyncDirAccessError);
    return networkIssue || serviceUnavailable || syncDirNotAccessible;
}

bool shouldBeStoppedAndRestarted(const std::shared_ptr<ISyncWorker> w1, const std::shared_ptr<ISyncWorker> w2 = nullptr) {
    const auto dataError = (w1 && w1->exitCode() == ExitCode::DataError) || (w2 && w2->exitCode() == ExitCode::DataError);
    const auto backError = (w1 && w1->exitCode() == ExitCode::BackError) || (w2 && w2->exitCode() == ExitCode::BackError);
    const auto logicError = (w1 && w1->exitCode() == ExitCode::LogicError) || (w2 && w2->exitCode() == ExitCode::LogicError);
    return dataError || backError || logicError;
}

bool shouldBeStopped(const std::shared_ptr<ISyncWorker> w1, const std::shared_ptr<ISyncWorker> w2 = nullptr) {
    const auto dbError = (w1 && w1->exitCode() == ExitCode::DbError) || (w2 && w2->exitCode() == ExitCode::DbError);
    const auto systemError = (w1 && w1->exitCode() == ExitCode::SystemError) || (w2 && w2->exitCode() == ExitCode::SystemError);
    const auto updateRequired =
            (w1 && w1->exitCode() == ExitCode::UpdateRequired) || (w2 && w2->exitCode() == ExitCode::UpdateRequired);
    return dbError || systemError || updateRequired;
}

} // namespace

void SyncPalWorker::execute() {
    ExitCode exitCode(ExitCode::Unknown);
    LOG_SYNCPAL_INFO(_logger, "Worker " << name() << " started");
    if (_syncPal->vfsMode() != VirtualFileMode::Off) {
#ifdef _WIN32
        auto resetFunc = std::function<void()>([this]() { resetVfsFilesStatus(); });
        _resetVfsFilesStatusThread = StdLoggingThread(resetFunc);
#else
        resetVfsFilesStatus();
#endif
    }

    // Wait before really starting
    bool awakenByStop = false;
    sleepUntilStartDelay(awakenByStop);
    if (awakenByStop) {
        // Exit
        exitCode = ExitCode::Ok;
        setDone(exitCode);
        return;
    }

    // Sync loop
    LOG_SYNCPAL_DEBUG(_logger, "Start sync loop");
    bool isFSOInProgress[2] = {false, false};
    std::shared_ptr<ISyncWorker> fsoWorkers[2] = {_syncPal->_localFSObserverWorker, _syncPal->_remoteFSObserverWorker};
    bool isStepInProgress = false;
    std::shared_ptr<ISyncWorker> stepWorkers[2] = {nullptr, nullptr};
    std::shared_ptr<SharedObject> inputSharedObject[2] = {nullptr, nullptr};
    time_t lastEstimateUpdate = 0;
    for (;;) {
        bool syncDirChanged = false;
        // Check File System Observer workers status
        for (int index = 0; index < 2; index++) {
            if (fsoWorkers[index] && !fsoWorkers[index]->isRunning()) {
                if (isFSOInProgress[index]) {
                    LOG_SYNCPAL_DEBUG(_logger, "Stop FSO worker " << index);
                    isFSOInProgress[index] = false;
                    stopAndWaitForExitOfWorker(fsoWorkers[index]);
<<<<<<< HEAD
                    if (shouldBePaused(fsoWorkers[index], nullptr) && !pauseAsked()) {
=======
                    const bool shouldPause = fsoWorkers[index]->exitCode() == ExitCode::NetworkError ||
                                             (fsoWorkers[index]->exitCode() == ExitCode::BackError &&
                                              fsoWorkers[index]->exitCause() == ExitCause::ServiceUnavailable);
                    if (shouldPause && !pauseAsked()) {
>>>>>>> fdeebb2e
                        pause();
                        continue;
                    }

                    syncDirChanged = fsoWorkers[index]->exitCode() == ExitCode::SystemError &&
                                 fsoWorkers[index]->exitCause() == ExitCause::SyncDirChanged;
                    if (syncDirChanged) {
                        break;
                    }
                } else if (!pauseAsked()) {
                    LOG_SYNCPAL_DEBUG(_logger, "Start FSO worker " << index);
                    isFSOInProgress[index] = true;
                    fsoWorkers[index]->start();
                }
            }
        }

        // Manage SyncDir change (might happen if the sync folder is deleted and recreated e.g migration from an other device) 
        if (syncDirChanged) {
            LOG_SYNCPAL_INFO(_logger, "Sync dir changed, stopping all workers and exiting");
            stopAndWaitForExitOfAllWorkers(fsoWorkers, stepWorkers);
            exitCode = ExitCode::FatalError;
            setExitCause(ExitCause::WorkerExited);
            break;
        } 
        
        // Manage stop
        if (stopAsked()) {
            // Stop all workers
            stopAndWaitForExitOfAllWorkers(fsoWorkers, stepWorkers);

            // Exit
            exitCode = ExitCode::Ok;
            break;
        }

        // Manage pause
        while ((_pauseAsked || _isPaused) &&
               (_step == SyncStep::Idle ||
                _step == SyncStep::Propagation2)) { // Pause only if we are idle or in Propagation2 (because it needs network)
            if (!_isPaused) {
                // Pause workers
                _pauseAsked = false;
                _isPaused = true;
                LOG_SYNCPAL_INFO(_logger, "***** Pause");
            }

            Utility::msleep(LOOP_PAUSE_SLEEP_PERIOD);

            // Manage unpause
            if (_unpauseAsked) {
                _isPaused = false;
                _unpauseAsked = false;
                LOG_SYNCPAL_INFO(_logger, "***** Resume");
            }
        }

        // Manage progress info
        time_t currentTime = std::time(nullptr);
        if (currentTime > lastEstimateUpdate + UPDATE_PROGRESS_DELAY) {
            _syncPal->updateEstimates();
            lastEstimateUpdate = currentTime;
        }

        if (isStepInProgress) {
            // Check workers status
            if (hasSuccessfullyFinished(stepWorkers[0], stepWorkers[1])) {
                // Next step
                const SyncStep step = nextStep();
                if (step != _step) {
                    LOG_SYNCPAL_INFO(_logger, "***** Step " << stepName(_step) << " has finished");
                    waitForExitOfWorkers(stepWorkers);
                    initStep(step, stepWorkers, inputSharedObject);
                    isStepInProgress = false;
                }
            } else if (shouldBePaused(stepWorkers[0], stepWorkers[1])) {
                LOG_SYNCPAL_INFO(_logger, "***** Step " << stepName(_step) << " has aborted");

                // Stop the step workers and pause sync
                stopAndWaitForExitOfWorkers(stepWorkers);
                isStepInProgress = false;
                pause();
                continue;
            } else if (shouldBeStoppedAndRestarted(stepWorkers[0], stepWorkers[1])) {
                LOG_SYNCPAL_INFO(_logger, "***** Step " << stepName(_step) << " has aborted");

                // Stop the step workers and restart a full sync
                stopAndWaitForExitOfWorkers(stepWorkers);
                _syncPal->invalideSnapshots();
                initStepFirst(stepWorkers, inputSharedObject, true);
                continue;
            } else if (shouldBeStopped(stepWorkers[0], stepWorkers[1])) {
                LOG_SYNCPAL_INFO(_logger, "***** Step " << stepName(_step) << " has aborted");

                // Stop all workers and exit
                stopAndWaitForExitOfAllWorkers(fsoWorkers, stepWorkers);
                if ((stepWorkers[0] && stepWorkers[0]->exitCode() == ExitCode::SystemError &&
                     (stepWorkers[0]->exitCause() == ExitCause::NotEnoughDiskSpace ||
                      stepWorkers[0]->exitCause() == ExitCause::FileAccessError)) ||
                    (stepWorkers[1] && stepWorkers[1]->exitCode() == ExitCode::SystemError &&
                     (stepWorkers[1]->exitCause() == ExitCause::NotEnoughDiskSpace ||
                      stepWorkers[1]->exitCause() == ExitCause::FileAccessError))) {
                    // Exit without error
                    exitCode = ExitCode::Ok;
                } else if ((stepWorkers[0] && stepWorkers[0]->exitCode() == ExitCode::UpdateRequired) ||
                           (stepWorkers[1] && stepWorkers[1]->exitCode() == ExitCode::UpdateRequired)) {
                    exitCode = ExitCode::UpdateRequired;
                } else {
                    exitCode = ExitCode::FatalError;
                    setExitCause(ExitCause::WorkerExited);
                }
                break;
            }
        } else {
            // Start workers
            LOG_SYNCPAL_INFO(_logger, "***** Step " << stepName(_step) << " start");
            isStepInProgress = true;
            for (int index = 0; index < 2; index++) {
                if (inputSharedObject[index]) {
                    inputSharedObject[index]->startRead();
                }
                if (stepWorkers[index]) {
                    stepWorkers[index]->start();
                }
            }
        }

        if (exitCode != ExitCode::Unknown) {
            break;
        }

        Utility::msleep(LOOP_EXEC_SLEEP_PERIOD);
    }

    LOG_SYNCPAL_INFO(_logger, "Worker " << name() << " stoped");
    setDone(exitCode);
}

void SyncPalWorker::stop() {
    _pauseAsked = false;
    _unpauseAsked = true;
    ISyncWorker::stop();
    if (_resetVfsFilesStatusThread.joinable()) {
        _resetVfsFilesStatusThread.join();
    }
}

void SyncPalWorker::pause() {
    if (!isRunning()) {
        LOG_SYNCPAL_DEBUG(_logger, "Worker " << name() << " is not running");
        return;
    }
    _pauseTime = std::chrono::steady_clock::now();

    if (_isPaused || _pauseAsked) {
        LOG_SYNCPAL_DEBUG(_logger, "Worker " << name() << " is already paused");
        return;
    }

    LOG_SYNCPAL_DEBUG(_logger, "Worker " << name() << " pause");
    _pauseAsked = true;
    _unpauseAsked = false;
}

void SyncPalWorker::unpause() {
    if (!isRunning()) {
        LOG_SYNCPAL_DEBUG(_logger, "Worker " << name() << " is not running");
        return;
    }

    if ((!_isPaused && !_pauseAsked) || _unpauseAsked) {
        LOG_SYNCPAL_DEBUG(_logger, "Worker " << name() << " is already unpaused");
        return;
    }

    LOG_SYNCPAL_DEBUG(_logger, "Worker " << name() << " unpause");

    _unpauseAsked = true;
    _pauseAsked = false;
    _syncPal->setRestart(true);
}

std::string SyncPalWorker::stepName(SyncStep step) {
    return "<" + toString(step) + ">";
}

void SyncPalWorker::initStep(SyncStep step, std::shared_ptr<ISyncWorker> (&workers)[2],
                             std::shared_ptr<SharedObject> (&inputSharedObject)[2]) {
    if (step == SyncStep::UpdateDetection1) {
        sentry::pTraces::basic::Sync(syncDbId()).start();
    }
    sentry::syncStepToPTrace(_step, syncDbId())->stop();
    sentry::syncStepToPTrace(step, syncDbId())->start();

    _step = step;
    switch (step) {
        case SyncStep::Idle:
            workers[0] = nullptr;
            workers[1] = nullptr;
            inputSharedObject[0] = nullptr;
            inputSharedObject[1] = nullptr;
            _syncPal->resetEstimateUpdates();
            _syncPal->refreshTmpBlacklist();
            _syncPal->freeSnapshotsCopies();
            _syncPal->syncDb()->cache().clear();
            break;
        case SyncStep::UpdateDetection1:
            workers[0] = _syncPal->computeFSOperationsWorker();
            workers[1] = nullptr;
            _syncPal->copySnapshots();
            LOG_IF_FAIL(_syncPal->syncDb()->cache().reloadIfNeeded());
            inputSharedObject[0] = nullptr;
            inputSharedObject[1] = nullptr;
            _syncPal->setRestart(false);
            break;
        case SyncStep::UpdateDetection2:
            workers[0] = _syncPal->_localUpdateTreeWorker;
            workers[1] = _syncPal->_remoteUpdateTreeWorker;
            inputSharedObject[0] = _syncPal->operationSet(ReplicaSide::Local);
            inputSharedObject[1] = _syncPal->operationSet(ReplicaSide::Remote);
            break;
        case SyncStep::Reconciliation1:
            workers[0] = _syncPal->_platformInconsistencyCheckerWorker;
            workers[1] = nullptr;
            inputSharedObject[0] = _syncPal->updateTree(ReplicaSide::Remote);
            inputSharedObject[1] = nullptr;
            break;
        case SyncStep::Reconciliation2:
            workers[0] = _syncPal->_conflictFinderWorker;
            workers[1] = nullptr;
            inputSharedObject[0] = nullptr;
            inputSharedObject[1] = nullptr;
            break;
        case SyncStep::Reconciliation3:
            workers[0] = _syncPal->_conflictResolverWorker;
            workers[1] = nullptr;
            inputSharedObject[0] = nullptr;
            inputSharedObject[1] = nullptr;
            break;
        case SyncStep::Reconciliation4:
            workers[0] = _syncPal->_operationsGeneratorWorker;
            workers[1] = nullptr;
            inputSharedObject[0] = nullptr;
            inputSharedObject[1] = nullptr;
            break;
        case SyncStep::Propagation1:
            workers[0] = _syncPal->_operationsSorterWorker;
            workers[1] = nullptr;
            inputSharedObject[0] = nullptr;
            inputSharedObject[1] = nullptr;
            _syncPal->startEstimateUpdates();
            break;
        case SyncStep::Propagation2:
            workers[0] = _syncPal->_executorWorker;
            workers[1] = nullptr;
            inputSharedObject[0] = nullptr;
            inputSharedObject[1] = nullptr;
            _syncPal->syncDb()->cache().clear(); // Cache is not needed anymore, free resources
            break;
        case SyncStep::Done:
            workers[0] = nullptr;
            workers[1] = nullptr;
            inputSharedObject[0] = nullptr;
            inputSharedObject[1] = nullptr;
            _syncPal->stopEstimateUpdates();
            _syncPal->resetSnapshotInvalidationCounters();
            if (!_syncPal->restart()) {
                _syncPal->setSyncHasFullyCompletedInParms(true);
            }
            sentry::pTraces::basic::Sync(syncDbId()).stop();
            break;
        default:
            LOG_SYNCPAL_WARN(_logger, "Invalid status");
            workers[0] = nullptr;
            workers[1] = nullptr;
            inputSharedObject[0] = nullptr;
            inputSharedObject[1] = nullptr;
            break;
    }
}

void SyncPalWorker::initStepFirst(std::shared_ptr<ISyncWorker> (&workers)[2],
                                  std::shared_ptr<SharedObject> (&inputSharedObject)[2], bool reset) {
    LOG_SYNCPAL_DEBUG(_logger, "Restart sync");

    if (reset) {
        _syncPal->resetSharedObjects();
    }

    initStep(SyncStep::Idle, workers, inputSharedObject);
}

SyncStep SyncPalWorker::nextStep() const {
    switch (_step) {
        case SyncStep::Idle: {
            const bool areLiveSnapshotsValid =
                    _syncPal->liveSnapshot(ReplicaSide::Local).isValid() && _syncPal->liveSnapshot(ReplicaSide::Remote).isValid();
            const bool areFSOWorkersRunning =
                    _syncPal->_localFSObserverWorker->isRunning() && _syncPal->_remoteFSObserverWorker->isRunning();
            const bool areFSOWorkersInitializing =
                    _syncPal->_localFSObserverWorker->initializing() || _syncPal->_remoteFSObserverWorker->initializing();
            const bool areFSOWorkersUpdating =
                    _syncPal->_localFSObserverWorker->updating() || _syncPal->_remoteFSObserverWorker->updating();
            const bool areLiveSnapshotsUpdated =
                    _syncPal->liveSnapshot(ReplicaSide::Local).updated() || _syncPal->liveSnapshot(ReplicaSide::Remote).updated();


            return areLiveSnapshotsValid && areFSOWorkersRunning && !areFSOWorkersInitializing && !areFSOWorkersUpdating &&
                                   (areLiveSnapshotsUpdated || _syncPal->restart())
                           ? SyncStep::UpdateDetection1
                           : SyncStep::Idle;
        }
        case SyncStep::UpdateDetection1: {
            auto logNbOps = [this](const ReplicaSide side) {
                const auto opsSet = _syncPal->operationSet(side);
                LOG_SYNCPAL_DEBUG(_logger, opsSet->nbOps()
                                                   << " " << side << " operations detected (# CREATE: "
                                                   << opsSet->nbOpsByType(OperationType::Create)
                                                   << ", # EDIT: " << opsSet->nbOpsByType(OperationType::Edit)
                                                   << ", # MOVE: " << opsSet->nbOpsByType(OperationType::Move)
                                                   << ", # DELETE: " << opsSet->nbOpsByType(OperationType::Delete) << ")");
            };
            logNbOps(ReplicaSide::Local);
            logNbOps(ReplicaSide::Remote);

            if (CommonUtility::isFileSizeMismatchDetectionEnabled() &&
                !_syncPal->computeFSOperationsWorker()->getFileSizeMismatchMap().empty()) {
                _syncPal->fixCorruptedFile(_syncPal->computeFSOperationsWorker()->getFileSizeMismatchMap());
                _syncPal->setRestart(true);
                return SyncStep::Idle;
            }

            return (_syncPal->operationSet(ReplicaSide::Local)->updated() ||
                    _syncPal->operationSet(ReplicaSide::Remote)->updated())
                           ? SyncStep::UpdateDetection2
                           : SyncStep::Done;
        }
        case SyncStep::UpdateDetection2:
            return (_syncPal->updateTree(ReplicaSide::Local)->updated() || _syncPal->updateTree(ReplicaSide::Remote)->updated())
                           ? SyncStep::Reconciliation1
                           : SyncStep::Done;
        case SyncStep::Reconciliation1:
            return SyncStep::Reconciliation2;
        case SyncStep::Reconciliation2:
            LOG_SYNCPAL_DEBUG(_logger, _syncPal->_conflictQueue->size() << " conflicts found")
            return _syncPal->_conflictQueue->empty() ? SyncStep::Reconciliation4 : SyncStep::Reconciliation3;
        case SyncStep::Reconciliation3:
            return SyncStep::Propagation2; // Go directly to the Executor step
        case SyncStep::Reconciliation4:
            LOG_SYNCPAL_DEBUG(_logger, _syncPal->_syncOps->size() << " operations generated")
            return SyncStep::Propagation1;
        case SyncStep::Propagation1:
            return SyncStep::Propagation2;
        case SyncStep::Propagation2:
            return SyncStep::Done;
        case SyncStep::Done:
            return SyncStep::Idle;
        default:
            LOG_SYNCPAL_WARN(_logger, "Invalid status")
            return SyncStep::Idle;
    }
}

void SyncPalWorker::stopAndWaitForExitOfWorker(std::shared_ptr<ISyncWorker> worker) {
    worker->stop();
    worker->waitForExit();
}

void SyncPalWorker::stopWorkers(std::shared_ptr<ISyncWorker> workers[2]) {
    for (int index = 0; index < 2; index++) {
        if (workers[index]) {
            workers[index]->stop();
        }
    }
}

void SyncPalWorker::waitForExitOfWorkers(std::shared_ptr<ISyncWorker> workers[2]) {
    for (int index = 0; index < 2; index++) {
        if (workers[index]) {
            workers[index]->waitForExit();
        }
    }
}

void SyncPalWorker::stopAndWaitForExitOfWorkers(std::shared_ptr<ISyncWorker> workers[2]) {
    stopWorkers(workers);
    waitForExitOfWorkers(workers);
}

void SyncPalWorker::stopAndWaitForExitOfAllWorkers(std::shared_ptr<ISyncWorker> fsoWorkers[2],
                                                   std::shared_ptr<ISyncWorker> stepWorkers[2]) {
    LOG_SYNCPAL_INFO(_logger, "***** Stop");

    // Stop workers
    stopWorkers(fsoWorkers);
    stopWorkers(stepWorkers);

    // Wait for workers to exit
    waitForExitOfWorkers(fsoWorkers);
    waitForExitOfWorkers(stepWorkers);

    LOG_SYNCPAL_INFO(_logger, "***** Stop done");
}

void SyncPalWorker::resetVfsFilesStatus() {
    if (_syncPal->vfsMode() == VirtualFileMode::Off) return;
    sentry::pTraces::scoped::ResetStatus perfMonitor1(syncDbId());

    bool ok = true;
    try {
        std::error_code ec;
        auto dirIt = std::filesystem::recursive_directory_iterator(
                _syncPal->localPath(), std::filesystem::directory_options::skip_permission_denied, ec);
        if (ec) {
            LOGW_SYNCPAL_WARN(_logger, L"Error in resetVfsFilesStatus: " << Utility::formatStdError(ec));
            return;
        }
        for (; dirIt != std::filesystem::recursive_directory_iterator(); ++dirIt) {
            if (stopAsked()) {
                LOGW_SYNCPAL_DEBUG(_logger, L"Stop asked in resetVfsFilesStatus");
                return;
            }
            SyncPath absolutePath;
            try {
                if (dirIt->is_directory()) {
                    continue;
                }
                absolutePath = dirIt->path();
            } catch (std::filesystem::filesystem_error &) {
                dirIt.disable_recursion_pending();
                continue;
            }

            // Check if the directory entry is managed
            bool isManaged = true;
            IoError ioError = IoError::Success;
            if (!Utility::checkIfDirEntryIsManaged(*dirIt, isManaged, ioError)) {
                LOGW_SYNCPAL_WARN(_logger,
                                  L"Error in Utility::checkIfDirEntryIsManaged : " << Utility::formatSyncPath(absolutePath));
                ok = false;
                dirIt.disable_recursion_pending();
                continue;
            }

            if (ioError == IoError::NoSuchFileOrDirectory) {
                LOGW_SYNCPAL_DEBUG(_logger,
                                   L"Directory entry does not exist anymore : " << Utility::formatSyncPath(absolutePath));
                dirIt.disable_recursion_pending();
                continue;
            }

            if (ioError == IoError::AccessDenied) {
                LOGW_SYNCPAL_DEBUG(_logger, L"Directory misses search permission : " << Utility::formatSyncPath(absolutePath));
                dirIt.disable_recursion_pending();
                continue;
            }

            if (!isManaged) {
                LOGW_SYNCPAL_DEBUG(_logger, L"Directory entry is not managed : " << Utility::formatSyncPath(absolutePath));
                dirIt.disable_recursion_pending();
                continue;
            }

            VfsStatus vfsStatus;
            if (ExitInfo exitInfo = _syncPal->vfs()->status(dirIt->path(), vfsStatus); !exitInfo) {
                LOGW_SYNCPAL_WARN(_logger,
                                  L"Error in vfsStatus : " << Utility::formatSyncPath(dirIt->path()) << L": " << exitInfo);
                ok = false;
                dirIt.disable_recursion_pending();
                continue;
            }

            if (!vfsStatus.isPlaceholder) continue;

            const PinState pinState = _syncPal->vfs()->pinState(dirIt->path());
#ifndef _WIN32 // Handle by the API on windows.
            if (vfsStatus.isSyncing) {
                // Force status to dehydrate
                if (const ExitInfo exitInfo = _syncPal->vfs()->forceStatus(dirIt->path(), VfsStatus()); !exitInfo) {
                    LOGW_SYNCPAL_WARN(_logger, L"Error in vfsForceStatus : " << Utility::formatSyncPath(dirIt->path()) << L": "
                                                                             << exitInfo);
                    ok = false;
                    dirIt.disable_recursion_pending();
                    continue;
                }
                vfsStatus.isHydrated = false;
            }

            bool hydrationOrDehydrationInProgress = false;
            const SyncPath relativePath =
                    CommonUtility::relativePath(_syncPal->localPath(), dirIt->path()); // Get the relative path of the file
            (void) _syncPal->fileSyncing(ReplicaSide::Local, relativePath, hydrationOrDehydrationInProgress);
            if (hydrationOrDehydrationInProgress) {
                _syncPal->vfs()->cancelHydrate(
                        dirIt->path()); // Cancel any (de)hydration that could still be in progress on the OS side.
            }
#endif
            // Fix hydration state if needed.
            if ((vfsStatus.isHydrated && pinState == PinState::OnlineOnly) ||
                (!vfsStatus.isHydrated && pinState == PinState::AlwaysLocal)) {
                if (!_syncPal->vfs()->fileStatusChanged(dirIt->path(), SyncFileStatus::Syncing)) {
                    LOGW_SYNCPAL_WARN(_logger, L"Error in vfsSetPinState : " << Utility::formatSyncPath(dirIt->path()));
                    ok = false;
                    dirIt.disable_recursion_pending();
                    continue;
                }
            }
        }
    } catch (std::filesystem::filesystem_error &e) {
        LOG_SYNCPAL_WARN(_logger,
                         "Error caught in SyncPalWorker::resetVfsFilesStatus: code=" << e.code() << " error=" << e.what());
        ok = false;
    } catch (...) {
        LOG_SYNCPAL_WARN(_logger, "Error caught in SyncPalWorker::resetVfsFilesStatus");
        ok = false;
    }

    if (ok) {
        if (!_syncPal->syncDb()->updateNodesSyncing(false)) {
            LOG_SYNCPAL_WARN(_logger, "Error in SyncDb::updateNodesSyncing for syncDbId=" << _syncPal->syncDbId());
        }
        LOG_SYNCPAL_DEBUG(_logger, "VFS files status reset");
        perfMonitor1.stop();
    } else {
        LOG_SYNCPAL_WARN(_logger, "Error in resetVfsFilesStatus");
    }
    return;
}

} // namespace KDC<|MERGE_RESOLUTION|>--- conflicted
+++ resolved
@@ -114,20 +114,13 @@
                     LOG_SYNCPAL_DEBUG(_logger, "Stop FSO worker " << index);
                     isFSOInProgress[index] = false;
                     stopAndWaitForExitOfWorker(fsoWorkers[index]);
-<<<<<<< HEAD
                     if (shouldBePaused(fsoWorkers[index], nullptr) && !pauseAsked()) {
-=======
-                    const bool shouldPause = fsoWorkers[index]->exitCode() == ExitCode::NetworkError ||
-                                             (fsoWorkers[index]->exitCode() == ExitCode::BackError &&
-                                              fsoWorkers[index]->exitCause() == ExitCause::ServiceUnavailable);
-                    if (shouldPause && !pauseAsked()) {
->>>>>>> fdeebb2e
                         pause();
                         continue;
                     }
 
                     syncDirChanged = fsoWorkers[index]->exitCode() == ExitCode::SystemError &&
-                                 fsoWorkers[index]->exitCause() == ExitCause::SyncDirChanged;
+                                     fsoWorkers[index]->exitCause() == ExitCause::SyncDirChanged;
                     if (syncDirChanged) {
                         break;
                     }
@@ -139,15 +132,15 @@
             }
         }
 
-        // Manage SyncDir change (might happen if the sync folder is deleted and recreated e.g migration from an other device) 
+        // Manage SyncDir change (might happen if the sync folder is deleted and recreated e.g migration from an other device)
         if (syncDirChanged) {
             LOG_SYNCPAL_INFO(_logger, "Sync dir changed, stopping all workers and exiting");
             stopAndWaitForExitOfAllWorkers(fsoWorkers, stepWorkers);
             exitCode = ExitCode::FatalError;
             setExitCause(ExitCause::WorkerExited);
             break;
-        } 
-        
+        }
+
         // Manage stop
         if (stopAsked()) {
             // Stop all workers
