--- conflicted
+++ resolved
@@ -257,8 +257,6 @@
         virtual void refreshTmpBlacklist();
         virtual void removeItemFromTmpBlacklist(const NodeId &nodeId, ReplicaSide side);
         virtual void removeItemFromTmpBlacklist(const SyncPath &relativePath);
-<<<<<<< HEAD
-
         //! Handle an access denied error on an item on the local side.
         /*!
          \param relativeLocalPath is the local path of the item.
@@ -266,14 +264,11 @@
          tailored to the context.
          \return The exit info of the function.
          */
-        ExitInfo handleAccessDeniedItem(const SyncPath &relativeLocalPath, ExitCause cause = ExitCause::FileAccessError);
-
-=======
         ExitInfo handleAccessDeniedItem(const SyncPath &relativePath, ExitCause cause = ExitCause::FileAccessError);
         ExitInfo handleAccessDeniedItem(const SyncPath &relativePath, std::shared_ptr<Node> &localBlacklistedNode,
                                         std::shared_ptr<Node> &remoteBlacklistedNode,
                                         ExitCause cause);
->>>>>>> 1982bf3e
+  
         //! Makes copies of real-time snapshots to be used by synchronization workers.
         void copySnapshots();
 
