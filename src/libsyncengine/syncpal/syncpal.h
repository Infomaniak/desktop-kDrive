/*
 * Infomaniak kDrive - Desktop
 * Copyright (C) 2023-2024 Infomaniak Network SA
 *
 * This program is free software: you can redistribute it and/or modify
 * it under the terms of the GNU General Public License as published by
 * the Free Software Foundation, either version 3 of the License, or
 * (at your option) any later version.
 *
 * This program is distributed in the hope that it will be useful,
 * but WITHOUT ANY WARRANTY; without even the implied warranty of
 * MERCHANTABILITY or FITNESS FOR A PARTICULAR PURPOSE.  See the
 * GNU General Public License for more details.
 *
 * You should have received a copy of the GNU General Public License
 * along with this program.  If not, see <http://www.gnu.org/licenses/>.
 */

#pragma once

#include "syncenginelib.h"
#include "db/syncdb.h"
#include "progress/progressinfo.h"
#include "syncpal/conflictingfilescorrector.h"
#include "update_detection/file_system_observer/snapshot/snapshot.h"
#include "update_detection/file_system_observer/fsoperationset.h"
#include "update_detection/update_detector/updatetree.h"
#include "reconciliation/conflict_finder/conflict.h"
#include "reconciliation/syncoperation.h"
#include "libcommonserver/log/log.h"
#include "libcommon/utility/types.h"
#include "libparms/db/parmsdb.h"

#include <memory>
#include <filesystem>

namespace KDC {

class BlacklistPropagator;
class ExcludeListPropagator;
class ConflictingFilesCorrector;

class SyncPalWorker;
class FileSystemObserverWorker;
class ComputeFSOperationWorker;
class UpdateTreeWorker;
class PlatformInconsistencyCheckerWorker;
class ConflictFinderWorker;
class ConflictResolverWorker;
class OperationGeneratorWorker;
class OperationSorterWorker;
class ExecutorWorker;

class TmpBlacklistManager;

class DownloadJob;
class GetSizeJob;

#define SYNCDBID this->syncDbId()

#define LOG_SYNCDBID "*" << SYNCDBID << "*"

#define LOG_SYNCPAL_DEBUG(logger, logEvent) LOG_DEBUG(logger, LOG_SYNCDBID << " " << logEvent)
#define LOGW_SYNCPAL_DEBUG(logger, logEvent) LOGW_DEBUG(logger, LOG_SYNCDBID << " " << logEvent)

#define LOG_SYNCPAL_INFO(logger, logEvent) LOG_INFO(logger, LOG_SYNCDBID << " " << logEvent)
#define LOGW_SYNCPAL_INFO(logger, logEvent) LOGW_INFO(logger, LOG_SYNCDBID << " " << logEvent)

#define LOG_SYNCPAL_WARN(logger, logEvent) LOG_WARN(logger, LOG_SYNCDBID << " " << logEvent)
#define LOGW_SYNCPAL_WARN(logger, logEvent) LOGW_WARN(logger, LOG_SYNCDBID << " " << logEvent)

#define LOG_SYNCPAL_ERROR(logger, logEvent) LOG_ERROR(logger, LOG_SYNCDBID << " " << logEvent)
#define LOGW_SYNCPAL_ERROR(logger, logEvent) LOGW_ERROR(logger, LOG_SYNCDBID << " " << logEvent)

#define LOG_SYNCPAL_FATAL(logger, logEvent) LOG_FATAL(logger, LOG_SYNCDBID << " " << logEvent)
#define LOGW_SYNCPAL_FATAL(logger, logEvent) LOGW_FATAL(logger, LOG_SYNCDBID << " " << logEvent)

class SYNCENGINE_EXPORT SyncPal : public std::enable_shared_from_this<SyncPal> {
    public:
        SyncPal(const SyncPath &syncDbPath, const std::string &version, bool hasFullyCompleted);
        SyncPal(int syncDbId, const std::string &version);
        virtual ~SyncPal();

        ExitCode setTargetNodeId(const std::string &targetNodeId);

        inline void setAddErrorCallback(void (*addError)(const Error &)) { _addError = addError; }
        inline void setAddCompletedItemCallback(void (*addCompletedItem)(int, const SyncFileItem &, bool)) {
            _addCompletedItem = addCompletedItem;
        }
        inline void setSendSignalCallback(void (*sendSignal)(int, int, const SigValueType &)) { _sendSignal = sendSignal; }

        inline void setVfsIsExcludedCallback(bool (*vfsIsExcluded)(int, const SyncPath &, bool &)) {
            _vfsIsExcluded = vfsIsExcluded;
        }
        inline void setVfsExcludeCallback(bool (*vfsExclude)(int, const SyncPath &)) { _vfsExclude = vfsExclude; }
        inline void setVfsPinStateCallback(bool (*vfsPinState)(int, const SyncPath &, PinState &)) { _vfsPinState = vfsPinState; }
        inline void setVfsSetPinStateCallback(bool (*vfsSetPinState)(int, const SyncPath &, PinState)) {
            _vfsSetPinState = vfsSetPinState;
        }
        inline void setVfsStatusCallback(bool (*vfsStatus)(int, const SyncPath &, bool &, bool &, bool &, int &)) {
            _vfsStatus = vfsStatus;
        }
        inline void setVfsCreatePlaceholderCallback(bool (*vfsCreatePlaceholder)(int, const SyncPath &, const SyncFileItem &)) {
            _vfsCreatePlaceholder = vfsCreatePlaceholder;
        }
        inline void setVfsConvertToPlaceholderCallback(bool (*vfsConvertToPlaceholder)(int, const SyncPath &,
                                                                                       const SyncFileItem &, bool &)) {
            _vfsConvertToPlaceholder = vfsConvertToPlaceholder;
        }
        inline void setVfsUpdateMetadataCallback(bool (*vfsUpdateMetadata)(int, const SyncPath &, const SyncTime &,
                                                                           const SyncTime &, const int64_t, const NodeId &,
                                                                           std::string &)) {
            _vfsUpdateMetadata = vfsUpdateMetadata;
        }
        inline void setVfsUpdateFetchStatusCallback(bool (*vfsUpdateFetchStatus)(int, const SyncPath &, const SyncPath &, int64_t,
                                                                                 bool &, bool &)) {
            _vfsUpdateFetchStatus = vfsUpdateFetchStatus;
        }
        inline void setVfsFileStatusChangedCallback(bool (*vfsFileStatusChanged)(int, const SyncPath &, SyncFileStatus)) {
            _vfsFileStatusChanged = vfsFileStatusChanged;
        }
        inline void setVfsForceStatusCallback(bool (*vfsForceStatus)(int, const SyncPath &, bool, int, bool)) {
            _vfsForceStatus = vfsForceStatus;
        }
        inline void setVfsCleanUpStatusesCallback(bool (*vfsCleanUpStatuses)(int)) { _vfsCleanUpStatuses = vfsCleanUpStatuses; }
        inline void setVfsClearFileAttributesCallback(bool (*vfsClearFileAttributes)(int, const SyncPath &)) {
            _vfsClearFileAttributes = vfsClearFileAttributes;
        }
        inline void setVfsCancelHydrateCallback(bool (*vfsCancelHydrate)(int, const SyncPath &)) {
            _vfsCancelHydrate = vfsCancelHydrate;
        }

        [[nodiscard]] inline std::shared_ptr<SyncDb> syncDb() const { return _syncDb; }
        inline int syncDbId() const { return _syncDbId; }
        inline int driveDbId() const { return _driveDbId; }
        inline int driveId() const { return _driveId; }
        inline int accountDbId() const { return _accountDbId; }
        inline int userDbId() const { return _userDbId; }
        inline int userId() const { return _userId; }
        inline const std::string &driveName() const { return _driveName; }
        inline VirtualFileMode vfsMode() const { return _vfsMode; }
        inline SyncPath localPath() const { return _localPath; }

        // TODO : not ideal, to be refactored
        bool existOnServer(const SyncPath &path) const;
        bool canShareItem(const SyncPath &path) const;

        ExitCode fileRemoteIdFromLocalPath(const SyncPath &path, NodeId &nodeId) const;
        ExitCode syncIdSet(SyncNodeType type, std::unordered_set<NodeId> &nodeIdSet);
        ExitCode setSyncIdSet(SyncNodeType type, const std::unordered_set<NodeId> &nodeIdSet);
        ExitCode syncListUpdated(bool restartSync);
        ExitCode excludeListUpdated();
        ExitCode fixConflictingFiles(bool keepLocalVersion, std::vector<Error> &errorList);
        ExitCode fixCorruptedFile(const std::unordered_map<NodeId, SyncPath> &localFileMap);
        ExitCode fileStatus(ReplicaSide side, const SyncPath &path, SyncFileStatus &status) const;
        ExitCode fileSyncing(ReplicaSide side, const SyncPath &path, bool &syncing) const;
        ExitCode setFileSyncing(ReplicaSide side, const SyncPath &path, bool syncing);
        ExitCode path(ReplicaSide side, const NodeId &nodeId, SyncPath &path);
        ExitCode clearNodes();

        void syncPalStartCallback(UniqueId jobId);

        void start();
        void stop(bool pausedByUser = false, bool quit = false, bool clear = false);
        void pause();
        void unpause();

        bool isPaused(std::chrono::time_point<std::chrono::system_clock> &pauseTime) const;
        bool isIdle() const;
        bool isRunning() const;

        SyncStatus status() const;
        SyncStep step() const;

        void addError(const Error &error);
        void addCompletedItem(int syncDbId, const SyncFileItem &item);

        bool vfsIsExcluded(const SyncPath &itemPath, bool &isExcluded);
        bool vfsExclude(const SyncPath &itemPath);
        bool vfsPinState(const SyncPath &itemPath, PinState &pinState);
        bool vfsSetPinState(const SyncPath &itemPath, PinState pinState);
        bool vfsStatus(const SyncPath &itemPath, bool &isPlaceholder, bool &isHydrated, bool &isSyncing, int &progress);
        bool vfsCreatePlaceholder(const SyncPath &relativeLocalPath, const SyncFileItem &item);
        bool vfsConvertToPlaceholder(const SyncPath &path, const SyncFileItem &item, bool &needRestart);
        bool vfsUpdateMetadata(const SyncPath &path, const SyncTime &creationTime, const SyncTime &modtime, const int64_t size,
                               const NodeId &id, std::string &error);
        bool vfsUpdateFetchStatus(const SyncPath &tmpPath, const SyncPath &path, int64_t received, bool &canceled,
                                  bool &finished);
        bool vfsFileStatusChanged(const SyncPath &path, SyncFileStatus status);
        bool vfsForceStatus(const SyncPath &path, bool isSyncing, int progress, bool isHydrated = false);
        bool vfsCleanUpStatuses();
        bool vfsClearFileAttributes(const SyncPath &path);
        bool vfsCancelHydrate(const SyncPath &path);

        bool wipeVirtualFiles();
        bool wipeOldPlaceholders();

        void loadProgress(int64_t &currentFile, int64_t &totalFiles, int64_t &_completedSize, int64_t &_totalSize,
                          int64_t &estimatedRemainingTime) const;
        bool getSyncFileItem(const SyncPath &path, SyncFileItem &item);

        bool isSnapshotValid(ReplicaSide side);

        ExitCode addDlDirectJob(const SyncPath &relativePath, const SyncPath &localPath);
        ExitCode cancelDlDirectJobs(const std::list<SyncPath> &fileList);
        ExitCode cancelAllDlDirectJobs(bool quit);
        ExitCode cleanOldUploadSessionTokens();
        bool isDownloadOngoing(const SyncPath &localPath);

        inline bool syncHasFullyCompleted() const { return _syncHasFullyCompleted; }

        void fixInconsistentFileNames(std::shared_ptr<SyncDb> syncDb, const SyncPath &path);

        void fixNodeTableDeleteItemsWithNullParentNodeId();

<<<<<<< HEAD
        void increaseErrorCount(const NodeId &nodeId, NodeType type, const SyncPath &relativePath, ReplicaSide side);
        int getErrorCount(const NodeId &nodeId, ReplicaSide side) const noexcept;
        void blacklistTemporarily(const NodeId &nodeId, const SyncPath &relativePath, ReplicaSide side);
        void refreshTmpBlacklist();
        void removeItemFromTmpBlacklist(const NodeId &nodeId, ReplicaSide side);

		std::shared_ptr<UpdateTree> getUpdateTree(ReplicaSide side) { return side == ReplicaSide::Local ? _localUpdateTree : _remoteUpdateTree; }

=======
        virtual void increaseErrorCount(const NodeId &nodeId, NodeType type, const SyncPath &relativePath, ReplicaSide side);
        virtual int getErrorCount(const NodeId &nodeId, ReplicaSide side) const noexcept;
        virtual void blacklistTemporarily(const NodeId &nodeId, const SyncPath &relativePath, ReplicaSide side);
        virtual void refreshTmpBlacklist();
        virtual void removeItemFromTmpBlacklist(const NodeId &nodeId, ReplicaSide side);
>>>>>>> 5fea1566
        //! Makes copies of real-time snapshots to be used by synchronization workers.
        void copySnapshots();

        SyncPath getLocalPath() const { return _localPath; };
        void setLocalPath(const SyncPath &path) { _localPath = path; };

    private:
        log4cplus::Logger _logger;
        int _syncDbId{0};
        int _driveDbId{0};
        int _driveId{0};
        int _accountDbId{0};
        int _userDbId{0};
        int _userId{0};
        std::string _driveName;
        SyncPath _localPath;
        SyncPath _targetPath;
        VirtualFileMode _vfsMode{VirtualFileMode::Off};
        bool _restart{false};
        bool _isPaused{false};
        bool _syncHasFullyCompleted;

        std::shared_ptr<ExcludeListPropagator> _excludeListPropagator = nullptr;
        std::shared_ptr<BlacklistPropagator> _blacklistPropagator = nullptr;
        std::shared_ptr<ConflictingFilesCorrector> _conflictingFilesCorrector = nullptr;

        std::unordered_map<UniqueId, std::shared_ptr<DownloadJob>> _directDownloadJobsMap;
        std::unordered_map<SyncPath, UniqueId, hashPathFunction> _syncPathToDownloadJobMap;
        std::mutex _directDownloadJobsMapMutex;

        // Callbacks
        void (*_addError)(const Error &error){nullptr};
        void (*_addCompletedItem)(int syncDbId, const SyncFileItem &item, bool notify){nullptr};
        void (*_sendSignal)(int sigId, int syncDbId, const SigValueType &val){nullptr};

        bool (*_vfsIsExcluded)(int syncDbId, const SyncPath &itemPath, bool &isExcluded){nullptr};
        bool (*_vfsExclude)(int syncDbId, const SyncPath &itemPath){nullptr};
        bool (*_vfsPinState)(int syncDbId, const SyncPath &itemPath, PinState &pinState){nullptr};
        bool (*_vfsSetPinState)(int syncDbId, const SyncPath &itemPath, PinState pinState){nullptr};
        bool (*_vfsStatus)(int syncDbId, const SyncPath &itemPath, bool &isPlaceholder, bool &isHydrated, bool &isSyncing,
                           int &progress){nullptr};
        bool (*_vfsCreatePlaceholder)(int syncDbId, const SyncPath &relativeLocalPath, const SyncFileItem &item){nullptr};
        bool (*_vfsConvertToPlaceholder)(int syncDbId, const SyncPath &path, const SyncFileItem &item,
                                         bool &needRestart){nullptr};
        bool (*_vfsUpdateMetadata)(int syncDbId, const SyncPath &path, const SyncTime &creationTime, const SyncTime &modtime,
                                   const int64_t size, const NodeId &id, std::string &error){nullptr};
        bool (*_vfsUpdateFetchStatus)(int syncDbId, const SyncPath &tmpPath, const SyncPath &path, int64_t received,
                                      bool &canceled, bool &finished){nullptr};
        bool (*_vfsFileStatusChanged)(int syncDbId, const SyncPath &path, SyncFileStatus status){nullptr};
        bool (*_vfsForceStatus)(int syncDbId, const SyncPath &path, bool isSyncing, int progress, bool isHydrated){nullptr};
        bool (*_vfsCleanUpStatuses)(int syncDbId){nullptr};
        bool (*_vfsClearFileAttributes)(int syncDbId, const SyncPath &path){nullptr};
        bool (*_vfsCancelHydrate)(int syncDbId, const SyncPath &path){nullptr};

        // DB
        std::shared_ptr<SyncDb> _syncDb{nullptr};

        // Shared objects
        std::shared_ptr<bool> _interruptSync{new bool(false)};
        std::shared_ptr<Snapshot> _localSnapshot{nullptr};   // Real time local snapshot
        std::shared_ptr<Snapshot> _remoteSnapshot{nullptr};  // Real time remote snapshot
        std::shared_ptr<Snapshot> _localSnapshotCopy{
            nullptr};  // Copy of the real time local snapshot that is used by synchronization workers
        std::shared_ptr<Snapshot> _remoteSnapshotCopy{
            nullptr};  // Copy of the real time remote snapshot that is used by synchronization workers
        std::shared_ptr<FSOperationSet> _localOperationSet{nullptr};
        std::shared_ptr<FSOperationSet> _remoteOperationSet{nullptr};
        std::shared_ptr<UpdateTree> _localUpdateTree{nullptr};
        std::shared_ptr<UpdateTree> _remoteUpdateTree{nullptr};
        std::shared_ptr<ConflictQueue> _conflictQueue{nullptr};
        std::shared_ptr<SyncOperationList> _syncOps{nullptr};

        // Workers
        std::shared_ptr<SyncPalWorker> _syncPalWorker{nullptr};
        std::shared_ptr<FileSystemObserverWorker> _localFSObserverWorker{nullptr};
        std::shared_ptr<FileSystemObserverWorker> _remoteFSObserverWorker{nullptr};
        std::shared_ptr<ComputeFSOperationWorker> _computeFSOperationsWorker{nullptr};
        std::shared_ptr<UpdateTreeWorker> _localUpdateTreeWorker{nullptr};
        std::shared_ptr<UpdateTreeWorker> _remoteUpdateTreeWorker{nullptr};
        std::shared_ptr<PlatformInconsistencyCheckerWorker> _platformInconsistencyCheckerWorker{nullptr};
        std::shared_ptr<ConflictFinderWorker> _conflictFinderWorker{nullptr};
        std::shared_ptr<ConflictResolverWorker> _conflictResolverWorker{nullptr};
        std::shared_ptr<OperationGeneratorWorker> _operationsGeneratorWorker{nullptr};
        std::shared_ptr<OperationSorterWorker> _operationsSorterWorker{nullptr};
        std::shared_ptr<ExecutorWorker> _executorWorker{nullptr};

        std::shared_ptr<ProgressInfo> _progressInfo{nullptr};

        std::shared_ptr<TmpBlacklistManager> _tmpBlacklistManager{nullptr};

        void createSharedObjects();
        void resetSharedObjects();
        void createWorkers();
        void free();
        ExitCode setSyncPaused(bool value);
        bool createOrOpenDb(const SyncPath &syncDbPath, const std::string &version,
                            const std::string &targetNodeId = std::string());
        void setSyncHasFullyCompleted(bool syncHasFullyCompleted);
        inline bool interruptSync() const { return *_interruptSync; }
        ExitCode setListingCursor(const std::string &value, int64_t timestamp);
        ExitCode listingCursor(std::string &value, int64_t &timestamp);
        ExitCode updateSyncNode(SyncNodeType syncNodeType);
        ExitCode updateSyncNode();
        std::shared_ptr<Snapshot> snapshot(ReplicaSide side, bool copy = false);
        std::shared_ptr<FSOperationSet> operationSet(ReplicaSide side);
        std::shared_ptr<UpdateTree> updateTree(ReplicaSide side);

        // Progress info management
        void resetEstimateUpdates();
        void startEstimateUpdates();
        void stopEstimateUpdates();
        void updateEstimates();
        void initProgress(const SyncFileItem &item);
        void setProgress(const SyncPath &relativePath, int64_t current);
        void setProgressComplete(const SyncPath &relativeLocalPath, SyncFileStatus status);

        // Direct download callback
        void directDownloadCallback(UniqueId jobId);

        friend class SyncPalWorker;
        friend class FileSystemObserverWorker;
        friend class LocalFileSystemObserverWorker;
        friend class LocalFileSystemObserverWorker_unix;
        friend class LocalFileSystemObserverWorker_win;
        friend class RemoteFileSystemObserverWorker;
        friend class ComputeFSOperationWorker;
        friend class UpdateTreeWorker;
        friend class PlatformInconsistencyCheckerWorker;
        friend class OperationProcessor;
        friend class ConflictFinderWorker;
        friend class ConflictResolverWorker;
        friend class OperationGeneratorWorker;
        friend class OperationSorterWorker;
        friend class ExecutorWorker;

        friend class BlacklistPropagator;
        friend class ExcludeListPropagator;
        friend class ConflictingFilesCorrector;
        friend class TmpBlacklistManager;

        friend class TestSyncPal;
        friend class TestLocalFileSystemObserverWorker;
        friend class TestRemoteFileSystemObserverWorker;
        friend class TestComputeFSOperationWorker;
        friend class TestUpdateTreeWorker;
        friend class TestPlatformInconsistencyCheckerWorker;
        friend class TestConflictFinderWorker;
        friend class TestConflictResolverWorker;
        friend class TestOperationGeneratorWorker;
        friend class TestOperationSorterWorker;
        friend class TestExecutorWorker;
        friend class TestSnapshot;
        friend class TestLocalJobs;
        friend class TestIntegration;
};

}  // namespace KDC<|MERGE_RESOLUTION|>--- conflicted
+++ resolved
@@ -213,22 +213,11 @@
 
         void fixNodeTableDeleteItemsWithNullParentNodeId();
 
-<<<<<<< HEAD
-        void increaseErrorCount(const NodeId &nodeId, NodeType type, const SyncPath &relativePath, ReplicaSide side);
-        int getErrorCount(const NodeId &nodeId, ReplicaSide side) const noexcept;
-        void blacklistTemporarily(const NodeId &nodeId, const SyncPath &relativePath, ReplicaSide side);
-        void refreshTmpBlacklist();
-        void removeItemFromTmpBlacklist(const NodeId &nodeId, ReplicaSide side);
-
-		std::shared_ptr<UpdateTree> getUpdateTree(ReplicaSide side) { return side == ReplicaSide::Local ? _localUpdateTree : _remoteUpdateTree; }
-
-=======
         virtual void increaseErrorCount(const NodeId &nodeId, NodeType type, const SyncPath &relativePath, ReplicaSide side);
         virtual int getErrorCount(const NodeId &nodeId, ReplicaSide side) const noexcept;
         virtual void blacklistTemporarily(const NodeId &nodeId, const SyncPath &relativePath, ReplicaSide side);
         virtual void refreshTmpBlacklist();
         virtual void removeItemFromTmpBlacklist(const NodeId &nodeId, ReplicaSide side);
->>>>>>> 5fea1566
         //! Makes copies of real-time snapshots to be used by synchronization workers.
         void copySnapshots();
 
@@ -246,7 +235,7 @@
         std::string _driveName;
         SyncPath _localPath;
         SyncPath _targetPath;
-        VirtualFileMode _vfsMode{VirtualFileMode::Off};
+        VirtualFileMode _vfsMode{VirtualFileModeOff};
         bool _restart{false};
         bool _isPaused{false};
         bool _syncHasFullyCompleted;
