--- conflicted
+++ resolved
@@ -156,18 +156,6 @@
 
         // SyncPalInfo
         [[nodiscard]] inline std::shared_ptr<SyncDb> syncDb() const { return _syncDb; }
-<<<<<<< HEAD
-        inline int syncDbId() const { return _syncDbId; }
-        inline int driveDbId() const { return _driveDbId; }
-        inline int driveId() const { return _driveId; }
-        inline int accountDbId() const { return _accountDbId; }
-        inline int userDbId() const { return _userDbId; }
-        inline int userId() const { return _userId; }
-        inline const std::string &driveName() const { return _driveName; }
-        inline VirtualFileMode vfsMode() const { return _vfsMode; }
-        inline SyncPath localPath() const { return _localPath; }
-        void setLocalPath(const SyncPath &path) { _localPath = path; }
-=======
         inline const SyncPalInfo &syncInfo() const { return _syncInfo; };
         inline int syncDbId() const { return _syncInfo.syncDbId; }
         inline int driveDbId() const { return _syncInfo.driveDbId; }
@@ -186,9 +174,7 @@
         void setRestart(bool shouldRestart) { _syncInfo.restart = shouldRestart; };
         void setVfsMode(const VirtualFileMode mode) { _syncInfo.vfsMode = mode; };
         void setIsPaused(const bool paused) { _syncInfo.isPaused = paused; }
->>>>>>> 4a145e2f
-
-        std::shared_ptr<ComputeFSOperationWorker> computeFSOperationsWorker() const { return _computeFSOperationsWorker; };
+
         // TODO : not ideal, to be refactored
         bool existOnServer(const SyncPath &path) const;
         bool canShareItem(const SyncPath &path) const;
@@ -269,12 +255,9 @@
         //! Makes copies of real-time snapshots to be used by synchronization workers.
         void copySnapshots();
 
-<<<<<<< HEAD
-=======
         // Workers
         std::shared_ptr<ComputeFSOperationWorker> computeFSOperationsWorker() const { return _computeFSOperationsWorker; };
 
->>>>>>> 4a145e2f
     private:
         log4cplus::Logger _logger;
         SyncPalInfo _syncInfo;
@@ -361,10 +344,7 @@
         ExitCode updateSyncNode(SyncNodeType syncNodeType);
         ExitCode updateSyncNode();
         std::shared_ptr<Snapshot> snapshot(ReplicaSide side, bool copy = false) const;
-<<<<<<< HEAD
         const std::shared_ptr<const Snapshot> snapshotCopy(ReplicaSide side) { return snapshot(side, true); };
-=======
->>>>>>> 4a145e2f
         std::shared_ptr<FSOperationSet> operationSet(ReplicaSide side) const;
         std::shared_ptr<UpdateTree> updateTree(ReplicaSide side) const;
 
