/*
 * Infomaniak kDrive - Desktop
 * Copyright (C) 2023-2025 Infomaniak Network SA
 *
 * This program is free software: you can redistribute it and/or modify
 * it under the terms of the GNU General Public License as published by
 * the Free Software Foundation, either version 3 of the License, or
 * (at your option) any later version.
 *
 * This program is distributed in the hope that it will be useful,
 * but WITHOUT ANY WARRANTY; without even the implied warranty of
 * MERCHANTABILITY or FITNESS FOR A PARTICULAR PURPOSE.  See the
 * GNU General Public License for more details.
 *
 * You should have received a copy of the GNU General Public License
 * along with this program.  If not, see <http://www.gnu.org/licenses/>.
 */

#pragma once

#include "syncenginelib.h"
#include "db/syncdb.h"
#include "progress/progressinfo.h"
#include "syncpal/conflictingfilescorrector.h"
#include "update_detection/file_system_observer/snapshot/snapshot.h"
#include "update_detection/file_system_observer/fsoperationset.h"
#include "update_detection/update_detector/updatetree.h"
#include "reconciliation/conflict_finder/conflict.h"
#include "reconciliation/syncoperation.h"
#include "libcommonserver/log/log.h"
#include "libcommon/utility/types.h"
#include "libcommonserver/vfs/vfs.h"
#include "libparms/db/parmsdb.h"

#include <memory>
#include <comm.h>

namespace KDC {

class BlacklistPropagator;
class ExcludeListPropagator;
class ConflictingFilesCorrector;

class SyncPalWorker;
class FileSystemObserverWorker;
class ComputeFSOperationWorker;
class UpdateTreeWorker;
class PlatformInconsistencyCheckerWorker;
class ConflictFinderWorker;
class ConflictResolverWorker;
class OperationGeneratorWorker;
class OperationSorterWorker;
class ExecutorWorker;

class TmpBlacklistManager;

class DownloadJob;
class GetSizeJob;

#define SYNCDBID this->syncDbId()

#define LOG_SYNCDBID std::string("*" + std::to_string(SYNCDBID) + "*").c_str()

#define LOG_SYNCPAL_DEBUG(logger, logEvent) LOG_DEBUG(logger, LOG_SYNCDBID << " " << logEvent)
#define LOGW_SYNCPAL_DEBUG(logger, logEvent) LOGW_DEBUG(logger, Utility::s2ws(LOG_SYNCDBID) << L" " << logEvent)

#define LOG_SYNCPAL_INFO(logger, logEvent) LOG_INFO(logger, LOG_SYNCDBID << " " << logEvent)
#define LOGW_SYNCPAL_INFO(logger, logEvent) LOGW_INFO(logger, Utility::s2ws(LOG_SYNCDBID) << L" " << logEvent)

#define LOG_SYNCPAL_WARN(logger, logEvent) LOG_WARN(logger, LOG_SYNCDBID << " " << logEvent)
#define LOGW_SYNCPAL_WARN(logger, logEvent) LOGW_WARN(logger, Utility::s2ws(LOG_SYNCDBID) << L" " << logEvent)

#define LOG_SYNCPAL_ERROR(logger, logEvent) LOG_ERROR(logger, LOG_SYNCDBID << " " << logEvent)
#define LOGW_SYNCPAL_ERROR(logger, logEvent) LOGW_ERROR(logger, Utility::s2ws(LOG_SYNCDBID) << L" " << logEvent)

#define LOG_SYNCPAL_FATAL(logger, logEvent) LOG_FATAL(logger, LOG_SYNCDBID << " " << logEvent)
#define LOGW_SYNCPAL_FATAL(logger, logEvent) LOGW_FATAL(logger, Utility::s2ws(LOG_SYNCDBID) << L" " << logEvent)

struct SyncPalInfo {
        SyncPalInfo() = default;
        SyncPalInfo(const int driveDbId_, const SyncPath &localPath_, const SyncPath targetPath_ = {}) :
            driveDbId(driveDbId_), localPath(localPath_), targetPath(targetPath_) {}

        int syncDbId{0};
        int driveDbId{0};
        int driveId{0};
        int accountDbId{0};
        int userDbId{0};
        int userId{0};
        std::string driveName;
        SyncPath localPath;
        SyncPath targetPath;
        VirtualFileMode vfsMode{VirtualFileMode::Off};
        bool restart{false};
        bool isPaused{false};
        bool syncHasFullyCompleted{false};

        // An advanced synchronisation targets a subdirectory of a remote drive
        bool isAdvancedSync() const { return !targetPath.empty(); }
};


class SYNCENGINE_EXPORT SyncPal : public std::enable_shared_from_this<SyncPal> {
    public:
        SyncPal(const std::shared_ptr<Vfs> &vfs, const SyncPath &syncDbPath, const std::string &version,
                const bool hasFullyCompleted);
        SyncPal(const std::shared_ptr<Vfs> &vfs, const int syncDbId, const std::string &version);
        virtual ~SyncPal();

        ExitCode setTargetNodeId(const std::string &targetNodeId);
        inline void setAddErrorCallback(const std::function<void(const Error &)> &addError) { _addError = addError; }
        inline void setAddCompletedItemCallback(const std::function<void(int, const SyncFileItem &, bool)> &addCompletedItem) {
            _addCompletedItem = addCompletedItem;
        }

        inline void setSendSignalCallback(const std::function<void(SignalNum, int, const SigValueType &)> &sendSignal) {
            _sendSignal = sendSignal;
        }

        inline std::shared_ptr<Vfs> vfs() { return _vfs; }

        // SyncPalInfo
        [[nodiscard]] inline std::shared_ptr<SyncDb> syncDb() const { return _syncDb; }
        inline const SyncPalInfo &syncInfo() const { return _syncInfo; }
        inline int syncDbId() const { return _syncInfo.syncDbId; }
        inline int driveDbId() const { return _syncInfo.driveDbId; }
        inline int driveId() const { return _syncInfo.driveId; }
        inline int accountDbId() const { return _syncInfo.accountDbId; }
        inline int userDbId() const { return _syncInfo.userDbId; }
        inline int userId() const { return _syncInfo.userId; }
        inline const std::string &driveName() const { return _syncInfo.driveName; }
        inline VirtualFileMode vfsMode() const { return _syncInfo.vfsMode; }
        inline SyncPath localPath() const { return _syncInfo.localPath; }
        inline bool restart() const { return _syncInfo.restart; }
        inline bool isAdvancedSync() const { return _syncInfo.isAdvancedSync(); }

        void setLocalPath(const SyncPath &path) { _syncInfo.localPath = path; }
        void setSyncHasFullyCompleted(bool completed) { _syncInfo.syncHasFullyCompleted = completed; }
        void setRestart(bool shouldRestart) { _syncInfo.restart = shouldRestart; }
        void setVfsMode(const VirtualFileMode mode) { _syncInfo.vfsMode = mode; }
        void setIsPaused(const bool paused) { _syncInfo.isPaused = paused; }

        [[nodiscard]] const std::shared_ptr<SyncOperationList> &syncOps() const { return _syncOps; }

        // TODO : not ideal, to be refactored
        bool checkIfExistsOnServer(const SyncPath &path, bool &exists) const;
        bool checkIfCanShareItem(const SyncPath &path, bool &canShare) const;

        ExitCode fileRemoteIdFromLocalPath(const SyncPath &path, NodeId &nodeId) const;
        ExitCode syncIdSet(SyncNodeType type, std::unordered_set<NodeId> &nodeIdSet);
        ExitCode setSyncIdSet(SyncNodeType type, const std::unordered_set<NodeId> &nodeIdSet);
        ExitCode syncListUpdated(bool restartSync);
        ExitCode excludeListUpdated();
        ExitCode fixConflictingFiles(bool keepLocalVersion, std::vector<Error> &errorList);
        ExitCode fixCorruptedFile(const std::unordered_map<NodeId, SyncPath> &localFileMap);
        ExitCode fileStatus(ReplicaSide side, const SyncPath &path, SyncFileStatus &status) const;
        ExitCode fileSyncing(ReplicaSide side, const SyncPath &path, bool &syncing) const;
        ExitCode setFileSyncing(ReplicaSide side, const SyncPath &path, bool syncing);
        ExitCode path(ReplicaSide side, const NodeId &nodeId, SyncPath &path);
        ExitCode clearNodes();

        void syncPalStartCallback(UniqueId jobId);

        //! Start SyncPal.
        /*!
         \param startDelay represents the time (expressed in seconds) the SyncPalWorker must wait before starting.
         */
        void start(const std::chrono::seconds &startDelay = std::chrono::seconds(0));
        void stop(bool pausedByUser = false, bool quit = false, bool clear = false);


        /* The synchronization will be paused once the ongoing sync reach the Idle state.
         * It will automatically restart after one minute (triggered by the appserver).
         *
         * /!\ This pause mechanism is intended for internal use only, such as handling network disconnections.
         * If the user pauses synchronization, use the stop() method instead.
         */
        void pause();
        void unpause();
        std::chrono::time_point<std::chrono::steady_clock> pauseTime() const;
        bool isPaused() const;
        bool pauseAsked() const;
        bool isIdle() const;
        bool isRunning() const;

        SyncStatus status() const;
        SyncStep step() const;

        void addError(const Error &error);
        void addCompletedItem(int syncDbId, const SyncFileItem &item);

        bool wipeVirtualFiles();
        bool wipeOldPlaceholders();

        void loadProgress(int64_t &currentFile, int64_t &totalFiles, int64_t &_completedSize, int64_t &_totalSize,
                          int64_t &estimatedRemainingTime) const;
        [[nodiscard]] bool getSyncFileItem(const SyncPath &path, SyncFileItem &item);

        bool isSnapshotValid(ReplicaSide side);
        void resetSnapshotInvalidationCounters();

        ExitCode addDlDirectJob(const SyncPath &relativePath, const SyncPath &localPath);
        ExitCode cancelDlDirectJobs(const std::list<SyncPath> &fileList);
        ExitCode cancelAllDlDirectJobs(bool quit);
        ExitCode cleanOldUploadSessionTokens();
        bool isDownloadOngoing(const SyncPath &localPath);

        inline bool syncHasFullyCompleted() const { return _syncInfo.syncHasFullyCompleted; }

        void fixInconsistentFileNames();

        void fixNodeTableDeleteItemsWithNullParentNodeId();

        virtual void increaseErrorCount(const NodeId &nodeId, NodeType type, const SyncPath &relativePath, ReplicaSide side);
        virtual int getErrorCount(const NodeId &nodeId, ReplicaSide side) const noexcept;
        virtual void blacklistTemporarily(const NodeId &nodeId, const SyncPath &relativePath, ReplicaSide side);
        virtual bool isTmpBlacklisted(const NodeId &nodeId, ReplicaSide side) const;
        virtual bool isTmpBlacklisted(const SyncPath &relativePath, ReplicaSide side) const;
        virtual void refreshTmpBlacklist();
        virtual void removeItemFromTmpBlacklist(const NodeId &nodeId, ReplicaSide side);
        virtual void removeItemFromTmpBlacklist(const SyncPath &relativePath);
        //! Handle an access denied error on an item on the local side.
        /*!
         \param relativeLocalPath is the local path of the item.
         \param cause is an optional exit cause returned by the operation that has failed. Used only to generate an error message
         tailored to the context.
         \return The exit info of the function.
         */
        ExitInfo handleAccessDeniedItem(const SyncPath &relativeLocalPath, ExitCause cause = ExitCause::FileAccessError);
        ExitInfo handleAccessDeniedItem(const SyncPath &relativeLocalPath, std::shared_ptr<Node> &localBlacklistedNode,
                                        std::shared_ptr<Node> &remoteBlacklistedNode, ExitCause cause);

        //! Makes copies of real-time snapshots to be used by synchronization workers.
        void copySnapshots();
        void invalideSnapshots();

        // Workers
        std::shared_ptr<ComputeFSOperationWorker> computeFSOperationsWorker() const { return _computeFSOperationsWorker; }
        void setComputeFSOperationsWorker(std::shared_ptr<ComputeFSOperationWorker> worker) {
            _computeFSOperationsWorker = worker;
        }

<<<<<<< HEAD
        std::shared_ptr<UpdateTree> updateTree(ReplicaSide side) const;

    private:
        log4cplus::Logger _logger;
=======
    protected:
        virtual void createWorkers(const std::chrono::seconds &startDelay = std::chrono::seconds(0));

>>>>>>> c020edad
        SyncPalInfo _syncInfo;

        std::shared_ptr<ExcludeListPropagator> _excludeListPropagator = nullptr;
        std::shared_ptr<BlacklistPropagator> _blacklistPropagator = nullptr;
        std::shared_ptr<ConflictingFilesCorrector> _conflictingFilesCorrector = nullptr;

        std::unordered_map<UniqueId, std::shared_ptr<DownloadJob>> _directDownloadJobsMap;
        std::unordered_map<SyncPath, UniqueId, hashPathFunction> _syncPathToDownloadJobMap;
        std::mutex _directDownloadJobsMapMutex;

        // Callbacks
        std::function<void(const Error &error)> _addError;
        std::function<void(int syncDbId, const SyncFileItem &item, bool notify)> _addCompletedItem;
        std::function<void(SignalNum sigId, int syncDbId, const SigValueType &val)> _sendSignal;
        const std::shared_ptr<Vfs> _vfs;

        // DB
        std::shared_ptr<SyncDb> _syncDb{nullptr};

        // Shared objects
        std::shared_ptr<Snapshot> _localSnapshot{nullptr}; // Real time local snapshot
        std::shared_ptr<Snapshot> _remoteSnapshot{nullptr}; // Real time remote snapshot
        std::shared_ptr<Snapshot> _localSnapshotCopy{
                nullptr}; // Copy of the real time local snapshot that is used by synchronization workers
        std::shared_ptr<Snapshot> _remoteSnapshotCopy{
                nullptr}; // Copy of the real time remote snapshot that is used by synchronization workers
        std::shared_ptr<FSOperationSet> _localOperationSet{nullptr};
        std::shared_ptr<FSOperationSet> _remoteOperationSet{nullptr};
        std::shared_ptr<UpdateTree> _localUpdateTree{nullptr};
        std::shared_ptr<UpdateTree> _remoteUpdateTree{nullptr};
        std::shared_ptr<ConflictQueue> _conflictQueue{nullptr};
        std::shared_ptr<SyncOperationList> _syncOps{nullptr};
        std::shared_ptr<ProgressInfo> _progressInfo{nullptr};

        // Workers
        std::shared_ptr<SyncPalWorker> _syncPalWorker{nullptr};
        std::shared_ptr<FileSystemObserverWorker> _localFSObserverWorker{nullptr};
        std::shared_ptr<FileSystemObserverWorker> _remoteFSObserverWorker{nullptr};
        std::shared_ptr<ComputeFSOperationWorker> _computeFSOperationsWorker{nullptr};
        std::shared_ptr<UpdateTreeWorker> _localUpdateTreeWorker{nullptr};
        std::shared_ptr<UpdateTreeWorker> _remoteUpdateTreeWorker{nullptr};
        std::shared_ptr<PlatformInconsistencyCheckerWorker> _platformInconsistencyCheckerWorker{nullptr};
        std::shared_ptr<ConflictFinderWorker> _conflictFinderWorker{nullptr};
        std::shared_ptr<ConflictResolverWorker> _conflictResolverWorker{nullptr};
        std::shared_ptr<OperationGeneratorWorker> _operationsGeneratorWorker{nullptr};
        std::shared_ptr<OperationSorterWorker> _operationsSorterWorker{nullptr};
        std::shared_ptr<ExecutorWorker> _executorWorker{nullptr};

        std::shared_ptr<TmpBlacklistManager> _tmpBlacklistManager{nullptr};

        void createSharedObjects();
        void freeSharedObjects();
        void initSharedObjects();
        void resetSharedObjects();
        void freeWorkers();
        ExitCode setSyncPaused(bool value);
        bool createOrOpenDb(const SyncPath &syncDbPath, const std::string &version,
                            const std::string &targetNodeId = std::string());
        void setSyncHasFullyCompletedInParms(bool syncHasFullyCompleted);
        ExitCode setListingCursor(const std::string &value, int64_t timestamp);
        ExitCode listingCursor(std::string &value, int64_t &timestamp);
        ExitCode updateSyncNode(SyncNodeType syncNodeType);
        ExitCode updateSyncNode();
        std::shared_ptr<Snapshot> snapshot(ReplicaSide side, bool copy = false) const;
        const std::shared_ptr<const Snapshot> snapshotCopy(ReplicaSide side) { return snapshot(side, true); }
        std::shared_ptr<FSOperationSet> operationSet(ReplicaSide side) const;

        // Progress info management
        void createProgressInfo();
        void resetEstimateUpdates();
        void startEstimateUpdates();
        void stopEstimateUpdates();
        void updateEstimates();
        [[nodiscard]] bool initProgress(const SyncFileItem &item);
        [[nodiscard]] bool setProgress(const SyncPath &relativePath, int64_t current);
        [[nodiscard]] bool setProgressComplete(const SyncPath &relativeLocalPath, SyncFileStatus status);

        // Direct download callback
        void directDownloadCallback(UniqueId jobId);

    private:
        log4cplus::Logger _logger;

        // TODO : Refactor to not use friend classes (should be reserved for test purpose).
        friend class SyncPalWorker;
        friend class FileSystemObserverWorker;
        friend class LocalFileSystemObserverWorker;
        friend class LocalFileSystemObserverWorker_unix;
        friend class LocalFileSystemObserverWorker_win;
        friend class RemoteFileSystemObserverWorker;
        friend class ComputeFSOperationWorker;
        friend class UpdateTreeWorker;
        friend class PlatformInconsistencyCheckerWorker;
        friend class OperationProcessor;
        friend class ConflictFinderWorker;
        friend class ConflictResolverWorker;
        friend class OperationGeneratorWorker;
        friend class OperationSorterWorker;
        friend class ExecutorWorker;

        friend class BlacklistPropagator;
        friend class ExcludeListPropagator;
        friend class ConflictingFilesCorrector;
        friend class TmpBlacklistManager;

        friend class TestSyncPal;
        friend class TestLocalFileSystemObserverWorker;
        friend class TestRemoteFileSystemObserverWorker;
        friend class TestComputeFSOperationWorker;
        friend class TestUpdateTreeWorker;
        friend class TestPlatformInconsistencyCheckerWorker;
        friend class TestConflictFinderWorker;
        friend class TestConflictResolverWorker;
        friend class TestOperationGeneratorWorker;
        friend class TestOperationSorterWorker;
        friend class TestExecutorWorker;
        friend class TestSnapshot;
        friend class TestLocalJobs;
        friend class TestIntegration;
        friend class TestWorkers;
        friend class MockSyncPal;
};

} // namespace KDC<|MERGE_RESOLUTION|>--- conflicted
+++ resolved
@@ -240,16 +240,11 @@
             _computeFSOperationsWorker = worker;
         }
 
-<<<<<<< HEAD
         std::shared_ptr<UpdateTree> updateTree(ReplicaSide side) const;
 
-    private:
-        log4cplus::Logger _logger;
-=======
     protected:
         virtual void createWorkers(const std::chrono::seconds &startDelay = std::chrono::seconds(0));
 
->>>>>>> c020edad
         SyncPalInfo _syncInfo;
 
         std::shared_ptr<ExcludeListPropagator> _excludeListPropagator = nullptr;
