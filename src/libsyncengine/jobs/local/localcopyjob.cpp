--- conflicted
+++ resolved
@@ -48,13 +48,8 @@
     }
 
     if (exists) {
-<<<<<<< HEAD
-        LOGW_DEBUG(_logger, L"Item " << Path2WStr(_dest).c_str() << L" already exist. Aborting current sync and restart.");
+        LOGW_DEBUG(_logger, L"Item " << Path2WStr(_dest) << L" already exist. Aborting current sync and restart.");
         _exitInfo = {ExitCode::DataError, ExitCause::FileExists};
-=======
-        LOGW_DEBUG(_logger, L"Item " << Path2WStr(_dest) << L" already exist. Aborting current sync and restart.");
-        _exitInfo = {ExitCode::DataError, ExitCause::UnexpectedFileSystemEvent};
->>>>>>> cddef289
         return false;
     }
 
@@ -71,14 +66,8 @@
     }
 
     if (!exists) {
-        LOGW_DEBUG(_logger,
-<<<<<<< HEAD
-                   L"Item does not exist anymore. Aborting current sync and restart. - path=" << Path2WStr(_source).c_str());
+        LOGW_DEBUG(_logger, L"Item does not exist anymore. Aborting current sync and restart. - path=" << Path2WStr(_source));
         _exitInfo = {ExitCode::DataError, ExitCause::NotFound};
-=======
-                   L"Item does not exist anymore. Aborting current sync and restart. - path=" << Path2WStr(_source));
-        _exitInfo = {ExitCode::DataError, ExitCause::UnexpectedFileSystemEvent};
->>>>>>> cddef289
         return false;
     }
 
@@ -96,15 +85,13 @@
         _exitInfo = ExitCode::Ok;
     } catch (std::filesystem::filesystem_error &fsError) {
         LOGW_WARN(_logger, L"Failed to copy item " << Path2WStr(_source) << L" to " << Path2WStr(_dest) << L": "
-                                                   << Utility::s2ws(fsError.what()) << L" (" << fsError.code().value()
-                                                   << L")");
+                                                   << Utility::s2ws(fsError.what()) << L" (" << fsError.code().value() << L")");
         _exitInfo = ExitCode::SystemError;
         if (IoHelper::stdError2ioError(fsError.code()) == IoError::AccessDenied) {
             _exitInfo.setCause(ExitCause::FileAccessError);
         }
     } catch (...) {
-        LOGW_WARN(_logger, L"Failed to copy item " << Path2WStr(_source) << L" to " << Path2WStr(_dest)
-                                                   << L": Unknown error");
+        LOGW_WARN(_logger, L"Failed to copy item " << Path2WStr(_source) << L" to " << Path2WStr(_dest) << L": Unknown error");
         _exitInfo = ExitCode::SystemError;
     }
 }
