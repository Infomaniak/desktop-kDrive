/*
 * Infomaniak kDrive - Desktop
 * Copyright (C) 2023-2025 Infomaniak Network SA
 *
 * This program is free software: you can redistribute it and/or modify
 * it under the terms of the GNU General Public License as published by
 * the Free Software Foundation, either version 3 of the License, or
 * (at your option) any later version.
 *
 * This program is distributed in the hope that it will be useful,
 * but WITHOUT ANY WARRANTY; without even the implied warranty of
 * MERCHANTABILITY or FITNESS FOR A PARTICULAR PURPOSE.  See the
 * GNU General Public License for more details.
 *
 * You should have received a copy of the GNU General Public License
 * along with this program.  If not, see <http://www.gnu.org/licenses/>.
 */

#include "localcopyjob.h"

#include "libcommonserver/io/permissionsholder.h"
#include "libcommonserver/io/iohelper.h"
#include "libcommonserver/utility/utility.h"

#include <log4cplus/loggingmacros.h>

namespace KDC {

LocalCopyJob::LocalCopyJob(const SyncPath &source, const SyncPath &dest) :
    _source(source),
    _dest(dest) {}

ExitInfo LocalCopyJob::canRun() {
    if (bypassCheck()) {
        return ExitCode::Ok;
    }

    // Check that we can copy the file in destination
    bool exists = false;
    IoError ioError = IoError::Success;
    if (!IoHelper::checkIfPathExists(_dest, exists, ioError)) {
        LOGW_WARN(_logger, L"Error in IoHelper::checkIfPathExists: " << Utility::formatIoError(_dest, ioError));
        return ExitCode::SystemError;
    }
    if (ioError == IoError::AccessDenied) {
        LOGW_WARN(_logger, L"Access denied to " << Path2WStr(_dest));
        return {ExitCode::SystemError, ExitCause::FileAccessError};
    }

    if (exists) {
        LOGW_DEBUG(_logger, L"Item " << Path2WStr(_dest) << L" already exist. Aborting current sync and restart.");
        return {ExitCode::DataError, ExitCause::FileExists};
    }

    // Check that source file still exists
    if (!IoHelper::checkIfPathExists(_source, exists, ioError)) {
        LOGW_WARN(_logger, L"Error in IoHelper::checkIfPathExists: " << Utility::formatIoError(_source, ioError));
        return ExitCode::SystemError;
    }
    if (ioError == IoError::AccessDenied) {
        LOGW_WARN(_logger, L"Access denied to " << Path2WStr(_source));
        return {ExitCode::SystemError, ExitCause::FileAccessError};
    }

    if (!exists) {
        LOGW_DEBUG(_logger, L"Item does not exist anymore. Aborting current sync and restart. Item with "
                                    << Utility::formatSyncPath(_source));
        return {ExitCode::DataError, ExitCause::NotFound};
    }

    return ExitCode::Ok;
}

ExitInfo LocalCopyJob::runJob() {
    if (const auto exitInfo = canRun(); !exitInfo) {
        return exitInfo;
    }
<<<<<<< HEAD

    // Make sure we are allowed to propagate the change
    PermissionsHolder _(_dest.parent_path(), _logger);

=======
    ExitInfo exitInfo = ExitCode::Ok;
>>>>>>> 5f3a970a
    try {
        std::filesystem::copy(_source, _dest);
        LOGW_INFO(_logger, L"Item " << Path2WStr(_source) << L" copied to " << Path2WStr(_dest));
    } catch (std::filesystem::filesystem_error &fsError) {
        LOGW_WARN(_logger, L"Failed to copy item " << Path2WStr(_source) << L" to " << Path2WStr(_dest) << L": "
                                                   << CommonUtility::s2ws(fsError.what()) << L" (" << fsError.code().value()
                                                   << L")");
        exitInfo = ExitCode::SystemError;
        if (IoHelper::stdError2ioError(fsError.code()) == IoError::AccessDenied) {
            exitInfo.setCause(ExitCause::FileAccessError);
        }
    } catch (...) {
        LOGW_WARN(_logger, L"Failed to copy item " << Utility::formatSyncPath(_source) << L" to "
                                                   << Utility::formatSyncPath(_dest) << L": Unknown error");
        exitInfo = ExitCode::SystemError;
    }
    return exitInfo;
}

} // namespace KDC<|MERGE_RESOLUTION|>--- conflicted
+++ resolved
@@ -75,14 +75,10 @@
     if (const auto exitInfo = canRun(); !exitInfo) {
         return exitInfo;
     }
-<<<<<<< HEAD
 
     // Make sure we are allowed to propagate the change
     PermissionsHolder _(_dest.parent_path(), _logger);
 
-=======
-    ExitInfo exitInfo = ExitCode::Ok;
->>>>>>> 5f3a970a
     try {
         std::filesystem::copy(_source, _dest);
         LOGW_INFO(_logger, L"Item " << Path2WStr(_source) << L" copied to " << Path2WStr(_dest));
