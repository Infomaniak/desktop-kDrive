--- conflicted
+++ resolved
@@ -31,7 +31,6 @@
         return true;
     }
 
-<<<<<<< HEAD
     LOGW_DEBUG(_logger, L"Move from: " << Utility::formatSyncPath(_source) << L" to: " << Utility::formatSyncPath(_dest));
 
     // If the paths are not identical except for case and encoding, check that the destination doesn't already exist
@@ -45,10 +44,6 @@
 
     IoError ioError = IoError::Success;
     if (!isEqual) {
-=======
-    auto ioError = IoError::Success;
-    if (!Utility::isEqualInsensitive(_source, _dest)) {
->>>>>>> f1fe267d
         // Check that we can move the file in destination
         bool exists = false;
         if (!IoHelper::checkIfPathExists(_dest, exists, ioError)) {
