--- conflicted
+++ resolved
@@ -82,25 +82,6 @@
     FileStat filestat;
     if (!IoHelper::getFileStat(_destFilePath, &filestat, ioError)) {
         LOGW_WARN(_logger, L"Error in IoHelper::getFileStat: " << Utility::formatIoError(_destFilePath, ioError));
-<<<<<<< HEAD
-        _exitInfo = ExitCode::SystemError;
-        return;
-    }
-    if (ioError == IoError::NoSuchFileOrDirectory) {
-        LOGW_WARN(_logger, L"Item does not exist anymore: " << Utility::formatSyncPath(_destFilePath));
-        _exitInfo = {ExitCode::DataError, ExitCause::InvalidSize};
-        return;
-    } else if (ioError == IoError::AccessDenied) {
-        LOGW_WARN(_logger, L"Item misses search permission: " << Utility::formatSyncPath(_destFilePath));
-        _exitInfo = {ExitCode::SystemError, ExitCause::FileAccessError};
-        return;
-    }
-
-    if (_readOnly) {
-        if (IoHelper::setReadOnly(_destFilePath) != IoError::Success) {
-            LOGW_WARN(_logger, L"Failed to set read-only rights: " << Utility::formatSyncPath(_destFilePath));
-        }
-=======
         return ExitCode::SystemError;
     }
 
@@ -110,17 +91,20 @@
     } else if (ioError == IoError::AccessDenied) {
         LOGW_WARN(_logger, L"Item misses search permission: " << Utility::formatSyncPath(_destFilePath));
         return {ExitCode::SystemError, ExitCause::FileAccessError};
->>>>>>> 5f3a970a
+        _exitInfo = ExitCode::SystemError;
+        return;
+    }
+
+    if (_readOnly) {
+        if (IoHelper::setReadOnly(_destFilePath) != IoError::Success) {
+            LOGW_WARN(_logger, L"Failed to set read-only rights: " << Utility::formatSyncPath(_destFilePath));
+        }
     }
 
     _nodeId = std::to_string(filestat.inode);
     _modtime = filestat.modificationTime;
     _creationTime = filestat.creationTime;
-<<<<<<< HEAD
-    _exitInfo = ExitCode::Ok;
-=======
     return ExitCode::Ok;
->>>>>>> 5f3a970a
 }
 
 } // namespace KDC