--- conflicted
+++ resolved
@@ -324,100 +324,4 @@
     return true;
 }
 
-<<<<<<< HEAD
-bool CsvFullFileListWithCursorJob::updateSnapshotItem(const std::string &str, CsvIndex index, SnapshotItem &item) {
-    switch (index) {
-        case CsvIndexId: {
-            item.setId(str);
-            break;
-        }
-        case CsvIndexParentId: {
-            item.setParentId(str);
-            break;
-        }
-        case CsvIndexName: {
-            SyncName name = Str2SyncName(str);
-#ifdef _WIN32
-            SyncName newName;
-            if (PlatformInconsistencyCheckerUtility::instance()->fixNameWithBackslash(name, newName)) {
-                name = newName;
-            }
-#endif
-            item.setName(name);
-            break;
-        }
-        case CsvIndexType: {
-            if (str == "dir") {
-                item.setType(NodeType::Directory);
-            } else {
-                item.setType(NodeType::File);
-            }
-            break;
-        }
-        case CsvIndexSize: {
-            try {
-                item.setSize(str.empty() ? 0 : std::stoll(str));
-            } catch (std::invalid_argument const &ex) {
-                LOGW_WARN(_logger, L"Error in SnapshotItem::setSize - str=" << Utility::s2ws(str).c_str()
-                                                                            << L" exc=invalid_argument err="
-                                                                            << Utility::s2ws(ex.what()).c_str());
-                return false;
-            } catch (std::out_of_range const &ex) {
-                LOGW_WARN(_logger, L"Error in SnapshotItem::setSize - str=" << Utility::s2ws(str).c_str()
-                                                                            << L" exc=out_of_range err="
-                                                                            << Utility::s2ws(ex.what()).c_str());
-                return false;
-            }
-            break;
-        }
-        case CsvIndexCreatedAt: {
-            try {
-                item.setCreatedAt(str.empty() ? 0 : std::stoll(str));
-            } catch (std::invalid_argument const &ex) {
-                LOGW_WARN(_logger, L"Error in SnapshotItem::setCreatedAt - str=" << Utility::s2ws(str).c_str()
-                                                                                 << L" exc=invalid_argument err="
-                                                                                 << Utility::s2ws(ex.what()).c_str());
-                return false;
-            } catch (std::out_of_range const &ex) {
-                LOGW_WARN(_logger, L"Error in SnapshotItem::setCreatedAt - str=" << Utility::s2ws(str).c_str()
-                                                                                 << L" exc=out_of_range err="
-                                                                                 << Utility::s2ws(ex.what()).c_str());
-                return false;
-            }
-            break;
-        }
-        case CsvIndexModtime: {
-            try {
-                item.setLastModified(str.empty() ? 0 : std::stoll(str));
-            } catch (std::invalid_argument const &ex) {
-                LOGW_WARN(_logger, L"Error in SnapshotItem::setLastModified - str=" << Utility::s2ws(str).c_str()
-                                                                                    << L" exc=invalid_argument err="
-                                                                                    << Utility::s2ws(ex.what()).c_str());
-                return false;
-            } catch (std::out_of_range const &ex) {
-                LOGW_WARN(_logger, L"Error in SnapshotItem::setLastModified - str=" << Utility::s2ws(str).c_str()
-                                                                                    << L" exc=out_of_range err="
-                                                                                    << Utility::s2ws(ex.what()).c_str());
-                return false;
-            }
-            break;
-        }
-        case CsvIndexCanWrite: {
-            item.setCanWrite(str == "1");
-            break;
-        }
-        case CsvIndexIsLink: {
-            item.setIsLink(str == "1");
-            break;
-        }
-        default: {
-            // Ignore additionnal columns
-            break;
-        }
-    }
-    return true;
-}
-
-=======
->>>>>>> 5fea1566
 }  // namespace KDC