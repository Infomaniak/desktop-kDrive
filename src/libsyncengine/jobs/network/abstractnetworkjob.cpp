--- conflicted
+++ resolved
@@ -375,12 +375,7 @@
     return ExitCode::Ok;
 }
 
-<<<<<<< HEAD
-ExitInfo AbstractNetworkJob::receiveResponse(const Poco::URI &uri) {
-    std::vector<std::reference_wrapper<std::istream>> stream;
-=======
-bool AbstractNetworkJob::receiveResponseFromSession(StreamVector &stream) {
->>>>>>> 06abb787
+ExitInfo AbstractNetworkJob::receiveResponseFromSession(StreamVector &stream) {
     try {
         const std::scoped_lock<std::recursive_mutex> lock(_mutexSession);
         if (_session) {
@@ -395,12 +390,12 @@
         return processSocketError("receiveResponse exception", jobId(), e);
     }
 
-    return true;
-}
-
-bool AbstractNetworkJob::receiveResponse(const Poco::URI &uri) {
+    return ExitCode::Ok;
+}
+
+ExitInfo AbstractNetworkJob::receiveResponse(const Poco::URI &uri) {
     StreamVector stream;
-    if (!receiveResponseFromSession(stream)) return false;
+    if (const auto exitInfo = receiveResponseFromSession(stream); !exitInfo) return exitInfo;
 
     if (isAborted()) {
         LOG_DEBUG(_logger, "Request " << jobId() << " aborted");
