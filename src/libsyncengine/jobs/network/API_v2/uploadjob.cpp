--- conflicted
+++ resolved
@@ -44,27 +44,14 @@
 }
 
 UploadJob::~UploadJob() {
-<<<<<<< HEAD
-    if (_vfsForceStatus) {
-        constexpr VfsStatus vfsStatus = {.isHydrated = true, .progress = 100};
-        if (const auto exitInfo = _vfsForceStatus(_filePath, vfsStatus); !exitInfo) {
-            LOGW_WARN(_logger, L"Error in vfsForceStatus - path=" << Path2WStr(_filePath) << L" : " << exitInfo);
-        }
-    }
-
-    if (_vfsSetPinState) {
-        if (const auto exitInfo = _vfsSetPinState(_filePath, PinState::AlwaysLocal); !exitInfo) {
-            LOGW_WARN(_logger, L"Error in vfsSetPinState - path=" << Path2WStr(_filePath) << L": " << exitInfo);
-        }
-=======
     if (!_vfs || isAborted()) return;
-    if (ExitInfo exitInfo = _vfs->forceStatus(_filePath, false, 100, true); !exitInfo) {
+    constexpr VfsStatus vfsStatus({.isHydrated = true, .isSyncing = false, .progress = 100});
+    if (ExitInfo exitInfo = _vfs->forceStatus(_filePath, vfsStatus); !exitInfo) {
         LOGW_WARN(_logger, L"Error in vfsForceStatus - " << Utility::formatSyncPath(_filePath) << L": " << exitInfo);
     }
 
     if (ExitInfo exitInfo = _vfs->setPinState(_filePath, PinState::AlwaysLocal); !exitInfo) {
         LOGW_WARN(_logger, L"Error in vfsSetPinState - " << Utility::formatSyncPath(_filePath) << L": " << exitInfo);
->>>>>>> f89dd48d
     }
 }
 
