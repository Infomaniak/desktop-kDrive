/*
 * Infomaniak kDrive - Desktop
 * Copyright (C) 2023-2025 Infomaniak Network SA
 *
 * This program is free software: you can redistribute it and/or modify
 * it under the terms of the GNU General Public License as published by
 * the Free Software Foundation, either version 3 of the License, or
 * (at your option) any later version.
 *
 * This program is distributed in the hope that it will be useful,
 * but WITHOUT ANY WARRANTY; without even the implied warranty of
 * MERCHANTABILITY or FITNESS FOR A PARTICULAR PURPOSE.  See the
 * GNU General Public License for more details.
 *
 * You should have received a copy of the GNU General Public License
 * along with this program.  If not, see <http://www.gnu.org/licenses/>.
 */

#include "deletejob.h"

#include "requests/parameterscache.h"
#include "libcommonserver/io/filestat.h"
#include "libcommonserver/io/iohelper.h"
#include "libcommonserver/utility/utility.h"

#include <Poco/Net/HTTPRequest.h>

namespace KDC {

DeleteJob::DeleteJob(const int driveDbId, const NodeId &remoteItemId, const NodeId &localItemId,
                     const SyncPath &absoluteLocalFilepath, const NodeType nodeType) :
    AbstractTokenNetworkJob(ApiType::Drive, 0, 0, driveDbId, 0),
    _remoteItemId(remoteItemId),
    _localItemId(localItemId),
    _absoluteLocalFilepath(absoluteLocalFilepath),
    _nodeType(nodeType) {
    _httpMethod = Poco::Net::HTTPRequest::HTTP_DELETE;
}

bool DeleteJob::canRun() {
    if (bypassCheck()) {
        return true;
    }

    if (_remoteItemId.empty() || _localItemId.empty() || _absoluteLocalFilepath.empty()) {
        LOGW_WARN(_logger, L"Error in DeleteJob::canRun: missing required input, remote ID:"
                                   << Utility::s2ws(_remoteItemId) << L", local ID: " << Utility::s2ws(_localItemId) << L", "
                                   << Utility::formatSyncPath(_absoluteLocalFilepath));
        _exitInfo = ExitCode::DataError;
        return false;
    }

    // The item must be absent on local replica for the job to run
    bool existsWithSameId = false;
    NodeId otherNodeId;
    IoError ioError = IoError::Success;
    if (!IoHelper::checkIfPathExistsWithSameNodeId(_absoluteLocalFilepath, _localItemId, existsWithSameId, otherNodeId,
                                                   ioError)) {
        LOGW_WARN(_logger, L"Error in IoHelper::checkIfPathExists: " << Utility::formatIoError(_absoluteLocalFilepath, ioError));
        _exitInfo = ExitCode::SystemError;
        return false;
    }
    if (ioError == IoError::AccessDenied) {
        _exitInfo = {ExitCode::SystemError, ExitCause::FileAccessError};
        return false;
    }

    if (existsWithSameId) {
        FileStat filestat;
        ioError = IoError::Success;
        if (!IoHelper::getFileStat(_absoluteLocalFilepath, &filestat, ioError)) {
            LOGW_WARN(_logger, L"Error in IoHelper::getFileStat: " << Utility::formatIoError(_absoluteLocalFilepath, ioError));
            _exitInfo = ExitCode::SystemError;
            return false;
        }

        if (ioError == IoError::NoSuchFileOrDirectory) {
            LOGW_WARN(_logger, L"Item does not exist anymore: " << Utility::formatSyncPath(_absoluteLocalFilepath));
            _exitInfo = {ExitCode::DataError, ExitCause::InvalidSnapshot};
            return false;
        } else if (ioError == IoError::AccessDenied) {
            LOGW_WARN(_logger, L"Item misses search permission: " << Utility::formatSyncPath(_absoluteLocalFilepath));
            _exitInfo = {ExitCode::SystemError, ExitCause::FileAccessError};
            return false;
        }

        if (filestat.nodeType != _nodeType && filestat.nodeType != NodeType::Unknown && _nodeType != NodeType::Unknown) {
            // The nodeId has been reused by a new item: we remove the old one from sync.
            LOGW_DEBUG(_logger,
                       L"Item: " << Utility::formatSyncPath(_absoluteLocalFilepath) << L" has been reused by a new item.");
            return true;
        }

<<<<<<< HEAD
        LOGW_DEBUG(_logger,
                   L"Item: " << Utility::formatSyncPath(_absoluteLocalFilepath).c_str() << L" still exist on local replica.");
        _exitInfo = {ExitCode::DataError, ExitCause::FileExists};
=======
        LOGW_DEBUG(_logger, L"Item: " << Utility::formatSyncPath(_absoluteLocalFilepath)
                                      << L" still exist on local replica. Aborting current sync and restart.");
        _exitInfo = {ExitCode::DataError, ExitCause::UnexpectedFileSystemEvent}; // Data error so the snapshots will be re-created
>>>>>>> cddef289
        return false;
    } else if (!otherNodeId.empty() && _localItemId != otherNodeId) {
        LOGW_DEBUG(_logger, L"Item: " << Utility::formatSyncPath(_absoluteLocalFilepath)
                                      << L" exists on local replica with another ID (" << Utility::s2ws(_localItemId) << L"/"
                                      << Utility::s2ws(otherNodeId) << L")");

        std::stringstream ss;
        ss << "File exists with another ID (" << _localItemId << "/" << otherNodeId << ")";
        sentry::Handler::captureMessage(sentry::Level::Warning, "IoHelper::checkIfPathExistsWithSameNodeId", ss.str());
    }

    return true;
}

std::string DeleteJob::getSpecificUrl() {
    std::string str = AbstractTokenNetworkJob::getSpecificUrl();
    str += "/files/";
    str += _remoteItemId;
    return str;
}

} // namespace KDC<|MERGE_RESOLUTION|>--- conflicted
+++ resolved
@@ -91,15 +91,8 @@
             return true;
         }
 
-<<<<<<< HEAD
-        LOGW_DEBUG(_logger,
-                   L"Item: " << Utility::formatSyncPath(_absoluteLocalFilepath).c_str() << L" still exist on local replica.");
+        LOGW_DEBUG(_logger, L"Item: " << Utility::formatSyncPath(_absoluteLocalFilepath) << L" still exist on local replica.");
         _exitInfo = {ExitCode::DataError, ExitCause::FileExists};
-=======
-        LOGW_DEBUG(_logger, L"Item: " << Utility::formatSyncPath(_absoluteLocalFilepath)
-                                      << L" still exist on local replica. Aborting current sync and restart.");
-        _exitInfo = {ExitCode::DataError, ExitCause::UnexpectedFileSystemEvent}; // Data error so the snapshots will be re-created
->>>>>>> cddef289
         return false;
     } else if (!otherNodeId.empty() && _localItemId != otherNodeId) {
         LOGW_DEBUG(_logger, L"Item: " << Utility::formatSyncPath(_absoluteLocalFilepath)
