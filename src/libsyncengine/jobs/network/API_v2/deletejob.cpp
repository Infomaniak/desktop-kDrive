--- conflicted
+++ resolved
@@ -25,8 +25,8 @@
 
 namespace KDC {
 
-DeleteJob::DeleteJob(const int driveDbId, const NodeId &remoteItemId, const NodeId &localItemId, const SyncPath &absoluteLocalFilepath,
-                     const NodeType nodeType) :
+DeleteJob::DeleteJob(const int driveDbId, const NodeId &remoteItemId, const NodeId &localItemId,
+                     const SyncPath &absoluteLocalFilepath, const NodeType nodeType) :
     AbstractTokenNetworkJob(ApiType::Drive, 0, 0, driveDbId, 0), _remoteItemId(remoteItemId), _localItemId(localItemId),
     _absoluteLocalFilepath(absoluteLocalFilepath), _nodeType(nodeType) {
     _httpMethod = Poco::Net::HTTPRequest::HTTP_DELETE;
@@ -82,13 +82,6 @@
             return false;
         }
 
-<<<<<<< HEAD
-=======
-        if (!ParametersCache::instance()->parameters().syncHiddenFiles() && filestat.isHidden) {
-            // The item is hidden, remove it from sync
-            return true;
-        }
-
         if (filestat.nodeType != _nodeType && filestat.nodeType != NodeType::Unknown && _nodeType != NodeType::Unknown) {
             // The nodeId has been reused by a new item: we remove the old one from sync.
             LOGW_DEBUG(_logger, L"Item: " << Utility::formatSyncPath(_absoluteLocalFilepath)
@@ -96,7 +89,6 @@
             return true;
         }
 
->>>>>>> 82b03410
         LOGW_DEBUG(_logger, L"Item: " << Utility::formatSyncPath(_absoluteLocalFilepath).c_str()
                                       << L" still exist on local replica. Aborting current sync and restart.");
         _exitInfo = {ExitCode::DataError, ExitCause::UnexpectedFileSystemEvent}; // Data error so the snapshots will be re-created
