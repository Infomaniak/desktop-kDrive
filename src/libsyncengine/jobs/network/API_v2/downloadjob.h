/*
 * Infomaniak kDrive - Desktop
 * Copyright (C) 2023-2025 Infomaniak Network SA
 *
 * This program is free software: you can redistribute it and/or modify
 * it under the terms of the GNU General Public License as published by
 * the Free Software Foundation, either version 3 of the License, or
 * (at your option) any later version.
 *
 * This program is distributed in the hope that it will be useful,
 * but WITHOUT ANY WARRANTY; without even the implied warranty of
 * MERCHANTABILITY or FITNESS FOR A PARTICULAR PURPOSE.  See the
 * GNU General Public License for more details.
 *
 * You should have received a copy of the GNU General Public License
 * along with this program.  If not, see <http://www.gnu.org/licenses/>.
 */

#pragma once

#include "abstracttokennetworkjob.h"
#include "../networkjobsparams.h"

namespace KDC {

class DownloadJob : public AbstractTokenNetworkJob {
    public:
        DownloadJob(int driveDbId, const NodeId &remoteFileId, const SyncPath &localpath, int64_t expectedSize,
                    SyncTime creationTime, SyncTime modtime, bool isCreate);
        DownloadJob(int driveDbId, const NodeId &remoteFileId, const SyncPath &localpath, int64_t expectedSize);
        ~DownloadJob();

        inline const NodeId &remoteNodeId() const { return _remoteFileId; }
        inline const SyncPath &localPath() const { return _localpath; }

        inline const NodeId &localNodeId() const { return _localNodeId; }
        inline SyncTime modtime() const { return _modtimeIn; }

    private:
        virtual std::string getSpecificUrl() override;
        virtual void setQueryParameters(Poco::URI &, bool &) override {}
        inline virtual ExitInfo setData() override { return ExitCode::Ok; }

        virtual bool canRun() override;
        virtual void runJob() noexcept override;
        virtual bool handleResponse(std::istream &is) override;

        bool createLink(const std::string &mimeType, const std::string &data);
        bool removeTmpFile();
        bool moveTmpFile(bool &restartSync);
<<<<<<< HEAD
        bool hasEnoughPlace(const SyncPath &tmpDirPath, const SyncPath &destDirPath, int64_t neededPlace);
=======
        //! Create a tmp file from an std::istream or a std::string
        /*!
          \param istr is a stream used to read the file data.
          \param data is a string containing the file data.
          \param readError will be true if a read error occured on the input stream.
          \param fetchCanceled will be true if the read on the input stream has been canceled by the user.
          \param fetchFinished will be true if the read on the input stream has succeeded.
          \param fetchError will be true if the read on the input stream has failed.
          \return true if no unexpected error occurred, false otherwise.
        */
        bool createTmpFile(std::optional<std::reference_wrapper<std::istream>> istr,
                           std::optional<std::reference_wrapper<const std::string>> data, bool &readError, bool &writeError,
                           bool &fetchCanceled, bool &fetchFinished, bool &fetchError);
        //! Create a tmp file from an std::istream
        bool createTmpFile(std::istream &is, bool &readError, bool &writeError, bool &fetchCanceled, bool &fetchFinished,
                           bool &fetchError);
        //! Create a tmp file from a std::string
        bool createTmpFile(const std::string &data, bool &writeError);
>>>>>>> 7e4a64fb

        NodeId _remoteFileId;
        SyncPath _localpath;
        SyncPath _tmpPath;
        int64_t _expectedSize = -1;
        SyncTime _creationTime = 0;
        SyncTime _modtimeIn = 0;
        bool _isCreate = false;
        bool _ignoreDateTime = false;
        bool _responseHandlingCanceled = false;

        NodeId _localNodeId;
};

} // namespace KDC<|MERGE_RESOLUTION|>--- conflicted
+++ resolved
@@ -48,9 +48,6 @@
         bool createLink(const std::string &mimeType, const std::string &data);
         bool removeTmpFile();
         bool moveTmpFile(bool &restartSync);
-<<<<<<< HEAD
-        bool hasEnoughPlace(const SyncPath &tmpDirPath, const SyncPath &destDirPath, int64_t neededPlace);
-=======
         //! Create a tmp file from an std::istream or a std::string
         /*!
           \param istr is a stream used to read the file data.
@@ -69,12 +66,12 @@
                            bool &fetchError);
         //! Create a tmp file from a std::string
         bool createTmpFile(const std::string &data, bool &writeError);
->>>>>>> 7e4a64fb
+        bool hasEnoughPlace(const SyncPath &tmpDirPath, const SyncPath &destDirPath, int64_t neededPlace);
 
         NodeId _remoteFileId;
         SyncPath _localpath;
         SyncPath _tmpPath;
-        int64_t _expectedSize = -1;
+        int64_t _expectedSize = Poco::Net::HTTPMessage::UNKNOWN_CONTENT_LENGTH;
         SyncTime _creationTime = 0;
         SyncTime _modtimeIn = 0;
         bool _isCreate = false;
