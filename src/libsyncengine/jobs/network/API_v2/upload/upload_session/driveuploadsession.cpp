/*
 * Infomaniak kDrive - Desktop
 * Copyright (C) 2023-2025 Infomaniak Network SA
 *
 * This program is free software: you can redistribute it and/or modify
 * it under the terms of the GNU General Public License as published by
 * the Free Software Foundation, either version 3 of the License, or
 * (at your option) any later version.
 *
 * This program is distributed in the hope that it will be useful,
 * but WITHOUT ANY WARRANTY; without even the implied warranty of
 * MERCHANTABILITY or FITNESS FOR A PARTICULAR PURPOSE.  See the
 * GNU General Public License for more details.
 *
 * You should have received a copy of the GNU General Public License
 * along with this program.  If not, see <http://www.gnu.org/licenses/>.
 */

#include "driveuploadsession.h"
#include "utility/utility.h"

namespace KDC {
DriveUploadSession::DriveUploadSession(const std::shared_ptr<Vfs> &vfs, const int driveDbId, const std::shared_ptr<SyncDb> syncDb,
                                       const SyncPath &filepath, const NodeId &fileId, const SyncTime creationTime,
                                       SyncTime modificationTime, const bool liteSyncActivated,
                                       const uint64_t nbParallelThread /*= 1*/) :
    DriveUploadSession(vfs, driveDbId, syncDb, filepath, SyncName(), fileId, creationTime, modificationTime, liteSyncActivated,
                       nbParallelThread) {
    _fileId = fileId;
}

DriveUploadSession::DriveUploadSession(const std::shared_ptr<Vfs> &vfs, const int driveDbId, const std::shared_ptr<SyncDb> syncDb,
                                       const SyncPath &filepath, const SyncName &filename, const NodeId &remoteParentDirId,
                                       const SyncTime creationTime, SyncTime modificationTime, const bool liteSyncActivated,
                                       const uint64_t nbParallelThread /*= 1*/) :
    AbstractUploadSession(filepath, filename, nbParallelThread),
    _driveDbId(driveDbId),
    _syncDb(syncDb),
    _creationTimeIn(creationTime),
    _modificationTimeIn(modificationTime),
    _remoteParentDirId(remoteParentDirId),
    _vfs(vfs) {
    (void) liteSyncActivated;
    _uploadSessionType = UploadSessionType::Drive;
}

DriveUploadSession::~DriveUploadSession() {
    if (!_vfs || isAborted()) return;
    constexpr VfsStatus vfsStatus({.isHydrated = true, .isSyncing = false, .progress = 100});
    if (const auto exitInfo = _vfs->forceStatus(getFilePath(), vfsStatus); !exitInfo) {
        LOGW_WARN(getLogger(), L"Error in vfsForceStatus: " << Utility::formatSyncPath(getFilePath()) << L": " << exitInfo);
    }
}

bool DriveUploadSession::runJobInit() {
    return true;
}

std::shared_ptr<UploadSessionStartJob> DriveUploadSession::createStartJob() {
    if (_fileId.empty()) {
        return std::make_shared<UploadSessionStartJob>(UploadSessionType::Drive, _driveDbId, getFileName(), getFileSize(),
                                                       _remoteParentDirId, getTotalChunks());
    } else {
        return std::make_shared<UploadSessionStartJob>(UploadSessionType::Drive, _driveDbId, _fileId, getFileSize(),
                                                       getTotalChunks());
    }
}

std::shared_ptr<UploadSessionChunkJob> DriveUploadSession::createChunkJob(const std::string &chunckContent, uint64_t chunkNb,
                                                                          std::streamsize actualChunkSize) {
    return std::make_shared<UploadSessionChunkJob>(UploadSessionType::Drive, _driveDbId, getFilePath(), getSessionToken(),
                                                   chunckContent, chunkNb, actualChunkSize, jobId());
}

std::shared_ptr<UploadSessionFinishJob> DriveUploadSession::createFinishJob() {
    return std::make_shared<UploadSessionFinishJob>(_vfs, UploadSessionType::Drive, _driveDbId, getFilePath(), getSessionToken(),
                                                    getTotalChunkHash(), getTotalChunks(), _creationTimeIn, _modificationTimeIn);
}

std::shared_ptr<UploadSessionCancelJob> DriveUploadSession::createCancelJob() {
    return std::make_shared<UploadSessionCancelJob>(UploadSessionType::Drive, _driveDbId, getFilePath(), getSessionToken());
}

bool DriveUploadSession::handleStartJobResult(const std::shared_ptr<UploadSessionStartJob> &startJob,
                                              const std::string &uploadToken) {
    (void) startJob;
    if (_syncDb && !_syncDb->insertUploadSessionToken(UploadSessionToken(uploadToken), _uploadSessionTokenDbId)) {
        LOG_WARN(getLogger(), "Error in SyncDb::insertUploadSessionToken");
        _exitInfo = ExitCode::DbError;
        return false;
    }
    return true;
}

bool DriveUploadSession::handleFinishJobResult(const std::shared_ptr<UploadSessionFinishJob> &finishJob) {
    _nodeId = finishJob->nodeId();
<<<<<<< HEAD
    _modtimeOut = finishJob->modtime();
    _sizeOut = finishJob->size();
=======
    _creationTimeOut = finishJob->creationTime();
    _modificationTimeOut = finishJob->modificationTime();
>>>>>>> 2d0e7653

    if (bool found = false; _syncDb && !_syncDb->deleteUploadSessionTokenByDbId(_uploadSessionTokenDbId, found)) {
        LOG_WARN(getLogger(), "Error in SyncDb::deleteUploadSessionTokenByDbId");
        _exitInfo = ExitCode::DbError;
        return false;
    }

    return true;
}

bool DriveUploadSession::handleCancelJobResult(const std::shared_ptr<UploadSessionCancelJob> &cancelJob) {
    if (!AbstractUploadSession::handleCancelJobResult(cancelJob)) {
        return false;
    }

    if (bool found = false; _syncDb && !_syncDb->deleteUploadSessionTokenByDbId(_uploadSessionTokenDbId, found)) {
        LOG_WARN(getLogger(), "Error in SyncDb::deleteUploadSessionTokenByDbId");
        _exitInfo = ExitCode::DbError;
        return false;
    }

    return true;
}
} // namespace KDC<|MERGE_RESOLUTION|>--- conflicted
+++ resolved
@@ -94,13 +94,9 @@
 
 bool DriveUploadSession::handleFinishJobResult(const std::shared_ptr<UploadSessionFinishJob> &finishJob) {
     _nodeId = finishJob->nodeId();
-<<<<<<< HEAD
-    _modtimeOut = finishJob->modtime();
-    _sizeOut = finishJob->size();
-=======
     _creationTimeOut = finishJob->creationTime();
     _modificationTimeOut = finishJob->modificationTime();
->>>>>>> 2d0e7653
+    _sizeOut = finishJob->size();
 
     if (bool found = false; _syncDb && !_syncDb->deleteUploadSessionTokenByDbId(_uploadSessionTokenDbId, found)) {
         LOG_WARN(getLogger(), "Error in SyncDb::deleteUploadSessionTokenByDbId");
