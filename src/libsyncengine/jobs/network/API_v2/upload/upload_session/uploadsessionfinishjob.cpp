/*
 * Infomaniak kDrive - Desktop
 * Copyright (C) 2023-2025 Infomaniak Network SA
 *
 * This program is free software: you can redistribute it and/or modify
 * it under the terms of the GNU General Public License as published by
 * the Free Software Foundation, either version 3 of the License, or
 * (at your option) any later version.
 *
 * This program is distributed in the hope that it will be useful,
 * but WITHOUT ANY WARRANTY; without even the implied warranty of
 * MERCHANTABILITY or FITNESS FOR A PARTICULAR PURPOSE.  See the
 * GNU General Public License for more details.
 *
 * You should have received a copy of the GNU General Public License
 * along with this program.  If not, see <http://www.gnu.org/licenses/>.
 */

#include "uploadsessionfinishjob.h"

#include "jobs/network/API_v2/upload/uploadjobreplyhandler.h"
#include "libcommonserver/utility/utility.h"
#include "utility/jsonparserutility.h"

#include <Poco/Net/HTTPRequest.h>

namespace KDC {

UploadSessionFinishJob::UploadSessionFinishJob(const std::shared_ptr<Vfs> &vfs, const UploadSessionType uploadType,
                                               const int driveDbId, const SyncPath &absoluteFilePath,
                                               const std::string &sessionToken, const std::string &totalChunkHash,
                                               const uint64_t totalChunks, const SyncTime creationTime,
                                               SyncTime modificationTime) :
    AbstractUploadSessionJob(uploadType, driveDbId, absoluteFilePath, sessionToken),
    _totalChunkHash(totalChunkHash),
    _totalChunks(totalChunks),
    _creationTimeIn(creationTime),
    _modificationTimeIn(modificationTime),
    _vfs(vfs) {
    _httpMethod = Poco::Net::HTTPRequest::HTTP_POST;
}

UploadSessionFinishJob::UploadSessionFinishJob(const UploadSessionType uploadType, const SyncPath &absoluteFilePath,
                                               const std::string &sessionToken, const std::string &totalChunkHash,
                                               const uint64_t totalChunks, const SyncTime creationTime,
                                               SyncTime modificationTime) :
    UploadSessionFinishJob(nullptr, uploadType, 0, absoluteFilePath, sessionToken, totalChunkHash, totalChunks, creationTime,
                           modificationTime) {}

UploadSessionFinishJob::~UploadSessionFinishJob() {
    if (!_vfs) return;
    constexpr VfsStatus vfsStatus({.isHydrated = true, .isSyncing = false, .progress = 0});
    if (const ExitInfo exitInfo = _vfs->forceStatus(_absoluteFilePath, vfsStatus); !exitInfo) {
        LOGW_WARN(_logger, L"Error in vfsForceStatus for " << Utility::formatSyncPath(_absoluteFilePath) << L": " << exitInfo);
    }
}

bool UploadSessionFinishJob::handleResponse(std::istream &is) {
    if (!AbstractTokenNetworkJob::handleResponse(is)) {
        return false;
    }

    UploadJobReplyHandler replyHandler(_absoluteFilePath, false, _creationTimeIn, _modificationTimeIn);
    if (!replyHandler.extractData(jsonRes())) return false;
    _nodeId = replyHandler.nodeId();
<<<<<<< HEAD
    _modtimeOut = replyHandler.modtime();
    _sizeOut = replyHandler.size();
=======
    _creationTimeOut = replyHandler.creationTime();
    _modificationTimeOut = replyHandler.modificationTime();
>>>>>>> 2d0e7653

    return true;
}

std::string UploadSessionFinishJob::getSpecificUrl() {
    std::string str = AbstractTokenNetworkJob::getSpecificUrl();
    str += "/upload/session/";
    str += _sessionToken;
    str += "/finish";
    return str;
}

ExitInfo UploadSessionFinishJob::setData() {
    Poco::JSON::Object json;
    (void) json.set("total_chunk_hash", "xxh3:" + _totalChunkHash);
    (void) json.set("total_chunks", _totalChunks);
    (void) json.set(createdAtKey, _creationTimeIn);
    (void) json.set(lastModifiedAtKey, _modificationTimeIn);

    std::stringstream ss;
    json.stringify(ss);
    _data = ss.str();
    return ExitCode::Ok;
}

} // namespace KDC<|MERGE_RESOLUTION|>--- conflicted
+++ resolved
@@ -63,13 +63,9 @@
     UploadJobReplyHandler replyHandler(_absoluteFilePath, false, _creationTimeIn, _modificationTimeIn);
     if (!replyHandler.extractData(jsonRes())) return false;
     _nodeId = replyHandler.nodeId();
-<<<<<<< HEAD
-    _modtimeOut = replyHandler.modtime();
-    _sizeOut = replyHandler.size();
-=======
     _creationTimeOut = replyHandler.creationTime();
     _modificationTimeOut = replyHandler.modificationTime();
->>>>>>> 2d0e7653
+    _sizeOut = replyHandler.size();
 
     return true;
 }
