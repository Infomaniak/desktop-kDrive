--- conflicted
+++ resolved
@@ -20,18 +20,14 @@
 
 class UploadJobReplyHandler {
     public:
-        UploadJobReplyHandler(const SyncPath& absoluteFilePath, bool isLink, SyncTime creationTime, SyncTime modificationTime);
+        UploadJobReplyHandler(const SyncPath &absoluteFilePath, bool isLink, SyncTime creationTime, SyncTime modificationTime);
 
         bool extractData(Poco::JSON::Object::Ptr jsonRes);
 
-        [[nodiscard]] const NodeId& nodeId() const { return _nodeIdOut; }
-<<<<<<< HEAD
-        [[nodiscard]] SyncTime modtime() const { return _modtimeOut; }
-        [[nodiscard]] int64_t size() const { return _sizeOut; }
-=======
+        [[nodiscard]] const NodeId &nodeId() const { return _nodeIdOut; }
         [[nodiscard]] SyncTime creationTime() const { return _creationTimeOut; }
         [[nodiscard]] SyncTime modificationTime() const { return _modificationTimeOut; }
->>>>>>> 2d0e7653
+        [[nodiscard]] int64_t size() const { return _sizeOut; }
 
     private:
         const SyncPath _absoluteFilePath;
@@ -40,13 +36,9 @@
         const SyncTime _modificationTimeIn = 0;
 
         NodeId _nodeIdOut;
-<<<<<<< HEAD
-        SyncTime _modtimeOut = 0;
-        int64_t _sizeOut = 0;
-=======
         SyncTime _creationTimeOut = 0;
         SyncTime _modificationTimeOut = 0;
->>>>>>> 2d0e7653
+        int64_t _sizeOut = 0;
 };
 
 } // namespace KDC