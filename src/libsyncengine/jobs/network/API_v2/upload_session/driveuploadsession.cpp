/*
 * Infomaniak kDrive - Desktop
 * Copyright (C) 2023-2025 Infomaniak Network SA
 *
 * This program is free software: you can redistribute it and/or modify
 * it under the terms of the GNU General Public License as published by
 * the Free Software Foundation, either version 3 of the License, or
 * (at your option) any later version.
 *
 * This program is distributed in the hope that it will be useful,
 * but WITHOUT ANY WARRANTY; without even the implied warranty of
 * MERCHANTABILITY or FITNESS FOR A PARTICULAR PURPOSE.  See the
 * GNU General Public License for more details.
 *
 * You should have received a copy of the GNU General Public License
 * along with this program.  If not, see <http://www.gnu.org/licenses/>.
 */

#include "driveuploadsession.h"
#include "utility/utility.h"

namespace KDC {
DriveUploadSession::DriveUploadSession(const std::shared_ptr<Vfs> &vfs, int driveDbId, std::shared_ptr<SyncDb> syncDb,
                                       const SyncPath &filepath, const NodeId &fileId, SyncTime modtime, bool liteSyncActivated,
                                       uint64_t nbParalleleThread /*= 1*/) :
    DriveUploadSession(vfs, driveDbId, syncDb, filepath, SyncName(), fileId, modtime, liteSyncActivated, nbParalleleThread) {
    _fileId = fileId;
}

<<<<<<< HEAD
DriveUploadSession::DriveUploadSession(int driveDbId, std::shared_ptr<SyncDb> syncDb, const SyncPath &filepath,
                                       const SyncName &filename, const NodeId &remoteParentDirId, SyncTime modtime,
                                       bool liteSyncActivated, uint64_t nbParalleleThread /*= 1*/) :
    AbstractUploadSession(filepath, filename, nbParalleleThread), _driveDbId(driveDbId), _syncDb(syncDb), _modtimeIn(modtime),
    _remoteParentDirId(remoteParentDirId) {
=======
DriveUploadSession::DriveUploadSession(const std::shared_ptr<Vfs> &vfs, int driveDbId, std::shared_ptr<SyncDb> syncDb,
                                       const SyncPath &filepath, const SyncName &filename, const NodeId &remoteParentDirId,
                                       SyncTime modtime, bool liteSyncActivated, uint64_t nbParalleleThread /*= 1*/) :
    AbstractUploadSession(filepath, filename, nbParalleleThread), _driveDbId(driveDbId), _syncDb(syncDb), _modtimeIn(modtime),
    _remoteParentDirId(remoteParentDirId), _vfs(vfs) {
>>>>>>> f89dd48d
    (void) liteSyncActivated;
    _uploadSessionType = UploadSessionType::Drive;
}

DriveUploadSession::~DriveUploadSession() {
<<<<<<< HEAD
    if (_vfsForceStatus) {
        constexpr VfsStatus vfsStatus = {.isHydrated = true, .progress = 100};
        if (const auto exitInfo = _vfsForceStatus(getFilePath(), vfsStatus); !exitInfo) {
            LOGW_WARN(getLogger(), L"Error in vfsForceStatus: " << Utility::formatSyncPath(getFilePath()) << L" : " << exitInfo);
        }
=======
    if (!_vfs || isAborted()) return;
    if (ExitInfo exitInfo = _vfs->forceStatus(getFilePath(), false, 100, true); !exitInfo) {
        LOGW_WARN(getLogger(), L"Error in vfsForceStatus: " << Utility::formatSyncPath(getFilePath()) << L": " << exitInfo);
>>>>>>> f89dd48d
    }
}

bool DriveUploadSession::runJobInit() {
    return true;
}

std::shared_ptr<UploadSessionStartJob> DriveUploadSession::createStartJob() {
    if (_fileId.empty()) {
        return std::make_shared<UploadSessionStartJob>(UploadSessionType::Drive, _driveDbId, getFileName(), getFileSize(),
                                                       _remoteParentDirId, getTotalChunks());
    } else {
        return std::make_shared<UploadSessionStartJob>(UploadSessionType::Drive, _driveDbId, _fileId, getFileSize(),
                                                       getTotalChunks());
    }
}

std::shared_ptr<UploadSessionChunkJob> DriveUploadSession::createChunkJob(const std::string &chunckContent, uint64_t chunkNb,
                                                                          std::streamsize actualChunkSize) {
    return std::make_shared<UploadSessionChunkJob>(UploadSessionType::Drive, _driveDbId, getFilePath(), getSessionToken(),
                                                   chunckContent, chunkNb, actualChunkSize, jobId());
}

std::shared_ptr<UploadSessionFinishJob> DriveUploadSession::createFinishJob() {
    return std::make_shared<UploadSessionFinishJob>(_vfs, UploadSessionType::Drive, _driveDbId, getFilePath(), getSessionToken(),
                                                    getTotalChunkHash(), getTotalChunks(), _modtimeIn);
}

std::shared_ptr<UploadSessionCancelJob> DriveUploadSession::createCancelJob() {
    return std::make_shared<UploadSessionCancelJob>(UploadSessionType::Drive, _driveDbId, getFilePath(), getSessionToken());
}

bool DriveUploadSession::handleStartJobResult(const std::shared_ptr<UploadSessionStartJob> &startJob, std::string uploadToken) {
    (void) startJob;
    if (_syncDb && !_syncDb->insertUploadSessionToken(UploadSessionToken(uploadToken), _uploadSessionTokenDbId)) {
        LOG_WARN(getLogger(), "Error in SyncDb::insertUploadSessionToken");
        _exitCode = ExitCode::DbError;
        return false;
    }
    return true;
}

bool DriveUploadSession::handleFinishJobResult(const std::shared_ptr<UploadSessionFinishJob> &finishJob) {
    _nodeId = finishJob->nodeId();
    _modtimeOut = finishJob->modtime();

    bool found = false;
    if (_syncDb && !_syncDb->deleteUploadSessionTokenByDbId(_uploadSessionTokenDbId, found)) {
        LOG_WARN(getLogger(), "Error in SyncDb::deleteUploadSessionTokenByDbId");
        _exitCode = ExitCode::DbError;
        return false;
    }

    return true;
}

bool DriveUploadSession::handleCancelJobResult(const std::shared_ptr<UploadSessionCancelJob> &cancelJob) {
    if (!AbstractUploadSession::handleCancelJobResult(cancelJob)) {
        return false;
    }

    bool found = false;
    if (_syncDb && !_syncDb->deleteUploadSessionTokenByDbId(_uploadSessionTokenDbId, found)) {
        LOG_WARN(getLogger(), "Error in SyncDb::deleteUploadSessionTokenByDbId");
        _exitCode = ExitCode::DbError;
        return false;
    }

    return true;
}
} // namespace KDC<|MERGE_RESOLUTION|>--- conflicted
+++ resolved
@@ -27,35 +27,20 @@
     _fileId = fileId;
 }
 
-<<<<<<< HEAD
-DriveUploadSession::DriveUploadSession(int driveDbId, std::shared_ptr<SyncDb> syncDb, const SyncPath &filepath,
-                                       const SyncName &filename, const NodeId &remoteParentDirId, SyncTime modtime,
-                                       bool liteSyncActivated, uint64_t nbParalleleThread /*= 1*/) :
-    AbstractUploadSession(filepath, filename, nbParalleleThread), _driveDbId(driveDbId), _syncDb(syncDb), _modtimeIn(modtime),
-    _remoteParentDirId(remoteParentDirId) {
-=======
 DriveUploadSession::DriveUploadSession(const std::shared_ptr<Vfs> &vfs, int driveDbId, std::shared_ptr<SyncDb> syncDb,
                                        const SyncPath &filepath, const SyncName &filename, const NodeId &remoteParentDirId,
                                        SyncTime modtime, bool liteSyncActivated, uint64_t nbParalleleThread /*= 1*/) :
     AbstractUploadSession(filepath, filename, nbParalleleThread), _driveDbId(driveDbId), _syncDb(syncDb), _modtimeIn(modtime),
     _remoteParentDirId(remoteParentDirId), _vfs(vfs) {
->>>>>>> f89dd48d
     (void) liteSyncActivated;
     _uploadSessionType = UploadSessionType::Drive;
 }
 
 DriveUploadSession::~DriveUploadSession() {
-<<<<<<< HEAD
-    if (_vfsForceStatus) {
-        constexpr VfsStatus vfsStatus = {.isHydrated = true, .progress = 100};
-        if (const auto exitInfo = _vfsForceStatus(getFilePath(), vfsStatus); !exitInfo) {
-            LOGW_WARN(getLogger(), L"Error in vfsForceStatus: " << Utility::formatSyncPath(getFilePath()) << L" : " << exitInfo);
-        }
-=======
     if (!_vfs || isAborted()) return;
-    if (ExitInfo exitInfo = _vfs->forceStatus(getFilePath(), false, 100, true); !exitInfo) {
+    constexpr VfsStatus vfsStatus({.isHydrated = true, .isSyncing = false, .progress = 100});
+    if (const auto exitInfo = _vfs->forceStatus(getFilePath(), vfsStatus); !exitInfo) {
         LOGW_WARN(getLogger(), L"Error in vfsForceStatus: " << Utility::formatSyncPath(getFilePath()) << L": " << exitInfo);
->>>>>>> f89dd48d
     }
 }
 
