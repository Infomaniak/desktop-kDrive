/*
 * Infomaniak kDrive - Desktop
 * Copyright (C) 2023-2025 Infomaniak Network SA
 *
 * This program is free software: you can redistribute it and/or modify
 * it under the terms of the GNU General Public License as published by
 * the Free Software Foundation, either version 3 of the License, or
 * (at your option) any later version.
 *
 * This program is distributed in the hope that it will be useful,
 * but WITHOUT ANY WARRANTY; without even the implied warranty of
 * MERCHANTABILITY or FITNESS FOR A PARTICULAR PURPOSE.  See the
 * GNU General Public License for more details.
 *
 * You should have received a copy of the GNU General Public License
 * along with this program.  If not, see <http://www.gnu.org/licenses/>.
 */

#include "driveuploadsession.h"
#include "utility/utility.h"

namespace KDC {
DriveUploadSession::DriveUploadSession(const std::shared_ptr<Vfs> &vfs, int driveDbId, std::shared_ptr<SyncDb> syncDb,
                                       const SyncPath &filepath, const NodeId &fileId, SyncTime modtime, bool liteSyncActivated,
                                       uint64_t nbParalleleThread /*= 1*/) :
    DriveUploadSession(vfs, driveDbId, syncDb, filepath, SyncName(), fileId, modtime, liteSyncActivated, nbParalleleThread) {
    _fileId = fileId;
}

<<<<<<< HEAD
DriveUploadSession::DriveUploadSession(const std::shared_ptr<Vfs> &vfs, int driveDbId, std::shared_ptr<SyncDb> syncDb,
                                       const SyncPath &filepath, const SyncName &filename, const NodeId &remoteParentDirId,
                                       SyncTime modtime, bool liteSyncActivated, uint64_t nbParalleleThread /*= 1*/) :
    AbstractUploadSession(filepath, filename, nbParalleleThread), _driveDbId(driveDbId), _syncDb(syncDb), _modtimeIn(modtime),
    _remoteParentDirId(remoteParentDirId), _vfs(vfs) {
=======
DriveUploadSession::DriveUploadSession(int driveDbId, std::shared_ptr<SyncDb> syncDb, const SyncPath &filepath,
                                       const SyncName &filename, const NodeId &remoteParentDirId, SyncTime modtime,
                                       bool liteSyncActivated, uint64_t nbParalleleThread /*= 1*/) :
    AbstractUploadSession(filepath, filename, nbParalleleThread), _driveDbId(driveDbId), _syncDb(syncDb), _modtimeIn(modtime),
    _remoteParentDirId(remoteParentDirId) {
>>>>>>> 6d67c892
    (void) liteSyncActivated;
    _uploadSessionType = UploadSessionType::Drive;
}

DriveUploadSession::~DriveUploadSession() {
    if (!_vfs) return;
    if (ExitInfo exitInfo = _vfs->forceStatus(getFilePath(), false, 100, true); !exitInfo) {
        LOGW_WARN(getLogger(), L"Error in vfsForceStatus: " << Utility::formatSyncPath(getFilePath()) << L" : " << exitInfo);
    }
}

bool DriveUploadSession::runJobInit() {
    return true;
}

std::shared_ptr<UploadSessionStartJob> DriveUploadSession::createStartJob() {
    if (_fileId.empty()) {
        return std::make_shared<UploadSessionStartJob>(UploadSessionType::Drive, _driveDbId, getFileName(), getFileSize(),
                                                       _remoteParentDirId, getTotalChunks());
    } else {
        return std::make_shared<UploadSessionStartJob>(UploadSessionType::Drive, _driveDbId, _fileId, getFileSize(),
                                                       getTotalChunks());
    }
}

std::shared_ptr<UploadSessionChunkJob> DriveUploadSession::createChunkJob(const std::string &chunckContent, uint64_t chunkNb,
                                                                          std::streamsize actualChunkSize) {
    return std::make_shared<UploadSessionChunkJob>(UploadSessionType::Drive, _driveDbId, getFilePath(), getSessionToken(),
                                                   chunckContent, chunkNb, actualChunkSize, jobId());
}

std::shared_ptr<UploadSessionFinishJob> DriveUploadSession::createFinishJob() {
    return std::make_shared<UploadSessionFinishJob>(_vfs, UploadSessionType::Drive, _driveDbId, getFilePath(), getSessionToken(),
                                                    getTotalChunkHash(), getTotalChunks(), _modtimeIn);
}

std::shared_ptr<UploadSessionCancelJob> DriveUploadSession::createCancelJob() {
    return std::make_shared<UploadSessionCancelJob>(UploadSessionType::Drive, _driveDbId, getFilePath(), getSessionToken());
}

bool DriveUploadSession::handleStartJobResult(const std::shared_ptr<UploadSessionStartJob> &startJob, std::string uploadToken) {
    (void) startJob;
    if (_syncDb && !_syncDb->insertUploadSessionToken(UploadSessionToken(uploadToken), _uploadSessionTokenDbId)) {
        LOG_WARN(getLogger(), "Error in SyncDb::insertUploadSessionToken");
        _exitCode = ExitCode::DbError;
        return false;
    }
    return true;
}

bool DriveUploadSession::handleFinishJobResult(const std::shared_ptr<UploadSessionFinishJob> &finishJob) {
    _nodeId = finishJob->nodeId();
    _modtimeOut = finishJob->modtime();

    bool found = false;
    if (_syncDb && !_syncDb->deleteUploadSessionTokenByDbId(_uploadSessionTokenDbId, found)) {
        LOG_WARN(getLogger(), "Error in SyncDb::deleteUploadSessionTokenByDbId");
        _exitCode = ExitCode::DbError;
        return false;
    }

    return true;
}

bool DriveUploadSession::handleCancelJobResult(const std::shared_ptr<UploadSessionCancelJob> &cancelJob) {
    if (!AbstractUploadSession::handleCancelJobResult(cancelJob)) {
        return false;
    }

    bool found = false;
    if (_syncDb && !_syncDb->deleteUploadSessionTokenByDbId(_uploadSessionTokenDbId, found)) {
        LOG_WARN(getLogger(), "Error in SyncDb::deleteUploadSessionTokenByDbId");
        _exitCode = ExitCode::DbError;
        return false;
    }

    return true;
}

void DriveUploadSession::abort() {
    AbstractUploadSession::abort();
    setVfsForceStatusCallback(nullptr);
}

} // namespace KDC<|MERGE_RESOLUTION|>--- conflicted
+++ resolved
@@ -27,19 +27,11 @@
     _fileId = fileId;
 }
 
-<<<<<<< HEAD
 DriveUploadSession::DriveUploadSession(const std::shared_ptr<Vfs> &vfs, int driveDbId, std::shared_ptr<SyncDb> syncDb,
                                        const SyncPath &filepath, const SyncName &filename, const NodeId &remoteParentDirId,
                                        SyncTime modtime, bool liteSyncActivated, uint64_t nbParalleleThread /*= 1*/) :
     AbstractUploadSession(filepath, filename, nbParalleleThread), _driveDbId(driveDbId), _syncDb(syncDb), _modtimeIn(modtime),
     _remoteParentDirId(remoteParentDirId), _vfs(vfs) {
-=======
-DriveUploadSession::DriveUploadSession(int driveDbId, std::shared_ptr<SyncDb> syncDb, const SyncPath &filepath,
-                                       const SyncName &filename, const NodeId &remoteParentDirId, SyncTime modtime,
-                                       bool liteSyncActivated, uint64_t nbParalleleThread /*= 1*/) :
-    AbstractUploadSession(filepath, filename, nbParalleleThread), _driveDbId(driveDbId), _syncDb(syncDb), _modtimeIn(modtime),
-    _remoteParentDirId(remoteParentDirId) {
->>>>>>> 6d67c892
     (void) liteSyncActivated;
     _uploadSessionType = UploadSessionType::Drive;
 }
