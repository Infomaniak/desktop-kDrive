--- conflicted
+++ resolved
@@ -208,63 +208,31 @@
 bool AbstractUploadSession::startSession() {
     std::shared_ptr<UploadSessionStartJob> startJob = nullptr;
     try {
-<<<<<<< HEAD
-        auto startJob = createStartJob();
-        const ExitCode exitCode = startJob->runSynchronously();
-        if (startJob->hasHttpError() || exitCode != ExitCode::Ok) {
-            LOGW_ERROR(_logger, L"Failed to start upload session for " << Utility::formatSyncPath(_filePath.filename()).c_str());
-            _exitInfo = startJob->exitInfo();
-            return false;
-        }
-
-        // Extract file ID
-        if (!startJob->jsonRes()) {
-            LOG_WARN(_logger, "jsonRes is NULL");
-            _exitInfo = ExitCode::DataError;
-            return false;
-        }
-
-        Poco::JSON::Object::Ptr dataObj = startJob->jsonRes()->getObject(dataKey);
-        if (!dataObj || !JsonParserUtility::extractValue(dataObj, tokenKey, _sessionToken)) {
-            LOG_WARN(_logger, "Failed to extract upload session token");
-            _exitInfo = ExitCode::DataError;
-            return false;
-        }
-=======
         startJob = createStartJob();
     } catch (const std::exception &e) {
         LOG_WARN(_logger, "Error in UploadSessionStartJob::UploadSessionStartJob: error=" << e.what());
-        _exitCode = AbstractTokenNetworkJob::exception2ExitCode(e);
+        _exitInfo = AbstractTokenNetworkJob::exception2ExitCode(e);
         return false;
     }
 
     const ExitCode exitCode = startJob->runSynchronously();
     if (startJob->hasHttpError() || exitCode != ExitCode::Ok) {
         LOGW_ERROR(_logger, L"Failed to start upload session for " << Utility::formatSyncPath(_filePath.filename()).c_str());
-        _exitCode = startJob->exitCode();
-        _exitCause = startJob->exitCause();
-        return false;
-    }
->>>>>>> e2d4cc23
+        _exitInfo = startJob->exitInfo();
+        return false;
+    }
 
     // Extract file ID
     if (!startJob->jsonRes()) {
         LOG_WARN(_logger, "jsonRes is NULL");
-        _exitCode = ExitCode::DataError;
-        return false;
-    }
-
-<<<<<<< HEAD
-        _sessionStarted = true;
-    } catch (const std::exception &e) {
-        LOG_WARN(_logger, "Error in UploadSessionStartJob: error=" << e.what());
-        _exitInfo = ExitCode::DataError;
-=======
+        _exitInfo = ExitCode::DataError;
+        return false;
+    }
+
     Poco::JSON::Object::Ptr dataObj = startJob->jsonRes()->getObject(dataKey);
     if (!dataObj || !JsonParserUtility::extractValue(dataObj, tokenKey, _sessionToken)) {
         LOG_WARN(_logger, "Failed to extract upload session token");
-        _exitCode = ExitCode::DataError;
->>>>>>> e2d4cc23
+        _exitInfo = ExitCode::DataError;
         return false;
     }
 
@@ -446,7 +414,7 @@
         finishJob = createFinishJob();
     } catch (const std::exception &e) {
         LOG_WARN(_logger, "Error in UploadSessionFinishJob::UploadSessionFinishJob: error=" << e.what());
-        _exitCode = AbstractTokenNetworkJob::exception2ExitCode(e);
+        _exitInfo = AbstractTokenNetworkJob::exception2ExitCode(e);
         return false;
     }
 
@@ -457,14 +425,8 @@
         return false;
     }
 
-<<<<<<< HEAD
-    } catch (const std::exception &e) {
-        LOG_WARN(_logger, "Error in UploadSessionFinishJob: error=" << e.what());
-        _exitInfo = ExitCode::DataError;
-=======
     if (!handleFinishJobResult(finishJob)) {
         LOGW_WARN(_logger, L"Error in handleFinishJobResult");
->>>>>>> e2d4cc23
         return false;
     }
 
@@ -500,40 +462,21 @@
     LOG_INFO(_logger, "Aborting upload session: " << _sessionToken.c_str());
     std::shared_ptr<UploadSessionCancelJob> cancelJob = nullptr;
     try {
-<<<<<<< HEAD
-        LOG_INFO(_logger, "Aborting upload session: " << _sessionToken.c_str());
-        auto cancelJob = createCancelJob();
-
-        const ExitCode exitCode = cancelJob->runSynchronously();
-        if (exitCode != ExitCode::Ok) {
-            LOG_WARN(_logger, "Error in UploadSessionCancelJob::runSynchronously: code=" << exitCode);
-            _exitInfo = exitCode;
-            return false;
-        }
-=======
         cancelJob = createCancelJob();
     } catch (const std::exception &e) {
         LOG_WARN(_logger, "Error in UploadSessionCancelJob::UploadSessionCancelJob: error=" << e.what());
-        _exitCode = AbstractTokenNetworkJob::exception2ExitCode(e);
-        return false;
-    }
->>>>>>> e2d4cc23
-
-    const ExitCode exitCode = cancelJob->runSynchronously();
-    if (exitCode != ExitCode::Ok) {
-        LOG_WARN(_logger, "Error in UploadSessionCancelJob::runSynchronously: code=" << exitCode);
-        _exitCode = exitCode;
-        return false;
-    }
-
-<<<<<<< HEAD
-    } catch (const std::exception &e) {
-        LOG_WARN(_logger, "Error in UploadSessionCancelJob: error=" << e.what());
-        _exitInfo = ExitCode::DataError;
-=======
+        _exitInfo = AbstractTokenNetworkJob::exception2ExitCode(e);
+        return false;
+    }
+
+    if (const auto exitInfo = cancelJob->runSynchronously(); !exitInfo) {
+        LOG_WARN(_logger, "Error in UploadSessionCancelJob::runSynchronously: " << exitInfo);
+        _exitInfo = exitInfo;
+        return false;
+    }
+
     if (!handleCancelJobResult(cancelJob)) {
         LOG_WARN(_logger, "Error in handleCancelJobResult");
->>>>>>> e2d4cc23
         return false;
     }
 
