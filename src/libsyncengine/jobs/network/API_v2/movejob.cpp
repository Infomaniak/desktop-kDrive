--- conflicted
+++ resolved
@@ -23,50 +23,26 @@
 
 namespace KDC {
 
-<<<<<<< HEAD
-MoveJob::MoveJob(int driveDbId, const SyncPath &destFilepath, const NodeId &fileId, const NodeId &destDirId,
-                 const SyncName &name /*= ""*/) :
-    AbstractTokenNetworkJob(ApiType::Drive, 0, 0, driveDbId, 0), _destFilepath(destFilepath), _fileId(fileId),
-    _destDirId(destDirId), _name(name) {
-=======
 MoveJob::MoveJob(const std::shared_ptr<Vfs> &vfs, int driveDbId, const SyncPath &destFilepath, const NodeId &fileId,
                  const NodeId &destDirId, const SyncName &name /*= ""*/) :
     AbstractTokenNetworkJob(ApiType::Drive, 0, 0, driveDbId, 0), _destFilepath(destFilepath), _fileId(fileId),
     _destDirId(destDirId), _name(name), _vfs(vfs) {
->>>>>>> f89dd48d
     _httpMethod = Poco::Net::HTTPRequest::HTTP_POST;
 }
 
 MoveJob::~MoveJob() {
-<<<<<<< HEAD
-    if (_vfsForceStatus && _vfsStatus) {
-        VfsStatus vfsStatus;
-        if (const auto exitInfo = _vfsStatus(_destFilepath, vfsStatus); !exitInfo) {
-            LOGW_WARN(_logger, L"Error in vfsStatus for path=" << Path2WStr(_destFilepath) << L" : " << exitInfo);
-        }
-
-        vfsStatus.isSyncing = false;
-        vfsStatus.progress = 100;
-        if (const auto exitInfo = _vfsForceStatus(_destFilepath, vfsStatus);
-            !exitInfo) { // TODO : to be refactored, some parameters are used on macOS only
-            LOGW_WARN(_logger, L"Error in vfsForceStatus for path=" << Path2WStr(_destFilepath) << L" : " << exitInfo);
-        }
-=======
     if (!_vfs) return;
 
-    bool isPlaceholder = false;
-    bool isHydrated = false;
-    bool isSyncing = false;
-    int progress = 0;
-    if (const ExitInfo exitInfo = _vfs->status(_destFilepath, isPlaceholder, isHydrated, isSyncing, progress); !exitInfo) {
+    VfsStatus vfsStatus;
+    if (const ExitInfo exitInfo = _vfs->status(_destFilepath, vfsStatus); !exitInfo) {
         LOGW_WARN(_logger, L"Error in vfsStatus for " << Utility::formatSyncPath(_destFilepath) << L": " << exitInfo);
     }
 
-    if (const ExitInfo exitInfo = _vfs->forceStatus(_destFilepath, false, 100,
-                                                    isHydrated);
+    vfsStatus.isSyncing = false;
+    vfsStatus.progress = 100;
+    if (const ExitInfo exitInfo = _vfs->forceStatus(_destFilepath, vfsStatus);
         !exitInfo) { // TODO : to be refactored, some parameters are used on macOS only
         LOGW_WARN(_logger, L"Error in vfsForceStatus for " << Utility::formatSyncPath(_destFilepath) << L": " << exitInfo);
->>>>>>> f89dd48d
     }
 }
 
@@ -76,7 +52,7 @@
     }
 
     // Check that we still have to move the folder
-    bool exists;
+    bool exists = false;
     IoError ioError = IoError::Success;
     if (!IoHelper::checkIfPathExists(_destFilepath, exists, ioError)) {
         LOGW_WARN(_logger, L"Error in IoHelper::checkIfPathExists: " << Utility::formatIoError(_destFilepath, ioError).c_str());
