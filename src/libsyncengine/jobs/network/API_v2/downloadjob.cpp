/*
 * Infomaniak kDrive - Desktop
 * Copyright (C) 2023-2025 Infomaniak Network SA
 *
 * This program is free software: you can redistribute it and/or modify
 * it under the terms of the GNU General Public License as published by
 * the Free Software Foundation, either version 3 of the License, or
 * (at your option) any later version.
 *
 * This program is distributed in the hope that it will be useful,
 * but WITHOUT ANY WARRANTY; without even the implied warranty of
 * MERCHANTABILITY or FITNESS FOR A PARTICULAR PURPOSE.  See the
 * GNU General Public License for more details.
 *
 * You should have received a copy of the GNU General Public License
 * along with this program.  If not, see <http://www.gnu.org/licenses/>.
 */

#include "downloadjob.h"

#include "libcommonserver/io/filestat.h"
#include "libcommonserver/io/iohelper.h"
#include "libcommonserver/utility/utility.h"

#include "libcommon/utility/utility.h"
#include "common/utility.h"

#if defined(__APPLE__) || defined(__unix__)
#include <unistd.h>
#endif

#include <fstream>

#include <Poco/File.h>

namespace KDC {

#define BUF_SIZE 4096 * 1000 // 4MB
#define NOTIFICATION_DELAY 1 // 1 sec
#define TRIALS 5
#define READ_PAUSE_SLEEP_PERIOD 100 // 0.1 s
#define READ_RETRIES 10

DownloadJob::DownloadJob(int driveDbId, const NodeId &remoteFileId, const SyncPath &localpath, int64_t expectedSize,
                         SyncTime creationTime, SyncTime modtime, bool isCreate) :
    AbstractTokenNetworkJob(ApiType::Drive, 0, 0, driveDbId, 0, false),
    _remoteFileId(remoteFileId), _localpath(localpath), _expectedSize(expectedSize), _creationTime(creationTime),
    _modtimeIn(modtime), _isCreate(isCreate) {
    _httpMethod = Poco::Net::HTTPRequest::HTTP_GET;
    _customTimeout = 60;
    _trials = TRIALS;
}

DownloadJob::DownloadJob(int driveDbId, const NodeId &remoteFileId, const SyncPath &localpath, int64_t expectedSize) :
    AbstractTokenNetworkJob(ApiType::Drive, 0, 0, driveDbId, 0, false), _remoteFileId(remoteFileId), _localpath(localpath),
    _expectedSize(expectedSize), _ignoreDateTime(true) {
    _httpMethod = Poco::Net::HTTPRequest::HTTP_GET;
    _customTimeout = 60;
    _trials = TRIALS;
}

DownloadJob::~DownloadJob() {
    // Remove tmp file
    // For a remote CREATE operation, the tmp file should no longer exist, but if an error occurred in handleResponse, it must be
    // deleted
    if (!removeTmpFile() && !_isCreate) {
        LOGW_WARN(_logger, L"Failed to remove tmp file: " << Utility::formatSyncPath(_tmpPath));
    }

    if (_responseHandlingCanceled) {
        if (_vfsSetPinState) {
            if (!_vfsSetPinState(_localpath, PinState::OnlineOnly)) {
                LOGW_WARN(_logger, L"Error in vfsSetPinState: " << Utility::formatSyncPath(_localpath));
            }
        }

        // TODO: usefull ?
        if (_vfsForceStatus) {
            if (!_vfsForceStatus(_localpath, false, 0, false)) {
                LOGW_WARN(_logger, L"Error in vfsForceStatus: " << Utility::formatSyncPath(_localpath));
            }
        }

        if (_vfsCancelHydrate) {
            if (!_vfsCancelHydrate(_localpath)) {
                LOGW_WARN(_logger, L"Error in vfsCancelHydrate: " << Utility::formatSyncPath(_localpath));
            }
        }
    } else {
        if (_vfsSetPinState) {
            if (!_vfsSetPinState(_localpath, _exitCode == ExitCode::Ok ? PinState::AlwaysLocal : PinState::OnlineOnly)) {
                LOGW_WARN(_logger, L"Error in vfsSetPinState: " << Utility::formatSyncPath(_localpath));
            }
        }

        if (_vfsForceStatus) {
            if (!_vfsForceStatus(_localpath, false, 0, _exitCode == ExitCode::Ok)) {
                LOGW_WARN(_logger, L"Error in vfsForceStatus: " << Utility::formatSyncPath(_localpath));
            }
        }
    }
}

std::string DownloadJob::getSpecificUrl() {
    std::string str = AbstractTokenNetworkJob::getSpecificUrl();
    str += "/files/";
    str += _remoteFileId;
    str += "/download";
    return str;
}

bool DownloadJob::canRun() {
    if (bypassCheck()) {
        return true;
    }

    // Check that we can create the item here
    bool exists;
    IoError ioError = IoError::Success;
    if (!IoHelper::checkIfPathExists(_localpath, exists, ioError)) {
        LOGW_WARN(_logger, L"Error in IoHelper::checkIfPathExists: " << Utility::formatIoError(_localpath, ioError));
        _exitCode = ExitCode::SystemError;
        _exitCause = ExitCause::FileAccessError;
        return false;
    }

    if (_isCreate && exists) {
        LOGW_DEBUG(_logger, L"Item with " << Utility::formatSyncPath(_localpath)
                                          << L" already exists. Aborting current sync and restarting.");
        _exitCode = ExitCode::NeedRestart;
        _exitCause = ExitCause::UnexpectedFileSystemEvent;
        return false;
    }

    return true;
}

void DownloadJob::runJob() noexcept {
    if (!_isCreate) {
        // Update size on file system
        if (_vfsUpdateMetadata) {
            FileStat filestat;
            IoError ioError = IoError::Success;
            if (!IoHelper::getFileStat(_localpath, &filestat, ioError)) {
                LOGW_WARN(_logger, L"Error in IoHelper::getFileStat: " << Utility::formatIoError(_localpath, ioError));
                return;
            }

            if (ioError == IoError::NoSuchFileOrDirectory) {
                LOGW_WARN(_logger, L"Item does not exist anymore: " << Utility::formatSyncPath(_localpath));
                return;
            } else if (ioError == IoError::AccessDenied) {
                LOGW_WARN(_logger, L"Item misses search permission: " << Utility::formatSyncPath(_localpath));
                return;
            }

            std::string error;
            if (!_vfsUpdateMetadata(_localpath, filestat.creationTime, filestat.modtime, _expectedSize,
                                    std::to_string(filestat.inode), error)) {
                LOGW_WARN(_logger, L"Update metadata failed: " << Utility::formatSyncPath(_localpath));
                return;
            }
        }

        if (_vfsForceStatus) {
            if (!_vfsForceStatus(_localpath, true, 0, false)) {
                LOGW_WARN(_logger, L"Error in vfsForceStatus: " << Utility::formatSyncPath(_localpath));
                return;
            }
        }
    }

    AbstractTokenNetworkJob::runJob();
}

bool DownloadJob::handleResponse(std::istream &is) {
    // Get Mime type
    std::string contentType;
    try {
        contentType = _resHttp.get("Content-Type");
    } catch (...) {
        // No Content-Type
    }

    std::string mimeType;
    if (!contentType.empty()) {
        std::vector<std::string> contentTypeElts = Utility::splitStr(contentType, ';');
        mimeType = contentTypeElts[0];
    }

    bool isLink = false;
    std::string linkData;
    if (mimeType == mimeTypeSymlink || mimeType == mimeTypeSymlinkFolder || mimeType == mimeTypeHardlink ||
        (mimeType == mimeTypeFinderAlias && OldUtility::isMac()) || (mimeType == mimeTypeJunction && OldUtility::isWindows())) {
        // Read link data
        getStringFromStream(is, linkData);
        isLink = true;
    }

    // Process download
    if (isLink) {
        // Create link
        LOG_DEBUG(_logger, "Create link: mimeType=" << mimeType.c_str());
        if (!createLink(mimeType, linkData)) { // We consider this as a permission denied error
            _exitCode = ExitCode::SystemError;
            _exitCause = ExitCause::FileAccessError;
            return false;
        }
    } else {
        // Create file
        bool readError = false;
        bool writeError = false;
        bool fetchCanceled = false;
        bool fetchFinished = false;
        bool fetchError = false;
<<<<<<< HEAD
        setProgress(0);
        if (expectedSize != Poco::Net::HTTPMessage::UNKNOWN_CONTENT_LENGTH) {
            writeError = !hasEnoughPlace(_tmpPath, _localpath, expectedSize);
            readError = expectedSize <= 0;
        }

        if (!writeError && !readError) {
            std::unique_ptr<char[]> buffer(new char[BUF_SIZE]);
            bool done = false;
            int retryCount = 0;
            while (!done) {
                if (isAborted()) {
                    LOG_DEBUG(_logger, "Request " << jobId() << ": aborted");
                    break;
                }

                is.read(buffer.get(), BUF_SIZE);
                if (is.bad() && !is.fail()) {
                    // Read/writing error and not logical error
                    LOG_WARN(_logger,
                             "Request " << jobId() << ": error after reading " << getProgress() << " bytes from input stream");
                    readError = true;
                    break;
                } else {
                    std::streamsize readSize = is.gcount();
                    addProgress(readSize);

                    if (readSize > 0) {
                        output.write(buffer.get(), readSize);
                        if (output.bad()) {
                            // Read/writing error or logical error
                            LOG_WARN(_logger,
                                     "Request " << jobId() << ": error after writing " << getProgress() << " bytes to tmp file");
                            writeError = true;
                            break;
                        }
                        output.flush();
                        if (output.bad()) {
                            // Read/writing error or logical error
                            LOG_WARN(_logger,
                                     "Request " << jobId() << ": error after flushing " << getProgress() << " bytes to tmp file");
                            writeError = true;
                            break;
                        }
                        retryCount = 0;
                    }

                    if (is.eof()) {
                        // End of stream
                        if (expectedSize == Poco::Net::HTTPMessage::UNKNOWN_CONTENT_LENGTH || getProgress() == expectedSize) {
                            done = true;
                        } else {
                            // Expected size hasn't be read
                            if (retryCount < READ_RETRIES) {
                                // Try to read again later
                                LOG_WARN(_logger, "Request " << jobId() << ": eof after reading " << getProgress()
                                                             << " bytes from input stream, retrying");
                                retryCount++;
                                Utility::msleep(READ_PAUSE_SLEEP_PERIOD);
                                continue;
                            } else {
                                LOG_WARN(_logger, "Request " << jobId() << ": eof after reading " << getProgress()
                                                             << " bytes from input stream");
                                readError = true;
                                break;
                            }
                        }
                    }
                }

                if (_vfsUpdateFetchStatus) {
                    std::chrono::duration<double> elapsed_seconds = std::chrono::steady_clock::now() - fileProgressTimer;
                    if (elapsed_seconds.count() > NOTIFICATION_DELAY || done) {
                        // Update fetch status
                        if (!_vfsUpdateFetchStatus(_tmpPath, _localpath, getProgress(), fetchCanceled, fetchFinished)) {
                            LOGW_WARN(_logger, L"Error in vfsUpdateFetchStatus: " << Utility::formatSyncPath(_localpath));
                            fetchError = true;
                            break;
                        } else if (fetchCanceled) {
                            LOGW_WARN(_logger, L"Update fetch status canceled: " << Utility::formatSyncPath(_localpath));
                            break;
                        }
                        fileProgressTimer = std::chrono::steady_clock::now();
                    }
                }
            }
        }

        // Checks that the file has not been corrupted by another process
        // Unfortunately, the file hash is not available, so we check only its size
        output.flush();
        output.seekp(0, std::ios_base::end);
        if (expectedSize != Poco::Net::HTTPMessage::UNKNOWN_CONTENT_LENGTH && output.tellp() != expectedSize) {
            LOG_WARN(_logger, "Request " << jobId() << ": tmp file has been corrupted by another process");
            sentry::Handler::captureMessage(sentry::Level::Error, "DownloadJob::handleResponse", "Tmp file is corrupted");
            writeError = true;
        }

        output.close();
        if (output.bad()) {
            // Read/writing error or logical error
            LOG_WARN(_logger, "Request " << jobId() << ": error after closing tmp file");
            writeError = true;
=======
        if (!createTmpFile(is, readError, writeError, fetchCanceled, fetchFinished, fetchError)) {
            LOGW_WARN(_logger, L"Error in createTmpFile");
            return false;
>>>>>>> 7e4a64fb
        }

        _responseHandlingCanceled = isAborted() || readError || writeError || fetchCanceled || fetchError;

        bool restartSync = false;
        if (!_responseHandlingCanceled) {
            if (_vfsUpdateFetchStatus && !fetchFinished) {
                // Update fetch status
                if (!_vfsUpdateFetchStatus(_tmpPath, _localpath, getProgress(), fetchCanceled, fetchFinished)) {
                    LOGW_WARN(_logger, L"Error in vfsUpdateFetchStatus: " << Utility::formatSyncPath(_localpath));
                    fetchError = true;
                } else if (fetchCanceled) {
                    LOGW_WARN(_logger, L"Update fetch status canceled: " << Utility::formatSyncPath(_localpath));
                } else if (!fetchFinished) {
                    LOGW_WARN(_logger, L"Update fetch status not terminated: " << Utility::formatSyncPath(_localpath));
                }

                _responseHandlingCanceled = fetchCanceled || fetchError || (!fetchFinished);
            } else if (!_vfsUpdateFetchStatus) {
                // Replace file by tmp one
                if (!moveTmpFile(restartSync)) {
                    LOGW_WARN(_logger, L"Failed to replace file by tmp one: " << Utility::formatSyncPath(_tmpPath));
                    writeError = true;
                }

                _responseHandlingCanceled = writeError || restartSync;
            }
        }

        if (_responseHandlingCanceled) {
            // NB: VFS reset is done in the destructor
            if (isAborted() || fetchCanceled) {
                // Download aborted or canceled by the user
                _exitCode = ExitCode::Ok;
                return true;
            } else if (readError) {
                // Download issue
                _exitCode = ExitCode::BackError;
                _exitCause = ExitCause::InvalidSize;
                return false;
<<<<<<< HEAD
            } else if (writeError || fetchError) {
                const std::streamsize neededPlace = expectedSize == Poco::Net::HTTPMessage::UNKNOWN_CONTENT_LENGTH
                                                            ? BUF_SIZE
                                                            : (expectedSize - getProgress());
                if (!hasEnoughPlace(_tmpPath, _localpath, neededPlace)) {
                    LOGW_WARN(_logger, L"Request " << jobId() << L": Disk almost full, not enough place at "
                                                   << Utility::formatSyncPath(_tmpPath) << L" or "
                                                   << Utility::formatSyncPath(_localpath.parent_path())
                                                   << L". Download job cancelled.");
                    _exitCode = ExitCode::SystemError;
                    _exitCause = ExitCause::NotEnoughDiskSpace;
                    return false;
                }
=======
            } else {
                _exitCode = ExitCode::SystemError;
                _exitCause = ExitCause::FileAccessError;
                return false;
>>>>>>> 7e4a64fb
            }

            // Fetch issue
            _exitCode = ExitCode::SystemError;
            _exitCause = ExitCause::FileAccessError;
            return false;
        }
    }

    if (!_ignoreDateTime) {
        bool exists = false;
        if (!Utility::setFileDates(_localpath, std::make_optional<KDC::SyncTime>(_creationTime),
                                   std::make_optional<KDC::SyncTime>(_modtimeIn), isLink, exists)) {
            LOGW_WARN(_logger, L"Error in Utility::setFileDates: " << Utility::formatSyncPath(_localpath));
            // Do nothing (remote file will be updated during the next sync)
            sentry::Handler::captureMessage(sentry::Level::Warning, "DownloadJob::handleResponse", "Unable to set file dates");
        } else if (!exists) {
            LOGW_INFO(_logger, L"Item does not exist anymore. Restarting sync: " << Utility::formatSyncPath(_localpath));
            _exitCode = ExitCode::DataError;
            _exitCause = ExitCause::InvalidSnapshot;
            return false;
        }
    }

    // Retrieve inode
    FileStat filestat;
    IoError ioError = IoError::Success;
    if (!IoHelper::getFileStat(_localpath, &filestat, ioError)) {
        LOGW_WARN(_logger, L"Error in IoHelper::getFileStat: " << Utility::formatIoError(_localpath, ioError));
        _exitCode = ExitCode::SystemError;
        _exitCause = ExitCause::Unknown;
        return false;
    }

    if (ioError == IoError::NoSuchFileOrDirectory) {
        LOGW_WARN(_logger, L"Item does not exist anymore: " << Utility::formatSyncPath(_localpath));
        _exitCode = ExitCode::DataError;
        _exitCause = ExitCause::InvalidSnapshot;
        return false;
    } else if (ioError == IoError::AccessDenied) {
        LOGW_WARN(_logger, L"Item misses search permission: " << Utility::formatSyncPath(_localpath));
        _exitCode = ExitCode::SystemError;
        _exitCause = ExitCause::FileAccessError;
        return false;
    }

    _localNodeId = std::to_string(filestat.inode);
    _exitCode = ExitCode::Ok;

    return true;
}

bool DownloadJob::createLink(const std::string &mimeType, const std::string &data) {
    // Delete in case it already exists (EDIT operation)
    std::error_code ec;
    std::filesystem::remove_all(_localpath, ec);

    if (mimeType == mimeTypeSymlink || mimeType == mimeTypeSymlinkFolder) {
        // Create symlink
        const auto targetPath = Str2Path(data);
        if (targetPath == _localpath) {
            LOGW_DEBUG(_logger, L"Cannot create symlink on itself: " << Utility::formatSyncPath(_localpath));
            return false;
        }

        LOGW_DEBUG(_logger, L"Create symlink with target " << Utility::formatSyncPath(targetPath) << L", "
                                                           << Utility::formatSyncPath(_localpath));

        bool isFolder = mimeType == mimeTypeSymlinkFolder;
        IoError ioError = IoError::Success;
        if (!IoHelper::createSymlink(targetPath, _localpath, isFolder, ioError)) {
            LOGW_WARN(_logger, L"Failed to create symlink: " << Utility::formatIoError(targetPath, ioError));
            return false;
        }
    } else if (mimeType == mimeTypeHardlink) {
        // Unreachable code
        const auto targetPath = Str2Path(data);
        if (targetPath == _localpath) {
            LOGW_DEBUG(_logger, L"Cannot create hardlink on itself: " << Utility::formatSyncPath(_localpath));
            return false;
        }

        LOGW_DEBUG(_logger, L"Create hardlink: target " << Utility::formatSyncPath(targetPath) << L", "
                                                        << Utility::formatSyncPath(_localpath));

        std::error_code ec;
        std::filesystem::create_hard_link(targetPath, _localpath, ec);
        if (ec) {
            LOGW_WARN(_logger, L"Failed to create hardlink: target " << Utility::formatSyncPath(targetPath) << L", "
                                                                     << Utility::formatSyncPath(_localpath) << L", "
                                                                     << Utility::formatStdError(ec));
            return false;
        }
    } else if (mimeType == mimeTypeJunction) {
#if defined(_WIN32)
        LOGW_DEBUG(_logger, L"Create junction: " << Utility::formatSyncPath(_localpath));

        IoError ioError = IoError::Success;
        if (!IoHelper::createJunction(data, _localpath, ioError)) {
            LOGW_WARN(_logger, L"Failed to create junction: " << Utility::formatIoError(_localpath, ioError));
            return false;
        }
#endif
    } else if (mimeType == mimeTypeFinderAlias) {
#if defined(__APPLE__)
        LOGW_DEBUG(_logger, L"Create alias: " << Utility::formatSyncPath(_localpath));

        IoError ioError = IoError::Success;
        if (!IoHelper::createAlias(data, _localpath, ioError)) {
            LOGW_WARN(_logger, L"Failed to create alias: " << Utility::formatIoError(_localpath, ioError));

            if (ioError == IoError::Unknown) {
                // Could be an alias imported into the drive by dragndrop in the webapp
                bool writeError = false;
                if (!createTmpFile(data, writeError)) {
                    LOGW_WARN(_logger, L"Error in createTmpFile");
                    return false;
                }

                _responseHandlingCanceled = isAborted() || writeError;

                if (!_responseHandlingCanceled) {
                    std::string data2;
                    SyncPath targetPath;
                    if (!IoHelper::readAlias(_tmpPath, data2, targetPath, ioError)) {
                        LOGW_WARN(_logger, L"Error in IoHelper::readAlias: " << Utility::formatIoError(_tmpPath, ioError));
                        return false;
                    }

                    if (!IoHelper::createAlias(data2, _localpath, ioError)) {
                        LOGW_WARN(_logger, L"Failed to create alias: " << Utility::formatIoError(_localpath, ioError));
                        return false;
                    }

                    return true;
                }

                if (_responseHandlingCanceled) {
                    if (isAborted()) {
                        // Download aborted or canceled by the user
                        _exitCode = ExitCode::Ok;
                        return true;
                    } else {
                        _exitCode = ExitCode::SystemError;
                        _exitCause = ExitCause::FileAccessError;
                        return false;
                    }
                }
            }

            return false;
        }
#endif
    } else {
        LOG_WARN(_logger, "Link type not managed: MIME type=" << mimeType.c_str());
        return false;
    }

    return true;
}

bool DownloadJob::removeTmpFile() {
    if (_tmpPath.empty()) return true;

    if (std::error_code ec; !std::filesystem::remove_all(_tmpPath, ec)) {
        LOGW_WARN(_logger, L"Failed to remove a downloaded temporary file: " << Utility::formatStdError(_tmpPath, ec));
        return false;
    }

    return true;
}

bool DownloadJob::moveTmpFile(bool &restartSync) {
    restartSync = false;

    // Move downloaded file from tmp directory to sync directory
#ifdef _WIN32
    bool retry = true;
    int counter = 50;
    while (retry) {
        retry = false;
#endif

        bool error = false;
        bool accessDeniedError = false;
        bool crossDeviceLinkError = false;
#ifdef _WIN32
        bool sharingViolationError = false;
#endif
        if (_isCreate) {
            // Move file
            IoError ioError = IoError::Success;
            IoHelper::moveItem(_tmpPath, _localpath, ioError);
            crossDeviceLinkError = ioError == IoError::CrossDeviceLink; // Unable to move between 2 distinct file systems
            if (ioError != IoError::Success && !crossDeviceLinkError) {
                LOGW_WARN(_logger, L"Failed to move downloaded file " << Utility::formatSyncPath(_tmpPath) << L" to "
                                                                      << Utility::formatSyncPath(_localpath) << L", err='"
                                                                      << Utility::formatIoError(ioError) << L"'");
                error = true;
                accessDeniedError = ioError == IoError::AccessDenied;
                // NB: On Windows, ec.value() == ERROR_SHARING_VIOLATION is translated as IoError::AccessDenied
            }
        }

        if (!_isCreate || crossDeviceLinkError) {
            // Copy file content (i.e. when the target exists, do not change its node id).
            std::error_code ec;
            std::filesystem::copy(_tmpPath, _localpath, std::filesystem::copy_options::overwrite_existing, ec);
            if (ec) {
                LOGW_WARN(_logger, L"Failed to copy downloaded file " << Utility::formatSyncPath(_tmpPath) << L" to "
                                                                      << Utility::formatSyncPath(_localpath) << L", err='"
                                                                      << Utility::formatStdError(ec) << L"'");
                error = true;
                accessDeniedError = IoHelper::stdError2ioError(ec.value()) == IoError::AccessDenied;
#ifdef _WIN32
                sharingViolationError = ec.value() == ERROR_SHARING_VIOLATION; // In this case, we will try again
#endif
            }
        }

        if (error) {
#ifdef _WIN32
            if (sharingViolationError) {
                if (counter) {
                    // Retry
                    retry = true;
                    Utility::msleep(10);
                    LOGW_DEBUG(_logger, L"Retrying to copy downloaded file: " << Utility::formatSyncPath(_localpath));
                    counter--;
                    continue;
                } else {
                    return false;
                }
            }
#endif

            if (accessDeniedError) {
                _exitCode = ExitCode::SystemError;
                _exitCause = ExitCause::FileAccessError;
                return false;
            } else {
                bool exists = false;
                IoError ioError = IoError::Success;
                if (!IoHelper::checkIfPathExists(_localpath.parent_path(), exists, ioError)) {
                    LOGW_WARN(_logger, L"Error in IoHelper::checkIfPathExists: "
                                               << Utility::formatIoError(_localpath.parent_path(), ioError));
                    _exitCode = ExitCode::SystemError;
                    _exitCause = ExitCause::Unknown;
                    return false;
                }
                if (ioError == IoError::AccessDenied) {
                    LOGW_WARN(_logger, L"Access denied to item " << Utility::formatSyncPath(_localpath.parent_path()));
                    _exitCode = ExitCode::SystemError;
                    _exitCause = ExitCause::FileAccessError;
                    return false;
                }

                if (!exists) {
                    LOGW_INFO(_logger, L"Parent of item does not exist anymore " << Utility::formatSyncPath(_localpath));
                    restartSync = true;
                    return true;
                }

                return false;
            }
        }
#ifdef _WIN32
    }
#endif

    return true;
}

<<<<<<< HEAD
bool DownloadJob::hasEnoughPlace(const SyncPath &tmpDirPath, const SyncPath &destDirPath, int64_t neededPlace) {
    const SyncPath &smallerDir =
            Utility::freeDiskSpace(tmpDirPath) < Utility::freeDiskSpace(destDirPath) ? tmpDirPath : destDirPath;

    if (const int64_t freeBytes = Utility::freeDiskSpace(smallerDir); freeBytes >= 0) {
        if (freeBytes < neededPlace + Utility::freeDiskSpaceLimit()) {
            return false;
        }
    } else {
        LOGW_WARN(_logger, L"Could not determine free space available at " << Utility::formatSyncPath(smallerDir));
    }
    return true;
}

=======
bool DownloadJob::createTmpFile(std::optional<std::reference_wrapper<std::istream>> istr,
                                std::optional<std::reference_wrapper<const std::string>> data, bool &readError, bool &writeError,
                                bool &fetchCanceled, bool &fetchFinished, bool &fetchError) {
    assert(istr || data);

    readError = false;
    writeError = false;
    fetchCanceled = false;
    fetchFinished = false;
    fetchError = false;

    SyncPath tmpDirectoryPath;
    IoError ioError = IoError::Success;
    if (!IoHelper::tempDirectoryPath(tmpDirectoryPath, ioError)) {
        LOGW_WARN(_logger, L"Failed to get temporary directory path: " << Utility::formatIoError(tmpDirectoryPath, ioError));
        _exitCode = ExitCode::SystemError;
        _exitCause = ExitCause::Unknown;
        return false;
    }

    std::ofstream output;
    do {
#ifdef _WIN32
        const std::string tmpFileName = tmpnam(nullptr);
#else
        const std::string tmpFileName = "kdrive_" + CommonUtility::generateRandomStringAlphaNum();
#endif

        _tmpPath = tmpDirectoryPath / tmpFileName;

        output.open(_tmpPath.native().c_str(), std::ofstream::out | std::ofstream::binary);
        if (!output.is_open()) {
            LOGW_WARN(_logger, L"Failed to open tmp file: " << Utility::formatSyncPath(_tmpPath));
            _exitCode = ExitCode::SystemError;
            _exitCause = Utility::enoughSpace(_tmpPath) ? ExitCause::FileAccessError : ExitCause::NotEnoughDiskSpace;
            return false;
        }

        output.seekp(0, std::ios_base::end);
    } while (output.tellp() > 0); // If the file is not empty, generate a new file name

    std::streamsize expectedSize = 0;
    if (istr) {
        expectedSize = _resHttp.getContentLength();
        setProgress(0);
        if (expectedSize == Poco::Net::HTTPMessage::UNKNOWN_CONTENT_LENGTH || expectedSize > 0) {
            std::chrono::steady_clock::time_point fileProgressTimer = std::chrono::steady_clock::now();
            std::unique_ptr<char[]> buffer(new char[BUF_SIZE]);
            bool done = false;
            int retryCount = 0;
            while (!done) {
                if (isAborted()) {
                    LOG_DEBUG(_logger, "Request " << jobId() << ": aborted");
                    break;
                }

                istr->get().read(buffer.get(), BUF_SIZE);
                if (istr->get().bad() && !istr->get().fail()) {
                    // Read/writing error and not logical error
                    LOG_WARN(_logger,
                             "Request " << jobId() << ": error after reading " << getProgress() << " bytes from input stream");
                    readError = true;
                    break;
                } else {
                    std::streamsize readSize = istr->get().gcount();
                    addProgress(readSize);

                    if (readSize > 0) {
                        output.write(buffer.get(), readSize);
                        if (output.bad()) {
                            // Read/writing error or logical error
                            LOG_WARN(_logger,
                                     "Request " << jobId() << ": error after writing " << getProgress() << " bytes to tmp file");
                            writeError = true;
                            break;
                        }
                        output.flush();
                        if (output.bad()) {
                            // Read/writing error or logical error
                            LOG_WARN(_logger,
                                     "Request " << jobId() << ": error after flushing " << getProgress() << " bytes to tmp file");
                            writeError = true;
                            break;
                        }
                        retryCount = 0;
                    }

                    if (istr->get().eof()) {
                        // End of stream
                        if (expectedSize == Poco::Net::HTTPMessage::UNKNOWN_CONTENT_LENGTH || getProgress() == expectedSize) {
                            done = true;
                        } else {
                            // Expected size hasn't be read
                            if (retryCount < READ_RETRIES) {
                                // Try to read again later
                                LOG_WARN(_logger, "Request " << jobId() << ": eof after reading " << getProgress()
                                                             << " bytes from input stream, retrying");
                                retryCount++;
                                Utility::msleep(READ_PAUSE_SLEEP_PERIOD);
                                continue;
                            } else {
                                LOG_WARN(_logger, "Request " << jobId() << ": eof after reading " << getProgress()
                                                             << " bytes from input stream");
                                readError = true;
                                break;
                            }
                        }
                    }
                }

                if (_vfsUpdateFetchStatus) {
                    std::chrono::duration<double> elapsed_seconds = std::chrono::steady_clock::now() - fileProgressTimer;
                    if (elapsed_seconds.count() > NOTIFICATION_DELAY || done) {
                        // Update fetch status
                        if (!_vfsUpdateFetchStatus(_tmpPath, _localpath, getProgress(), fetchCanceled, fetchFinished)) {
                            LOGW_WARN(_logger, L"Error in vfsUpdateFetchStatus: " << Utility::formatSyncPath(_localpath));
                            fetchError = true;
                            break;
                        } else if (fetchCanceled) {
                            LOGW_WARN(_logger, L"Update fetch status canceled: " << Utility::formatSyncPath(_localpath));
                            break;
                        }
                        fileProgressTimer = std::chrono::steady_clock::now();
                    }
                }
            }
        }
    } else if (data) {
        expectedSize = static_cast<std::streamsize>(data->get().length());
        output.write(data->get().c_str(), expectedSize);
    }

    // Checks that the file has not been corrupted by another process
    // Unfortunately, the file hash is not available, so we check only its size
    output.flush();
    output.seekp(0, std::ios_base::end);
    if (expectedSize != Poco::Net::HTTPMessage::UNKNOWN_CONTENT_LENGTH && output.tellp() != expectedSize) {
        LOG_WARN(_logger, "Request " << jobId() << ": tmp file has been corrupted by another process");
        sentry::Handler::captureMessage(sentry::Level::Error, "DownloadJob::handleResponse", "Tmp file is corrupted");
        writeError = true;
    }

    output.close();
    if (output.bad()) {
        // Read/writing error or logical error
        LOG_WARN(_logger, "Request " << jobId() << ": error after closing tmp file");
        writeError = true;
    }

    return true;
}

bool DownloadJob::createTmpFile(std::istream &is, bool &readError, bool &writeError, bool &fetchCanceled, bool &fetchFinished,
                                bool &fetchError) {
    return createTmpFile(std::make_optional<std::reference_wrapper<std::istream>>(is), std::nullopt, readError, writeError,
                         fetchCanceled, fetchFinished, fetchError);
}

bool DownloadJob::createTmpFile(const std::string &data, bool &writeError) {
    bool readError = false;
    bool fetchCanceled = false;
    bool fetchFinished = false;
    bool fetchError = false;
    return createTmpFile(std::nullopt, std::make_optional<std::reference_wrapper<const std::string>>(data), readError, writeError,
                         fetchCanceled, fetchFinished, fetchError);
}

>>>>>>> 7e4a64fb
} // namespace KDC<|MERGE_RESOLUTION|>--- conflicted
+++ resolved
@@ -213,115 +213,9 @@
         bool fetchCanceled = false;
         bool fetchFinished = false;
         bool fetchError = false;
-<<<<<<< HEAD
-        setProgress(0);
-        if (expectedSize != Poco::Net::HTTPMessage::UNKNOWN_CONTENT_LENGTH) {
-            writeError = !hasEnoughPlace(_tmpPath, _localpath, expectedSize);
-            readError = expectedSize <= 0;
-        }
-
-        if (!writeError && !readError) {
-            std::unique_ptr<char[]> buffer(new char[BUF_SIZE]);
-            bool done = false;
-            int retryCount = 0;
-            while (!done) {
-                if (isAborted()) {
-                    LOG_DEBUG(_logger, "Request " << jobId() << ": aborted");
-                    break;
-                }
-
-                is.read(buffer.get(), BUF_SIZE);
-                if (is.bad() && !is.fail()) {
-                    // Read/writing error and not logical error
-                    LOG_WARN(_logger,
-                             "Request " << jobId() << ": error after reading " << getProgress() << " bytes from input stream");
-                    readError = true;
-                    break;
-                } else {
-                    std::streamsize readSize = is.gcount();
-                    addProgress(readSize);
-
-                    if (readSize > 0) {
-                        output.write(buffer.get(), readSize);
-                        if (output.bad()) {
-                            // Read/writing error or logical error
-                            LOG_WARN(_logger,
-                                     "Request " << jobId() << ": error after writing " << getProgress() << " bytes to tmp file");
-                            writeError = true;
-                            break;
-                        }
-                        output.flush();
-                        if (output.bad()) {
-                            // Read/writing error or logical error
-                            LOG_WARN(_logger,
-                                     "Request " << jobId() << ": error after flushing " << getProgress() << " bytes to tmp file");
-                            writeError = true;
-                            break;
-                        }
-                        retryCount = 0;
-                    }
-
-                    if (is.eof()) {
-                        // End of stream
-                        if (expectedSize == Poco::Net::HTTPMessage::UNKNOWN_CONTENT_LENGTH || getProgress() == expectedSize) {
-                            done = true;
-                        } else {
-                            // Expected size hasn't be read
-                            if (retryCount < READ_RETRIES) {
-                                // Try to read again later
-                                LOG_WARN(_logger, "Request " << jobId() << ": eof after reading " << getProgress()
-                                                             << " bytes from input stream, retrying");
-                                retryCount++;
-                                Utility::msleep(READ_PAUSE_SLEEP_PERIOD);
-                                continue;
-                            } else {
-                                LOG_WARN(_logger, "Request " << jobId() << ": eof after reading " << getProgress()
-                                                             << " bytes from input stream");
-                                readError = true;
-                                break;
-                            }
-                        }
-                    }
-                }
-
-                if (_vfsUpdateFetchStatus) {
-                    std::chrono::duration<double> elapsed_seconds = std::chrono::steady_clock::now() - fileProgressTimer;
-                    if (elapsed_seconds.count() > NOTIFICATION_DELAY || done) {
-                        // Update fetch status
-                        if (!_vfsUpdateFetchStatus(_tmpPath, _localpath, getProgress(), fetchCanceled, fetchFinished)) {
-                            LOGW_WARN(_logger, L"Error in vfsUpdateFetchStatus: " << Utility::formatSyncPath(_localpath));
-                            fetchError = true;
-                            break;
-                        } else if (fetchCanceled) {
-                            LOGW_WARN(_logger, L"Update fetch status canceled: " << Utility::formatSyncPath(_localpath));
-                            break;
-                        }
-                        fileProgressTimer = std::chrono::steady_clock::now();
-                    }
-                }
-            }
-        }
-
-        // Checks that the file has not been corrupted by another process
-        // Unfortunately, the file hash is not available, so we check only its size
-        output.flush();
-        output.seekp(0, std::ios_base::end);
-        if (expectedSize != Poco::Net::HTTPMessage::UNKNOWN_CONTENT_LENGTH && output.tellp() != expectedSize) {
-            LOG_WARN(_logger, "Request " << jobId() << ": tmp file has been corrupted by another process");
-            sentry::Handler::captureMessage(sentry::Level::Error, "DownloadJob::handleResponse", "Tmp file is corrupted");
-            writeError = true;
-        }
-
-        output.close();
-        if (output.bad()) {
-            // Read/writing error or logical error
-            LOG_WARN(_logger, "Request " << jobId() << ": error after closing tmp file");
-            writeError = true;
-=======
         if (!createTmpFile(is, readError, writeError, fetchCanceled, fetchFinished, fetchError)) {
             LOGW_WARN(_logger, L"Error in createTmpFile");
             return false;
->>>>>>> 7e4a64fb
         }
 
         _responseHandlingCanceled = isAborted() || readError || writeError || fetchCanceled || fetchError;
@@ -362,11 +256,10 @@
                 _exitCode = ExitCode::BackError;
                 _exitCause = ExitCause::InvalidSize;
                 return false;
-<<<<<<< HEAD
-            } else if (writeError || fetchError) {
-                const std::streamsize neededPlace = expectedSize == Poco::Net::HTTPMessage::UNKNOWN_CONTENT_LENGTH
+            } else {
+                const std::streamsize neededPlace = _expectedSize == Poco::Net::HTTPMessage::UNKNOWN_CONTENT_LENGTH
                                                             ? BUF_SIZE
-                                                            : (expectedSize - getProgress());
+                                                            : (_expectedSize - getProgress());
                 if (!hasEnoughPlace(_tmpPath, _localpath, neededPlace)) {
                     LOGW_WARN(_logger, L"Request " << jobId() << L": Disk almost full, not enough place at "
                                                    << Utility::formatSyncPath(_tmpPath) << L" or "
@@ -376,18 +269,10 @@
                     _exitCause = ExitCause::NotEnoughDiskSpace;
                     return false;
                 }
-=======
-            } else {
                 _exitCode = ExitCode::SystemError;
                 _exitCause = ExitCause::FileAccessError;
                 return false;
->>>>>>> 7e4a64fb
-            }
-
-            // Fetch issue
-            _exitCode = ExitCode::SystemError;
-            _exitCause = ExitCause::FileAccessError;
-            return false;
+            }
         }
     }
 
@@ -655,7 +540,6 @@
     return true;
 }
 
-<<<<<<< HEAD
 bool DownloadJob::hasEnoughPlace(const SyncPath &tmpDirPath, const SyncPath &destDirPath, int64_t neededPlace) {
     const SyncPath &smallerDir =
             Utility::freeDiskSpace(tmpDirPath) < Utility::freeDiskSpace(destDirPath) ? tmpDirPath : destDirPath;
@@ -670,7 +554,6 @@
     return true;
 }
 
-=======
 bool DownloadJob::createTmpFile(std::optional<std::reference_wrapper<std::istream>> istr,
                                 std::optional<std::reference_wrapper<const std::string>> data, bool &readError, bool &writeError,
                                 bool &fetchCanceled, bool &fetchFinished, bool &fetchError) {
@@ -716,7 +599,12 @@
     if (istr) {
         expectedSize = _resHttp.getContentLength();
         setProgress(0);
-        if (expectedSize == Poco::Net::HTTPMessage::UNKNOWN_CONTENT_LENGTH || expectedSize > 0) {
+        if (expectedSize != Poco::Net::HTTPMessage::UNKNOWN_CONTENT_LENGTH) {
+            writeError = !hasEnoughPlace(_tmpPath, _localpath, expectedSize);
+            readError = expectedSize <= 0;
+        }
+
+        if (!writeError && !readError) {
             std::chrono::steady_clock::time_point fileProgressTimer = std::chrono::steady_clock::now();
             std::unique_ptr<char[]> buffer(new char[BUF_SIZE]);
             bool done = false;
@@ -807,7 +695,8 @@
     // Unfortunately, the file hash is not available, so we check only its size
     output.flush();
     output.seekp(0, std::ios_base::end);
-    if (expectedSize != Poco::Net::HTTPMessage::UNKNOWN_CONTENT_LENGTH && output.tellp() != expectedSize) {
+    if (expectedSize != Poco::Net::HTTPMessage::UNKNOWN_CONTENT_LENGTH && output.tellp() != expectedSize && !readError &&
+        !writeError && !fetchError && isAborted()){ 
         LOG_WARN(_logger, "Request " << jobId() << ": tmp file has been corrupted by another process");
         sentry::Handler::captureMessage(sentry::Level::Error, "DownloadJob::handleResponse", "Tmp file is corrupted");
         writeError = true;
@@ -838,5 +727,4 @@
                          fetchCanceled, fetchFinished, fetchError);
 }
 
->>>>>>> 7e4a64fb
 } // namespace KDC