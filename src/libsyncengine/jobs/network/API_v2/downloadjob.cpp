--- conflicted
+++ resolved
@@ -119,11 +119,7 @@
 
     if (_isCreate && exists) {
         LOGW_DEBUG(_logger,
-<<<<<<< HEAD
-                   L"Item: " << Utility::formatSyncPath(_localpath) << L" already exist. Aborting current sync and restart.");
-=======
                    L"Item with " << Utility::formatSyncPath(_localpath) << L" already exists. Aborting current sync and restarting.");
->>>>>>> 6d93bd4b
         _exitCode = ExitCode::NeedRestart;
         _exitCause = ExitCause::UnexpectedFileSystemEvent;
         return false;
@@ -440,12 +436,8 @@
         }
 
         LOGW_DEBUG(_logger,
-<<<<<<< HEAD
-                   L"Create symlink: " << Utility::formatSyncPath(targetPath) << L", " << Utility::formatSyncPath(_localpath));
-=======
                    L"Create symlink with target " << Utility::formatSyncPath(targetPath) << L", " << Utility::formatSyncPath(_localpath));
->>>>>>> 6d93bd4b
-
+      
         bool isFolder = mimeType == mimeTypeSymlinkFolder;
         IoError ioError = IoError::Success;
         if (!IoHelper::createSymlink(targetPath, _localpath, isFolder, ioError)) {
@@ -487,10 +479,6 @@
 
         IoError ioError = IoError::Success;
         if (!IoHelper::createAlias(data, _localpath, ioError)) {
-<<<<<<< HEAD
-=======
-            const std::wstring message = Utility::s2ws(IoHelper::ioError2StdString(ioError));
->>>>>>> 6d93bd4b
             LOGW_WARN(_logger, L"Failed to create alias: " << Utility::formatIoError(_localpath, ioError));
 
             return false;
@@ -505,19 +493,8 @@
 }
 
 bool DownloadJob::removeTmpFile(const SyncPath &path) {
-<<<<<<< HEAD
-    std::error_code ec;
-    if (!std::filesystem::remove_all(path, ec)) {
-        if (ec) {
-            LOGW_WARN(_logger, L"Failed to remove all: " << Utility::formatStdError(path, ec));
-            return false;
-        }
-
-        LOGW_WARN(_logger, L"Failed to remove all: " << Utility::formatSyncPath(path));
-=======
     if (std::error_code ec; !std::filesystem::remove_all(path, ec)) {
         LOGW_WARN(_logger, L"Failed to remove all: " << Utility::formatStdError(path, ec));
->>>>>>> 6d93bd4b
         return false;
     }
 
@@ -553,15 +530,11 @@
             bool removed = removeTmpFile(tmpPath);
             if (ec) {
                 LOGW_WARN(_logger,
-<<<<<<< HEAD
-                          L"Failed to copy: " << Utility::formatSyncPath(_localpath) << L", " << Utility::formatStdError(ec));
-=======
                           L"Failed to copy to " << Utility::formatSyncPath(_localpath) << L", " << Utility::formatStdError(ec));
                 return false;
             }
             if (!removed) {
                 LOGW_WARN(_logger, L"Failed to remove " << Utility::formatSyncPath(tmpPath));
->>>>>>> 6d93bd4b
                 return false;
             }
         }
