--- conflicted
+++ resolved
@@ -60,15 +60,12 @@
 }
 
 DownloadJob::~DownloadJob() {
-<<<<<<< HEAD
     try{
-=======
     // Remove tmp file
     if (!removeTmpFile()) {
         LOGW_WARN(_logger, L"Failed to remove tmp file: " << Utility::formatSyncPath(_tmpPath));
     }
-
->>>>>>> 8b1c847f
+      
     if (_responseHandlingCanceled) {
         if (_vfsSetPinState) {
             if (ExitInfo exitInfo = _vfsSetPinState(_localpath, PinState::OnlineOnly); !exitInfo) {
@@ -223,23 +220,10 @@
             return false;
         }
     } else {
-<<<<<<< HEAD
-        // Create/fetch normal file
-#ifdef _WIN32
-        const std::string tmpFileName = tmpnam(nullptr);
-#else
-        const std::string tmpFileName = "kdrive_" + CommonUtility::generateRandomStringAlphaNum();
-#endif
-
-        SyncPath tmpPath;
-        if (IoError ioError = IoError::Success; !IoHelper::tempDirectoryPath(tmpPath, ioError)) {
-            LOGW_WARN(_logger, L"Failed to get temporary directory path: " << Utility::formatIoError(tmpPath, ioError));
-=======
         SyncPath tmpDirectoryPath;
         IoError ioError = IoError::Success;
         if (!IoHelper::tempDirectoryPath(tmpDirectoryPath, ioError)) {
             LOGW_WARN(_logger, L"Failed to get temporary directory path: " << Utility::formatIoError(tmpDirectoryPath, ioError));
->>>>>>> 8b1c847f
             _exitCode = ExitCode::SystemError;
             _exitCause = ExitCause::Unknown;
             return false;
@@ -344,16 +328,11 @@
                     std::chrono::duration<double> elapsed_seconds = std::chrono::steady_clock::now() - fileProgressTimer;
                     if (elapsed_seconds.count() > NOTIFICATION_DELAY || done) {
                         // Update fetch status
-<<<<<<< HEAD
                         if (ExitInfo exitInfo =
                                     _vfsUpdateFetchStatus(tmpPath, _localpath, getProgress(), fetchCanceled, fetchFinished);
                             !exitInfo) {
                             LOGW_WARN(_logger, L"Error in vfsUpdateFetchStatus: " << Utility::formatSyncPath(_localpath) << L": "
                                                                                   << exitInfo);
-=======
-                        if (!_vfsUpdateFetchStatus(_tmpPath, _localpath, getProgress(), fetchCanceled, fetchFinished)) {
-                            LOGW_WARN(_logger, L"Error in vfsUpdateFetchStatus: " << Utility::formatSyncPath(_localpath));
->>>>>>> 8b1c847f
                             fetchError = true;
                             break;
                         } else if (fetchCanceled) {
@@ -388,15 +367,10 @@
         if (!_responseHandlingCanceled) {
             if (_vfsUpdateFetchStatus && !fetchFinished) {
                 // Update fetch status
-<<<<<<< HEAD
                 if (ExitInfo exitInfo = _vfsUpdateFetchStatus(tmpPath, _localpath, getProgress(), fetchCanceled, fetchFinished);
                     !exitInfo) {
                     LOGW_WARN(_logger,
                               L"Error in vfsUpdateFetchStatus: " << Utility::formatSyncPath(_localpath) << L" : " << exitInfo);
-=======
-                if (!_vfsUpdateFetchStatus(_tmpPath, _localpath, getProgress(), fetchCanceled, fetchFinished)) {
-                    LOGW_WARN(_logger, L"Error in vfsUpdateFetchStatus: " << Utility::formatSyncPath(_localpath));
->>>>>>> 8b1c847f
                     fetchError = true;
                 } else if (fetchCanceled) {
                     LOGW_WARN(_logger, L"Update fetch status canceled: " << Utility::formatSyncPath(_localpath));
