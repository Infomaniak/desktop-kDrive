/*
 * Infomaniak kDrive - Desktop
 * Copyright (C) 2023-2024 Infomaniak Network SA
 *
 * This program is free software: you can redistribute it and/or modify
 * it under the terms of the GNU General Public License as published by
 * the Free Software Foundation, either version 3 of the License, or
 * (at your option) any later version.
 *
 * This program is distributed in the hope that it will be useful,
 * but WITHOUT ANY WARRANTY; without even the implied warranty of
 * MERCHANTABILITY or FITNESS FOR A PARTICULAR PURPOSE.  See the
 * GNU General Public License for more details.
 *
 * You should have received a copy of the GNU General Public License
 * along with this program.  If not, see <http://www.gnu.org/licenses/>.
 */

#include "downloadjob.h"

#include "libcommonserver/io/filestat.h"
#include "libcommonserver/io/iohelper.h"
#include "libcommonserver/utility/utility.h"

#include "libcommon/utility/utility.h"
#include "common/utility.h"

#if defined(__APPLE__) || defined(__unix__)
#include <unistd.h>
#endif

#include <fstream>

#include <Poco/File.h>

namespace KDC {

#define BUF_SIZE 4096 * 1000 // 4MB
#define NOTIFICATION_DELAY 1 // 1 sec
#define TRIALS 5
#define READ_PAUSE_SLEEP_PERIOD 100 // 0.1 s
#define READ_RETRIES 10

DownloadJob::DownloadJob(int driveDbId, const NodeId &remoteFileId, const SyncPath &localpath, int64_t expectedSize,
                         SyncTime creationTime, SyncTime modtime, bool isCreate) :
    AbstractTokenNetworkJob(ApiType::Drive, 0, 0, driveDbId, 0, false),
    _remoteFileId(remoteFileId), _localpath(localpath), _expectedSize(expectedSize), _creationTime(creationTime),
    _modtimeIn(modtime), _isCreate(isCreate) {
    _httpMethod = Poco::Net::HTTPRequest::HTTP_GET;
    _customTimeout = 60;
    _trials = TRIALS;
}

DownloadJob::DownloadJob(int driveDbId, const NodeId &remoteFileId, const SyncPath &localpath, int64_t expectedSize) :
    AbstractTokenNetworkJob(ApiType::Drive, 0, 0, driveDbId, 0, false), _remoteFileId(remoteFileId), _localpath(localpath),
    _expectedSize(expectedSize), _ignoreDateTime(true) {
    _httpMethod = Poco::Net::HTTPRequest::HTTP_GET;
    _customTimeout = 60;
    _trials = TRIALS;
}

DownloadJob::~DownloadJob() {
    // Remove tmp file
    if (!removeTmpFile()) {
        LOGW_WARN(_logger, L"Failed to remove tmp file: " << Utility::formatSyncPath(_tmpPath));
    }

    if (_responseHandlingCanceled) {
        if (_vfsSetPinState) {
            if (!_vfsSetPinState(_localpath, PinState::OnlineOnly)) {
                LOGW_WARN(_logger, L"Error in vfsSetPinState: " << Utility::formatSyncPath(_localpath));
            }
        }

        // TODO: usefull ?
        if (_vfsForceStatus) {
            if (!_vfsForceStatus(_localpath, false, 0, false)) {
                LOGW_WARN(_logger, L"Error in vfsForceStatus: " << Utility::formatSyncPath(_localpath));
            }
        }

        if (_vfsCancelHydrate) {
            if (!_vfsCancelHydrate(_localpath)) {
                LOGW_WARN(_logger, L"Error in vfsCancelHydrate: " << Utility::formatSyncPath(_localpath));
            }
        }
    } else {
        if (_vfsSetPinState) {
            if (!_vfsSetPinState(_localpath, _exitCode == ExitCode::Ok ? PinState::AlwaysLocal : PinState::OnlineOnly)) {
                LOGW_WARN(_logger, L"Error in vfsSetPinState: " << Utility::formatSyncPath(_localpath));
            }
        }

        if (_vfsForceStatus) {
            if (!_vfsForceStatus(_localpath, false, 0, _exitCode == ExitCode::Ok)) {
                LOGW_WARN(_logger, L"Error in vfsForceStatus: " << Utility::formatSyncPath(_localpath));
            }
        }
    }
}

std::string DownloadJob::getSpecificUrl() {
    std::string str = AbstractTokenNetworkJob::getSpecificUrl();
    str += "/files/";
    str += _remoteFileId;
    str += "/download";
    return str;
}

bool DownloadJob::canRun() {
    if (bypassCheck()) {
        return true;
    }

    // Check that we can create the item here
    bool exists;
    IoError ioError = IoError::Success;
    if (!IoHelper::checkIfPathExists(_localpath, exists, ioError)) {
        LOGW_WARN(_logger, L"Error in IoHelper::checkIfPathExists: " << Utility::formatIoError(_localpath, ioError));
        _exitCode = ExitCode::SystemError;
        _exitCause = ExitCause::FileAccessError;
        return false;
    }

    if (_isCreate && exists) {
        LOGW_DEBUG(_logger,
                   L"Item with " << Utility::formatSyncPath(_localpath) << L" already exists. Aborting current sync and restarting.");
        _exitCode = ExitCode::NeedRestart;
        _exitCause = ExitCause::UnexpectedFileSystemEvent;
        return false;
    }

    return true;
}

void DownloadJob::runJob() noexcept {
    if (!_isCreate) {
        // Update size on file system
        if (_vfsUpdateMetadata) {
            FileStat filestat;
            IoError ioError = IoError::Success;
            if (!IoHelper::getFileStat(_localpath, &filestat, ioError)) {
                LOGW_WARN(_logger, L"Error in IoHelper::getFileStat: " << Utility::formatIoError(_localpath, ioError));
                return;
            }

            if (ioError == IoError::NoSuchFileOrDirectory) {
                LOGW_WARN(_logger, L"Item does not exist anymore: " << Utility::formatSyncPath(_localpath));
                return;
            } else if (ioError == IoError::AccessDenied) {
                LOGW_WARN(_logger, L"Item misses search permission: " << Utility::formatSyncPath(_localpath));
                return;
            }

            std::string error;
            if (!_vfsUpdateMetadata(_localpath, filestat.creationTime, filestat.modtime, _expectedSize,
                                    std::to_string(filestat.inode), error)) {
                LOGW_WARN(_logger, L"Update metadata failed: " << Utility::formatSyncPath(_localpath));
                return;
            }
        }

        if (_vfsForceStatus) {
            if (!_vfsForceStatus(_localpath, true, 0, false)) {
                LOGW_WARN(_logger, L"Error in vfsForceStatus: " << Utility::formatSyncPath(_localpath));
                return;
            }
        }
    }

    AbstractTokenNetworkJob::runJob();
}

bool DownloadJob::handleResponse(std::istream &is) {
    // Get Mime type
    std::string contentType;
    try {
        contentType = _resHttp.get("Content-Type");
    } catch (...) {
        // No Content-Type
    }

    std::string mimeType;
    if (!contentType.empty()) {
        std::vector<std::string> contentTypeElts = Utility::splitStr(contentType, ';');
        mimeType = contentTypeElts[0];
    }

    bool isLink = false;
    std::string linkData;
    if (mimeType == mimeTypeSymlink || mimeType == mimeTypeSymlinkFolder || mimeType == mimeTypeHardlink ||
        (mimeType == mimeTypeFinderAlias && OldUtility::isMac()) || (mimeType == mimeTypeJunction && OldUtility::isWindows())) {
        // Read link data
        getStringFromStream(is, linkData);
        isLink = true;
    }

    // Process download
    if (isLink) {
        // Create link
        LOG_DEBUG(_logger, "Create link: mimeType=" << mimeType.c_str());
        if (!createLink(mimeType, linkData)) { // We consider this as a permission denied error
            _exitCode = ExitCode::SystemError;
            _exitCause = ExitCause::FileAccessError;
            return false;
        }
    } else {
<<<<<<< HEAD
        // Create/fetch normal file
#ifdef _WIN32
        const std::string tmpFileName = tmpnam(nullptr);
#else
        const std::string tmpFileName = "kdrive_" + CommonUtility::generateRandomStringAlphaNum();
#endif

        IoError ioError = IoError::Success;
        if (!IoHelper::tempDirectoryPath(_tmpPath, ioError)) {
            LOGW_WARN(_logger, L"Failed to get temporary directory path: " << Utility::formatIoError(_tmpPath, ioError));
=======
        SyncPath tmpDirectoryPath;
        IoError ioError = IoError::Success;
        if (!IoHelper::tempDirectoryPath(tmpDirectoryPath, ioError)) {
            LOGW_WARN(_logger, L"Failed to get temporary directory path: " << Utility::formatIoError(tmpDirectoryPath, ioError));
>>>>>>> e6847837
            _exitCode = ExitCode::SystemError;
            _exitCause = ExitCause::Unknown;
            return false;
        }

<<<<<<< HEAD
        _tmpPath /= tmpFileName;

        std::ofstream output(_tmpPath.native().c_str(), std::ios::binary);
        if (!output) {
            LOGW_WARN(_logger, L"Failed to create file: " << Utility::formatSyncPath(_tmpPath));
            _exitCode = ExitCode::SystemError;
            _exitCause = Utility::enoughSpace(_tmpPath) ? ExitCause::FileAccessError : ExitCause::NotEnoughDiskSpace;
            return false;
        }
=======
        SyncPath tmpPath;
        std::ofstream output;
        do {
            // Create/fetch normal file
#ifdef _WIN32
            const std::string tmpFileName = tmpnam(nullptr);
#else
            const std::string tmpFileName = "kdrive_" + CommonUtility::generateRandomStringAlphaNum();
#endif

            tmpPath = tmpDirectoryPath / tmpFileName;

            output.open(tmpPath.native().c_str(), std::ofstream::out | std::ofstream::binary);
            if (!output.is_open()) {
                LOGW_WARN(_logger, L"Failed to open tmp file: " << Utility::formatSyncPath(tmpPath));
                _exitCode = ExitCode::SystemError;
                _exitCause = Utility::enoughSpace(tmpPath) ? ExitCause::FileAccessError : ExitCause::NotEnoughDiskSpace;
                return false;
            }

            output.seekp(0, std::ios_base::end);
        } while (output.tellp() > 0); // If the file is not empty, generate a new file name
>>>>>>> e6847837

        std::chrono::steady_clock::time_point fileProgressTimer = std::chrono::steady_clock::now();

        std::streamsize expectedSize = _resHttp.getContentLength();
        bool readError = false;
        bool writeError = false;
        bool fetchCanceled = false;
        bool fetchFinished = false;
        bool fetchError = false;
        setProgress(0);
        if (expectedSize == Poco::Net::HTTPMessage::UNKNOWN_CONTENT_LENGTH || expectedSize > 0) {
            std::unique_ptr<char[]> buffer(new char[BUF_SIZE]);
            bool done = false;
            int retryCount = 0;
            while (!done) {
                if (isAborted()) {
                    LOG_DEBUG(_logger, "Request " << jobId() << ": aborted");
                    break;
                }

                is.read(buffer.get(), BUF_SIZE);
                if (is.bad() && !is.fail()) {
                    // Read/writing error and not logical error
                    LOG_WARN(_logger,
                             "Request " << jobId() << ": error after reading " << getProgress() << " bytes from input stream");
                    readError = true;
                    break;
                } else {
                    std::streamsize readSize = is.gcount();
                    addProgress(readSize);

                    if (readSize > 0) {
                        output.write(buffer.get(), readSize);
                        if (output.bad()) {
                            // Read/writing error or logical error
                            LOG_WARN(_logger,
                                     "Request " << jobId() << ": error after writing " << getProgress() << " bytes to tmp file");
                            writeError = true;
                            break;
                        }
                        output.flush();
                        if (output.bad()) {
                            // Read/writing error or logical error
                            LOG_WARN(_logger,
                                     "Request " << jobId() << ": error after flushing " << getProgress() << " bytes to tmp file");
                            writeError = true;
                            break;
                        }
                        retryCount = 0;
                    }

                    if (is.eof()) {
                        // End of stream
                        if (expectedSize == Poco::Net::HTTPMessage::UNKNOWN_CONTENT_LENGTH || getProgress() == expectedSize) {
                            done = true;
                        } else {
                            // Expected size hasn't be read
                            if (retryCount < READ_RETRIES) {
                                // Try to read again later
                                LOG_WARN(_logger, "Request " << jobId() << ": eof after reading " << getProgress()
                                                             << " bytes from input stream, retrying");
                                retryCount++;
                                Utility::msleep(READ_PAUSE_SLEEP_PERIOD);
                                continue;
                            } else {
                                LOG_WARN(_logger, "Request " << jobId() << ": eof after reading " << getProgress()
                                                             << " bytes from input stream");
                                readError = true;
                                break;
                            }
                        }
                    }
                }

                if (_vfsUpdateFetchStatus) {
                    std::chrono::duration<double> elapsed_seconds = std::chrono::steady_clock::now() - fileProgressTimer;
                    if (elapsed_seconds.count() > NOTIFICATION_DELAY || done) {
                        // Update fetch status
                        if (!_vfsUpdateFetchStatus(_tmpPath, _localpath, getProgress(), fetchCanceled, fetchFinished)) {
                            LOGW_WARN(_logger, L"Error in vfsUpdateFetchStatus: " << Utility::formatSyncPath(_localpath));
                            fetchError = true;
                            break;
                        } else if (fetchCanceled) {
                            LOGW_WARN(_logger, L"Update fetch status canceled: " << Utility::formatSyncPath(_localpath));
                            break;
                        }
                        fileProgressTimer = std::chrono::steady_clock::now();
                    }
                }
            }
        }

        // Checks that the file has not been corrupted by another process
        // Unfortunately, the file hash is not available, so we check only its size
        output.flush();
        output.seekp(0, std::ios_base::end);
        if (expectedSize != output.tellp()) {
            LOG_WARN(_logger, "Request " << jobId() << ": tmp file has been corrupted by another process");
            writeError = true;
        }

        output.close();
        if (output.bad()) {
            // Read/writing error or logical error
            LOG_WARN(_logger, "Request " << jobId() << ": error after closing tmp file");
            writeError = true;
        }

        _responseHandlingCanceled = isAborted() || readError || writeError || fetchCanceled || fetchError;

        bool restartSync = false;
        if (!_responseHandlingCanceled) {
            if (_vfsUpdateFetchStatus && !fetchFinished) {
                // Update fetch status
                if (!_vfsUpdateFetchStatus(_tmpPath, _localpath, getProgress(), fetchCanceled, fetchFinished)) {
                    LOGW_WARN(_logger, L"Error in vfsUpdateFetchStatus: " << Utility::formatSyncPath(_localpath));
                    fetchError = true;
                } else if (fetchCanceled) {
                    LOGW_WARN(_logger, L"Update fetch status canceled: " << Utility::formatSyncPath(_localpath));
                } else if (!fetchFinished) {
                    LOGW_WARN(_logger, L"Update fetch status not terminated: " << Utility::formatSyncPath(_localpath));
                }

                _responseHandlingCanceled = fetchCanceled || fetchError || (!fetchFinished);
            } else if (!_vfsUpdateFetchStatus) {
                // Replace file by tmp one
                bool replaceError = false;
                if (!moveTmpFile(restartSync)) {
                    LOGW_WARN(_logger, L"Failed to replace file by tmp one: " << Utility::formatSyncPath(_tmpPath));
                    replaceError = true;
                }

                _responseHandlingCanceled = replaceError || restartSync;
            }
        }

        if (_responseHandlingCanceled) {
            // NB: VFS reset is done in the destructor
            if (isAborted() || fetchCanceled) {
                // Download aborted or canceled by the user
                _exitCode = ExitCode::Ok;
                return true;
            } else if (readError) {
                // Download issue
                _exitCode = ExitCode::BackError;
                _exitCause = ExitCause::InvalidSize;
                return false;
            } else {
                // Fetch issue
                _exitCode = ExitCode::SystemError;
                _exitCause = ExitCause::FileAccessError;
                return false;
            }
        }
    }

    if (!_ignoreDateTime) {
        bool exists = false;
        if (!Utility::setFileDates(_localpath, std::make_optional<KDC::SyncTime>(_creationTime),
                                   std::make_optional<KDC::SyncTime>(_modtimeIn), isLink, exists)) {
            LOGW_WARN(_logger, L"Error in Utility::setFileDates: " << Utility::formatSyncPath(_localpath));
            // Do nothing (remote file will be updated during the next sync)
            sentry::Handler::captureMessage(sentry::Level::Warning, "DownloadJob::handleResponse",
                                                      "Unable to set file dates");
        } else if (!exists) {
            LOGW_INFO(_logger, L"Item does not exist anymore. Restarting sync: " << Utility::formatSyncPath(_localpath));
            _exitCode = ExitCode::DataError;
            _exitCause = ExitCause::InvalidSnapshot;
            return false;
        }
    }

    // Retrieve inode
    FileStat filestat;
    IoError ioError = IoError::Success;
    if (!IoHelper::getFileStat(_localpath, &filestat, ioError)) {
        LOGW_WARN(_logger, L"Error in IoHelper::getFileStat: " << Utility::formatIoError(_localpath, ioError));
        _exitCode = ExitCode::SystemError;
        _exitCause = ExitCause::Unknown;
        return false;
    }

    if (ioError == IoError::NoSuchFileOrDirectory) {
        LOGW_WARN(_logger, L"Item does not exist anymore: " << Utility::formatSyncPath(_localpath));
        _exitCode = ExitCode::DataError;
        _exitCause = ExitCause::InvalidSnapshot;
        return false;
    } else if (ioError == IoError::AccessDenied) {
        LOGW_WARN(_logger, L"Item misses search permission: " << Utility::formatSyncPath(_localpath));
        _exitCode = ExitCode::SystemError;
        _exitCause = ExitCause::FileAccessError;
        return false;
    }

    _localNodeId = std::to_string(filestat.inode);
    _exitCode = ExitCode::Ok;

    return true;
}

bool DownloadJob::createLink(const std::string &mimeType, const std::string &data) {
    // Delete in case it already exists (EDIT operation)
    std::error_code ec;
    std::filesystem::remove_all(_localpath, ec);

    if (mimeType == mimeTypeSymlink || mimeType == mimeTypeSymlinkFolder) {
        // Create symlink
        const auto targetPath = Str2Path(data);
        if (targetPath == _localpath) {
            LOGW_DEBUG(_logger, L"Cannot create symlink on itself: " << Utility::formatSyncPath(_localpath));
            return false;
        }

        LOGW_DEBUG(_logger,
                   L"Create symlink with target " << Utility::formatSyncPath(targetPath) << L", " << Utility::formatSyncPath(_localpath));
      
        bool isFolder = mimeType == mimeTypeSymlinkFolder;
        IoError ioError = IoError::Success;
        if (!IoHelper::createSymlink(targetPath, _localpath, isFolder, ioError)) {
            LOGW_WARN(_logger, L"Failed to create symlink: " << Utility::formatIoError(targetPath, ioError));
            return false;
        }
    } else if (mimeType == mimeTypeHardlink) {
        // Unreachable code
        const auto targetPath = Str2Path(data);
        if (targetPath == _localpath) {
            LOGW_DEBUG(_logger, L"Cannot create hardlink on itself: " << Utility::formatSyncPath(_localpath));
            return false;
        }

        LOGW_DEBUG(_logger, L"Create hardlink: target " << Utility::formatSyncPath(targetPath) << L", "
                                                        << Utility::formatSyncPath(_localpath));

        std::error_code ec;
        std::filesystem::create_hard_link(targetPath, _localpath, ec);
        if (ec) {
            LOGW_WARN(_logger, L"Failed to create hardlink: target " << Utility::formatSyncPath(targetPath) << L", "
                                                                     << Utility::formatSyncPath(_localpath) << L", "
                                                                     << Utility::formatStdError(ec));
            return false;
        }
    } else if (mimeType == mimeTypeJunction) {
#if defined(_WIN32)
        LOGW_DEBUG(_logger, L"Create junction: " << Utility::formatSyncPath(_localpath));

        IoError ioError = IoError::Success;
        if (!IoHelper::createJunction(data, _localpath, ioError)) {
            LOGW_WARN(_logger, L"Failed to create junction: " << Utility::formatIoError(_localpath, ioError));
            return false;
        }
#endif
    } else if (mimeType == mimeTypeFinderAlias) {
#if defined(__APPLE__)
        LOGW_DEBUG(_logger, L"Create alias: " << Utility::formatSyncPath(_localpath));

        IoError ioError = IoError::Success;
        if (!IoHelper::createAlias(data, _localpath, ioError)) {
            LOGW_WARN(_logger, L"Failed to create alias: " << Utility::formatIoError(_localpath, ioError));

            return false;
        }
#endif
    } else {
        LOG_WARN(_logger, "Link type not managed: MIME type=" << mimeType.c_str());
        return false;
    }

    return true;
}

bool DownloadJob::removeTmpFile() {
    if (_tmpPath.empty()) return true;

    if (std::error_code ec; !std::filesystem::remove_all(_tmpPath, ec)) {
        LOGW_WARN(_logger, L"Failed to remove a downloaded temporary file: " << Utility::formatStdError(_tmpPath, ec));
        return false;
    }

    return true;
}

bool DownloadJob::moveTmpFile(bool &restartSync) {
    restartSync = false;

    // Move downloaded file from tmp directory to sync directory
#ifdef _WIN32
    bool retry = true;
    int counter = 50;
    while (retry) {
        retry = false;
#endif

        std::error_code ec;
        bool error = false;
        bool accessDeniedError = false;
        bool crossDeviceLinkError = false;
#ifdef _WIN32
        bool sharingViolationError = false;
#endif
        if (_isCreate) {
            // Move file
            IoError ioError = IoError::Success;
            IoHelper::moveItem(_tmpPath, _localpath, ioError);
            crossDeviceLinkError = ioError == IoError::CrossDeviceLink; // Unable to move between 2 distinct file systems
            if (ioError != IoError::Success && !crossDeviceLinkError) {
                LOGW_WARN(_logger, L"Failed to move downloaded file " << Utility::formatSyncPath(_tmpPath) << L" to "
                                                                      << Utility::formatSyncPath(_localpath) << L", err='"
                                                                      << Utility::formatIoError(ioError) << L"'");
                error = true;
                accessDeniedError = ioError == IoError::AccessDenied;
                // NB: On Windows, ec.value() == ERROR_SHARING_VIOLATION is translated as IoError::AccessDenied
            }
        }

        if (!_isCreate || crossDeviceLinkError) {
            // Copy file content (i.e. when the target exists, doesn't change its node id)
            std::filesystem::copy(_tmpPath, _localpath, std::filesystem::copy_options::overwrite_existing, ec);
            if (ec.value()) {
                LOGW_WARN(_logger, L"Failed to copy downloaded file " << Utility::formatSyncPath(_tmpPath) << L" to "
                                                                      << Utility::formatSyncPath(_localpath) << L", err='"
                                                                      << Utility::formatStdError(ec) << L"'");
                error = true;
                accessDeniedError = IoHelper::stdError2ioError(ec.value()) == IoError::AccessDenied;
#ifdef _WIN32
                sharingViolationError = ec.value() == ERROR_SHARING_VIOLATION; // In this case, we will try again
#endif
            }
        }

        if (error) {
#ifdef _WIN32
            if (sharingViolationError) {
                if (counter) {
                    // Retry
                    retry = true;
                    Utility::msleep(10);
                    LOGW_DEBUG(_logger, L"Retrying to copy downloaded file: " << Utility::formatSyncPath(_localpath));
                    counter--;
                    continue;
                } else {
                    return false;
                }
            }
#endif

            if (accessDeniedError) {
                _exitCode = ExitCode::SystemError;
                _exitCause = ExitCause::FileAccessError;
                return false;
            } else {
                bool exists = false;
                IoError ioError = IoError::Success;
                if (!IoHelper::checkIfPathExists(_localpath.parent_path(), exists, ioError)) {
                    LOGW_WARN(_logger,
                              L"Error in IoHelper::checkIfPathExists: " << Utility::formatIoError(_localpath.parent_path(), ioError));
                    _exitCode = ExitCode::SystemError;
                    _exitCause = ExitCause::Unknown;
                    return false;
                }
                if (ioError == IoError::AccessDenied) {
                    LOGW_WARN(_logger, L"Access denied to item " << Utility::formatSyncPath(_localpath.parent_path()));
                    _exitCode = ExitCode::SystemError;
                    _exitCause = ExitCause::FileAccessError;
                    return false;
                }

                if (!exists) {
                    LOGW_INFO(_logger, L"Parent of item does not exist anymore " << Utility::formatStdError(_localpath, ec));
                    restartSync = true;
                    return true;
                }

                return false;
            }
        }
#ifdef _WIN32
    }
#endif

    return true;
}

} // namespace KDC<|MERGE_RESOLUTION|>--- conflicted
+++ resolved
@@ -205,39 +205,15 @@
             return false;
         }
     } else {
-<<<<<<< HEAD
-        // Create/fetch normal file
-#ifdef _WIN32
-        const std::string tmpFileName = tmpnam(nullptr);
-#else
-        const std::string tmpFileName = "kdrive_" + CommonUtility::generateRandomStringAlphaNum();
-#endif
-
-        IoError ioError = IoError::Success;
-        if (!IoHelper::tempDirectoryPath(_tmpPath, ioError)) {
-            LOGW_WARN(_logger, L"Failed to get temporary directory path: " << Utility::formatIoError(_tmpPath, ioError));
-=======
         SyncPath tmpDirectoryPath;
         IoError ioError = IoError::Success;
         if (!IoHelper::tempDirectoryPath(tmpDirectoryPath, ioError)) {
             LOGW_WARN(_logger, L"Failed to get temporary directory path: " << Utility::formatIoError(tmpDirectoryPath, ioError));
->>>>>>> e6847837
             _exitCode = ExitCode::SystemError;
             _exitCause = ExitCause::Unknown;
             return false;
         }
 
-<<<<<<< HEAD
-        _tmpPath /= tmpFileName;
-
-        std::ofstream output(_tmpPath.native().c_str(), std::ios::binary);
-        if (!output) {
-            LOGW_WARN(_logger, L"Failed to create file: " << Utility::formatSyncPath(_tmpPath));
-            _exitCode = ExitCode::SystemError;
-            _exitCause = Utility::enoughSpace(_tmpPath) ? ExitCause::FileAccessError : ExitCause::NotEnoughDiskSpace;
-            return false;
-        }
-=======
         SyncPath tmpPath;
         std::ofstream output;
         do {
@@ -260,7 +236,6 @@
 
             output.seekp(0, std::ios_base::end);
         } while (output.tellp() > 0); // If the file is not empty, generate a new file name
->>>>>>> e6847837
 
         std::chrono::steady_clock::time_point fileProgressTimer = std::chrono::steady_clock::now();
 
