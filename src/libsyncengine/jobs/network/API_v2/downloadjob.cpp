--- conflicted
+++ resolved
@@ -60,54 +60,6 @@
 }
 
 DownloadJob::~DownloadJob() {
-<<<<<<< HEAD
-    try {
-        // Remove tmp file
-        // For a remote CREATE operation, the tmp file should no longer exist, but if an error occurred in handleResponse, it must
-        // be deleted
-        if (!removeTmpFile() && !_isCreate) {
-            LOGW_WARN(_logger, L"Failed to remove tmp file: " << Utility::formatSyncPath(_tmpPath));
-        }
-
-        if (_responseHandlingCanceled) {
-            if (_vfsSetPinState) {
-                if (ExitInfo exitInfo = _vfsSetPinState(_localpath, PinState::OnlineOnly); !exitInfo) {
-                    LOGW_WARN(_logger, L"Error in vfsSetPinState: " << Utility::formatSyncPath(_localpath) << L" : " << exitInfo);
-                }
-            }
-
-            // TODO: usefull ?
-            if (_vfsForceStatus) {
-                constexpr VfsStatus vfsStatus;
-                if (ExitInfo exitInfo = _vfsForceStatus(_localpath, vfsStatus); !exitInfo) {
-                    LOGW_WARN(_logger, L"Error in vfsForceStatus: " << Utility::formatSyncPath(_localpath) << L" : " << exitInfo);
-                }
-            }
-
-            if (_vfsCancelHydrate) {
-                if (!_vfsCancelHydrate(_localpath)) {
-                    LOGW_WARN(_logger, L"Error in vfsCancelHydrate: " << Utility::formatSyncPath(_localpath));
-                }
-            }
-        } else {
-            if (_vfsSetPinState) {
-                if (ExitInfo exitInfo =
-                            _vfsSetPinState(_localpath, _exitCode == ExitCode::Ok ? PinState::AlwaysLocal : PinState::OnlineOnly);
-                    !exitInfo) {
-                    LOGW_WARN(_logger, L"Error in vfsSetPinState: " << Utility::formatSyncPath(_localpath) << L": " << exitInfo);
-                }
-            }
-
-            if (_vfsForceStatus) {
-                const VfsStatus vfsStatus = {.isHydrated = _exitCode == ExitCode::Ok};
-                if (ExitInfo exitInfo = _vfsForceStatus(_localpath, vfsStatus); !exitInfo) {
-                    LOGW_WARN(_logger, L"Error in vfsForceStatus: " << Utility::formatSyncPath(_localpath) << L" : " << exitInfo);
-                }
-            }
-        }
-    } catch (const std::bad_function_call &e) {
-        LOG_ERROR(_logger, "Error in DownloadJob::~DownloadJob: " << e.what());
-=======
     // Remove tmp file
     // For a remote CREATE operation, the tmp file should no longer exist, but if an error occurred in handleResponse, it must
     // be deleted
@@ -121,7 +73,7 @@
         }
 
         // TODO: usefull ?
-        if (const ExitInfo exitInfo = _vfs->forceStatus(_localpath, false, 0, false); !exitInfo) {
+        if (const ExitInfo exitInfo = _vfs->forceStatus(_localpath, VfsStatus()); !exitInfo) {
             LOGW_WARN(_logger, L"Error in vfsForceStatus: " << Utility::formatSyncPath(_localpath) << L": " << exitInfo);
         }
 
@@ -134,10 +86,10 @@
             LOGW_WARN(_logger, L"Error in vfsSetPinState: " << Utility::formatSyncPath(_localpath) << L": " << exitInfo);
         }
 
-        if (const ExitInfo exitInfo = _vfs->forceStatus(_localpath, false, 0, _exitCode == ExitCode::Ok); !exitInfo) {
+        if (const ExitInfo exitInfo = _vfs->forceStatus(_localpath, VfsStatus({.isHydrated = _exitCode == ExitCode::Ok}));
+            !exitInfo) {
             LOGW_WARN(_logger, L"Error in vfsForceStatus: " << Utility::formatSyncPath(_localpath) << L" : " << exitInfo);
         }
->>>>>>> f89dd48d
     }
 }
 
@@ -155,7 +107,7 @@
     }
 
     // Check that we can create the item here
-    bool exists;
+    bool exists = false;
     IoError ioError = IoError::Success;
     if (!IoHelper::checkIfPathExists(_localpath, exists, ioError)) {
         LOGW_WARN(_logger, L"Error in IoHelper::checkIfPathExists: " << Utility::formatIoError(_localpath, ioError));
@@ -207,22 +159,11 @@
             return;
         }
 
-<<<<<<< HEAD
-        if (_vfsForceStatus) {
-            const VfsStatus vfsStatus = {.isSyncing = true};
-            if (ExitInfo exitInfo = _vfsForceStatus(_localpath, vfsStatus); !exitInfo) {
-                LOGW_WARN(_logger, L"Error in vfsForceStatus: " << Utility::formatSyncPath(_localpath) << L" : " << exitInfo);
-                _exitCode = exitInfo.code();
-                _exitCause = exitInfo.cause();
-                return;
-            }
-=======
-        if (const ExitInfo exitInfo = _vfs->forceStatus(_localpath, true, 0, false); !exitInfo) {
+        if (const ExitInfo exitInfo = _vfs->forceStatus(_localpath, VfsStatus({.isSyncing = true})); !exitInfo) {
             LOGW_WARN(_logger, L"Error in vfsForceStatus: " << Utility::formatSyncPath(_localpath) << L": " << exitInfo);
             _exitCode = exitInfo.code();
             _exitCause = exitInfo.cause();
             return;
->>>>>>> f89dd48d
         }
     }
 
@@ -253,11 +194,10 @@
         isLink = true;
     }
 
-    bool dummyIsPlaceHolder = false;
-    bool dummyIsSyncing = false;
-    int dummyProgress = 0;
     if (_vfs) {
-        _vfs->status(_localpath, dummyIsPlaceHolder, _isHydrated, dummyIsSyncing, dummyProgress);
+        VfsStatus vfsStatus;
+        _vfs->status(_localpath, vfsStatus);
+        _isHydrated = vfsStatus.isHydrated;
     } else {
         _isHydrated = true;
     }
