--- conflicted
+++ resolved
@@ -62,25 +62,15 @@
 DownloadJob::~DownloadJob() {
     if (_responseHandlingCanceled) {
         if (_vfsSetPinState) {
-<<<<<<< HEAD
             if (ExitInfo exitInfo = _vfsSetPinState(_localpath, PinState::OnlineOnly); !exitInfo) {
                 LOGW_WARN(_logger, L"Error in vfsSetPinState: " << Utility::formatSyncPath(_localpath) << L" : " << exitInfo);
-=======
-            if (!_vfsSetPinState(_localpath, PinState::OnlineOnly)) {
-                LOGW_WARN(_logger, L"Error in vfsSetPinState: " << Utility::formatSyncPath(_localpath));
->>>>>>> 26e6d3da
             }
         }
 
         // TODO: usefull ?
         if (_vfsForceStatus) {
-<<<<<<< HEAD
             if (ExitInfo exitInfo = _vfsForceStatus(_localpath, false, 0, false); !exitInfo) {
                 LOGW_WARN(_logger, L"Error in vfsForceStatus: " << Utility::formatSyncPath(_localpath) << L" : " << exitInfo);
-=======
-            if (!_vfsForceStatus(_localpath, false, 0, false)) {
-                LOGW_WARN(_logger, L"Error in vfsForceStatus: " << Utility::formatSyncPath(_localpath));
->>>>>>> 26e6d3da
             }
         }
 
@@ -91,26 +81,16 @@
         }
     } else {
         if (_vfsSetPinState) {
-<<<<<<< HEAD
             if (ExitInfo exitInfo =
                         _vfsSetPinState(_localpath, _exitCode == ExitCode::Ok ? PinState::AlwaysLocal : PinState::OnlineOnly);
                 !exitInfo) {
                 LOGW_WARN(_logger, L"Error in vfsSetPinState: " << Utility::formatSyncPath(_localpath) << L": " << exitInfo);
-=======
-            if (!_vfsSetPinState(_localpath, _exitCode == ExitCode::Ok ? PinState::AlwaysLocal : PinState::OnlineOnly)) {
-                LOGW_WARN(_logger, L"Error in vfsSetPinState: " << Utility::formatSyncPath(_localpath));
->>>>>>> 26e6d3da
             }
         }
 
         if (_vfsForceStatus) {
-<<<<<<< HEAD
             if (ExitInfo exitInfo = _vfsForceStatus(_localpath, false, 0, _exitCode == ExitCode::Ok); !exitInfo) {
                 LOGW_WARN(_logger, L"Error in vfsForceStatus: " << Utility::formatSyncPath(_localpath) << L" : " << exitInfo);
-=======
-            if (!_vfsForceStatus(_localpath, false, 0, _exitCode == ExitCode::Ok)) {
-                LOGW_WARN(_logger, L"Error in vfsForceStatus: " << Utility::formatSyncPath(_localpath));
->>>>>>> 26e6d3da
             }
         }
     }
@@ -157,17 +137,12 @@
             FileStat filestat;
             IoError ioError = IoError::Success;
             if (!IoHelper::getFileStat(_localpath, &filestat, ioError)) {
-<<<<<<< HEAD
                 LOGW_WARN(_logger, L"Error in IoHelper::getFileStat: " << Utility::formatIoError(_localpath, ioError).c_str());
                 _exitCode = ExitCode::SystemError;
                 _exitCause = ExitCause::Unknown;
-=======
-                LOGW_WARN(_logger, L"Error in IoHelper::getFileStat: " << Utility::formatIoError(_localpath, ioError));
->>>>>>> 26e6d3da
                 return;
             }
             if (ioError == IoError::NoSuchFileOrDirectory) {
-<<<<<<< HEAD
                 LOGW_WARN(_logger, L"Item does not exist anymore: " << Utility::formatSyncPath(_localpath).c_str());
                 _exitCode = ExitCode::SystemError;
                 _exitCause = ExitCause::NotFound;
@@ -185,33 +160,15 @@
                 LOGW_WARN(_logger, L"Update metadata failed " << exitInfo << L" " << Utility::formatSyncPath(_localpath));
                 _exitCode = exitInfo.code();
                 _exitCause = exitInfo.cause();
-=======
-                LOGW_WARN(_logger, L"Item does not exist anymore: " << Utility::formatSyncPath(_localpath));
                 return;
-            } else if (ioError == IoError::AccessDenied) {
-                LOGW_WARN(_logger, L"Item misses search permission: " << Utility::formatSyncPath(_localpath));
-                return;
-            }
-
-            std::string error;
-            if (!_vfsUpdateMetadata(_localpath, filestat.creationTime, filestat.modtime, _expectedSize,
-                                    std::to_string(filestat.inode), error)) {
-                LOGW_WARN(_logger, L"Update metadata failed: " << Utility::formatSyncPath(_localpath));
->>>>>>> 26e6d3da
-                return;
             }
         }
 
         if (_vfsForceStatus) {
-<<<<<<< HEAD
             if (ExitInfo exitInfo = _vfsForceStatus(_localpath, true, 0, false); !exitInfo) {
                 LOGW_WARN(_logger, L"Error in vfsForceStatus: " << Utility::formatSyncPath(_localpath) << L" : " << exitInfo);
                 _exitCode = exitInfo.code();
                 _exitCause = exitInfo.cause();
-=======
-            if (!_vfsForceStatus(_localpath, true, 0, false)) {
-                LOGW_WARN(_logger, L"Error in vfsForceStatus: " << Utility::formatSyncPath(_localpath));
->>>>>>> 26e6d3da
                 return;
             }
         }
@@ -357,16 +314,11 @@
                     std::chrono::duration<double> elapsed_seconds = std::chrono::steady_clock::now() - fileProgressTimer;
                     if (elapsed_seconds.count() > NOTIFICATION_DELAY || done) {
                         // Update fetch status
-<<<<<<< HEAD
                         if (ExitInfo exitInfo =
                                     _vfsUpdateFetchStatus(tmpPath, _localpath, getProgress(), fetchCanceled, fetchFinished);
                             !exitInfo) {
                             LOGW_WARN(_logger, L"Error in vfsUpdateFetchStatus: " << Utility::formatSyncPath(_localpath) << L": "
                                                                                   << exitInfo);
-=======
-                        if (!_vfsUpdateFetchStatus(tmpPath, _localpath, getProgress(), fetchCanceled, fetchFinished)) {
-                            LOGW_WARN(_logger, L"Error in vfsUpdateFetchStatus: " << Utility::formatSyncPath(_localpath));
->>>>>>> 26e6d3da
                             fetchError = true;
                             break;
                         } else if (fetchCanceled) {
@@ -392,15 +344,10 @@
         if (!_responseHandlingCanceled) {
             if (_vfsUpdateFetchStatus && !fetchFinished) {
                 // Update fetch status
-<<<<<<< HEAD
                 if (ExitInfo exitInfo = _vfsUpdateFetchStatus(tmpPath, _localpath, getProgress(), fetchCanceled, fetchFinished);
                     !exitInfo) {
                     LOGW_WARN(_logger,
                               L"Error in vfsUpdateFetchStatus: " << Utility::formatSyncPath(_localpath) << L" : " << exitInfo);
-=======
-                if (!_vfsUpdateFetchStatus(tmpPath, _localpath, getProgress(), fetchCanceled, fetchFinished)) {
-                    LOGW_WARN(_logger, L"Error in vfsUpdateFetchStatus: " << Utility::formatSyncPath(_localpath));
->>>>>>> 26e6d3da
                     fetchError = true;
                 } else if (fetchCanceled) {
                     LOGW_WARN(_logger, L"Update fetch status canceled: " << Utility::formatSyncPath(_localpath));
