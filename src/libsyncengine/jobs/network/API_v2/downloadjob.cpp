/*
 * Infomaniak kDrive - Desktop
 * Copyright (C) 2023-2025 Infomaniak Network SA
 *
 * This program is free software: you can redistribute it and/or modify
 * it under the terms of the GNU General Public License as published by
 * the Free Software Foundation, either version 3 of the License, or
 * (at your option) any later version.
 *
 * This program is distributed in the hope that it will be useful,
 * but WITHOUT ANY WARRANTY; without even the implied warranty of
 * MERCHANTABILITY or FITNESS FOR A PARTICULAR PURPOSE.  See the
 * GNU General Public License for more details.
 *
 * You should have received a copy of the GNU General Public License
 * along with this program.  If not, see <http://www.gnu.org/licenses/>.
 */

#include "downloadjob.h"

#include "libcommonserver/io/filestat.h"
#include "libcommonserver/io/iohelper.h"
#include "libcommonserver/utility/utility.h"

#include "libcommon/utility/utility.h"
#include "common/utility.h"

#if defined(__APPLE__) || defined(__unix__)
#include <unistd.h>
#endif

#include <fstream>

#include <Poco/File.h>

namespace KDC {

#define BUF_SIZE 4096 * 1000 // 4MB
#define NOTIFICATION_DELAY 1 // 1 sec
#define TRIALS 5
#define READ_PAUSE_SLEEP_PERIOD 100 // 0.1 s
#define READ_RETRIES 10

DownloadJob::DownloadJob(const std::shared_ptr<Vfs> &vfs, int driveDbId, const NodeId &remoteFileId, const SyncPath &localpath,
                         int64_t expectedSize, SyncTime creationTime, SyncTime modtime, bool isCreate) :
    AbstractTokenNetworkJob(ApiType::Drive, 0, 0, driveDbId, 0, false), _remoteFileId(remoteFileId), _localpath(localpath),
    _expectedSize(expectedSize), _creationTime(creationTime), _modtimeIn(modtime), _isCreate(isCreate), _vfs(vfs) {
    _httpMethod = Poco::Net::HTTPRequest::HTTP_GET;
    _customTimeout = 60;
    _trials = TRIALS;
}

DownloadJob::DownloadJob(const std::shared_ptr<Vfs> &vfs, int driveDbId, const NodeId &remoteFileId, const SyncPath &localpath,
                         int64_t expectedSize) :
    AbstractTokenNetworkJob(ApiType::Drive, 0, 0, driveDbId, 0, false), _remoteFileId(remoteFileId), _localpath(localpath),
    _expectedSize(expectedSize), _ignoreDateTime(true), _vfs(vfs) {
    _httpMethod = Poco::Net::HTTPRequest::HTTP_GET;
    _customTimeout = 60;
    _trials = TRIALS;
}

DownloadJob::~DownloadJob() {
<<<<<<< HEAD
    // Remove tmp file
    // For a remote CREATE operation, the tmp file should no longer exist, but if an error occurred in handleResponse, it must
    // be deleted
    if (!removeTmpFile() && !_isCreate) {
        LOGW_WARN(_logger, L"Failed to remove tmp file: " << Utility::formatSyncPath(_tmpPath));
    }
    if (!_vfs) return;
    if (_responseHandlingCanceled) {
        if (const ExitInfo exitInfo = _vfs->setPinState(_localpath, PinState::OnlineOnly); !exitInfo) {
            LOGW_WARN(_logger, L"Error in vfsSetPinState: " << Utility::formatSyncPath(_localpath) << L" : " << exitInfo);
        }

        // TODO: usefull ?
        if (const ExitInfo exitInfo = _vfs->forceStatus(_localpath, false, 0, false); !exitInfo) {
            LOGW_WARN(_logger, L"Error in vfsForceStatus: " << Utility::formatSyncPath(_localpath) << L" : " << exitInfo);
        }

        _vfs->cancelHydrate(_localpath);

    } else {
        if (const ExitInfo exitInfo =
                    _vfs->setPinState(_localpath, _exitCode == ExitCode::Ok ? PinState::AlwaysLocal : PinState::OnlineOnly);
            !exitInfo) {
            LOGW_WARN(_logger, L"Error in vfsSetPinState: " << Utility::formatSyncPath(_localpath) << L": " << exitInfo);
        }

        if (const ExitInfo exitInfo = _vfs->forceStatus(_localpath, false, 0, _exitCode == ExitCode::Ok); !exitInfo) {
            LOGW_WARN(_logger, L"Error in vfsForceStatus: " << Utility::formatSyncPath(_localpath) << L" : " << exitInfo);
        }
=======
    try {
        // Remove tmp file
        // For a remote CREATE operation, the tmp file should no longer exist, but if an error occurred in handleResponse, it must
        // be deleted
        if (!removeTmpFile() && !_isCreate) {
            LOGW_WARN(_logger, L"Failed to remove tmp file: " << Utility::formatSyncPath(_tmpPath));
        }

        if (_responseHandlingCanceled) {
            if (_vfsSetPinState) {
                if (ExitInfo exitInfo = _vfsSetPinState(_localpath, PinState::OnlineOnly); !exitInfo) {
                    LOGW_WARN(_logger, L"Error in vfsSetPinState: " << Utility::formatSyncPath(_localpath) << L" : " << exitInfo);
                }
            }

            // TODO: usefull ?
            if (_vfsForceStatus) {
                if (ExitInfo exitInfo = _vfsForceStatus(_localpath, false, 0, false); !exitInfo) {
                    LOGW_WARN(_logger, L"Error in vfsForceStatus: " << Utility::formatSyncPath(_localpath) << L" : " << exitInfo);
                }
            }

            if (_vfsCancelHydrate) {
                if (!_vfsCancelHydrate(_localpath)) {
                    LOGW_WARN(_logger, L"Error in vfsCancelHydrate: " << Utility::formatSyncPath(_localpath));
                }
            }
        } else {
            if (_vfsSetPinState) {
                if (ExitInfo exitInfo =
                            _vfsSetPinState(_localpath, _exitCode == ExitCode::Ok ? PinState::AlwaysLocal : PinState::OnlineOnly);
                    !exitInfo) {
                    LOGW_WARN(_logger, L"Error in vfsSetPinState: " << Utility::formatSyncPath(_localpath) << L": " << exitInfo);
                }
            }

            if (_vfsForceStatus) {
                if (ExitInfo exitInfo = _vfsForceStatus(_localpath, false, 0, _exitCode == ExitCode::Ok); !exitInfo) {
                    LOGW_WARN(_logger, L"Error in vfsForceStatus: " << Utility::formatSyncPath(_localpath) << L" : " << exitInfo);
                }
            }
        }
    } catch (const std::bad_function_call &e) {
        LOG_ERROR(_logger, "Error in DownloadJob::~DownloadJob: " << e.what());
>>>>>>> 0c983735
    }
}

std::string DownloadJob::getSpecificUrl() {
    std::string str = AbstractTokenNetworkJob::getSpecificUrl();
    str += "/files/";
    str += _remoteFileId;
    str += "/download";
    return str;
}

bool DownloadJob::canRun() {
    if (bypassCheck()) {
        return true;
    }

    // Check that we can create the item here
    bool exists;
    IoError ioError = IoError::Success;
    if (!IoHelper::checkIfPathExists(_localpath, exists, ioError)) {
        LOGW_WARN(_logger, L"Error in IoHelper::checkIfPathExists: " << Utility::formatIoError(_localpath, ioError));
        _exitCode = ExitCode::SystemError;
        _exitCause = ExitCause::FileAccessError;
        return false;
    }

    if (_isCreate && exists) {
        LOGW_DEBUG(_logger, L"Item with " << Utility::formatSyncPath(_localpath)
                                          << L" already exists. Aborting current sync and restarting.");
        _exitCode = ExitCode::NeedRestart;
        _exitCause = ExitCause::UnexpectedFileSystemEvent;
        return false;
    }

    return true;
}

void DownloadJob::runJob() noexcept {
    if (!_isCreate && _vfs) {
        // Update size on file system
        FileStat filestat;
        IoError ioError = IoError::Success;
        if (!IoHelper::getFileStat(_localpath, &filestat, ioError)) {
            LOGW_WARN(_logger, L"Error in IoHelper::getFileStat: " << Utility::formatIoError(_localpath, ioError));
            _exitCode = ExitCode::SystemError;
            _exitCause = ExitCause::Unknown;
            return;
        }
        if (ioError == IoError::NoSuchFileOrDirectory) {
            LOGW_WARN(_logger, L"Item does not exist anymore: " << Utility::formatSyncPath(_localpath));
            _exitCode = ExitCode::SystemError;
            _exitCause = ExitCause::NotFound;
            return;
        } else if (ioError == IoError::AccessDenied) {
            LOGW_WARN(_logger, L"Item misses search permission: " << Utility::formatSyncPath(_localpath));
            _exitCode = ExitCode::SystemError;
            _exitCause = ExitCause::FileAccessError;
            return;
        }

        if (const ExitInfo exitInfo = _vfs->updateMetadata(_localpath, filestat.creationTime, filestat.modtime, _expectedSize,
                                                           std::to_string(filestat.inode));
            !exitInfo) {
            LOGW_WARN(_logger, L"Update metadata failed " << exitInfo << L" " << Utility::formatSyncPath(_localpath));
            _exitCode = exitInfo.code();
            _exitCause = exitInfo.cause();
            return;
        }

        if (const ExitInfo exitInfo = _vfs->forceStatus(_localpath, true, 0, false); !exitInfo) {
            LOGW_WARN(_logger, L"Error in vfsForceStatus: " << Utility::formatSyncPath(_localpath) << L" : " << exitInfo);
            _exitCode = exitInfo.code();
            _exitCause = exitInfo.cause();
            return;
        }
    }

    AbstractTokenNetworkJob::runJob();
}

bool DownloadJob::handleResponse(std::istream &is) {
    // Get Mime type
    std::string contentType;
    try {
        contentType = _resHttp.get("Content-Type");
    } catch (...) {
        // No Content-Type
    }

    std::string mimeType;
    if (!contentType.empty()) {
        std::vector<std::string> contentTypeElts = Utility::splitStr(contentType, ';');
        mimeType = contentTypeElts[0];
    }

    bool isLink = false;
    std::string linkData;
    if (mimeType == mimeTypeSymlink || mimeType == mimeTypeSymlinkFolder || mimeType == mimeTypeHardlink ||
        (mimeType == mimeTypeFinderAlias && OldUtility::isMac()) || (mimeType == mimeTypeJunction && OldUtility::isWindows())) {
        // Read link data
        getStringFromStream(is, linkData);
        isLink = true;
    }

    bool dummy1, dummy2 = false;
    int dummy3 = 0;
    if (_vfs) {
        _vfs->status(_localpath, dummy1, _isHydrated, dummy2, dummy3);
    } else {
        _isHydrated = true;
    }

    // Process download
    if (isLink) {
        // Create link
        LOG_DEBUG(_logger, "Create link: mimeType=" << mimeType.c_str());
        if (!createLink(mimeType, linkData)) { // We consider this as a permission denied error
            _exitCode = ExitCode::SystemError;
            _exitCause = ExitCause::FileAccessError;
            return false;
        }
    } else {
        // Create file
        bool readError = false;
        bool writeError = false;
        bool fetchCanceled = false;
        bool fetchFinished = false;
        bool fetchError = false;
        if (!createTmpFile(is, readError, writeError, fetchCanceled, fetchFinished, fetchError)) {
            LOGW_WARN(_logger, L"Error in createTmpFile");
            return false;
        }

        _responseHandlingCanceled = isAborted() || readError || writeError || fetchCanceled || fetchError;

        bool restartSync = false;
        if (!_responseHandlingCanceled) {
            if (_vfs && !_isHydrated && !fetchFinished) { // updateFetchStatus is used only for hydration.
                // Update fetch status
                if (ExitInfo exitInfo =
                            _vfs->updateFetchStatus(_tmpPath, _localpath, getProgress(), fetchCanceled, fetchFinished);
                    !exitInfo) {
                    LOGW_WARN(_logger,
                              L"Error in vfsUpdateFetchStatus: " << Utility::formatSyncPath(_localpath) << L" : " << exitInfo);
                    fetchError = true;
                } else if (fetchCanceled) {
                    LOGW_WARN(_logger, L"Update fetch status canceled: " << Utility::formatSyncPath(_localpath));
                } else if (!fetchFinished) {
                    LOGW_WARN(_logger, L"Update fetch status not terminated: " << Utility::formatSyncPath(_localpath));
                }

                _responseHandlingCanceled = fetchCanceled || fetchError || (!fetchFinished);
            } else if (_isHydrated) {
                // Replace file by tmp one
                if (!moveTmpFile(restartSync)) {
                    LOGW_WARN(_logger, L"Failed to replace file by tmp one: " << Utility::formatSyncPath(_tmpPath));
                    writeError = true;
                }

                _responseHandlingCanceled = writeError || restartSync;
            }
        }

        if (_responseHandlingCanceled) {
            // NB: VFS reset is done in the destructor
            if (isAborted() || fetchCanceled) {
                // Download aborted or canceled by the user
                _exitCode = ExitCode::Ok;
                return true;
            } else if (readError) {
                // Download issue
                _exitCode = ExitCode::BackError;
                _exitCause = ExitCause::InvalidSize;
                return false;
            } else if (const std::streamsize neededPlace =
                               _resHttp.getContentLength() == Poco::Net::HTTPMessage::UNKNOWN_CONTENT_LENGTH
                                       ? BUF_SIZE
                                       : (_resHttp.getContentLength() - getProgress());
                       !hasEnoughPlace(_tmpPath, _localpath, neededPlace)) {
                LOGW_WARN(_logger, L"Request " << jobId() << L": Disk almost full, not enough place at "
                                               << Utility::formatSyncPath(_tmpPath) << L" or "
                                               << Utility::formatSyncPath(_localpath.parent_path())
                                               << L". Download job cancelled.");
                _exitCode = ExitCode::SystemError;
                _exitCause = ExitCause::NotEnoughDiskSpace;
                return false;
            } else {
                _exitCode = ExitCode::SystemError;
                _exitCause = ExitCause::FileAccessError;
                return false;
            }
        }
    }

    if (!_ignoreDateTime) {
        bool exists = false;
        if (!Utility::setFileDates(_localpath, std::make_optional<KDC::SyncTime>(_creationTime),
                                   std::make_optional<KDC::SyncTime>(_modtimeIn), isLink, exists)) {
            LOGW_WARN(_logger, L"Error in Utility::setFileDates: " << Utility::formatSyncPath(_localpath));
            // Do nothing (remote file will be updated during the next sync)
            sentry::Handler::captureMessage(sentry::Level::Warning, "DownloadJob::handleResponse", "Unable to set file dates");
        } else if (!exists) {
            LOGW_INFO(_logger, L"Item does not exist anymore. Restarting sync: " << Utility::formatSyncPath(_localpath));
            _exitCode = ExitCode::DataError;
            _exitCause = ExitCause::InvalidSnapshot;
            return false;
        }
    }

    // Retrieve inode
    FileStat filestat;
    IoError ioError = IoError::Success;
    if (!IoHelper::getFileStat(_localpath, &filestat, ioError)) {
        LOGW_WARN(_logger, L"Error in IoHelper::getFileStat: " << Utility::formatIoError(_localpath, ioError));
        _exitCode = ExitCode::SystemError;
        _exitCause = ExitCause::Unknown;
        return false;
    }

    if (ioError == IoError::NoSuchFileOrDirectory) {
        LOGW_WARN(_logger, L"Item does not exist anymore: " << Utility::formatSyncPath(_localpath));
        _exitCode = ExitCode::DataError;
        _exitCause = ExitCause::InvalidSnapshot;
        return false;
    } else if (ioError == IoError::AccessDenied) {
        LOGW_WARN(_logger, L"Item misses search permission: " << Utility::formatSyncPath(_localpath));
        _exitCode = ExitCode::SystemError;
        _exitCause = ExitCause::FileAccessError;
        return false;
    }

    _localNodeId = std::to_string(filestat.inode);
    _exitCode = ExitCode::Ok;

    return true;
}

bool DownloadJob::createLink(const std::string &mimeType, const std::string &data) {
    // Delete in case it already exists (EDIT operation)
    std::error_code ec;
    std::filesystem::remove_all(_localpath, ec);

    if (mimeType == mimeTypeSymlink || mimeType == mimeTypeSymlinkFolder) {
        // Create symlink
        const auto targetPath = Str2Path(data);
        if (targetPath == _localpath) {
            LOGW_DEBUG(_logger, L"Cannot create symlink on itself: " << Utility::formatSyncPath(_localpath));
            return false;
        }

        LOGW_DEBUG(_logger, L"Create symlink with target " << Utility::formatSyncPath(targetPath) << L", "
                                                           << Utility::formatSyncPath(_localpath));

        bool isFolder = mimeType == mimeTypeSymlinkFolder;
        IoError ioError = IoError::Success;
        if (!IoHelper::createSymlink(targetPath, _localpath, isFolder, ioError)) {
            LOGW_WARN(_logger, L"Failed to create symlink: " << Utility::formatIoError(targetPath, ioError));
            return false;
        }
    } else if (mimeType == mimeTypeHardlink) {
        // Unreachable code
        const auto targetPath = Str2Path(data);
        if (targetPath == _localpath) {
            LOGW_DEBUG(_logger, L"Cannot create hardlink on itself: " << Utility::formatSyncPath(_localpath));
            return false;
        }

        LOGW_DEBUG(_logger, L"Create hardlink: target " << Utility::formatSyncPath(targetPath) << L", "
                                                        << Utility::formatSyncPath(_localpath));

        std::error_code ec;
        std::filesystem::create_hard_link(targetPath, _localpath, ec);
        if (ec) {
            LOGW_WARN(_logger, L"Failed to create hardlink: target " << Utility::formatSyncPath(targetPath) << L", "
                                                                     << Utility::formatSyncPath(_localpath) << L", "
                                                                     << Utility::formatStdError(ec));
            return false;
        }
    } else if (mimeType == mimeTypeJunction) {
#if defined(_WIN32)
        LOGW_DEBUG(_logger, L"Create junction: " << Utility::formatSyncPath(_localpath));

        IoError ioError = IoError::Success;
        if (!IoHelper::createJunction(data, _localpath, ioError)) {
            LOGW_WARN(_logger, L"Failed to create junction: " << Utility::formatIoError(_localpath, ioError));
            return false;
        }
#endif
    } else if (mimeType == mimeTypeFinderAlias) {
#if defined(__APPLE__)
        LOGW_DEBUG(_logger, L"Create alias: " << Utility::formatSyncPath(_localpath));

        IoError ioError = IoError::Success;
        if (!IoHelper::createAlias(data, _localpath, ioError)) {
            LOGW_WARN(_logger, L"Failed to create alias: " << Utility::formatIoError(_localpath, ioError));

            if (ioError == IoError::Unknown) {
                // Could be an alias imported into the drive by dragndrop in the webapp
                bool writeError = false;
                if (!createTmpFile(data, writeError)) {
                    LOGW_WARN(_logger, L"Error in createTmpFile");
                    return false;
                }

                _responseHandlingCanceled = isAborted() || writeError;

                if (!_responseHandlingCanceled) {
                    std::string data2;
                    SyncPath targetPath;
                    if (!IoHelper::readAlias(_tmpPath, data2, targetPath, ioError)) {
                        LOGW_WARN(_logger, L"Error in IoHelper::readAlias: " << Utility::formatIoError(_tmpPath, ioError));
                        return false;
                    }

                    if (!IoHelper::createAlias(data2, _localpath, ioError)) {
                        LOGW_WARN(_logger, L"Failed to create alias: " << Utility::formatIoError(_localpath, ioError));
                        return false;
                    }

                    return true;
                }

                if (_responseHandlingCanceled) {
                    if (isAborted()) {
                        // Download aborted or canceled by the user
                        _exitCode = ExitCode::Ok;
                        return true;
                    } else {
                        _exitCode = ExitCode::SystemError;
                        _exitCause = ExitCause::FileAccessError;
                        return false;
                    }
                }
            }

            return false;
        }
#endif
    } else {
        LOG_WARN(_logger, "Link type not managed: MIME type=" << mimeType.c_str());
        return false;
    }

    return true;
}

bool DownloadJob::removeTmpFile() {
    if (_tmpPath.empty()) return true;

    if (std::error_code ec; !std::filesystem::remove_all(_tmpPath, ec)) {
        LOGW_WARN(_logger, L"Failed to remove a downloaded temporary file: " << Utility::formatStdError(_tmpPath, ec));
        return false;
    }

    return true;
}

bool DownloadJob::moveTmpFile(bool &restartSync) {
    restartSync = false;

    // Move downloaded file from tmp directory to sync directory
#ifdef _WIN32
    bool retry = true;
    int counter = 50;
    while (retry) {
        retry = false;
#endif

        bool error = false;
        bool accessDeniedError = false;
        bool crossDeviceLinkError = false;
#ifdef _WIN32
        bool sharingViolationError = false;
#endif
        if (_isCreate) {
            // Move file
            IoError ioError = IoError::Success;
            IoHelper::moveItem(_tmpPath, _localpath, ioError);
            crossDeviceLinkError = ioError == IoError::CrossDeviceLink; // Unable to move between 2 distinct file systems
            if (ioError != IoError::Success && !crossDeviceLinkError) {
                LOGW_WARN(_logger, L"Failed to move downloaded file " << Utility::formatSyncPath(_tmpPath) << L" to "
                                                                      << Utility::formatSyncPath(_localpath) << L", err='"
                                                                      << Utility::formatIoError(ioError) << L"'");
                error = true;
                accessDeniedError = ioError == IoError::AccessDenied;
                // NB: On Windows, ec.value() == ERROR_SHARING_VIOLATION is translated as IoError::AccessDenied
            }
        }

        if (!_isCreate || crossDeviceLinkError) {
            // Copy file content (i.e. when the target exists, do not change its node id).
            std::error_code ec;
            std::filesystem::copy(_tmpPath, _localpath, std::filesystem::copy_options::overwrite_existing, ec);
            if (ec) {
                LOGW_WARN(_logger, L"Failed to copy downloaded file " << Utility::formatSyncPath(_tmpPath) << L" to "
                                                                      << Utility::formatSyncPath(_localpath) << L", err='"
                                                                      << Utility::formatStdError(ec) << L"'");
                error = true;
                accessDeniedError = IoHelper::stdError2ioError(ec.value()) == IoError::AccessDenied;
#ifdef _WIN32
                sharingViolationError = ec.value() == ERROR_SHARING_VIOLATION; // In this case, we will try again
#endif
            }
        }

        if (error) {
#ifdef _WIN32
            if (sharingViolationError) {
                if (counter) {
                    // Retry
                    retry = true;
                    Utility::msleep(10);
                    LOGW_DEBUG(_logger, L"Retrying to copy downloaded file: " << Utility::formatSyncPath(_localpath));
                    counter--;
                    continue;
                } else {
                    return false;
                }
            }
#endif

            if (accessDeniedError) {
                _exitCode = ExitCode::SystemError;
                _exitCause = ExitCause::FileAccessError;
                return false;
            } else {
                bool exists = false;
                IoError ioError = IoError::Success;
                if (!IoHelper::checkIfPathExists(_localpath.parent_path(), exists, ioError)) {
                    LOGW_WARN(_logger, L"Error in IoHelper::checkIfPathExists: "
                                               << Utility::formatIoError(_localpath.parent_path(), ioError));
                    _exitCode = ExitCode::SystemError;
                    _exitCause = ExitCause::Unknown;
                    return false;
                }
                if (ioError == IoError::AccessDenied) {
                    LOGW_WARN(_logger, L"Access denied to item " << Utility::formatSyncPath(_localpath.parent_path()));
                    _exitCode = ExitCode::SystemError;
                    _exitCause = ExitCause::FileAccessError;
                    return false;
                }

                if (!exists) {
                    LOGW_INFO(_logger, L"Parent of item does not exist anymore " << Utility::formatSyncPath(_localpath));
                    restartSync = true;
                    return true;
                }

                return false;
            }
        }
#ifdef _WIN32
    }
#endif

    return true;
}

bool DownloadJob::hasEnoughPlace(const SyncPath &tmpDirPath, const SyncPath &destDirPath, int64_t neededPlace) {
    auto tmpDirSize = Utility::Utility::getFreeDiskSpace(tmpDirPath);
    auto destDirSize = Utility::Utility::getFreeDiskSpace(destDirPath);

    if (const auto &freeBytes = std::min(tmpDirSize, destDirSize); freeBytes >= 0) {
        if (freeBytes < neededPlace + Utility::freeDiskSpaceLimit()) {
            return false;
        }
    } else {
        const SyncPath &smallerDir = tmpDirSize < destDirSize ? tmpDirPath : destDirPath;
        LOGW_WARN(_logger, L"Could not determine free space available at " << Utility::formatSyncPath(smallerDir));
    }
    return true;
}

bool DownloadJob::createTmpFile(std::optional<std::reference_wrapper<std::istream>> istr,
                                std::optional<std::reference_wrapper<const std::string>> data, bool &readError, bool &writeError,
                                bool &fetchCanceled, bool &fetchFinished, bool &fetchError) {
    assert(istr || data);

    readError = false;
    writeError = false;
    fetchCanceled = false;
    fetchFinished = false;
    fetchError = false;

    SyncPath tmpDirectoryPath;
    IoError ioError = IoError::Success;
    if (!IoHelper::tempDirectoryPath(tmpDirectoryPath, ioError)) {
        LOGW_WARN(_logger, L"Failed to get temporary directory path: " << Utility::formatIoError(tmpDirectoryPath, ioError));
        _exitCode = ExitCode::SystemError;
        _exitCause = ExitCause::Unknown;
        return false;
    }

    std::ofstream output;
    do {
#ifdef _WIN32
        const std::string tmpFileName = tmpnam(nullptr);
#else
        const std::string tmpFileName = "kdrive_" + CommonUtility::generateRandomStringAlphaNum();
#endif

        _tmpPath = tmpDirectoryPath / tmpFileName;

        output.open(_tmpPath.native().c_str(), std::ofstream::out | std::ofstream::binary);
        if (!output.is_open()) {
            LOGW_WARN(_logger, L"Failed to open tmp file: " << Utility::formatSyncPath(_tmpPath));
            _exitCode = ExitCode::SystemError;
            _exitCause = Utility::enoughSpace(_tmpPath) ? ExitCause::FileAccessError : ExitCause::NotEnoughDiskSpace;
            return false;
        }

        output.seekp(0, std::ios_base::end);
    } while (output.tellp() > 0); // If the file is not empty, generate a new file name

    std::streamsize expectedSize = 0;
    if (istr) {
        expectedSize = _resHttp.getContentLength();
        setProgress(0);
        if (expectedSize != Poco::Net::HTTPMessage::UNKNOWN_CONTENT_LENGTH) {
            writeError = !hasEnoughPlace(_tmpPath, _localpath, expectedSize);
            readError = expectedSize <= 0;
        }

        if (!writeError && !readError) {
            std::chrono::steady_clock::time_point fileProgressTimer = std::chrono::steady_clock::now();
            std::unique_ptr<char[]> buffer(new char[BUF_SIZE]);
            bool done = false;
            int retryCount = 0;
            while (!done) {
                if (isAborted()) {
                    LOG_DEBUG(_logger, "Request " << jobId() << ": aborted");
                    break;
                }

                istr->get().read(buffer.get(), BUF_SIZE);
                if (istr->get().bad() && !istr->get().fail()) {
                    // Read/writing error and not logical error
                    LOG_WARN(_logger,
                             "Request " << jobId() << ": error after reading " << getProgress() << " bytes from input stream");
                    readError = true;
                    break;
                } else {
                    std::streamsize readSize = istr->get().gcount();
                    addProgress(readSize);

                    if (readSize > 0) {
                        output.write(buffer.get(), readSize);
                        if (output.bad()) {
                            // Read/writing error or logical error
                            LOG_WARN(_logger,
                                     "Request " << jobId() << ": error after writing " << getProgress() << " bytes to tmp file");
                            writeError = true;
                            break;
                        }
                        output.flush();
                        if (output.bad()) {
                            // Read/writing error or logical error
                            LOG_WARN(_logger,
                                     "Request " << jobId() << ": error after flushing " << getProgress() << " bytes to tmp file");
                            writeError = true;
                            break;
                        }
                        retryCount = 0;
                    }

                    if (istr->get().eof()) {
                        // End of stream
                        if (expectedSize == Poco::Net::HTTPMessage::UNKNOWN_CONTENT_LENGTH || getProgress() == expectedSize) {
                            done = true;
                        } else {
                            // Expected size hasn't be read
                            if (retryCount < READ_RETRIES) {
                                // Try to read again later
                                LOG_WARN(_logger, "Request " << jobId() << ": eof after reading " << getProgress()
                                                             << " bytes from input stream, retrying");
                                retryCount++;
                                Utility::msleep(READ_PAUSE_SLEEP_PERIOD);
                                continue;
                            } else {
                                LOG_WARN(_logger, "Request " << jobId() << ": eof after reading " << getProgress()
                                                             << " bytes from input stream");
                                readError = true;
                                break;
                            }
                        }
                    }
                }

                if (_vfs && !_isHydrated) { // updateFetchStatus is used only for hydration.
                    std::chrono::duration<double> elapsed_seconds = std::chrono::steady_clock::now() - fileProgressTimer;
                    if (elapsed_seconds.count() > NOTIFICATION_DELAY || done) {
                        // Update fetch status
                        if (!_vfs->updateFetchStatus(_tmpPath, _localpath, getProgress(), fetchCanceled, fetchFinished)) {
                            LOGW_WARN(_logger, L"Error in vfsUpdateFetchStatus: " << Utility::formatSyncPath(_localpath));
                            fetchError = true;
                            break;
                        } else if (fetchCanceled) {
                            LOGW_WARN(_logger, L"Update fetch status canceled: " << Utility::formatSyncPath(_localpath));
                            break;
                        }
                        fileProgressTimer = std::chrono::steady_clock::now();
                    }
                }
            }
        }
    } else if (data) {
        expectedSize = static_cast<std::streamsize>(data->get().length());
        output.write(data->get().c_str(), expectedSize);
    }

    // Checks that the file has not been corrupted by another process
    // Unfortunately, the file hash is not available, so we check only its size
    output.flush();
    output.seekp(0, std::ios_base::end);
    if (expectedSize != Poco::Net::HTTPMessage::UNKNOWN_CONTENT_LENGTH && output.tellp() != expectedSize && !readError &&
        !writeError && !fetchError && isAborted()) {
        LOG_WARN(_logger, "Request " << jobId() << ": tmp file has been corrupted by another process");
        sentry::Handler::captureMessage(sentry::Level::Error, "DownloadJob::handleResponse", "Tmp file is corrupted");
        writeError = true;
    }

    output.close();
    if (output.bad()) {
        // Read/writing error or logical error
        LOG_WARN(_logger, "Request " << jobId() << ": error after closing tmp file");
        writeError = true;
    }

    return true;
}

bool DownloadJob::createTmpFile(std::istream &is, bool &readError, bool &writeError, bool &fetchCanceled, bool &fetchFinished,
                                bool &fetchError) {
    return createTmpFile(std::make_optional<std::reference_wrapper<std::istream>>(is), std::nullopt, readError, writeError,
                         fetchCanceled, fetchFinished, fetchError);
}

bool DownloadJob::createTmpFile(const std::string &data, bool &writeError) {
    bool readError = false;
    bool fetchCanceled = false;
    bool fetchFinished = false;
    bool fetchError = false;
    return createTmpFile(std::nullopt, std::make_optional<std::reference_wrapper<const std::string>>(data), readError, writeError,
                         fetchCanceled, fetchFinished, fetchError);
}

} // namespace KDC<|MERGE_RESOLUTION|>--- conflicted
+++ resolved
@@ -60,7 +60,6 @@
 }
 
 DownloadJob::~DownloadJob() {
-<<<<<<< HEAD
     // Remove tmp file
     // For a remote CREATE operation, the tmp file should no longer exist, but if an error occurred in handleResponse, it must
     // be deleted
@@ -90,52 +89,6 @@
         if (const ExitInfo exitInfo = _vfs->forceStatus(_localpath, false, 0, _exitCode == ExitCode::Ok); !exitInfo) {
             LOGW_WARN(_logger, L"Error in vfsForceStatus: " << Utility::formatSyncPath(_localpath) << L" : " << exitInfo);
         }
-=======
-    try {
-        // Remove tmp file
-        // For a remote CREATE operation, the tmp file should no longer exist, but if an error occurred in handleResponse, it must
-        // be deleted
-        if (!removeTmpFile() && !_isCreate) {
-            LOGW_WARN(_logger, L"Failed to remove tmp file: " << Utility::formatSyncPath(_tmpPath));
-        }
-
-        if (_responseHandlingCanceled) {
-            if (_vfsSetPinState) {
-                if (ExitInfo exitInfo = _vfsSetPinState(_localpath, PinState::OnlineOnly); !exitInfo) {
-                    LOGW_WARN(_logger, L"Error in vfsSetPinState: " << Utility::formatSyncPath(_localpath) << L" : " << exitInfo);
-                }
-            }
-
-            // TODO: usefull ?
-            if (_vfsForceStatus) {
-                if (ExitInfo exitInfo = _vfsForceStatus(_localpath, false, 0, false); !exitInfo) {
-                    LOGW_WARN(_logger, L"Error in vfsForceStatus: " << Utility::formatSyncPath(_localpath) << L" : " << exitInfo);
-                }
-            }
-
-            if (_vfsCancelHydrate) {
-                if (!_vfsCancelHydrate(_localpath)) {
-                    LOGW_WARN(_logger, L"Error in vfsCancelHydrate: " << Utility::formatSyncPath(_localpath));
-                }
-            }
-        } else {
-            if (_vfsSetPinState) {
-                if (ExitInfo exitInfo =
-                            _vfsSetPinState(_localpath, _exitCode == ExitCode::Ok ? PinState::AlwaysLocal : PinState::OnlineOnly);
-                    !exitInfo) {
-                    LOGW_WARN(_logger, L"Error in vfsSetPinState: " << Utility::formatSyncPath(_localpath) << L": " << exitInfo);
-                }
-            }
-
-            if (_vfsForceStatus) {
-                if (ExitInfo exitInfo = _vfsForceStatus(_localpath, false, 0, _exitCode == ExitCode::Ok); !exitInfo) {
-                    LOGW_WARN(_logger, L"Error in vfsForceStatus: " << Utility::formatSyncPath(_localpath) << L" : " << exitInfo);
-                }
-            }
-        }
-    } catch (const std::bad_function_call &e) {
-        LOG_ERROR(_logger, "Error in DownloadJob::~DownloadJob: " << e.what());
->>>>>>> 0c983735
     }
 }
 
