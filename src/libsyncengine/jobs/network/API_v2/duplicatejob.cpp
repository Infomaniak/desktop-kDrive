/*
 * Infomaniak kDrive - Desktop
 * Copyright (C) 2023-2025 Infomaniak Network SA
 *
 * This program is free software: you can redistribute it and/or modify
 * it under the terms of the GNU General Public License as published by
 * the Free Software Foundation, either version 3 of the License, or
 * (at your option) any later version.
 *
 * This program is distributed in the hope that it will be useful,
 * but WITHOUT ANY WARRANTY; without even the implied warranty of
 * MERCHANTABILITY or FITNESS FOR A PARTICULAR PURPOSE.  See the
 * GNU General Public License for more details.
 *
 * You should have received a copy of the GNU General Public License
 * along with this program.  If not, see <http://www.gnu.org/licenses/>.
 */

#include "duplicatejob.h"
#include "libcommonserver/utility/utility.h"
#include "libcommon/utility/jsonparserutility.h"

namespace KDC {

DuplicateJob::DuplicateJob(const std::shared_ptr<Vfs> &vfs, int driveDbId, const NodeId &remoteFileId,
                           const SyncPath &absoluteFinalPath) :
    AbstractTokenNetworkJob(ApiType::Drive, 0, 0, driveDbId, 0), _remoteFileId(remoteFileId),
    _absoluteFinalPath(absoluteFinalPath), _vfs(vfs) {
    _httpMethod = Poco::Net::HTTPRequest::HTTP_POST;
}

DuplicateJob::~DuplicateJob() {
<<<<<<< HEAD
    if (_vfsForceStatus && _vfsStatus && !_absoluteFinalPath.empty()) {
        const VfsStatus vfsStatus;
        if (const auto exitInfo = _vfsForceStatus(_absoluteFinalPath, vfsStatus); !exitInfo) {
=======
    if (!_absoluteFinalPath.empty() && _vfs) {
        bool isPlaceholder = false;
        bool isHydrated = false;
        bool isSyncing = false;
        int progress = 0;
        if (ExitInfo exitInfo = _vfs->status(_absoluteFinalPath, isPlaceholder, isHydrated, isSyncing, progress); !exitInfo) {
            LOGW_WARN(_logger, L"Error in vfsStatus for path=" << Path2WStr(_absoluteFinalPath) << L" : " << exitInfo);
        }

        if (ExitInfo exitInfo = _vfs->forceStatus(_absoluteFinalPath, false, 0, false); !exitInfo) {
>>>>>>> f89dd48d
            LOGW_WARN(_logger, L"Error in vfsForceStatus for path=" << Path2WStr(_absoluteFinalPath) << L" : " << exitInfo);
        }
    }
}

bool DuplicateJob::handleResponse(std::istream &is) {
    if (!AbstractTokenNetworkJob::handleResponse(is)) {
        return false;
    }

    NodeId res;
    if (jsonRes()) {
        Poco::JSON::Object::Ptr dataObj = jsonRes()->getObject(dataKey);
        if (dataObj) {
            if (!JsonParserUtility::extractValue(dataObj, idKey, _nodeId)) {
                return false;
            }
            if (!JsonParserUtility::extractValue(dataObj, lastModifiedAtKey, _modtime)) {
                return false;
            }
        }
    }

    return true;
}

std::string DuplicateJob::getSpecificUrl() {
    std::string str = AbstractTokenNetworkJob::getSpecificUrl();
    str += "/files/";
    str += _remoteFileId;
    str += "/duplicate";
    return str;
}

ExitInfo DuplicateJob::setData() {
    Poco::JSON::Object json;
    SyncName name = _absoluteFinalPath.filename().native();
    json.set("name", name);

    std::stringstream ss;
    json.stringify(ss);
    _data = ss.str();
    return ExitCode::Ok;
}

} // namespace KDC<|MERGE_RESOLUTION|>--- conflicted
+++ resolved
@@ -30,22 +30,8 @@
 }
 
 DuplicateJob::~DuplicateJob() {
-<<<<<<< HEAD
-    if (_vfsForceStatus && _vfsStatus && !_absoluteFinalPath.empty()) {
-        const VfsStatus vfsStatus;
-        if (const auto exitInfo = _vfsForceStatus(_absoluteFinalPath, vfsStatus); !exitInfo) {
-=======
     if (!_absoluteFinalPath.empty() && _vfs) {
-        bool isPlaceholder = false;
-        bool isHydrated = false;
-        bool isSyncing = false;
-        int progress = 0;
-        if (ExitInfo exitInfo = _vfs->status(_absoluteFinalPath, isPlaceholder, isHydrated, isSyncing, progress); !exitInfo) {
-            LOGW_WARN(_logger, L"Error in vfsStatus for path=" << Path2WStr(_absoluteFinalPath) << L" : " << exitInfo);
-        }
-
-        if (ExitInfo exitInfo = _vfs->forceStatus(_absoluteFinalPath, false, 0, false); !exitInfo) {
->>>>>>> f89dd48d
+        if (const auto exitInfo = _vfs->forceStatus(_absoluteFinalPath, VfsStatus()); !exitInfo) {
             LOGW_WARN(_logger, L"Error in vfsForceStatus for path=" << Path2WStr(_absoluteFinalPath) << L" : " << exitInfo);
         }
     }
@@ -56,10 +42,8 @@
         return false;
     }
 
-    NodeId res;
     if (jsonRes()) {
-        Poco::JSON::Object::Ptr dataObj = jsonRes()->getObject(dataKey);
-        if (dataObj) {
+        if (Poco::JSON::Object::Ptr dataObj = jsonRes()->getObject(dataKey)) {
             if (!JsonParserUtility::extractValue(dataObj, idKey, _nodeId)) {
                 return false;
             }
