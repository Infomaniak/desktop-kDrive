/*
 * Infomaniak kDrive - Desktop
 * Copyright (C) 2023-2025 Infomaniak Network SA
 *
 * This program is free software: you can redistribute it and/or modify
 * it under the terms of the GNU General Public License as published by
 * the Free Software Foundation, either version 3 of the License, or
 * (at your option) any later version.
 *
 * This program is distributed in the hope that it will be useful,
 * but WITHOUT ANY WARRANTY; without even the implied warranty of
 * MERCHANTABILITY or FITNESS FOR A PARTICULAR PURPOSE.  See the
 * GNU General Public License for more details.
 *
 * You should have received a copy of the GNU General Public License
 * along with this program.  If not, see <http://www.gnu.org/licenses/>.
 */

#include "renamejob.h"
#include "libcommonserver/utility/utility.h"

namespace KDC {

RenameJob::RenameJob(const std::shared_ptr<Vfs> &vfs, int driveDbId, const NodeId &remoteFileId,
                     const SyncPath &absoluteFinalPath) :
    AbstractTokenNetworkJob(ApiType::Drive, 0, 0, driveDbId, 0), _remoteFileId(remoteFileId),
    _absoluteFinalPath(absoluteFinalPath), _vfs(vfs) {
    _httpMethod = Poco::Net::HTTPRequest::HTTP_POST;
}

RenameJob::~RenameJob() {
<<<<<<< HEAD
    if (_vfsForceStatus && _vfsStatus && !_absoluteFinalPath.empty()) {
        VfsStatus vfsStatus;
        if (const auto exitInfo = _vfsStatus(_absoluteFinalPath, vfsStatus); !exitInfo) {
            LOGW_WARN(_logger, L"Error in vfsStatus for path=" << Path2WStr(_absoluteFinalPath) << L" : " << exitInfo);
        }

        vfsStatus.isSyncing = false;
        vfsStatus.progress = 0;
        if (const auto exitInfo = _vfsForceStatus(_absoluteFinalPath, vfsStatus); !exitInfo) {
=======
    if (!_absoluteFinalPath.empty() && _vfs) {
        bool isPlaceholder = false;
        bool isHydrated = false;
        bool isSyncing = false;
        int progress = 0;
        if (const ExitInfo exitInfo = _vfs->status(_absoluteFinalPath, isPlaceholder, isHydrated, isSyncing, progress);
            !exitInfo) {
            LOGW_WARN(_logger, L"Error in vfsStatus for path=" << Path2WStr(_absoluteFinalPath) << L" : " << exitInfo);
        }

        if (const ExitInfo exitInfo = _vfs->forceStatus(_absoluteFinalPath, false, 0, isHydrated); !exitInfo) {
>>>>>>> f89dd48d
            LOGW_WARN(_logger, L"Error in vfsForceStatus for path=" << Path2WStr(_absoluteFinalPath) << L" : " << exitInfo);
        }
    }
}

std::string RenameJob::getSpecificUrl() {
    std::string str = AbstractTokenNetworkJob::getSpecificUrl();
    str += "/files/";
    str += _remoteFileId;
    str += "/rename";
    return str;
}

ExitInfo RenameJob::setData() {
    Poco::JSON::Object json;
    SyncName name = _absoluteFinalPath.filename().native();
    json.set("name", name);

    std::stringstream ss;
    json.stringify(ss);
    _data = ss.str();
    return ExitCode::Ok;
}

} // namespace KDC<|MERGE_RESOLUTION|>--- conflicted
+++ resolved
@@ -29,29 +29,15 @@
 }
 
 RenameJob::~RenameJob() {
-<<<<<<< HEAD
-    if (_vfsForceStatus && _vfsStatus && !_absoluteFinalPath.empty()) {
+    if (!_absoluteFinalPath.empty() && _vfs) {
         VfsStatus vfsStatus;
-        if (const auto exitInfo = _vfsStatus(_absoluteFinalPath, vfsStatus); !exitInfo) {
+        if (const ExitInfo exitInfo = _vfs->status(_absoluteFinalPath, vfsStatus); !exitInfo) {
             LOGW_WARN(_logger, L"Error in vfsStatus for path=" << Path2WStr(_absoluteFinalPath) << L" : " << exitInfo);
         }
 
         vfsStatus.isSyncing = false;
         vfsStatus.progress = 0;
-        if (const auto exitInfo = _vfsForceStatus(_absoluteFinalPath, vfsStatus); !exitInfo) {
-=======
-    if (!_absoluteFinalPath.empty() && _vfs) {
-        bool isPlaceholder = false;
-        bool isHydrated = false;
-        bool isSyncing = false;
-        int progress = 0;
-        if (const ExitInfo exitInfo = _vfs->status(_absoluteFinalPath, isPlaceholder, isHydrated, isSyncing, progress);
-            !exitInfo) {
-            LOGW_WARN(_logger, L"Error in vfsStatus for path=" << Path2WStr(_absoluteFinalPath) << L" : " << exitInfo);
-        }
-
-        if (const ExitInfo exitInfo = _vfs->forceStatus(_absoluteFinalPath, false, 0, isHydrated); !exitInfo) {
->>>>>>> f89dd48d
+        if (const ExitInfo exitInfo = _vfs->forceStatus(_absoluteFinalPath, vfsStatus); !exitInfo) {
             LOGW_WARN(_logger, L"Error in vfsForceStatus for path=" << Path2WStr(_absoluteFinalPath) << L" : " << exitInfo);
         }
     }
