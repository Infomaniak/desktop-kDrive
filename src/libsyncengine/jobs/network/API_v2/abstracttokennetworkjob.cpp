--- conflicted
+++ resolved
@@ -152,27 +152,15 @@
 
 bool AbstractTokenNetworkJob::defaultBackErrorHandling(NetworkErrorCode errorCode, const Poco::URI &uri) {
     static const std::map<NetworkErrorCode, AbstractTokenNetworkJob::ExitHandler> errorCodeHandlingMap = {
-<<<<<<< HEAD
             {NetworkErrorCode::ValidationFailed, ExitHandler{ExitCause::InvalidName, "Invalid file or directory name"}},
             {NetworkErrorCode::UploadNotTerminatedError, ExitHandler{ExitCause::UploadNotTerminated, "Upload not terminated"}},
             {NetworkErrorCode::UploadError, ExitHandler{ExitCause::ApiErr, "Upload failed"}},
-            {NetworkErrorCode::DestinationAlreadyExists, ExitHandler{ExitCause::FileAlreadyExist, "Operation refused"}},
-            {NetworkErrorCode::ConflictError, ExitHandler{ExitCause::FileAlreadyExist, "Operation refused"}},
+            {NetworkErrorCode::DestinationAlreadyExists, ExitHandler{ExitCause::FileAlreadyExists, "Operation refused"}},
+            {NetworkErrorCode::ConflictError, ExitHandler{ExitCause::FileAlreadyExists, "Operation refused"}},
             {NetworkErrorCode::AccessDenied, ExitHandler{ExitCause::HttpErrForbidden, "Access denied"}},
             {NetworkErrorCode::FileTooBigError, ExitHandler{ExitCause::FileTooBig, "File too big"}},
             {NetworkErrorCode::QuotaExceededError, ExitHandler{ExitCause::QuotaExceeded, "Quota exceeded"}},
             {NetworkErrorCode::FileShareLinkAlreadyExists,
-=======
-            {NetworkErrorCode::validationFailed, ExitHandler{ExitCause::InvalidName, "Invalid file or directory name"}},
-            {NetworkErrorCode::uploadNotTerminatedError, ExitHandler{ExitCause::UploadNotTerminated, "Upload not terminated"}},
-            {NetworkErrorCode::uploadError, ExitHandler{ExitCause::ApiErr, "Upload failed"}},
-            {NetworkErrorCode::destinationAlreadyExists, ExitHandler{ExitCause::FileAlreadyExists, "Operation refused"}},
-            {NetworkErrorCode::conflictError, ExitHandler{ExitCause::FileAlreadyExists, "Operation refused"}},
-            {NetworkErrorCode::accessDenied, ExitHandler{ExitCause::HttpErrForbidden, "Access denied"}},
-            {NetworkErrorCode::fileTooBigError, ExitHandler{ExitCause::FileTooBig, "File too big"}},
-            {NetworkErrorCode::quotaExceededError, ExitHandler{ExitCause::QuotaExceeded, "Quota exceeded"}},
-            {NetworkErrorCode::fileShareLinkAlreadyExists,
->>>>>>> 2f9d5a2c
              ExitHandler{ExitCause::ShareLinkAlreadyExists, "Share link already exists"}}};
 
     const auto &errorHandling = errorCodeHandlingMap.find(errorCode);
