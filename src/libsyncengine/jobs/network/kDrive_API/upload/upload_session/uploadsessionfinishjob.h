/*
 * Infomaniak kDrive - Desktop
 * Copyright (C) 2023-2025 Infomaniak Network SA
 *
 * This program is free software: you can redistribute it and/or modify
 * it under the terms of the GNU General Public License as published by
 * the Free Software Foundation, either version 3 of the License, or
 * (at your option) any later version.
 *
 * This program is distributed in the hope that it will be useful,
 * but WITHOUT ANY WARRANTY; without even the implied warranty of
 * MERCHANTABILITY or FITNESS FOR A PARTICULAR PURPOSE.  See the
 * GNU General Public License for more details.
 *
 * You should have received a copy of the GNU General Public License
 * along with this program.  If not, see <http://www.gnu.org/licenses/>.
 */

#pragma once

#include "abstractuploadsessionjob.h"
#include "libcommonserver/vfs/vfs.h"

namespace KDC {

class UploadSessionFinishJob : public AbstractUploadSessionJob {
    public:
        UploadSessionFinishJob(const std::shared_ptr<Vfs> &vfs, UploadSessionType uploadType, int driveDbId,
                               const SyncPath &absoluteFilePath, const std::string &sessionToken,
                               const std::string &totalChunkHash, uint64_t totalChunks, SyncTime creationTime,
                               SyncTime modificationTime);

        UploadSessionFinishJob(UploadSessionType uploadType, const SyncPath &absoluteFilePath, const std::string &sessionToken,
                               const std::string &totalChunkHash, uint64_t totalChunks, SyncTime creationTime,
                               SyncTime modificationTime);

        ~UploadSessionFinishJob() override;

        const NodeId &nodeId() const { return _nodeId; }
        SyncTime creationTime() const { return _creationTimeOut; }
        SyncTime modificationTime() const { return _modificationTimeOut; }
        int64_t size() const { return _sizeOut; }

    protected:
        ExitInfo handleResponse(std::istream &is) override;

    private:
        std::string getSpecificUrl() override;
<<<<<<< HEAD
        void setQueryParameters(Poco::URI &, bool &) override { /*No query parameters*/ }
=======
>>>>>>> 5f3a970a
        inline ExitInfo setData() override;

        std::string _totalChunkHash;
        uint64_t _totalChunks = 0;
        const SyncTime _creationTimeIn = 0;
        const SyncTime _modificationTimeIn = 0;

        NodeId _nodeId;
        SyncTime _creationTimeOut = 0;
        SyncTime _modificationTimeOut = 0;
        int64_t _sizeOut = 0;
        const std::shared_ptr<Vfs> _vfs;
};

} // namespace KDC<|MERGE_RESOLUTION|>--- conflicted
+++ resolved
@@ -46,10 +46,6 @@
 
     private:
         std::string getSpecificUrl() override;
-<<<<<<< HEAD
-        void setQueryParameters(Poco::URI &, bool &) override { /*No query parameters*/ }
-=======
->>>>>>> 5f3a970a
         inline ExitInfo setData() override;
 
         std::string _totalChunkHash;
