/*
 * Infomaniak kDrive - Desktop
 * Copyright (C) 2023-2025 Infomaniak Network SA
 *
 * This program is free software: you can redistribute it and/or modify
 * it under the terms of the GNU General Public License as published by
 * the Free Software Foundation, either version 3 of the License, or
 * (at your option) any later version.
 *
 * This program is distributed in the hope that it will be useful,
 * but WITHOUT ANY WARRANTY; without even the implied warranty of
 * MERCHANTABILITY or FITNESS FOR A PARTICULAR PURPOSE.  See the
 * GNU General Public License for more details.
 *
 * You should have received a copy of the GNU General Public License
 * along with this program.  If not, see <http://www.gnu.org/licenses/>.
 */

#pragma once

#include "jobs/network/abstracttokennetworkjob.h"
#include "libcommonserver/vfs/vfs.h"

namespace KDC {

class CreateDirJob : public AbstractTokenNetworkJob {
    public:
        CreateDirJob(const std::shared_ptr<Vfs> &vfs, int driveDbId, const SyncPath &filepath, const NodeId &parentId,
                     const SyncName &name, const std::string &color = "");
        CreateDirJob(const std::shared_ptr<Vfs> &vfs, int driveDbId, const NodeId &parentId, const SyncName &name);
        ~CreateDirJob() override;

        [[nodiscard]] inline const NodeId &parentDirId() const { return _parentDirId; }

        [[nodiscard]] inline const NodeId &nodeId() const { return _nodeId; }
        [[nodiscard]] inline SyncTime modtime() const { return _modtime; }

    protected:
        ExitInfo handleResponse(std::istream &is) override;

    private:
        std::string getSpecificUrl() override;
<<<<<<< HEAD
        void setQueryParameters(Poco::URI &, bool &) override { /* Query parameters are not mandatory */ }
=======
>>>>>>> 5f3a970a
        ExitInfo setData() override;

        SyncPath _filePath;
        NodeId _parentDirId;
        SyncName _name;
        std::string _color;

        NodeId _nodeId;
        SyncTime _modtime = 0;
        const std::shared_ptr<Vfs> _vfs;
};

} // namespace KDC<|MERGE_RESOLUTION|>--- conflicted
+++ resolved
@@ -40,10 +40,6 @@
 
     private:
         std::string getSpecificUrl() override;
-<<<<<<< HEAD
-        void setQueryParameters(Poco::URI &, bool &) override { /* Query parameters are not mandatory */ }
-=======
->>>>>>> 5f3a970a
         ExitInfo setData() override;
 
         SyncPath _filePath;
