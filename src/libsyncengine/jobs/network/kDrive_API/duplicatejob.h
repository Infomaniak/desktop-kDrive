/*
 * Infomaniak kDrive - Desktop
 * Copyright (C) 2023-2025 Infomaniak Network SA
 *
 * This program is free software: you can redistribute it and/or modify
 * it under the terms of the GNU General Public License as published by
 * the Free Software Foundation, either version 3 of the License, or
 * (at your option) any later version.
 *
 * This program is distributed in the hope that it will be useful,
 * but WITHOUT ANY WARRANTY; without even the implied warranty of
 * MERCHANTABILITY or FITNESS FOR A PARTICULAR PURPOSE.  See the
 * GNU General Public License for more details.
 *
 * You should have received a copy of the GNU General Public License
 * along with this program.  If not, see <http://www.gnu.org/licenses/>.
 */

#pragma once

#include "jobs/network/abstracttokennetworkjob.h"
#include "libcommonserver/vfs/vfs.h"

namespace KDC {

class DuplicateJob : public AbstractTokenNetworkJob {
    public:
        DuplicateJob(const std::shared_ptr<Vfs> &vfs, int driveDbId, const NodeId &remoteFileId,
                     const SyncPath &absoluteFinalPath);
        ~DuplicateJob() override;

        inline const NodeId &nodeId() const { return _nodeId; }
        inline SyncTime modtime() const { return _modtime; }

    protected:
        ExitInfo handleResponse(std::istream &is) override;

    private:
        std::string getSpecificUrl() override;
<<<<<<< HEAD
        void setQueryParameters(Poco::URI &, bool &) override { /* No query parameters */ }
=======
>>>>>>> 5f3a970a
        ExitInfo setData() override;

        NodeId _remoteFileId;
        SyncPath _absoluteFinalPath;

        NodeId _nodeId;
        SyncTime _modtime = 0;
        const std::shared_ptr<Vfs> _vfs;
};

} // namespace KDC<|MERGE_RESOLUTION|>--- conflicted
+++ resolved
@@ -37,10 +37,6 @@
 
     private:
         std::string getSpecificUrl() override;
-<<<<<<< HEAD
-        void setQueryParameters(Poco::URI &, bool &) override { /* No query parameters */ }
-=======
->>>>>>> 5f3a970a
         ExitInfo setData() override;
 
         NodeId _remoteFileId;
