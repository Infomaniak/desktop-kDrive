/*
 * Infomaniak kDrive - Desktop
 * Copyright (C) 2023-2025 Infomaniak Network SA
 *
 * This program is free software: you can redistribute it and/or modify
 * it under the terms of the GNU General Public License as published by
 * the Free Software Foundation, either version 3 of the License, or
 * (at your option) any later version.
 *
 * This program is distributed in the hope that it will be useful,
 * but WITHOUT ANY WARRANTY; without even the implied warranty of
 * MERCHANTABILITY or FITNESS FOR A PARTICULAR PURPOSE.  See the
 * GNU General Public License for more details.
 *
 * You should have received a copy of the GNU General Public License
 * along with this program.  If not, see <http://www.gnu.org/licenses/>.
 */

#include "getrootfilelistjob.h"

#include "utility/jsonparserutility.h"

#include <Poco/Net/HTTPRequest.h>

namespace KDC {

GetRootFileListJob::GetRootFileListJob(const int userDbId, const int driveId, const uint64_t page /*= 1*/,
                                       const bool dirOnly /*= false*/, uint64_t nbItemsPerPage /*= 1000*/) :
    AbstractTokenNetworkJob(ApiType::Drive, userDbId, 0, 0, driveId),
    _page(page),
    _dirOnly(dirOnly),
    _nbItemsPerPage(nbItemsPerPage) {
    _httpMethod = Poco::Net::HTTPRequest::HTTP_GET;
}

GetRootFileListJob::GetRootFileListJob(const int driveDbId, const uint64_t page /*= 1*/, const bool dirOnly /*= false*/,
                                       uint64_t nbItemsPerPage /*= 1000*/) :
    AbstractTokenNetworkJob(ApiType::Drive, 0, 0, driveDbId, 0),
    _page(page),
    _dirOnly(dirOnly),
    _nbItemsPerPage(nbItemsPerPage) {
    _httpMethod = Poco::Net::HTTPRequest::HTTP_GET;
}

std::string GetRootFileListJob::getSpecificUrl() {
    std::string str = AbstractTokenNetworkJob::getSpecificUrl();
    str += "/files";
    return str;
}

void GetRootFileListJob::setQueryParameters(Poco::URI &uri, bool &canceled) {
<<<<<<< HEAD
    uri.addQueryParameter("per_page", nbItemPerPage);
=======
    uri.addQueryParameter("per_page", std::to_string(_nbItemsPerPage));
>>>>>>> 644a4ae4
    if (_page > 0) {
        uri.addQueryParameter("page", std::to_string(_page));
    }
    if (_dirOnly) {
        uri.addQueryParameter("type[]", "dir");
    }
    if (_withPath) {
        uri.addQueryParameter("with", "path,total");
    } else {
        uri.addQueryParameter("with", "total");
    }
    canceled = false;
}

bool GetRootFileListJob::handleResponse(std::istream &is) {
    if (!AbstractTokenNetworkJob::handleResponse(is)) return false;
    if (!jsonRes()) return false;
    if (!JsonParserUtility::extractValue(jsonRes(), pagesKey, _totalPages)) return false;
    return true;
}

} // namespace KDC<|MERGE_RESOLUTION|>--- conflicted
+++ resolved
@@ -49,11 +49,7 @@
 }
 
 void GetRootFileListJob::setQueryParameters(Poco::URI &uri, bool &canceled) {
-<<<<<<< HEAD
-    uri.addQueryParameter("per_page", nbItemPerPage);
-=======
     uri.addQueryParameter("per_page", std::to_string(_nbItemsPerPage));
->>>>>>> 644a4ae4
     if (_page > 0) {
         uri.addQueryParameter("page", std::to_string(_page));
     }
