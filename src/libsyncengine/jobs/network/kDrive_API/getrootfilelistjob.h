--- conflicted
+++ resolved
@@ -40,10 +40,7 @@
 
         uint64_t _page{0};
         bool _dirOnly{false};
-<<<<<<< HEAD
-=======
         uint64_t _nbItemsPerPage{0};
->>>>>>> 644a4ae4
         bool _withPath{false};
 
         uint64_t _totalPages{0};
