--- conflicted
+++ resolved
@@ -40,12 +40,7 @@
     private:
         std::string getSpecificUrl() override;
         std::string getContentType(bool &canceled) override;
-<<<<<<< HEAD
-        void setQueryParameters(Poco::URI &, bool &) override { /* no query parameters */
-        }
-=======
         void setQueryParameters(Poco::URI &, bool &) override { /* no query parameters */ }
->>>>>>> 6025a62a
         ExitInfo setData() override { return ExitCode::Ok; }
         bool handleError(std::istream &is, const Poco::URI &uri) override;
 
