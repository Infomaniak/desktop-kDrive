--- conflicted
+++ resolved
@@ -40,14 +40,8 @@
     private:
         std::string getSpecificUrl() override;
         std::string getContentType(bool &canceled) override;
-<<<<<<< HEAD
-        void setQueryParameters(Poco::URI &, bool &canceled) override { /* no query parameters */
-        }
+        void setQueryParameters(Poco::URI &, bool &canceled) override { /* no query parameters */}
         ExitInfo setData() override { return ExitCode::Ok; }
-=======
-        void setQueryParameters(Poco::URI &, bool &canceled) override { /* no query parameters */ }
-        void setData(bool &canceled) override { /* no body parameters */ }
->>>>>>> ded665bf
         bool handleError(std::istream &is, const Poco::URI &uri) override;
 
         [[nodiscard]] DistributionChannel toDistributionChannel(const std::string &val) const;
