/*
 * Infomaniak kDrive - Desktop
 * Copyright (C) 2023-2024 Infomaniak Network SA
 *
 * This program is free software: you can redistribute it and/or modify
 * it under the terms of the GNU General Public License as published by
 * the Free Software Foundation, either version 3 of the License, or
 * (at your option) any later version.
 *
 * This program is distributed in the hope that it will be useful,
 * but WITHOUT ANY WARRANTY; without even the implied warranty of
 * MERCHANTABILITY or FITNESS FOR A PARTICULAR PURPOSE.  See the
 * GNU General Public License for more details.
 *
 * You should have received a copy of the GNU General Public License
 * along with this program.  If not, see <http://www.gnu.org/licenses/>.
 */

#pragma once

#include "jobs/abstractjob.h"

#include <string>
#include <unordered_map>
#include <queue>

#include <Poco/Net/HTTPSClientSession.h>
#include <Poco/Net/HTTPRequest.h>
#include <Poco/Net/HTTPResponse.h>
#include <Poco/URI.h>
#include <Poco/JSON/Object.h>
#include <log4cplus/logger.h>
#include <log4cplus/loggingmacros.h>

namespace KDC {

class AbstractJob;

class AbstractNetworkJob : public AbstractJob {
    public:
        AbstractNetworkJob();

        bool hasHttpError();
        inline Poco::Net::HTTPResponse::HTTPStatus getStatusCode() const { return _resHttp.getStatus(); }
        virtual void abort() override;

    protected:
        virtual void runJob() noexcept override;
        virtual void addRawHeader(const std::string &key, const std::string &value) final;

        virtual bool handleResponse(std::istream &inputStream) = 0;
        /**
         * Return true if the error has been automatically resolved (e.g.: token expired)
         * Otherwise return false
         */
        virtual bool handleError(std::istream &inputStream, const Poco::URI &uri) = 0;

        virtual std::string getSpecificUrl() = 0;
        virtual std::string getUrl() = 0;

        void unzip(std::istream &inputStream, std::stringstream &ss);
        void getStringFromStream(std::istream &inputStream, std::string &res);

        const std::string errorText(Poco::Exception const &e) const;

        inline void noRetry() { _trials = 0; }

        std::string _httpMethod;
        std::string _data;
        Poco::Net::HTTPResponse _resHttp;
        int _customTimeout = 0;
        int _trials = 2;  // By default, try again once if exception is thrown

    private:
        struct TimeoutHelper {
                void add(std::chrono::duration<double> duration);

                inline int value() const { return _maxDuration; }
                inline bool isTimeoutDetected() { return count() >= TIMEOUT_THRESHOLD; }

            private:
                static const unsigned int DURATION_THRESHOLD = 15;  // Start value of the duration detection threshold (sec)
                static const unsigned int PRECISION = 2;  // Precision of the duration (sec) => duration interval = [_maxDuration
                                                          // - PRECISION, _maxDuration + PRECISION]
                static const unsigned int PERIOD = 600;   // Sliding period of observation (sec)
                static const unsigned int TIMEOUT_THRESHOLD = 10;  // Network timeout detection threshold (nbr of events)

                unsigned int _maxDuration = DURATION_THRESHOLD;
                std::queue<SyncTime> _eventsQueue;
                std::mutex _mutexEventsQueue;

                void clearAllEvents();
                void deleteOldestEvents();
                unsigned int count();
        };

        static std::string _userAgent;
        static Poco::Net::Context::Ptr _context;
        static TimeoutHelper _timeoutHelper;

        virtual void setQueryParameters(Poco::URI &, bool &canceled) = 0;
        virtual void setData(bool &canceled) = 0;

        virtual std::string getContentType(bool &canceled) = 0;

        Poco::Net::HTTPSClientSession *_session = nullptr;
        std::mutex _mutexSession;

        Poco::Net::HTTPSClientSession createSession(const Poco::URI &uri);
        bool sendRequest(Poco::Net::HTTPSClientSession &session, const Poco::URI &uri);
        bool receiveResponse(Poco::Net::HTTPSClientSession &session, const Poco::URI &uri);
        bool followRedirect(std::istream &inputStream);
<<<<<<< HEAD
        bool processSocketError(Poco::Net::HTTPSClientSession &session, int err = 0);
=======
        bool processSocketError(Poco::Net::HTTPSClientSession &session, const std::string &msg, const UniqueId jobId, int err = 0, const std::string &errMsg = std::string());
>>>>>>> 8fa28e18
        bool ioOrLogicalErrorOccurred(std::ios &stream);

        std::unordered_map<std::string, std::string> _rawHeaders;
};

}  // namespace KDC<|MERGE_RESOLUTION|>--- conflicted
+++ resolved
@@ -110,11 +110,7 @@
         bool sendRequest(Poco::Net::HTTPSClientSession &session, const Poco::URI &uri);
         bool receiveResponse(Poco::Net::HTTPSClientSession &session, const Poco::URI &uri);
         bool followRedirect(std::istream &inputStream);
-<<<<<<< HEAD
-        bool processSocketError(Poco::Net::HTTPSClientSession &session, int err = 0);
-=======
         bool processSocketError(Poco::Net::HTTPSClientSession &session, const std::string &msg, const UniqueId jobId, int err = 0, const std::string &errMsg = std::string());
->>>>>>> 8fa28e18
         bool ioOrLogicalErrorOccurred(std::ios &stream);
 
         std::unordered_map<std::string, std::string> _rawHeaders;
