--- conflicted
+++ resolved
@@ -135,9 +135,9 @@
         // The token has not already been refreshed or was refreshed more than its lifetime ago
         if (const auto exitInfo = refreshToken(); !exitInfo) {
             LOG_WARN(_logger, "Refresh token failed");
-            _exitInfo = {ExitCode::InvalidToken, ExitCause::LoginError};
             disableRetry();
-            return ExitCode::InvalidToken;
+            return {ExitCode::InvalidToken, ExitCause::LoginError};
+            ;
         }
 
         LOG_DEBUG(_logger, "Refresh token succeeded");
@@ -145,20 +145,16 @@
     }
 
     LOG_WARN(_logger, "Token already refreshed once");
-<<<<<<< HEAD
-    return ExitCode::InvalidToken;
-=======
 
     if (_trials > 2) {
         disableRetry();
-        _exitInfo = {ExitCode::InvalidToken, ExitCause::LoginError};
-    }
-
-    return false;
->>>>>>> 06abb787
-}
-
-bool AbstractTokenNetworkJob::defaultBackErrorHandling(NetworkErrorCode errorCode, const Poco::URI &uri, ExitCause &exitCause) {
+        return {ExitCode::InvalidToken, ExitCause::LoginError};
+    }
+
+    return ExitCode::InvalidToken;
+}
+
+void AbstractTokenNetworkJob::defaultBackErrorHandling(NetworkErrorCode errorCode, const Poco::URI &uri, ExitCause &exitCause) {
     static const std::map<NetworkErrorCode, AbstractTokenNetworkJob::ExitHandler> errorCodeHandlingMap = {
             {NetworkErrorCode::ValidationFailed, ExitHandler{ExitCause::InvalidName, "Invalid file or directory name"}},
             {NetworkErrorCode::UploadNotTerminatedError, ExitHandler{ExitCause::UploadNotTerminated, "Upload not terminated"}},
@@ -178,14 +174,11 @@
     if (errorHandling == errorCodeHandlingMap.cend()) {
         LOG_WARN(_logger, "Error in request " << Utility::formatRequest(uri, _errorCode, _errorDescr));
         exitCause = ExitCause::HttpErr;
-        return false;
     }
     // Regular handling
     const auto &exitHandler = errorHandling->second;
     LOG_DEBUG(_logger, exitHandler.debugMessage);
     exitCause = exitHandler.exitCause;
-
-    return true;
 }
 
 
@@ -242,7 +235,7 @@
         }
         default:
             ExitCause exitCause = ExitCause::Unknown;
-            bool res = defaultBackErrorHandling(errorCode, uri, exitCause);
+            defaultBackErrorHandling(errorCode, uri, exitCause);
             exitInfo.setCause(exitCause);
             return exitInfo;
     }
