/*
 * Infomaniak kDrive - Desktop
 * Copyright (C) 2023-2025 Infomaniak Network SA
 *
 * This program is free software: you can redistribute it and/or modify
 * it under the terms of the GNU General Public License as published by
 * the Free Software Foundation, either version 3 of the License, or
 * (at your option) any later version.
 *
 * This program is distributed in the hope that it will be useful,
 * but WITHOUT ANY WARRANTY; without even the implied warranty of
 * MERCHANTABILITY or FITNESS FOR A PARTICULAR PURPOSE.  See the
 * GNU General Public License for more details.
 *
 * You should have received a copy of the GNU General Public License
 * along with this program.  If not, see <http://www.gnu.org/licenses/>.
 */

#include "abstracttokennetworkjob.h"
#include "config.h"
#include "libcommonserver/utility/utility.h"
#include "libparms/db/parmsdb.h"
#include "libcommon/keychainmanager/keychainmanager.h"
#include "libcommon/utility/jsonparserutility.h"
#include "utility/urlhelper.h"

#include <unordered_map>

#include <log4cplus/loggingmacros.h>

#include <Poco/JSON/Parser.h>

constexpr char API_PREFIX_DRIVE[] = "/drive";
constexpr char API_PREFIX_DESKTOP[] = "/desktop";
constexpr char API_PREFIX_PROFILE[] = "/profile";
constexpr int TOKEN_LIFETIME = 7200; // 2 hours

namespace KDC {
std::unordered_map<int, std::pair<std::shared_ptr<Login>, int>> AbstractTokenNetworkJob::_userToApiKeyMap;
std::unordered_map<int, std::pair<int, int>> AbstractTokenNetworkJob::_driveToApiKeyMap;

AbstractTokenNetworkJob::AbstractTokenNetworkJob(ApiType apiType, int userDbId, int userId, int driveDbId, int driveId,
                                                 bool returnJson /*= true*/) :
    _apiType(apiType),
    _userDbId(userDbId),
    _userId(userId),
    _driveDbId(driveDbId),
    _driveId(driveId),
    _returnJson(returnJson) {
    if (!ParmsDb::instance()) {
        assert(false);
        LOG_WARN(_logger, "ParmsDb must be initialized!");
        throw DbError("ParmsDb must be initialized!");
    }

    if (((_apiType == ApiType::Drive || _apiType == ApiType::NotifyDrive) && _driveDbId == 0 &&
         (_userDbId == 0 || _driveId == 0)) ||
        ((_apiType == ApiType::Profile || _apiType == ApiType::DriveByUser) && _userDbId == 0)) {
        assert(false);
        LOG_WARN(_logger, "Invalid parameters!");
        throw std::runtime_error("Invalid parameters!");
    }

    _token = loadToken();

    addRawHeader("Authorization", "Bearer " + _token);
}

AbstractTokenNetworkJob::AbstractTokenNetworkJob(ApiType apiType, bool returnJson /*= true*/) :
    AbstractTokenNetworkJob(apiType, 0, 0, 0, 0, returnJson) {}

ExitCause AbstractTokenNetworkJob::getExitCause() const {
    if (_exitInfo.cause() == ExitCause::Unknown) {
        if (!_errorCode.empty()) {
            return ExitCause::ApiErr;
        }
        if (getStatusCode() == Poco::Net::HTTPResponse::HTTP_FORBIDDEN) {
            return ExitCause::HttpErrForbidden;
        }
        return ExitCause::HttpErr;
    }
    return _exitInfo.cause();
}

void AbstractTokenNetworkJob::updateLoginByUserDbId(const Login &login, int userDbId) {
    auto it = _userToApiKeyMap.find(userDbId);
    if (it != _userToApiKeyMap.end()) {
        std::shared_ptr<Login> currentLogin = it->second.first;
        // get new credentials
        ApiToken newApiToken = login.apiToken();
        std::string newKeychainKey = login.keychainKey();
        // set new credentials to Login class
        currentLogin->setApiToken(newApiToken);
        currentLogin->setKeychainKey(newKeychainKey);
    }
}

std::string AbstractTokenNetworkJob::getSpecificUrl() {
    std::string str;
    switch (_apiType) {
        case ApiType::Drive:
        case ApiType::NotifyDrive:
            str += API_PREFIX_DRIVE;
            if (_driveId) {
                str += "/";
                str += std::to_string(_driveId);
            }
            break;
        case ApiType::DriveByUser:
            str += API_PREFIX_DRIVE;
            break;
        case ApiType::Profile:
            str += API_PREFIX_PROFILE;
            break;
        case ApiType::Desktop:
            str += API_PREFIX_DESKTOP;
            break;
    }

    return str;
}

bool AbstractTokenNetworkJob::handleUnauthorizedResponse() {
    // There is no longer any refresh of the token since v3.5.6
    // This code is only used when updating from a version < v3.5.6
    _exitInfo = ExitCode::InvalidToken;
    if (std::string token = loadToken(); token != _token) {
        LOG_DEBUG(_logger, "Token refreshed by another request");
        _accessTokenAlreadyRefreshed = false;
        _token = token;
        addRawHeader("Authorization", "Bearer " + _token);
        _exitInfo = ExitCode::TokenRefreshed;

        return true;
    }

    if (!_accessTokenAlreadyRefreshed || tokenUpdateDurationFromNow() > TOKEN_LIFETIME) {
        // The token has not already been refreshed or was refreshed more than its lifetime ago
        if (!refreshToken()) {
            LOG_WARN(_logger, "Refresh token failed");
            disableRetry();

            return false;
        }

        LOG_DEBUG(_logger, "Refresh token succeeded");
        _exitInfo = ExitCode::TokenRefreshed;

        return true;
    }

    LOG_WARN(_logger, "Token already refreshed once");

    return false;
}

bool AbstractTokenNetworkJob::defaultBackErrorHandling(NetworkErrorCode errorCode, const Poco::URI &uri) {
    static const std::map<NetworkErrorCode, AbstractTokenNetworkJob::ExitHandler> errorCodeHandlingMap = {
            {NetworkErrorCode::ValidationFailed, ExitHandler{ExitCause::InvalidName, "Invalid file or directory name"}},
            {NetworkErrorCode::UploadNotTerminatedError, ExitHandler{ExitCause::UploadNotTerminated, "Upload not terminated"}},
            {NetworkErrorCode::UploadError, ExitHandler{ExitCause::ApiErr, "Upload failed"}},
            {NetworkErrorCode::DestinationAlreadyExists, ExitHandler{ExitCause::FileExists, "Operation refused"}},
            {NetworkErrorCode::ConflictError, ExitHandler{ExitCause::FileExists, "Operation refused"}},
            {NetworkErrorCode::AccessDenied, ExitHandler{ExitCause::HttpErrForbidden, "Access denied"}},
            {NetworkErrorCode::FileTooBigError, ExitHandler{ExitCause::FileTooBig, "File too big"}},
            {NetworkErrorCode::QuotaExceededError, ExitHandler{ExitCause::QuotaExceeded, "Quota exceeded"}},
            {NetworkErrorCode::FileShareLinkAlreadyExists,
             ExitHandler{ExitCause::ShareLinkAlreadyExists, "Share link already exists"}},
            {NetworkErrorCode::LockError, ExitHandler{ExitCause::FileLocked, "File is locked by an other user"}}

    };

    const auto &errorHandling = errorCodeHandlingMap.find(errorCode);
    if (errorHandling == errorCodeHandlingMap.cend()) {
        LOG_WARN(_logger, "Error in request " << Utility::formatRequest(uri, _errorCode, _errorDescr));
        _exitInfo.setCause(ExitCause::HttpErr);

        return false;
    }
    // Regular handling
    const auto &exitHandler = errorHandling->second;
    LOG_DEBUG(_logger, exitHandler.debugMessage);
    _exitInfo.setCause(exitHandler.exitCause);

    return true;
}


bool AbstractTokenNetworkJob::handleError(const std::string &replyBody, const Poco::URI &uri) {
    switch (_resHttp.getStatus()) {
        case Poco::Net::HTTPResponse::HTTP_UNAUTHORIZED:
            return handleUnauthorizedResponse();
        case Poco::Net::HTTPResponse::HTTP_NOT_FOUND: {
            disableRetry();
            _exitInfo = {ExitCode::BackError, ExitCause::NotFound};
            return false;
        }
        default:
            break;
    }

    _exitInfo = ExitCode::BackError;

    Poco::JSON::Object::Ptr errorObjPtr = nullptr;
    if (!extractJsonError(replyBody, errorObjPtr)) return false;

    const NetworkErrorCode errorCode = getNetworkErrorCode(_errorCode);
    switch (errorCode) {
        case NetworkErrorCode::NotAuthorized: {
            if (!_accessTokenAlreadyRefreshed) {
                LOG_DEBUG(_logger, "Request failed: " << Utility::formatRequest(uri, _errorCode, _errorDescr)
                                                      << ". Refreshing access token.");

                if (!refreshToken()) {
                    LOG_WARN(_logger, "Refresh token failed");
                    _exitInfo = ExitCode::InvalidToken;
                    return false;
                }

                LOG_DEBUG(_logger, "Refresh token succeeded");
                _exitInfo = ExitCode::TokenRefreshed;
                return true;
            }
            return false;
        }

        case NetworkErrorCode::ProductMaintenance:
        case NetworkErrorCode::DriveIsInMaintenanceError: {
            LOG_DEBUG(_logger, "Product in maintenance");
            disableRetry();
            if (const auto contextObj = errorObjPtr->getObject(contextKey); contextObj != nullptr) {
                std::string context;
                JsonParserUtility::extractValue(contextObj, reasonKey, context, false);
                if (getNetworkErrorReason(context) == NetworkErrorReason::NotRenew) {
                    _exitInfo.setCause(ExitCause::DriveNotRenew);
                    return false;
                }
            }
            _exitInfo.setCause(ExitCause::DriveMaintenance);

            return false;
        }
        default:
            return defaultBackErrorHandling(errorCode, uri);
    }
}

std::string AbstractTokenNetworkJob::getUrl() {
    std::string apiUrl;
    switch (_apiType) {
        case ApiType::Drive:
        case ApiType::DriveByUser:
        case ApiType::Desktop:
            apiUrl = UrlHelper::kDriveApiUrl(_apiVersion);
            break;
        case ApiType::NotifyDrive:
            apiUrl = UrlHelper::notifyApiUrl(_apiVersion);
            break;
        case ApiType::Profile:
            apiUrl = UrlHelper::infomaniakApiUrl(_apiVersion);
            break;
    }
    return apiUrl + getSpecificUrl();
}

bool AbstractTokenNetworkJob::handleResponse(std::istream &is) {
    if (_returnJson) {
        std::string replyBody;
        getStringFromStream(is, replyBody);
<<<<<<< HEAD
        if (isExtendedLog()) {
            LOGW_DEBUG(_logger, L"Reply " << jobId() << L" received: " << CommonUtility::s2ws(replyBody));
        }
=======
>>>>>>> fd241130
        return handleJsonResponse(replyBody);
    }
    return handleOctetStreamResponse(is);
}

bool AbstractTokenNetworkJob::handleJsonResponse(const std::string &replyBody) {
    if (!AbstractNetworkJob::handleJsonResponse(replyBody)) return false;

    // Check for maintenance error
    if (!jsonRes()) return false;

    if (const Poco::JSON::Object::Ptr dataObj = jsonRes()->getObject(dataKey); dataObj != nullptr) {
        std::string maintenanceReason;
        if (!JsonParserUtility::extractValue(dataObj, maintenanceReasonKey, maintenanceReason, false)) {
            return false;
        }

        if (getNetworkErrorReason(maintenanceReason) == NetworkErrorReason::NotRenew) {
            disableRetry();
            _exitInfo = {ExitCode::BackError, ExitCause::DriveNotRenew};
            return false;
        }
        if (getNetworkErrorReason(maintenanceReason) == NetworkErrorReason::Technical) {
            _exitInfo = {ExitCode::BackError, ExitCause::Unknown};
            const auto maintenanceTypesArray = JsonParserUtility::extractArrayObject(dataObj, maintenanceTypesKey);
            if (!maintenanceTypesArray || maintenanceTypesArray->empty()) return false;

            for (const auto &maintenanceInfoVar: *maintenanceTypesArray) {
                const auto &maintenanceInfoObj = maintenanceInfoVar.extract<Poco::JSON::Object::Ptr>();
                if (std::string val; JsonParserUtility::extractValue(maintenanceInfoObj, codeKey, val) && val == "asleep") {
                    LOG_DEBUG(_logger, "Drive is asleep");
                    _exitInfo.setCause(ExitCause::DriveAsleep);
                    disableRetry();
                    return false;
                }
                if (std::string val; JsonParserUtility::extractValue(maintenanceInfoObj, codeKey, val) && val == "waking_up") {
                    LOG_DEBUG(_logger, "Drive is waking up");
                    _exitInfo.setCause(ExitCause::DriveWakingUp);
                    disableRetry();
                    return false;
                }
            }

            return false;
        }
    }

    return true;
}

std::string AbstractTokenNetworkJob::loadToken() {
    std::string token;
    if (_apiType == ApiType::Desktop) {
        // Fetch the drive identifier of the first available sync.
        std::vector<Sync> syncList;
        if (!ParmsDb::instance()->selectAllSyncs(syncList)) {
            assert(false);
            std::string err{"Error in ParmsDb::selectAllSyncs"};
            LOG_WARN(_logger, err);
            throw DbError(err);
        }

        if (syncList.empty()) {
            assert(false);
            std::string err{"No sync found"};
            LOG_WARN(_logger, err);
            throw DataError(err);
        }

        _driveDbId = syncList[0].driveDbId();
    }

    switch (_apiType) {
        case ApiType::Drive:
        case ApiType::Desktop:
        case ApiType::NotifyDrive: {
            if (_driveDbId) {
                auto it = _driveToApiKeyMap.find(_driveDbId);
                if (it != _driveToApiKeyMap.end()) {
                    // driveDbId found in Drive cache
                    _userDbId = it->second.first;
                    _driveId = it->second.second;
                } else {
                    // Get drive
                    Drive drive;
                    bool found;
                    if (!ParmsDb::instance()->selectDrive(_driveDbId, drive, found)) {
                        assert(false);
                        std::string err{"Error in ParmsDb::selectDrive"};
                        LOG_WARN(_logger, err);
                        throw DbError(err);
                    }
                    if (!found) {
                        assert(false);
                        std::string err{"Drive not found for driveDbId=" + std::to_string(_driveDbId)};
                        LOG_WARN(_logger, err);
                        throw DataError(err);
                    }

                    _driveId = drive.driveId();

                    // Get account
                    Account account;
                    if (!ParmsDb::instance()->selectAccount(drive.accountDbId(), account, found)) {
                        assert(false);
                        std::string err{"Error in ParmsDb::selectAccount"};
                        LOG_WARN(_logger, err);
                        throw DbError(err);
                    }
                    if (!found) {
                        assert(false);
                        std::string err{"Account not found for accountDbId=" + std::to_string(drive.accountDbId())};
                        LOG_WARN(_logger, err);
                        throw DataError(err);
                    }

                    _userDbId = account.userDbId();

                    if (_userToApiKeyMap.find(_userDbId) == _userToApiKeyMap.end()) {
                        // Get user
                        User user;
                        if (!ParmsDb::instance()->selectUser(_userDbId, user, found)) {
                            assert(false);
                            std::string err{"Error in ParmsDb::selectUser"};
                            LOG_WARN(_logger, err);
                            throw DbError(err);
                        }
                        if (!found) {
                            assert(false);
                            std::string err{"User not found for userDbId=" + std::to_string(_userDbId)};
                            LOG_WARN(_logger, err);
                            throw DataError(err);
                        }

                        if (user.keychainKey().empty()) {
                            _exitInfo = ExitCode::InvalidToken;
                            std::string err{"Access token is empty"};
                            LOG_DEBUG(_logger, err);
                            throw TokenError(err);
                        }

                        // Read token form keystore
                        std::shared_ptr<Login> login = std::shared_ptr<Login>(new Login(user.keychainKey()));
                        if (!login->hasToken()) {
                            _exitInfo = ExitCode::InvalidToken;
                            std::string err{"Failed to retrieve access token"};
                            LOG_WARN(_logger, err);
                            throw TokenError(err);
                        }

                        _userToApiKeyMap[_userDbId] = {login, user.userId()};
                    }

                    _driveToApiKeyMap[_driveDbId] = {_userDbId, _driveId};
                }
            }

            auto it = _userToApiKeyMap.find(_userDbId);
            if (it != _userToApiKeyMap.end()) {
                // userDbId found in User cache
                _userId = it->second.second;
                token = it->second.first->apiToken().accessToken();
            } else {
                assert(false);
                std::string err{"User cache not set for userDbId=" + std::to_string(_userDbId)};
                LOG_WARN(_logger, err);
                throw std::runtime_error(err);
            }
            break;
        }
        case ApiType::Profile:
        case ApiType::DriveByUser: {
            auto it = _userToApiKeyMap.find(_userDbId);
            if (it != _userToApiKeyMap.end()) {
                // userDbId found in User cache
                _userId = it->second.second;
                token = it->second.first->apiToken().accessToken();
            } else {
                // Get user
                User user;
                bool found = false;
                if (!ParmsDb::instance()->selectUser(_userDbId, user, found)) {
                    assert(false);
                    std::string err{"Error in ParmsDb::selectUser"};
                    LOG_WARN(_logger, err);
                    throw DbError(err);
                }
                if (!found) {
                    assert(false);
                    std::string err{"User not found for userDbId=" + std::to_string(_userDbId)};
                    LOG_WARN(_logger, err);
                    throw DataError(err);
                }

                if (user.keychainKey().empty()) {
                    _exitInfo = ExitCode::InvalidToken;
                    std::string err{"Access token is empty"};
                    LOG_DEBUG(_logger, err);
                    throw TokenError(err);
                }

                // Read token form keystore
                std::shared_ptr<Login> login = std::shared_ptr<Login>(new Login(user.keychainKey()));
                if (!login->hasToken()) {
                    _exitInfo = ExitCode::InvalidToken;
                    std::string err{"Failed to retrieve access token"};
                    LOG_WARN(_logger, err);
                    throw TokenError(err);
                }

                _userId = user.userId();
                token = login->apiToken().accessToken();
                _userToApiKeyMap[_userDbId] = {login, _userId};
            }
            break;
        }
        default:
            // No token required
            break;
    }

    return token;
}

std::string AbstractTokenNetworkJob::getContentType(bool &canceled) {
    canceled = false;
    return mimeTypeJson;
}

bool AbstractTokenNetworkJob::refreshToken() {
    _accessTokenAlreadyRefreshed = true;

    auto it = _userToApiKeyMap.find(_userDbId);
    if (it != _userToApiKeyMap.end()) {
        // userDbId found in User cache
        std::shared_ptr<Login> login = it->second.first;
        ExitCode exitCode = login->refreshToken();
        if (exitCode != ExitCode::Ok) {
            LOG_WARN(_logger, "Failed to refresh token: code=" << exitCode << " login error=" << login->error()
                                                               << " login error descr=" << login->errorDescr());
            _exitInfo = {exitCode, ExitCause::LoginError};

            // Clear the keychain key
            User user;
            bool found = false;
            if (!ParmsDb::instance()->selectUser(_userDbId, user, found)) {
                LOG_WARN(_logger, "Error in ParmsDb::selectUser");
                return false;
            }
            if (!found) {
                LOG_WARN(_logger, "User not found for userDbId=" << _userDbId);
                return false;
            }

            KeyChainManager::instance()->deleteToken(user.keychainKey());

            user.setKeychainKey(""); // Clear the keychainKey
            ParmsDb::instance()->updateUser(user, found);
            if (!found) {
                LOG_WARN(_logger, "User not found for userDbId=" << _userDbId);
                return false;
            }

            return false;
        }

        _token = login->apiToken().accessToken();
        addRawHeader("Authorization", "Bearer " + _token);
        return true;
    } else {
        LOG_WARN(_logger, "User cache not set for userDbId=" << _userDbId);
        _exitInfo = {ExitCode::DataError, ExitCause::LoginError};
        return false;
    }

    return true;
}

long AbstractTokenNetworkJob::tokenUpdateDurationFromNow() {
    auto it = _userToApiKeyMap.find(_userDbId);
    if (it != _userToApiKeyMap.end()) {
        // userDbId found in User cache
        std::shared_ptr<Login> login = it->second.first;
        return login->tokenUpdateDurationFromNow();
    } else {
        LOG_WARN(_logger, "User cache not set for userDbId=" << _userDbId);
        return 0;
    }
}

ExitCode AbstractTokenNetworkJob::exception2ExitCode(const std::exception &exc) {
    if (dynamic_cast<const AbstractTokenNetworkJob::DbError *>(&exc)) {
        return ExitCode::DbError;
    } else if (dynamic_cast<const AbstractTokenNetworkJob::DataError *>(&exc)) {
        return ExitCode::DataError;
    } else if (dynamic_cast<const AbstractTokenNetworkJob::TokenError *>(&exc)) {
        return ExitCode::InvalidToken;
    }

    return ExitCode::Unknown;
}

} // namespace KDC<|MERGE_RESOLUTION|>--- conflicted
+++ resolved
@@ -267,12 +267,9 @@
     if (_returnJson) {
         std::string replyBody;
         getStringFromStream(is, replyBody);
-<<<<<<< HEAD
         if (isExtendedLog()) {
             LOGW_DEBUG(_logger, L"Reply " << jobId() << L" received: " << CommonUtility::s2ws(replyBody));
         }
-=======
->>>>>>> fd241130
         return handleJsonResponse(replyBody);
     }
     return handleOctetStreamResponse(is);
