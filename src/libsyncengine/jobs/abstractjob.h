--- conflicted
+++ resolved
@@ -19,11 +19,6 @@
 #pragma once
 
 #include "utility/types.h"
-<<<<<<< HEAD
-#include "vfs/vfs.h"
-
-=======
->>>>>>> f89dd48d
 #include <Poco/Runnable.h>
 
 #include <log4cplus/logger.h>
@@ -76,33 +71,6 @@
         inline bool isExtendedLog() const { return _isExtendedLog; }
         inline bool isRunning() const { return _isRunning; }
 
-<<<<<<< HEAD
-        inline void setVfsUpdateFetchStatusCallback(
-                const std::function<ExitInfo(const SyncPath &, const SyncPath &, int64_t, bool &, bool &)> &callback) noexcept {
-            _vfsUpdateFetchStatus = callback;
-        }
-        inline void setVfsSetPinStateCallback(const std::function<ExitInfo(const SyncPath &, PinState)> &callback) noexcept {
-            _vfsSetPinState = callback;
-        }
-        inline void setVfsForceStatusCallback(
-                const std::function<ExitInfo(const SyncPath &, const VfsStatus &)> &callback) noexcept {
-            _vfsForceStatus = callback;
-        }
-        inline void setVfsStatusCallback(
-                const std::function<ExitInfo(const SyncPath &, VfsStatus &vfsStatus)> &callback) noexcept {
-            _vfsStatus = callback;
-        }
-        inline void setVfsUpdateMetadataCallback(
-                const std::function<ExitInfo(const SyncPath &, const SyncTime &, const SyncTime &, const int64_t, const NodeId &)>
-                        &callback) noexcept {
-            _vfsUpdateMetadata = callback;
-        }
-        inline void setVfsCancelHydrateCallback(const std::function<bool(const SyncPath &)> &callback) noexcept {
-            _vfsCancelHydrate = callback;
-        }
-
-=======
->>>>>>> f89dd48d
         virtual void abort();
         bool isAborted() const;
 
@@ -116,19 +84,6 @@
         ExitCode _exitCode = ExitCode::Unknown;
         ExitCause _exitCause = ExitCause::Unknown;
 
-<<<<<<< HEAD
-        std::function<ExitInfo(const SyncPath &tmpPath, const SyncPath &path, int64_t received, bool &canceled, bool &finished)>
-                _vfsUpdateFetchStatus;
-        std::function<ExitInfo(const SyncPath &itemPath, PinState pinState)> _vfsSetPinState;
-        std::function<ExitInfo(const SyncPath &path, const VfsStatus &vfsStatus)> _vfsForceStatus;
-        std::function<ExitInfo(const SyncPath &path, VfsStatus &vfsStatus)> _vfsStatus;
-        std::function<ExitInfo(const SyncPath &path, const SyncTime &creationTime, const SyncTime &modtime, const int64_t size,
-                               const NodeId &id)>
-                _vfsUpdateMetadata;
-        std::function<bool(const SyncPath &path)> _vfsCancelHydrate;
-
-=======
->>>>>>> f89dd48d
     private:
         virtual void run() final;
         virtual void callback(UniqueId) final;
