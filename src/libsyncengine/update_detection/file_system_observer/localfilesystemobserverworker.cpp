/*
 * Infomaniak kDrive - Desktop
 * Copyright (C) 2023-2025 Infomaniak Network SA
 *
 * This program is free software: you can redistribute it and/or modify
 * it under the terms of the GNU General Public License as published by
 * the Free Software Foundation, either version 3 of the License, or
 * (at your option) any later version.
 *
 * This program is distributed in the hope that it will be useful,
 * but WITHOUT ANY WARRANTY; without even the implied warranty of
 * MERCHANTABILITY or FITNESS FOR A PARTICULAR PURPOSE.  See the
 * GNU General Public License for more details.
 *
 * You should have received a copy of the GNU General Public License
 * along with this program.  If not, see <http://www.gnu.org/licenses/>.
 */

#include "localfilesystemobserverworker.h"
#include "libcommon/utility/utility.h"
#include "libcommon/log/sentry/ptraces.h"
#include "libcommonserver/io/filestat.h"
#include "libcommonserver/io/iohelper.h"
#include "libcommonserver/utility/utility.h"
#include "requests/parameterscache.h"
#include "requests/exclusiontemplatecache.h"
#include "snapshot/snapshotitem.h"

#include <log4cplus/loggingmacros.h>

#include <filesystem>

namespace KDC {

static const int defaultDiscoveryInterval = 60000; // 60sec
static const int waitForUpdateDelay = 1000; // 1sec

LocalFileSystemObserverWorker::LocalFileSystemObserverWorker(std::shared_ptr<SyncPal> syncPal, const std::string &name,
                                                             const std::string &shortName) :
    FileSystemObserverWorker(syncPal, name, shortName, ReplicaSide::Local),
    _rootFolder(syncPal->localPath()) {}

LocalFileSystemObserverWorker::~LocalFileSystemObserverWorker() {
    LOG_SYNCPAL_DEBUG(_logger, "~LocalFileSystemObserverWorker");
}

void LocalFileSystemObserverWorker::start() {
    //    _checksumWorker = std::unique_ptr<ContentChecksumWorker>(new ContentChecksumWorker(_syncPal, "Content Checksum", "COCH",
    //    _snapshot)); _checksumWorker->start();

    FileSystemObserverWorker::start();

    _folderWatcher->start();
}

void LocalFileSystemObserverWorker::stop() {
    _folderWatcher->stop();

    FileSystemObserverWorker::stop();

    //    _checksumWorker->stop();
    //    _checksumWorker->waitForExit();
}

void LocalFileSystemObserverWorker::changesDetected(const std::list<std::pair<std::filesystem::path, OperationType>> &changes) {
    const std::lock_guard lock(_recursiveMutex);

    // Warning: OperationType retrieved from FSEvent (macOS) seems to be unreliable in some cases. One event might contain
    // several operations. Only Delete event seems to be 100% reliable Move event from outside the synced dir to inside it will
    // be considered by the OS as move while must be considered by the synchronizer as Create.
    if (!_snapshot->isValid()) {
        // Snapshot generation is ongoing, queue the events and process them later
        _pendingFileEvents.insert(_pendingFileEvents.end(), changes.begin(), changes.end());
        return;
    }

    for (const auto &[path, opTypeFromOS]: changes) {
        if (stopAsked()) {
            _pendingFileEvents.clear();
            break;
        }
        sentry::pTraces::scoped::LFSOChangeDetected perfMonitor(syncDbId());
        // Raise flag _updating in order to wait 1sec without local changes before starting the sync
        _updating = true;
        _needUpdateTimerStart = std::chrono::steady_clock::now();

        const SyncPath absolutePath = path.native();
        const SyncPath relativePath = CommonUtility::relativePath(_syncPal->localPath(), absolutePath);
        _syncPal->removeItemFromTmpBlacklist(relativePath);

        auto ioError = IoError::Success;

        if (opTypeFromOS == OperationType::Delete) {
            // Check if exists with same nodeId
            NodeId prevNodeId = _snapshot->itemId(relativePath);
            if (!prevNodeId.empty()) {
                bool existsWithSameId = false;
                NodeId otherNodeId;
                if (auto checkError = IoError::Success;
                    IoHelper::checkIfPathExistsWithSameNodeId(absolutePath, prevNodeId, existsWithSameId, otherNodeId,
                                                              checkError) &&
                    !existsWithSameId) {
                    if (_snapshot->removeItem(prevNodeId)) {
                        LOGW_SYNCPAL_DEBUG(_logger, L"Item removed from local snapshot: " << Utility::formatSyncPath(absolutePath)
                                                                                          << L" (" << Utility::s2ws(prevNodeId)
                                                                                          << L")");
                    }
                    continue;
                }
            }
        }

        FileStat fileStat;
        ioError = IoError::Success;
        if (!IoHelper::getFileStat(absolutePath, &fileStat, ioError)) {
            LOGW_SYNCPAL_WARN(_logger, L"Error in IoHelper::getFileStat: " << Utility::formatIoError(absolutePath, ioError));
            tryToInvalidateSnapshot();
            return;
        }

        bool exists = true;
        if (ioError == IoError::AccessDenied) {
            LOGW_SYNCPAL_DEBUG(_logger, L"Item: " << Utility::formatSyncPath(absolutePath) << L" misses search permissions!");
            sendAccessDeniedError(absolutePath);
            continue;
        } else if (ioError == IoError::NoSuchFileOrDirectory) {
            exists = false;
        }

        NodeId nodeId;
        auto nodeType = NodeType::Unknown;
        bool isLink = false;
        if (exists) {
            nodeId = std::to_string(fileStat.inode);
            ItemType itemType;
            if (!IoHelper::getItemType(absolutePath, itemType)) {
                LOGW_SYNCPAL_WARN(_logger,
                                  L"Error in IoHelper::getItemType: " << Utility::formatIoError(absolutePath, itemType.ioError));
                tryToInvalidateSnapshot();
                return;
            }
            if (itemType.ioError == IoError::AccessDenied) {
                LOGW_SYNCPAL_DEBUG(_logger, L"getItemType failed for item: "
                                                    << Utility::formatIoError(absolutePath, itemType.ioError)
                                                    << L". Blacklisting it temporarily");
                sendAccessDeniedError(absolutePath);
                continue;
            }

            nodeType = itemType.nodeType;
            isLink = itemType.linkType != LinkType::None;

            // Check if excluded by a file exclusion rule
            if (bool isWarning = false; ExclusionTemplateCache::instance()->isExcluded(relativePath, isWarning)) {
                if (isWarning) {
                    const Error error(_syncPal->syncDbId(), "", nodeId, nodeType, relativePath, ConflictType::None,
                                      InconsistencyType::None, CancelType::ExcludedByTemplate);
                    _syncPal->addError(error);
                }

                // Check if item still exist in snapshot
                if (const auto itemId = _snapshot->itemId(relativePath); !itemId.empty()) {
                    // Remove it from snapshot
                    (void) _snapshot->removeItem(itemId);
                    LOGW_SYNCPAL_DEBUG(_logger,
                                       L"Item removed from sync because it is hidden: " << Utility::formatSyncPath(absolutePath));
                } else {
                    LOGW_SYNCPAL_DEBUG(_logger,
                                       L"Item not processed because it is excluded: " << Utility::formatSyncPath(absolutePath));
                }

                _syncPal->vfs()->exclude(absolutePath);
                continue;
            }
        }

        if (!exists) {
            // This is a delete operation
            // Get the ID from the snapshot
            const auto itemId = _snapshot->itemId(relativePath);
            if (itemId.empty()) {
                // The file does not exist anymore, ignore it
                continue;
            }

            if (_snapshot->removeItem(itemId)) {
                LOGW_SYNCPAL_DEBUG(_logger, L"Item removed from local snapshot: " << Utility::formatSyncPath(absolutePath)
                                                                                  << L" (" << Utility::s2ws(itemId) << L")");
            } else {
                LOGW_SYNCPAL_WARN(_logger, L"Fail to remove item: " << Utility::formatSyncPath(absolutePath) << L" ("
                                                                    << Utility::s2ws(itemId) << L")");
                tryToInvalidateSnapshot();
                return;
            }

            continue;
        }

        const auto parentPath = absolutePath.parent_path();
        NodeId parentNodeId;
        if (parentPath == _rootFolder) {
            parentNodeId = *_syncPal->_syncDb->rootNode().nodeIdLocal();
        } else {
            if (!IoHelper::getNodeId(parentPath, parentNodeId)) {
                LOGW_SYNCPAL_WARN(_logger, L"Error in IoHelper::getNodeId for " << Utility::formatSyncPath(parentPath));
                continue;
            }
        }

        if (opTypeFromOS == OperationType::Edit || opTypeFromOS == OperationType::Rights) {
            // Filter out hydration/dehydration
            bool changed = false;
            const bool success = IoHelper::checkIfFileChanged(absolutePath, _snapshot->size(nodeId),
                                                              _snapshot->lastModified(nodeId), changed, ioError);
            if (!success) {
                LOGW_SYNCPAL_WARN(_logger,
                                  L"Error in IoHelper::checkIfFileChanged: " << Utility::formatIoError(absolutePath, ioError));
            }
            if (ioError == IoError::AccessDenied) {
                LOGW_SYNCPAL_DEBUG(_logger, L"Item: " << Utility::formatSyncPath(absolutePath) << L" misses search permissions!");
                sendAccessDeniedError(absolutePath);
            } else if (ioError == IoError::NoSuchFileOrDirectory) {
                continue;
            }

            if (!changed) {
#ifdef _WIN32
                VfsStatus vfsStatus;
                if (ExitInfo exitInfo = _syncPal->vfs()->status(absolutePath, vfsStatus); !exitInfo) {
                    LOGW_SYNCPAL_WARN(_logger,
                                      L"Error in vfsStatus: " << Utility::formatSyncPath(absolutePath) << L": " << exitInfo);
                    tryToInvalidateSnapshot();
                    return;
                }

                if (vfsStatus.isPlaceholder) {
                    const PinState pinState = _syncPal->vfs()->pinState(absolutePath);
                    if ((vfsStatus.isHydrated && pinState == PinState::OnlineOnly) ||
                        (!vfsStatus.isHydrated && pinState == PinState::AlwaysLocal)) {
                        // Change status in order to start hydration/dehydration
                        // TODO : FileSystemObserver should not change file status, it should only monitor file system
                        if (!_syncPal->vfs()->fileStatusChanged(absolutePath, SyncFileStatus::Syncing)) {
                            LOGW_SYNCPAL_WARN(_logger, L"Error in SyncPal::vfsFileStatusChanged: "
                                                               << Utility::formatSyncPath(absolutePath));
                            tryToInvalidateSnapshot();
                            return;
                        }
                    }
                }

#else
                if (ParametersCache::isExtendedLogEnabled()) {
                    LOGW_SYNCPAL_DEBUG(_logger, L"Ignoring spurious edit notification on file: "
                                                        << Utility::formatSyncPath(absolutePath) << L" (" << Utility::s2ws(nodeId)
                                                        << L")");
                }
#endif

                continue;
            }
        }

<<<<<<< HEAD
        if (!_snapshot->exists(nodeId)) {
            if (opTypeFromOS == OperationType::Delete) {
                // This is a delete operation but a file with the same name has been recreated immediately
                if (const auto itemId = _snapshot->itemId(relativePath); _snapshot->removeItem(itemId)) {
=======
        if (const bool itemExistsInSnapshot = _snapshot->exists(nodeId); !itemExistsInSnapshot) {
            if (opTypeFromOS == OperationType::Delete) {
                // The node ID of the deleted item is different from `nodeId`. The latter is the identifier of an item with the
                // same path as the deleted item and that exists on the file system at the time of the last check. This situation
                // happens for instance if a file is deleted while another file with the same path has is recreated shortly
                // afterward. Typically, editors of the MS suite (xlsx, docx) or Adobe suite (pdf) perform a
                // Delete-followed-by-Create operation during a single edit.
                NodeId itemId = _snapshot->itemId(relativePath);
                if (_snapshot->removeItem(itemId)) {
>>>>>>> 6fca0347
                    LOGW_SYNCPAL_DEBUG(_logger, L"Item removed from local snapshot: " << Utility::formatSyncPath(absolutePath)
                                                                                      << L" (" << Utility::s2ws(itemId) << L")");
                } else {
                    LOGW_SYNCPAL_WARN(_logger, L"Failed to remove item: " << Utility::formatSyncPath(absolutePath) << L" ("
                                                                          << Utility::s2ws(itemId) << L")");
                    tryToInvalidateSnapshot();
                    return;
                }
                continue;
            }

            if (_snapshot->pathExists(relativePath)) {
<<<<<<< HEAD
                const auto previousItemId = _snapshot->itemId(relativePath);
                // If an item with same path already exist remove it from snapshot because its ID might have changed (i.e. the
                // file has been downloaded in the tmp folder then moved to override the existing one) The item will be inserted
                // below anyway
=======
                NodeId previousItemId = _snapshot->itemId(relativePath);
                // If an item with the same path already exists, remove it from snapshot because its ID might have changed (i.e.
                // the file has been downloaded in the tmp folder then moved to override the existing one). The item will be
                // inserted below anyway.
>>>>>>> 6fca0347
                if (_snapshot->removeItem(previousItemId)) {
                    LOGW_SYNCPAL_DEBUG(_logger, L"Item removed from local snapshot: " << Utility::formatSyncPath(absolutePath)
                                                                                      << L" (" << Utility::s2ws(previousItemId)
                                                                                      << L")");
                } else {
                    LOGW_SYNCPAL_WARN(_logger, L"Failed to delete item: " << Utility::formatSyncPath(absolutePath) << L" ("
                                                                          << Utility::s2ws(previousItemId) << L")");
                    tryToInvalidateSnapshot();
                    return;
                }
            }

            // This can be either Create, Move or Edit operation
            SnapshotItem item(nodeId, parentNodeId, absolutePath.filename().native(), fileStat.creationTime, fileStat.modtime,
                              nodeType, fileStat.size, isLink, true, true);

            if (!_snapshot->updateItem(item)) {
                LOGW_SYNCPAL_WARN(_logger, L"Failed to insert item: " << Utility::formatSyncPath(absolutePath) << L" ("
                                                                      << Utility::s2ws(nodeId) << L")");
                tryToInvalidateSnapshot();
                return;
            }

            if (ParametersCache::isExtendedLogEnabled()) {
                LOGW_SYNCPAL_DEBUG(_logger, L"Item inserted in local snapshot: " << Utility::formatSyncPath(absolutePath) << L" ("
                                                                                 << Utility::s2ws(nodeId) << L") at "
                                                                                 << fileStat.modtime);

                //                if (nodeType == NodeType::File) {
                //                    if (canComputeChecksum(absolutePath)) {
                //                        // Start asynchronous checkum generation
                //                        _checksumWorker->computeChecksum(nodeId, absolutePath);
                //                    }
                //                }
            }

            // Manage directories moved from outside the synchronized directory
            if (nodeType == NodeType::Directory) {
                if (absolutePath.native().length() > CommonUtility::maxPathLength()) {
                    LOGW_SYNCPAL_WARN(_logger, L"Ignore item: " << Utility::formatSyncPath(absolutePath) << L" because size > "
                                                                << CommonUtility::maxPathLength());
                    continue;
                }

                if (!exploreDir(absolutePath, true)) {
                    // Error while exploring directory, we need to invalidate the snapshot
                    tryToInvalidateSnapshot();
                    return;
                }
            }

            continue;
        }

        if (fileStat.modtime > _snapshot->lastModified(nodeId)) {
            // This is an edit operation
#ifdef __APPLE__
            if (_syncPal->vfsMode() == VirtualFileMode::Mac) {
                // Exclude spurious operations (for example setIcon)
                bool valid = true;
                ExitCode exitCode = isEditValid(nodeId, absolutePath, fileStat.modtime, valid);
                if (exitCode != ExitCode::Ok) {
                    LOGW_SYNCPAL_WARN(_logger, L"Error in LocalFileSystemObserverWorker::isEditValid");
                    tryToInvalidateSnapshot();
                    return;
                }

                if (!valid) {
                    continue;
                }
            }
#endif
        }

        // Update snapshot
        if (_snapshot->updateItem(SnapshotItem(nodeId, parentNodeId, absolutePath.filename().native(), fileStat.creationTime,
                                               fileStat.modtime, nodeType, fileStat.size, isLink, true, true))) {
            if (ParametersCache::isExtendedLogEnabled()) {
                LOGW_SYNCPAL_DEBUG(_logger, L"Item: " << Utility::formatSyncPath(absolutePath) << L" (" << Utility::s2ws(nodeId)
                                                      << L") updated in local snapshot at " << fileStat.modtime);
            }

            if (nodeType == NodeType::File) {
                //                if (canComputeChecksum(absolutePath)) {
                //                    // Start asynchronous checkum generation
                //                    _checksumWorker->computeChecksum(nodeId, absolutePath);
                //                }
            }
        } else {
            LOGW_SYNCPAL_WARN(_logger, L"Failed to update item: " << Utility::formatSyncPath(absolutePath) << L" ("
                                                                  << Utility::s2ws(nodeId) << L")");
            tryToInvalidateSnapshot();
            return;
        }
    }
}

void LocalFileSystemObserverWorker::forceUpdate() {
    FileSystemObserverWorker::forceUpdate();
    _needUpdateTimerStart = std::chrono::steady_clock::now();
}

void LocalFileSystemObserverWorker::execute() {
    ExitCode exitCode(ExitCode::Unknown);

    LOG_SYNCPAL_DEBUG(_logger, "Worker started: name=" << name().c_str());
    auto timerStart = std::chrono::steady_clock::now();

    // Sync loop
    for (;;) {
        if (stopAsked()) {
            exitCode = ExitCode::Ok;
            tryToInvalidateSnapshot();
            break;
        }
        if (!_folderWatcher->exitInfo()) {
            LOG_SYNCPAL_WARN(_logger, "Error in FolderWatcher: " << _folderWatcher->exitInfo());
            exitCode = _folderWatcher->exitInfo().code();
            setExitCause(_folderWatcher->exitInfo().cause());
            tryToInvalidateSnapshot();
            break;
        }
        // We never pause this thread

        if (!isFolderWatcherReliable() &&
            (std::chrono::steady_clock::now() - timerStart).count() * 1000 > defaultDiscoveryInterval) {
            // The folder watcher became unreliable so fallback to static synchronization
            timerStart = std::chrono::steady_clock::now();
            tryToInvalidateSnapshot();
            exitCode = generateInitialSnapshot();
            if (exitCode != ExitCode::Ok) {
                LOG_SYNCPAL_DEBUG(_logger, "Error in generateInitialSnapshot: code=" << exitCode);
                break;
            }
        } else {
            if (!_snapshot->isValid()) {
                exitCode = generateInitialSnapshot();
                if (exitCode != ExitCode::Ok) {
                    LOG_SYNCPAL_DEBUG(_logger, "Error in generateInitialSnapshot: code=" << exitCode);
                    break;
                }
            }

            // Wait 1 sec after the last update
            if (_updating) {
                auto diff_ms = std::chrono::duration_cast<std::chrono::milliseconds>(std::chrono::steady_clock::now() -
                                                                                     _needUpdateTimerStart);
                if (diff_ms.count() > waitForUpdateDelay) {
                    const std::lock_guard<std::recursive_mutex> lk(_recursiveMutex);
                    _updating = false;
                }
            }
        }
        if (_initializing) _initializing = false;
        Utility::msleep(LOOP_EXEC_SLEEP_PERIOD);
    }
    LOG_SYNCPAL_DEBUG(_logger, "Worker stopped: name=" << name().c_str());
    setDone(exitCode);
}

ExitCode LocalFileSystemObserverWorker::generateInitialSnapshot() {
    LOG_SYNCPAL_INFO(_logger, "Starting local snapshot generation");
    auto start = std::chrono::steady_clock::now();
    auto perfMonitor = sentry::pTraces::scoped::LFSOGenerateInitialSnapshot(syncDbId());

    _snapshot->init();
    _updating = true;

    ExitCode res = exploreDir(_rootFolder);

    std::chrono::duration<double> elapsed_seconds = std::chrono::steady_clock::now() - start;
    if (res == ExitCode::Ok && !stopAsked()) {
        _snapshot->setValid(true);
        LOG_SYNCPAL_INFO(_logger, "Local snapshot generated in: " << elapsed_seconds.count() << "s for " << _snapshot->nbItems()
                                                                  << " items");
        perfMonitor.stop();
    } else if (stopAsked()) {
        LOG_SYNCPAL_INFO(_logger, "Local snapshot generation stopped after: " << elapsed_seconds.count() << "s");
    } else {
        LOG_SYNCPAL_WARN(_logger, "Local snapshot generation failed after: " << elapsed_seconds.count() << "s");
    }

    const std::lock_guard<std::recursive_mutex> lock(_recursiveMutex);
    if (!_pendingFileEvents.empty()) {
        LOG_SYNCPAL_DEBUG(_logger, "Processing pending file events");
        changesDetected(_pendingFileEvents);
        _pendingFileEvents.clear();
        LOG_SYNCPAL_DEBUG(_logger, "Pending file events processed");
    }

    _updating = false;

    return res;
}

bool LocalFileSystemObserverWorker::canComputeChecksum(const SyncPath &absolutePath) {
    VfsStatus vfsStatus;
    if (const auto exitInfo = _syncPal->vfs()->status(absolutePath, vfsStatus); !exitInfo) {
        LOGW_WARN(_logger, L"Error in vfsStatus: " << Utility::formatSyncPath(absolutePath) << L": " << exitInfo);
        return exitInfo;
    }

    return !vfsStatus.isPlaceholder || (vfsStatus.isHydrated && !vfsStatus.isSyncing);
}

#ifdef __APPLE__

ExitCode LocalFileSystemObserverWorker::isEditValid(const NodeId &nodeId, const SyncPath &path, SyncTime lastModifiedLocal,
                                                    bool &valid) const {
    // If the item is a dehydrated placeholder, only metadata update are possible
    VfsStatus vfsStatus;
    if (!_syncPal->vfs()->status(path.native(), vfsStatus)) {
        LOG_SYNCPAL_WARN(_logger, "Error in SyncPal::vfsStatus");
        return ExitCode::SystemError;
    }

    if (vfsStatus.isPlaceholder && !vfsStatus.isHydrated) {
        // Check if it is a metadata update
        DbNodeId dbNodeId = 0;
        bool found = false;
        if (!_syncPal->_syncDb->dbId(ReplicaSide::Local, nodeId, dbNodeId, found)) {
            LOG_SYNCPAL_WARN(_logger, "Error in SyncDb::dbId");
            return ExitCode::DbError;
        }
        if (!found) {
            LOGW_SYNCPAL_WARN(_logger, L"Node not found in node table for nodeId=" << Utility::s2ws(nodeId));
            return ExitCode::DataError;
        }

        DbNode dbNode;
        if (!_syncPal->_syncDb->node(dbNodeId, dbNode, found)) {
            LOG_SYNCPAL_WARN(_logger, "Error in SyncDb::node");
            return ExitCode::DbError;
        }
        if (!found) {
            LOGW_SYNCPAL_WARN(_logger, L"Node not found in node table: nodeId=" << Utility::s2ws(nodeId));
            return ExitCode::DataError;
        }

        auto lastModifiedRemote = dbNode.lastModifiedRemote();
        valid = (!lastModifiedRemote || *lastModifiedRemote == lastModifiedLocal);
    } else {
        valid = true;
    }

    return ExitCode::Ok;
}

#endif

void LocalFileSystemObserverWorker::sendAccessDeniedError(const SyncPath &absolutePath) {
    LOGW_SYNCPAL_INFO(_logger, L"Access denied on item: " << Utility::formatSyncPath(absolutePath));

    const SyncPath relativePath = CommonUtility::relativePath(_syncPal->localPath(), absolutePath);
    if (ExclusionTemplateCache::instance()->isExcluded(relativePath)) {
        return;
    }
    (void) _syncPal->handleAccessDeniedItem(relativePath);
}

ExitInfo LocalFileSystemObserverWorker::exploreDir(const SyncPath &absoluteParentDirPath, bool fromChangeDetected) {
    // Check if root dir exists
    auto ioError = IoError::Success;

    ItemType itemType;
    if (!IoHelper::getItemType(absoluteParentDirPath, itemType)) {
        LOGW_WARN(_logger,
                  L"Error in IoHelper::getItemType: " << Utility::formatIoError(absoluteParentDirPath, itemType.ioError));
        setExitCause(ExitCause::Unknown);
        return ExitCode::SystemError;
    }

    if (itemType.ioError == IoError::NoSuchFileOrDirectory) {
        LOGW_SYNCPAL_WARN(_logger, L"Local " << Utility::formatSyncPath(absoluteParentDirPath) << L" doesn't exist");
        setExitCause(ExitCause::SyncDirDoesntExist);
        return {ExitCode::SystemError, ExitCause::SyncDirDoesntExist};
    }

    if (itemType.ioError == IoError::AccessDenied) {
        LOGW_SYNCPAL_WARN(_logger, L"Local " << Utility::formatSyncPath(absoluteParentDirPath) << L" misses read permission");
        setExitCause(ExitCause::SyncDirAccesError);
        return {ExitCode::SystemError, ExitCause::SyncDirAccesError};
    }

    if (itemType.linkType != LinkType::None) {
        return ExitCode::Ok;
    }

    // Process all files
    try {
        IoHelper::DirectoryIterator dirIt;
        if (!IoHelper::getDirectoryIterator(absoluteParentDirPath, true, ioError, dirIt)) {
            LOGW_SYNCPAL_WARN(_logger, L"Error in IoHelper::getDirectoryIterator: "
                                               << Utility::formatIoError(absoluteParentDirPath, ioError));
            setExitCause(ExitCause::Unknown);
            return ExitCode::SystemError;
        }

        if (ioError == IoError::NoSuchFileOrDirectory) {
            LOGW_SYNCPAL_WARN(_logger, L"Local " << Utility::formatIoError(absoluteParentDirPath, ioError));
            setExitCause(ExitCause::SyncDirDoesntExist);
            return {ExitCode::SystemError, ExitCause::SyncDirDoesntExist};
        }

        if (ioError == IoError::AccessDenied) {
            LOGW_SYNCPAL_WARN(_logger, L"Local " << Utility::formatIoError(absoluteParentDirPath, ioError));
            setExitCause(ExitCause::SyncDirAccesError);
            return {ExitCode::SystemError, ExitCause::SyncDirAccesError};
        }
        DirectoryEntry entry;
        bool endOfDirectory = false;
        sentry::pTraces::counterScoped::LFSOExploreItem perfMonitor(fromChangeDetected, syncDbId());
        while (dirIt.next(entry, endOfDirectory, ioError) && !endOfDirectory && ioError == IoError::Success) {
            perfMonitor.start();

            if (ParametersCache::isExtendedLogEnabled()) {
                LOGW_SYNCPAL_DEBUG(_logger, L"Item: " << Utility::formatSyncPath(entry.path()) << L" found");
            }

            if (stopAsked()) {
                return ExitCode::Ok;
            }

            const auto &absolutePath = entry.path();
            const auto relativePath = CommonUtility::relativePath(_syncPal->localPath(), absolutePath);

            if (!IoHelper::getItemType(absolutePath, itemType)) {
                LOGW_SYNCPAL_DEBUG(_logger,
                                   L"Error in IoHelper::getItemType: " << Utility::formatIoError(absolutePath, itemType.ioError));
                dirIt.disableRecursionPending();
                continue;
            }
            if (itemType.ioError == IoError::AccessDenied) {
                LOGW_SYNCPAL_DEBUG(_logger, L"getItemType failed for item: "
                                                    << Utility::formatIoError(absoluteParentDirPath, ioError)
                                                    << L". Blacklisting it temporarily");
                sendAccessDeniedError(absolutePath);
            }

            bool toExclude = false;
            const bool isLink = itemType.linkType != LinkType::None;

            // Check if the directory entry is managed
            bool isManaged = false;
            if (!Utility::checkIfDirEntryIsManaged(entry, isManaged, itemType, ioError)) {
                LOGW_SYNCPAL_WARN(_logger, L"Error in Utility::checkIfDirEntryIsManaged: "
                                                   << Utility::formatIoError(absoluteParentDirPath, ioError));
                dirIt.disableRecursionPending();
                continue;
            }
            if (ioError == IoError::NoSuchFileOrDirectory) {
                LOGW_SYNCPAL_DEBUG(_logger, L"Directory entry does not exist anymore: "
                                                    << Utility::formatIoError(absoluteParentDirPath, ioError));
                dirIt.disableRecursionPending();
                continue;
            }
            if (ioError == IoError::AccessDenied) {
                LOGW_SYNCPAL_DEBUG(_logger, L"Directory misses search permission: "
                                                    << Utility::formatIoError(absoluteParentDirPath, ioError));
                dirIt.disableRecursionPending();
                sendAccessDeniedError(absolutePath);
                continue;
            }

            if (!isManaged) {
                LOGW_SYNCPAL_DEBUG(_logger, L"Directory entry is not managed: " << Utility::formatSyncPath(absolutePath));
                toExclude = true;
            }

            if (!toExclude) {
                // Check template exclusion
                if (ExclusionTemplateCache::instance()->isExcluded(relativePath)) {
                    LOGW_SYNCPAL_INFO(_logger,
                                      L"Item: " << Utility::formatSyncPath(absolutePath) << L" rejected because it is excluded");
                    toExclude = true;
                }
            }

            FileStat fileStat;
            NodeId nodeId;
            if (!toExclude) {
                if (!IoHelper::getFileStat(absolutePath, &fileStat, ioError)) {
                    LOGW_SYNCPAL_DEBUG(_logger,
                                       L"Error in IoHelper::getFileStat: " << Utility::formatIoError(absolutePath, ioError));
                    dirIt.disableRecursionPending();
                    continue;
                }

                if (ioError == IoError::NoSuchFileOrDirectory) {
                    LOGW_SYNCPAL_DEBUG(_logger,
                                       L"Directory entry does not exist anymore: " << Utility::formatSyncPath(absolutePath));
                    dirIt.disableRecursionPending();
                    continue;
                } else if (ioError == IoError::AccessDenied) {
                    LOGW_SYNCPAL_INFO(
                            _logger, L"Item: " << Utility::formatSyncPath(absolutePath) << L" rejected because access is denied");
                    sendAccessDeniedError(absolutePath);
                    toExclude = true;
                }
                nodeId = std::to_string(fileStat.inode);
            }

            if (toExclude) {
                dirIt.disableRecursionPending();
                continue;
            }

            // Get parent folder id
            NodeId parentNodeId;
            if (absolutePath.parent_path() == _rootFolder) {
                parentNodeId = *_syncPal->_syncDb->rootNode().nodeIdLocal();
            } else {
                parentNodeId = snapshot()->itemId(relativePath.parent_path());
                if (parentNodeId.empty()) {
                    FileStat parentFileStat;
                    if (!IoHelper::getFileStat(absolutePath.parent_path(), &parentFileStat, ioError)) {
                        LOGW_WARN(_logger, L"Error in IoHelper::getFileStat: "
                                                   << Utility::formatIoError(absolutePath.parent_path(), ioError));
                        setExitCause(ExitCause::FileAccessError);
                        return ExitCode::SystemError;
                    }

                    if (ioError == IoError::NoSuchFileOrDirectory) {
                        LOGW_SYNCPAL_DEBUG(_logger, L"Directory doesn't exist anymore: "
                                                            << Utility::formatSyncPath(absolutePath.parent_path()));
                        dirIt.disableRecursionPending();
                        continue;
                    } else if (ioError == IoError::AccessDenied) {
                        LOGW_SYNCPAL_DEBUG(_logger, L"Directory misses search permission: "
                                                            << Utility::formatSyncPath(absolutePath.parent_path()));
                        dirIt.disableRecursionPending();
                        sendAccessDeniedError(absolutePath);
                        continue;
                    }
                    parentNodeId = std::to_string(parentFileStat.inode);
                }
            }

            SnapshotItem item(nodeId, parentNodeId, absolutePath.filename().native(), fileStat.creationTime, fileStat.modtime,
                              itemType.nodeType, fileStat.size, isLink, true, true);
            if (_snapshot->updateItem(item)) {
                if (ParametersCache::isExtendedLogEnabled()) {
                    LOGW_SYNCPAL_DEBUG(_logger, L"Item inserted in local snapshot: "
                                                        << Utility::formatSyncPath(absolutePath.filename()) << L" inode:"
                                                        << Utility::s2ws(nodeId) << L" parent inode:"
                                                        << Utility::s2ws(parentNodeId) << L" createdAt:" << fileStat.creationTime
                                                        << L" modtime:" << fileStat.modtime << L" isDir:"
                                                        << (itemType.nodeType == NodeType::Directory) << L" size:"
                                                        << fileStat.size << L" isLink:" << isLink);
                }
            } else {
                LOGW_SYNCPAL_WARN(_logger, L"Failed to insert item: " << Utility::formatSyncPath(absolutePath.filename())
                                                                      << L" into local snapshot!!!");
            }
        }
    } catch (std::filesystem::filesystem_error &e) {
        LOG_SYNCPAL_WARN(Log::instance()->getLogger(),
                         "Error caught in LocalFileSystemObserverWorker::exploreDir: code=" << e.code() << " error=" << e.what());
        setExitCause(ExitCause::Unknown);
        return ExitCode::SystemError;
    } catch (...) {
        LOG_SYNCPAL_WARN(Log::instance()->getLogger(), "Error caught in LocalFileSystemObserverWorker::exploreDir");
        return ExitCode::SystemError;
    }

    return ExitCode::Ok;
}

} // namespace KDC<|MERGE_RESOLUTION|>--- conflicted
+++ resolved
@@ -37,8 +37,7 @@
 
 LocalFileSystemObserverWorker::LocalFileSystemObserverWorker(std::shared_ptr<SyncPal> syncPal, const std::string &name,
                                                              const std::string &shortName) :
-    FileSystemObserverWorker(syncPal, name, shortName, ReplicaSide::Local),
-    _rootFolder(syncPal->localPath()) {}
+    FileSystemObserverWorker(syncPal, name, shortName, ReplicaSide::Local), _rootFolder(syncPal->localPath()) {}
 
 LocalFileSystemObserverWorker::~LocalFileSystemObserverWorker() {
     LOG_SYNCPAL_DEBUG(_logger, "~LocalFileSystemObserverWorker");
@@ -260,12 +259,6 @@
             }
         }
 
-<<<<<<< HEAD
-        if (!_snapshot->exists(nodeId)) {
-            if (opTypeFromOS == OperationType::Delete) {
-                // This is a delete operation but a file with the same name has been recreated immediately
-                if (const auto itemId = _snapshot->itemId(relativePath); _snapshot->removeItem(itemId)) {
-=======
         if (const bool itemExistsInSnapshot = _snapshot->exists(nodeId); !itemExistsInSnapshot) {
             if (opTypeFromOS == OperationType::Delete) {
                 // The node ID of the deleted item is different from `nodeId`. The latter is the identifier of an item with the
@@ -275,7 +268,6 @@
                 // Delete-followed-by-Create operation during a single edit.
                 NodeId itemId = _snapshot->itemId(relativePath);
                 if (_snapshot->removeItem(itemId)) {
->>>>>>> 6fca0347
                     LOGW_SYNCPAL_DEBUG(_logger, L"Item removed from local snapshot: " << Utility::formatSyncPath(absolutePath)
                                                                                       << L" (" << Utility::s2ws(itemId) << L")");
                 } else {
@@ -288,17 +280,10 @@
             }
 
             if (_snapshot->pathExists(relativePath)) {
-<<<<<<< HEAD
-                const auto previousItemId = _snapshot->itemId(relativePath);
-                // If an item with same path already exist remove it from snapshot because its ID might have changed (i.e. the
-                // file has been downloaded in the tmp folder then moved to override the existing one) The item will be inserted
-                // below anyway
-=======
                 NodeId previousItemId = _snapshot->itemId(relativePath);
                 // If an item with the same path already exists, remove it from snapshot because its ID might have changed (i.e.
                 // the file has been downloaded in the tmp folder then moved to override the existing one). The item will be
                 // inserted below anyway.
->>>>>>> 6fca0347
                 if (_snapshot->removeItem(previousItemId)) {
                     LOGW_SYNCPAL_DEBUG(_logger, L"Item removed from local snapshot: " << Utility::formatSyncPath(absolutePath)
                                                                                       << L" (" << Utility::s2ws(previousItemId)
