--- conflicted
+++ resolved
@@ -278,15 +278,10 @@
                 bool isHydrated = false;
                 bool isSyncing = false;
                 int progress = 0;
-<<<<<<< HEAD
                 if (ExitInfo exitInfo = _syncPal->vfsStatus(absolutePath, isPlaceholder, isHydrated, isSyncing, progress);
                     !exitInfo) {
                     LOGW_SYNCPAL_WARN(_logger,
                                       L"Error in vfsStatus: " << Utility::formatSyncPath(absolutePath) << L": " << exitInfo);
-=======
-                if (!_syncPal->vfsStatus(absolutePath, isPlaceholder, isHydrated, isSyncing, progress)) {
-                    LOGW_SYNCPAL_WARN(_logger, L"Error in vfsStatus: " << Utility::formatSyncPath(absolutePath));
->>>>>>> 6d93bd4b
                     invalidateSnapshot();
                     return;
                 }
@@ -545,15 +540,9 @@
     bool isHydrated = false;
     bool isSyncing = false;
     int progress = 0;
-<<<<<<< HEAD
     if (ExitInfo exitInfo = _syncPal->vfsStatus(absolutePath, isPlaceholder, isHydrated, isSyncing, progress); !exitInfo) {
         LOGW_WARN(_logger, L"Error in vfsStatus: " << Utility::formatSyncPath(absolutePath) << L": " << exitInfo);
         return exitInfo;
-=======
-    if (!_syncPal->vfsStatus(absolutePath, isPlaceholder, isHydrated, isSyncing, progress)) {
-        LOGW_WARN(_logger, L"Error in vfsStatus: " << Utility::formatSyncPath(absolutePath));
-        return false;
->>>>>>> 6d93bd4b
     }
 
     return !isPlaceholder || (isHydrated && !isSyncing);
