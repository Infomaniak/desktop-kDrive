/*
 * Infomaniak kDrive - Desktop
 * Copyright (C) 2023-2025 Infomaniak Network SA
 *
 * This program is free software: you can redistribute it and/or modify
 * it under the terms of the GNU General Public License as published by
 * the Free Software Foundation, either version 3 of the License, or
 * (at your option) any later version.
 *
 * This program is distributed in the hope that it will be useful,
 * but WITHOUT ANY WARRANTY; without even the implied warranty of
 * MERCHANTABILITY or FITNESS FOR A PARTICULAR PURPOSE.  See the
 * GNU General Public License for more details.
 *
 * You should have received a copy of the GNU General Public License
 * along with this program.  If not, see <http://www.gnu.org/licenses/>.
 */

#include "localfilesystemobserverworker.h"
#include "libcommon/utility/utility.h"
#include "libcommon/log/sentry/ptraces.h"
#include "libcommonserver/io/filestat.h"
#include "libcommonserver/io/iohelper.h"
#include "libcommonserver/utility/utility.h"
#include "requests/parameterscache.h"
#include "requests/exclusiontemplatecache.h"
#include "snapshot/snapshotitem.h"

#include <log4cplus/loggingmacros.h>

#include <filesystem>

namespace KDC {

static const int defaultDiscoveryInterval = 60000; // 60sec
static const int waitForUpdateDelay = 1000; // 1sec

LocalFileSystemObserverWorker::LocalFileSystemObserverWorker(std::shared_ptr<SyncPal> syncPal, const std::string &name,
                                                             const std::string &shortName) :
    FileSystemObserverWorker(syncPal, name, shortName, ReplicaSide::Local), _rootFolder(syncPal->localPath()) {}

LocalFileSystemObserverWorker::~LocalFileSystemObserverWorker() {
    LOG_SYNCPAL_DEBUG(_logger, "~LocalFileSystemObserverWorker");
}

void LocalFileSystemObserverWorker::start() {
    //    _checksumWorker = std::unique_ptr<ContentChecksumWorker>(new ContentChecksumWorker(_syncPal, "Content Checksum", "COCH",
    //    _snapshot)); _checksumWorker->start();

    FileSystemObserverWorker::start();

    _folderWatcher->start();
}

void LocalFileSystemObserverWorker::stop() {
    _folderWatcher->stop();

    FileSystemObserverWorker::stop();

    //    _checksumWorker->stop();
    //    _checksumWorker->waitForExit();
}

void LocalFileSystemObserverWorker::changesDetected(const std::list<std::pair<std::filesystem::path, OperationType>> &changes) {
    const std::lock_guard<std::recursive_mutex> lock(_recursiveMutex);

    // Warning: OperationType retrieved from FSEvent (macOS) seems to be unreliable in some cases. One event might contain
    // several operations. Only Delete event seems to be 100% reliable Move event from outside the synced dir to inside it will
    // be considered by the OS as move while must be considered by the synchronizer as Create.
    if (!_snapshot->isValid()) {
        // Snapshot generation is ongoing, queue the events and process them later
        _pendingFileEvents.insert(_pendingFileEvents.end(), changes.begin(), changes.end());
        return;
    }

    for (const auto &changedItem: changes) {
        if (stopAsked()) {
            _pendingFileEvents.clear();
            break;
        }
        sentry::pTraces::scoped::LFSOChangeDetected perfMonitor(syncDbId());
        // Raise flag _updating in order to wait 1sec without local changes before starting the sync
        _updating = true;
        _needUpdateTimerStart = std::chrono::steady_clock::now();

        OperationType opTypeFromOS = changedItem.second;
        const SyncPath absolutePath = changedItem.first.native();
        const SyncPath relativePath = CommonUtility::relativePath(_syncPal->localPath(), absolutePath);

        IoError ioError = IoError::Success;
        bool exists = true;

        if (opTypeFromOS == OperationType::Delete) {
            // Check if exists with same nodeId
            NodeId prevNodeId = _snapshot->itemId(relativePath);
            bool existsWithSameId = false;
            NodeId otherNodeId;
            if (!prevNodeId.empty()) {
                if (_syncPal->isTmpBlacklisted(prevNodeId, ReplicaSide::Local))
                    _syncPal->removeItemFromTmpBlacklist(relativePath);
                if (auto checkError = IoError::Success;
                    IoHelper::checkIfPathExistsWithSameNodeId(absolutePath, prevNodeId, existsWithSameId, otherNodeId,
                                                              checkError) &&
                    !existsWithSameId) {
                    if (_snapshot->removeItem(prevNodeId)) {
                        LOGW_SYNCPAL_DEBUG(_logger, L"Item removed from local snapshot: " << Utility::formatSyncPath(absolutePath)
                                                                                          << L" (" << Utility::s2ws(prevNodeId)
                                                                                          << L")");
                    }
                    continue;
                }
            }
        }

        FileStat fileStat;
        if (exists) {
            ioError = IoError::Success;
            if (!IoHelper::getFileStat(absolutePath, &fileStat, ioError)) {
                LOGW_SYNCPAL_WARN(_logger, L"Error in IoHelper::getFileStat: " << Utility::formatIoError(absolutePath, ioError));
                invalidateSnapshot();
                return;
            }

            if (ioError == IoError::AccessDenied) {
                LOGW_SYNCPAL_DEBUG(_logger, L"Item: " << Utility::formatSyncPath(absolutePath) << L" misses search permissions!");
                sendAccessDeniedError(absolutePath);
                continue;
            } else if (ioError == IoError::NoSuchFileOrDirectory) {
                exists = false;
            }
        }

        NodeId nodeId;
        NodeType nodeType = NodeType::Unknown;
        bool isLink = false;
        if (exists) {
            nodeId = std::to_string(fileStat.inode);

            if (_syncPal->isTmpBlacklisted(nodeId, ReplicaSide::Local)) {
                _syncPal->removeItemFromTmpBlacklist(relativePath);
                if (opTypeFromOS == OperationType::Edit) {
                    NodeId itemId = _snapshot->itemId(relativePath);
                    if (!itemId.empty()) _snapshot->setLastModified(itemId, 0);
                }
            }

            ItemType itemType;
            if (!IoHelper::getItemType(absolutePath, itemType)) {
                LOGW_SYNCPAL_WARN(_logger,
                                  L"Error in IoHelper::getItemType: " << Utility::formatIoError(absolutePath, itemType.ioError));
                invalidateSnapshot();
                return;
            }
            if (itemType.ioError == IoError::AccessDenied) {
                LOGW_SYNCPAL_DEBUG(_logger, L"getItemType failed for item: "
                                                    << Utility::formatIoError(absolutePath, itemType.ioError)
                                                    << L". Blacklisting it temporarily");
                sendAccessDeniedError(absolutePath);
                continue;
            }

            nodeType = itemType.nodeType;
            isLink = itemType.linkType != LinkType::None;

            // Check if excluded by a file exclusion rule
            bool isWarning = false;
            bool toExclude = false;
            const bool success = ExclusionTemplateCache::instance()->checkIfIsExcluded(_syncPal->localPath(), relativePath,
                                                                                       isWarning, toExclude, ioError);
            if (!success) {
                LOGW_SYNCPAL_WARN(_logger, L"Error in ExclusionTemplateCache::isExcluded: "
                                                   << Utility::formatIoError(absolutePath, ioError));
                invalidateSnapshot();
                return;
            }
            if (toExclude) {
                if (isWarning) {
                    Error error(_syncPal->syncDbId(), "", nodeId, nodeType, relativePath, ConflictType::None,
                                InconsistencyType::None, CancelType::ExcludedByTemplate);
                    _syncPal->addError(error);
                }

                // Check if item still exist in snapshot
                NodeId itemId = _snapshot->itemId(relativePath);
                if (!itemId.empty()) {
                    // Remove it from snapshot
                    _snapshot->removeItem(itemId);
                    LOGW_SYNCPAL_DEBUG(_logger,
                                       L"Item removed from sync because it is hidden: " << Utility::formatSyncPath(absolutePath));
                } else {
                    LOGW_SYNCPAL_DEBUG(_logger,
                                       L"Item not processed because it is excluded: " << Utility::formatSyncPath(absolutePath));
                }

                _syncPal->vfs()->exclude(absolutePath);
                continue;
            }
        }

        if (!exists) {
            // This is a delete operation
            // Get the ID from the snapshot
            NodeId itemId = _snapshot->itemId(relativePath);
            if (itemId.empty()) {
                // The file does not exist anymore, ignore it
                continue;
            }

            _syncPal->removeItemFromTmpBlacklist(itemId, ReplicaSide::Local);

            if (_snapshot->removeItem(itemId)) {
                LOGW_SYNCPAL_DEBUG(_logger, L"Item removed from local snapshot: " << Utility::formatSyncPath(absolutePath)
                                                                                  << L" (" << Utility::s2ws(itemId) << L")");
            } else {
                LOGW_SYNCPAL_WARN(_logger, L"Fail to remove item: " << Utility::formatSyncPath(absolutePath) << L" ("
                                                                    << Utility::s2ws(itemId) << L")");
                invalidateSnapshot();
                return;
            }

            continue;
        }

        SyncPath parentPath = absolutePath.parent_path();
        NodeId parentNodeId;
        if (parentPath == _rootFolder) {
            parentNodeId = *_syncPal->_syncDb->rootNode().nodeIdLocal();
        } else {
            if (!IoHelper::getNodeId(parentPath, parentNodeId)) {
                LOGW_SYNCPAL_WARN(_logger, L"Error in IoHelper::getNodeId for " << Utility::formatSyncPath(parentPath));
                continue;
            }
        }

        if (opTypeFromOS == OperationType::Edit) {
            // Filter out hydration/dehydration
            bool changed = false;
            const bool success = IoHelper::checkIfFileChanged(absolutePath, _snapshot->size(nodeId),
                                                              _snapshot->lastModified(nodeId), changed, ioError);
            if (!success) {
                LOGW_SYNCPAL_WARN(_logger,
                                  L"Error in IoHelper::checkIfFileChanged: " << Utility::formatIoError(absolutePath, ioError));
            }
            if (ioError == IoError::AccessDenied) {
                LOGW_SYNCPAL_DEBUG(_logger, L"Item: " << Utility::formatSyncPath(absolutePath) << L" misses search permissions!");
                sendAccessDeniedError(absolutePath);
            } else if (ioError == IoError::NoSuchFileOrDirectory) {
                continue;
            }

            if (!changed) {
#ifdef _WIN32
<<<<<<< HEAD
                VfsStatus vfsStatus;
                if (ExitInfo exitInfo = _syncPal->vfsStatus(absolutePath, vfsStatus);
=======
                bool isPlaceholder = false;
                bool isHydrated = false;
                bool isSyncing = false;
                int progress = 0;
                if (ExitInfo exitInfo = _syncPal->vfs()->status(absolutePath, isPlaceholder, isHydrated, isSyncing, progress);
>>>>>>> f89dd48d
                    !exitInfo) {
                    LOGW_SYNCPAL_WARN(_logger,
                                      L"Error in vfsStatus: " << Utility::formatSyncPath(absolutePath) << L": " << exitInfo);
                    invalidateSnapshot();
                    return;
                }

<<<<<<< HEAD
                auto pinstate = PinState::Unknown;
                if (!_syncPal->vfsPinState(absolutePath, pinstate)) {
                    LOGW_SYNCPAL_WARN(_logger, L"Error in vfsPinState: " << Utility::formatSyncPath(absolutePath));
                    invalidateSnapshot();
                    return;
                }

                if (vfsStatus.isPlaceholder) {
                    if ((vfsStatus.isHydrated && pinstate == PinState::OnlineOnly) || (!vfsStatus.isHydrated && pinstate == PinState::AlwaysLocal)) {
=======
                PinState pinState = _syncPal->vfs()->pinState(absolutePath);
                if (isPlaceholder) {
                    if ((isHydrated && pinState == PinState::OnlineOnly) || (!isHydrated && pinState == PinState::AlwaysLocal)) {
>>>>>>> f89dd48d
                        // Change status in order to start hydration/dehydration
                        // TODO : FileSystemObserver should not change file status, it should only monitor file system
                        if (!_syncPal->vfs()->fileStatusChanged(absolutePath, SyncFileStatus::Syncing)) {
                            LOGW_SYNCPAL_WARN(_logger, L"Error in SyncPal::vfsFileStatusChanged: "
                                                               << Utility::formatSyncPath(absolutePath));
                            invalidateSnapshot();
                            return;
                        }
                    }
                }

#else
                if (ParametersCache::isExtendedLogEnabled()) {
                    LOGW_SYNCPAL_DEBUG(_logger, L"Ignoring spurious edit notification on file: "
                                                        << Utility::formatSyncPath(absolutePath) << L" (" << Utility::s2ws(nodeId)
                                                        << L")");
                }
#endif

                continue;
            }
        }

        bool itemExistsInSnapshot = _snapshot->exists(nodeId);
        if (!itemExistsInSnapshot) {
            if (opTypeFromOS == OperationType::Delete) {
                // This is a delete operation but a file with the same name has been recreated immediately
                NodeId itemId = _snapshot->itemId(relativePath);
                if (_snapshot->removeItem(itemId)) {
                    LOGW_SYNCPAL_DEBUG(_logger, L"Item removed from local snapshot: " << Utility::formatSyncPath(absolutePath)
                                                                                      << L" (" << Utility::s2ws(itemId) << L")");
                } else {
                    LOGW_SYNCPAL_WARN(_logger, L"Failed to remove item: " << Utility::formatSyncPath(absolutePath) << L" ("
                                                                          << Utility::s2ws(itemId) << L")");
                    invalidateSnapshot();
                    return;
                }
                continue;
            }

            if (_snapshot->pathExists(relativePath)) {
                NodeId previousItemId = _snapshot->itemId(relativePath);
                // If an item with same path already exist remove it from snapshot because its ID might have changed (i.e. the
                // file has been downloaded in the tmp folder then moved to override the existing one) The item will be inserted
                // below anyway
                if (_snapshot->removeItem(previousItemId)) {
                    LOGW_SYNCPAL_DEBUG(_logger, L"Item removed from local snapshot: " << Utility::formatSyncPath(absolutePath)
                                                                                      << L" (" << Utility::s2ws(previousItemId)
                                                                                      << L")");
                } else {
                    LOGW_SYNCPAL_WARN(_logger, L"Failed to delete item: " << Utility::formatSyncPath(absolutePath) << L" ("
                                                                          << Utility::s2ws(previousItemId) << L")");
                    invalidateSnapshot();
                    return;
                }
            }

            // This can be either Create, Move or Edit operation
            SnapshotItem item(nodeId, parentNodeId, absolutePath.filename().native(), fileStat.creationTime, fileStat.modtime,
                              nodeType, fileStat.size, isLink, true, true);

            if (!_snapshot->updateItem(item)) {
                LOGW_SYNCPAL_WARN(_logger, L"Failed to insert item: " << Utility::formatSyncPath(absolutePath) << L" ("
                                                                      << Utility::s2ws(nodeId) << L")");
                invalidateSnapshot();
                return;
            }

            if (ParametersCache::isExtendedLogEnabled()) {
                LOGW_SYNCPAL_DEBUG(_logger, L"Item inserted in local snapshot: " << Utility::formatSyncPath(absolutePath) << L" ("
                                                                                 << Utility::s2ws(nodeId) << L") at "
                                                                                 << fileStat.modtime);

                //                if (nodeType == NodeType::File) {
                //                    if (canComputeChecksum(absolutePath)) {
                //                        // Start asynchronous checkum generation
                //                        _checksumWorker->computeChecksum(nodeId, absolutePath);
                //                    }
                //                }
            }

            // Manage directories moved from outside the synchronized directory
            if (nodeType == NodeType::Directory) {
                if (absolutePath.native().length() > CommonUtility::maxPathLength()) {
                    LOGW_SYNCPAL_WARN(_logger, L"Ignore item: " << Utility::formatSyncPath(absolutePath) << L" because size > "
                                                                << CommonUtility::maxPathLength());
                    continue;
                }

                if (!exploreDir(absolutePath, true)) {
                    // Error while exploring directory, we need to invalidate the snapshot
                    invalidateSnapshot();
                    return;
                }
            }

            continue;
        }

        if (fileStat.modtime > _snapshot->lastModified(nodeId)) {
            // This is an edit operation
#ifdef __APPLE__
            if (_syncPal->vfsMode() == VirtualFileMode::Mac) {
                // Exclude spurious operations (for example setIcon)
                bool valid = true;
                ExitCode exitCode = isEditValid(nodeId, absolutePath, fileStat.modtime, valid);
                if (exitCode != ExitCode::Ok) {
                    LOGW_SYNCPAL_WARN(_logger, L"Error in LocalFileSystemObserverWorker::isEditValid");
                    invalidateSnapshot();
                    return;
                }

                if (!valid) {
                    continue;
                }
            }
#endif
        }

        // Update snapshot
        if (_snapshot->updateItem(SnapshotItem(nodeId, parentNodeId, absolutePath.filename().native(), fileStat.creationTime,
                                               fileStat.modtime, nodeType, fileStat.size, isLink, true, true))) {
            if (ParametersCache::isExtendedLogEnabled()) {
                LOGW_SYNCPAL_DEBUG(_logger, L"Item: " << Utility::formatSyncPath(absolutePath) << L" (" << Utility::s2ws(nodeId)
                                                      << L") updated in local snapshot at " << fileStat.modtime);
            }

            if (nodeType == NodeType::File) {
                //                if (canComputeChecksum(absolutePath)) {
                //                    // Start asynchronous checkum generation
                //                    _checksumWorker->computeChecksum(nodeId, absolutePath);
                //                }
            }
        } else {
            LOGW_SYNCPAL_WARN(_logger, L"Failed to update item: " << Utility::formatSyncPath(absolutePath) << L" ("
                                                                  << Utility::s2ws(nodeId) << L")");
            invalidateSnapshot();
            return;
        }
    }
}

void LocalFileSystemObserverWorker::forceUpdate() {
    FileSystemObserverWorker::forceUpdate();
    _needUpdateTimerStart = std::chrono::steady_clock::now();
}

void LocalFileSystemObserverWorker::execute() {
    ExitCode exitCode(ExitCode::Unknown);

    LOG_SYNCPAL_DEBUG(_logger, "Worker started: name=" << name().c_str());

    auto timerStart = std::chrono::steady_clock::now();

    // Sync loop
    for (;;) {
        if (stopAsked()) {
            exitCode = ExitCode::Ok;
            invalidateSnapshot();
            break;
        }
        if (!_folderWatcher->exitInfo()) {
            LOG_SYNCPAL_WARN(_logger, "Error in FolderWatcher: " << _folderWatcher->exitInfo());
            exitCode = _folderWatcher->exitInfo().code();
            setExitCause(_folderWatcher->exitInfo().cause());
            invalidateSnapshot();
            break;
        }
        // We never pause this thread

        if (!isFolderWatcherReliable() &&
            (std::chrono::steady_clock::now() - timerStart).count() * 1000 > defaultDiscoveryInterval) {
            // The folder watcher became unreliable so fallback to static synchronization
            timerStart = std::chrono::steady_clock::now();
            invalidateSnapshot();
            exitCode = generateInitialSnapshot();
            if (exitCode != ExitCode::Ok) {
                LOG_SYNCPAL_DEBUG(_logger, "Error in generateInitialSnapshot: code=" << exitCode);
                break;
            }
        } else {
            if (!_snapshot->isValid()) {
                exitCode = generateInitialSnapshot();
                if (exitCode != ExitCode::Ok) {
                    LOG_SYNCPAL_DEBUG(_logger, "Error in generateInitialSnapshot: code=" << exitCode);
                    break;
                }
            }

            // Wait 1 sec after the last update
            if (_updating) {
                auto diff_ms = std::chrono::duration_cast<std::chrono::milliseconds>(std::chrono::steady_clock::now() -
                                                                                     _needUpdateTimerStart);
                if (diff_ms.count() > waitForUpdateDelay) {
                    const std::lock_guard<std::recursive_mutex> lk(_recursiveMutex);
                    _updating = false;
                }
            }
        }

        Utility::msleep(LOOP_EXEC_SLEEP_PERIOD);
    }

    LOG_SYNCPAL_DEBUG(_logger, "Worker stopped: name=" << name().c_str());
    setDone(exitCode);
}

ExitCode LocalFileSystemObserverWorker::generateInitialSnapshot() {
    LOG_SYNCPAL_INFO(_logger, "Starting local snapshot generation");
    auto start = std::chrono::steady_clock::now();
    auto perfMonitor = sentry::pTraces::scoped::LFSOGenerateInitialSnapshot(syncDbId());

    _snapshot->init();
    _updating = true;

    ExitCode res = exploreDir(_rootFolder);

    std::chrono::duration<double> elapsed_seconds = std::chrono::steady_clock::now() - start;
    if (res == ExitCode::Ok && !stopAsked()) {
        _snapshot->setValid(true);
        LOG_SYNCPAL_INFO(_logger, "Local snapshot generated in: " << elapsed_seconds.count() << "s for " << _snapshot->nbItems()
                                                                  << " items");
        perfMonitor.stop();
    } else if (stopAsked()) {
        LOG_SYNCPAL_INFO(_logger, "Local snapshot generation stopped after: " << elapsed_seconds.count() << "s");
    } else {
        LOG_SYNCPAL_WARN(_logger, "Local snapshot generation failed after: " << elapsed_seconds.count() << "s");
    }

    const std::lock_guard<std::recursive_mutex> lock(_recursiveMutex);
    if (!_pendingFileEvents.empty()) {
        LOG_SYNCPAL_DEBUG(_logger, "Processing pending file events");
        changesDetected(_pendingFileEvents);
        _pendingFileEvents.clear();
        LOG_SYNCPAL_DEBUG(_logger, "Pending file events processed");
    }

    _updating = false;

    return res;
}

bool LocalFileSystemObserverWorker::canComputeChecksum(const SyncPath &absolutePath) {
<<<<<<< HEAD
    VfsStatus vfsStatus;
    if (ExitInfo exitInfo = _syncPal->vfsStatus(absolutePath, vfsStatus); !exitInfo) {
=======
    bool isPlaceholder = false;
    bool isHydrated = false;
    bool isSyncing = false;
    int progress = 0;
    if (ExitInfo exitInfo = _syncPal->vfs()->status(absolutePath, isPlaceholder, isHydrated, isSyncing, progress); !exitInfo) {
>>>>>>> f89dd48d
        LOGW_WARN(_logger, L"Error in vfsStatus: " << Utility::formatSyncPath(absolutePath) << L": " << exitInfo);
        return exitInfo;
    }

    return !vfsStatus.isPlaceholder || (vfsStatus.isHydrated && !vfsStatus.isSyncing);
}

#ifdef __APPLE__

ExitCode LocalFileSystemObserverWorker::isEditValid(const NodeId &nodeId, const SyncPath &path, SyncTime lastModifiedLocal,
                                                    bool &valid) const {
    // If the item is a dehydrated placeholder, only metadata update are possible
<<<<<<< HEAD
    VfsStatus vfsStatus;
    if (!_syncPal->vfsStatus(path.native(), vfsStatus)) {
=======

    bool isPlaceholder = false;
    bool isHydrated = false;
    bool isSyncing = false;
    int progress = 0;
    if (!_syncPal->vfs()->status(path.native(), isPlaceholder, isHydrated, isSyncing, progress)) {
>>>>>>> f89dd48d
        LOG_SYNCPAL_WARN(_logger, "Error in SyncPal::vfsStatus");
        return ExitCode::SystemError;
    }

    if (vfsStatus.isPlaceholder && !vfsStatus.isHydrated) {
        // Check if it is a metadata update
        DbNodeId dbNodeId;
        bool found;
        if (!_syncPal->_syncDb->dbId(ReplicaSide::Local, nodeId, dbNodeId, found)) {
            LOG_SYNCPAL_WARN(_logger, "Error in SyncDb::dbId");
            return ExitCode::DbError;
        }
        if (!found) {
            LOGW_SYNCPAL_WARN(_logger, L"Node not found in node table for nodeId=" << Utility::s2ws(nodeId));
            return ExitCode::DataError;
        }

        DbNode dbNode;
        if (!_syncPal->_syncDb->node(dbNodeId, dbNode, found)) {
            LOG_SYNCPAL_WARN(_logger, "Error in SyncDb::node");
            return ExitCode::DbError;
        }
        if (!found) {
            LOGW_SYNCPAL_WARN(_logger, L"Node not found in node table: nodeId=" << Utility::s2ws(nodeId));
            return ExitCode::DataError;
        }

        auto lastModifiedRemote = dbNode.lastModifiedRemote();
        valid = (!lastModifiedRemote || *lastModifiedRemote == lastModifiedLocal);
    } else {
        valid = true;
    }

    return ExitCode::Ok;
}

#endif

void LocalFileSystemObserverWorker::sendAccessDeniedError(const SyncPath &absolutePath) {
    LOGW_SYNCPAL_INFO(_logger, L"Access denied on item: " << Utility::formatSyncPath(absolutePath));

    const SyncPath relativePath = CommonUtility::relativePath(_syncPal->localPath(), absolutePath);
    bool isWarning = false;
    bool isExcluded = false;
    IoError ioError = IoError::Success;
    const bool success = ExclusionTemplateCache::instance()->checkIfIsExcluded(_syncPal->localPath(), relativePath, isWarning,
                                                                               isExcluded, ioError);
    if (!success) {
        LOGW_WARN(_logger, L"Error in ExclusionTemplateCache::isExcluded: " << Utility::formatIoError(absolutePath, ioError));
        return;
    }
    if (isExcluded) {
        return;
    }
    _syncPal->handleAccessDeniedItem(relativePath);
}

ExitInfo LocalFileSystemObserverWorker::exploreDir(const SyncPath &absoluteParentDirPath, bool fromChangeDetected) {
    // Check if root dir exists
    IoError ioError = IoError::Success;

    ItemType itemType;
    if (!IoHelper::getItemType(absoluteParentDirPath, itemType)) {
        LOGW_WARN(_logger,
                  L"Error in IoHelper::getItemType: " << Utility::formatIoError(absoluteParentDirPath, itemType.ioError));
        setExitCause(ExitCause::Unknown);
        return ExitCode::SystemError;
    }

    if (itemType.ioError == IoError::NoSuchFileOrDirectory) {
        LOGW_SYNCPAL_WARN(_logger, L"Local " << Utility::formatSyncPath(absoluteParentDirPath) << L" doesn't exist");
        setExitCause(ExitCause::SyncDirDoesntExist);
        return {ExitCode::SystemError, ExitCause::SyncDirDoesntExist};
    }

    if (itemType.ioError == IoError::AccessDenied) {
        LOGW_SYNCPAL_WARN(_logger, L"Local " << Utility::formatSyncPath(absoluteParentDirPath) << L" misses read permission");
        setExitCause(ExitCause::SyncDirAccesError);
        return {ExitCode::SystemError, ExitCause::SyncDirAccesError};
    }

    if (itemType.linkType != LinkType::None) {
        return ExitCode::Ok;
    }

    // Process all files
    try {
        IoHelper::DirectoryIterator dirIt;
        if (!IoHelper::getDirectoryIterator(absoluteParentDirPath, true, ioError, dirIt)) {
            LOGW_SYNCPAL_WARN(_logger, L"Error in IoHelper::getDirectoryIterator: "
                                               << Utility::formatIoError(absoluteParentDirPath, ioError));
            setExitCause(ExitCause::Unknown);
            return ExitCode::SystemError;
        }

        if (ioError == IoError::NoSuchFileOrDirectory) {
            LOGW_SYNCPAL_WARN(_logger, L"Local " << Utility::formatIoError(absoluteParentDirPath, ioError));
            setExitCause(ExitCause::SyncDirDoesntExist);
            return {ExitCode::SystemError, ExitCause::SyncDirDoesntExist};
        }

        if (ioError == IoError::AccessDenied) {
            LOGW_SYNCPAL_WARN(_logger, L"Local " << Utility::formatIoError(absoluteParentDirPath, ioError));
            setExitCause(ExitCause::SyncDirAccesError);
            return {ExitCode::SystemError, ExitCause::SyncDirAccesError};
        }
        DirectoryEntry entry;
        bool endOfDirectory = false;
        sentry::pTraces::counterScoped::LFSOExploreItem perfMonitor(fromChangeDetected, syncDbId());
        while (dirIt.next(entry, endOfDirectory, ioError) && !endOfDirectory && ioError == IoError::Success) {
            perfMonitor.start();

            if (ParametersCache::isExtendedLogEnabled()) {
                LOGW_SYNCPAL_DEBUG(_logger, L"Item: " << Utility::formatSyncPath(entry.path()) << L" found");
            }

            if (stopAsked()) {
                return ExitCode::Ok;
            }

            const SyncPath absolutePath = entry.path();
            const SyncPath relativePath = CommonUtility::relativePath(_syncPal->localPath(), absolutePath);

            bool toExclude = false;
            bool denyFullControl = false;
            bool isLink = false;

            // Check if the directory entry is managed
            bool isManaged = false;
            if (!Utility::checkIfDirEntryIsManaged(entry, isManaged, isLink, ioError)) {
                LOGW_SYNCPAL_WARN(_logger, L"Error in Utility::checkIfDirEntryIsManaged: "
                                                   << Utility::formatIoError(absoluteParentDirPath, ioError));
                dirIt.disableRecursionPending();
                continue;
            }
            if (ioError == IoError::NoSuchFileOrDirectory) {
                LOGW_SYNCPAL_DEBUG(_logger, L"Directory entry does not exist anymore: "
                                                    << Utility::formatIoError(absoluteParentDirPath, ioError));
                dirIt.disableRecursionPending();
                continue;
            }
            if (ioError == IoError::AccessDenied) {
                LOGW_SYNCPAL_DEBUG(_logger, L"Directory misses search permission: "
                                                    << Utility::formatIoError(absoluteParentDirPath, ioError));
                dirIt.disableRecursionPending();
                sendAccessDeniedError(absolutePath);
                continue;
            }

            if (!isManaged) {
                LOGW_SYNCPAL_DEBUG(_logger, L"Directory entry is not managed: " << Utility::formatSyncPath(absolutePath));
                toExclude = true;
            }

            if (!toExclude) {
                // Check template exclusion
                bool isWarning = false;
                bool isExcluded = false;
                IoError ioError = IoError::Success;
                const bool success = ExclusionTemplateCache::instance()->checkIfIsExcluded(_syncPal->localPath(), relativePath,
                                                                                           isWarning, isExcluded, ioError);
                if (!success) {
                    LOGW_SYNCPAL_DEBUG(_logger, L"Error in ExclusionTemplateCache::isExcluded: "
                                                        << Utility::formatIoError(absolutePath, ioError));
                    dirIt.disableRecursionPending();
                    continue;
                }
                if (isExcluded) {
                    LOGW_SYNCPAL_INFO(_logger,
                                      L"Item: " << Utility::formatSyncPath(absolutePath) << L" rejected because it is excluded");
                    toExclude = true;
                }
            }

            FileStat fileStat;
            NodeId nodeId;
            if (!toExclude) {
                IoError ioError = IoError::Success;
                if (!IoHelper::getFileStat(absolutePath, &fileStat, ioError)) {
                    LOGW_SYNCPAL_DEBUG(_logger,
                                       L"Error in IoHelper::getFileStat: " << Utility::formatIoError(absolutePath, ioError));
                    dirIt.disableRecursionPending();
                    continue;
                }

                if (ioError == IoError::NoSuchFileOrDirectory) {
                    LOGW_SYNCPAL_DEBUG(_logger,
                                       L"Directory entry does not exist anymore: " << Utility::formatSyncPath(absolutePath));
                    dirIt.disableRecursionPending();
                    continue;
                } else if (ioError == IoError::AccessDenied) {
                    LOGW_SYNCPAL_INFO(
                            _logger, L"Item: " << Utility::formatSyncPath(absolutePath) << L" rejected because access is denied");
                    sendAccessDeniedError(absolutePath);
                    toExclude = true;
                }
                nodeId = std::to_string(fileStat.inode);
            }

            if (toExclude) {
                if (!denyFullControl) {
                    _syncPal->vfs()->exclude(absolutePath);
                }

                dirIt.disableRecursionPending();
                continue;
            }

            // Get parent folder id
            NodeId parentNodeId;
            if (absolutePath.parent_path() == _rootFolder) {
                parentNodeId = *_syncPal->_syncDb->rootNode().nodeIdLocal();
            } else {
                FileStat parentFileStat;
                IoError ioError = IoError::Success;
                if (!IoHelper::getFileStat(absolutePath.parent_path(), &parentFileStat, ioError)) {
                    LOGW_WARN(_logger,
                              L"Error in IoHelper::getFileStat: " << Utility::formatIoError(absolutePath.parent_path(), ioError));
                    setExitCause(ExitCause::FileAccessError);
                    return ExitCode::SystemError;
                }

                if (ioError == IoError::NoSuchFileOrDirectory) {
                    LOGW_SYNCPAL_DEBUG(
                            _logger, L"Directory doesn't exist anymore: " << Utility::formatSyncPath(absolutePath.parent_path()));
                    dirIt.disableRecursionPending();
                    continue;
                } else if (ioError == IoError::AccessDenied) {
                    LOGW_SYNCPAL_DEBUG(_logger, L"Directory misses search permission: "
                                                        << Utility::formatSyncPath(absolutePath.parent_path()));
                    dirIt.disableRecursionPending();
                    sendAccessDeniedError(absolutePath);
                    continue;
                }

                parentNodeId = std::to_string(parentFileStat.inode);
            }

            if (!IoHelper::getItemType(absolutePath, itemType)) {
                LOGW_SYNCPAL_DEBUG(_logger,
                                   L"Error in IoHelper::getItemType: " << Utility::formatIoError(absolutePath, itemType.ioError));
                dirIt.disableRecursionPending();
                continue;
            }
            if (itemType.ioError == IoError::AccessDenied) {
                LOGW_SYNCPAL_DEBUG(_logger, L"getItemType failed for item: "
                                                    << Utility::formatIoError(absoluteParentDirPath, ioError)
                                                    << L". Blacklisting it temporarily");
                sendAccessDeniedError(absolutePath);
            }

            SnapshotItem item(nodeId, parentNodeId, absolutePath.filename().native(), fileStat.creationTime, fileStat.modtime,
                              itemType.nodeType, fileStat.size, isLink, true, true);
            if (_snapshot->updateItem(item)) {
                if (ParametersCache::isExtendedLogEnabled()) {
                    LOGW_SYNCPAL_DEBUG(_logger, L"Item inserted in local snapshot: "
                                                        << Utility::formatSyncPath(absolutePath.filename()) << L" inode:"
                                                        << Utility::s2ws(nodeId) << L" parent inode:"
                                                        << Utility::s2ws(parentNodeId) << L" createdAt:" << fileStat.creationTime
                                                        << L" modtime:" << fileStat.modtime << L" isDir:"
                                                        << (itemType.nodeType == NodeType::Directory) << L" size:"
                                                        << fileStat.size);
                }
            } else {
                LOGW_SYNCPAL_WARN(_logger, L"Failed to insert item: " << Utility::formatSyncPath(absolutePath.filename())
                                                                      << L" into local snapshot!!!");
            }
        }
    } catch (std::filesystem::filesystem_error &e) {
        LOG_SYNCPAL_WARN(Log::instance()->getLogger(),
                         "Error caught in LocalFileSystemObserverWorker::exploreDir: code=" << e.code() << " error=" << e.what());
        setExitCause(ExitCause::Unknown);
        return ExitCode::SystemError;
    } catch (...) {
        LOG_SYNCPAL_WARN(Log::instance()->getLogger(), "Error caught in LocalFileSystemObserverWorker::exploreDir");
        return ExitCode::SystemError;
    }

    return ExitCode::Ok;
}

} // namespace KDC<|MERGE_RESOLUTION|>--- conflicted
+++ resolved
@@ -250,16 +250,11 @@
 
             if (!changed) {
 #ifdef _WIN32
-<<<<<<< HEAD
-                VfsStatus vfsStatus;
-                if (ExitInfo exitInfo = _syncPal->vfsStatus(absolutePath, vfsStatus);
-=======
                 bool isPlaceholder = false;
                 bool isHydrated = false;
                 bool isSyncing = false;
                 int progress = 0;
                 if (ExitInfo exitInfo = _syncPal->vfs()->status(absolutePath, isPlaceholder, isHydrated, isSyncing, progress);
->>>>>>> f89dd48d
                     !exitInfo) {
                     LOGW_SYNCPAL_WARN(_logger,
                                       L"Error in vfsStatus: " << Utility::formatSyncPath(absolutePath) << L": " << exitInfo);
@@ -267,21 +262,9 @@
                     return;
                 }
 
-<<<<<<< HEAD
-                auto pinstate = PinState::Unknown;
-                if (!_syncPal->vfsPinState(absolutePath, pinstate)) {
-                    LOGW_SYNCPAL_WARN(_logger, L"Error in vfsPinState: " << Utility::formatSyncPath(absolutePath));
-                    invalidateSnapshot();
-                    return;
-                }
-
-                if (vfsStatus.isPlaceholder) {
-                    if ((vfsStatus.isHydrated && pinstate == PinState::OnlineOnly) || (!vfsStatus.isHydrated && pinstate == PinState::AlwaysLocal)) {
-=======
                 PinState pinState = _syncPal->vfs()->pinState(absolutePath);
                 if (isPlaceholder) {
                     if ((isHydrated && pinState == PinState::OnlineOnly) || (!isHydrated && pinState == PinState::AlwaysLocal)) {
->>>>>>> f89dd48d
                         // Change status in order to start hydration/dehydration
                         // TODO : FileSystemObserver should not change file status, it should only monitor file system
                         if (!_syncPal->vfs()->fileStatusChanged(absolutePath, SyncFileStatus::Syncing)) {
@@ -525,16 +508,8 @@
 }
 
 bool LocalFileSystemObserverWorker::canComputeChecksum(const SyncPath &absolutePath) {
-<<<<<<< HEAD
     VfsStatus vfsStatus;
-    if (ExitInfo exitInfo = _syncPal->vfsStatus(absolutePath, vfsStatus); !exitInfo) {
-=======
-    bool isPlaceholder = false;
-    bool isHydrated = false;
-    bool isSyncing = false;
-    int progress = 0;
-    if (ExitInfo exitInfo = _syncPal->vfs()->status(absolutePath, isPlaceholder, isHydrated, isSyncing, progress); !exitInfo) {
->>>>>>> f89dd48d
+    if (const auto exitInfo = _syncPal->vfs()->status(absolutePath, vfsStatus); !exitInfo) {
         LOGW_WARN(_logger, L"Error in vfsStatus: " << Utility::formatSyncPath(absolutePath) << L": " << exitInfo);
         return exitInfo;
     }
@@ -547,25 +522,16 @@
 ExitCode LocalFileSystemObserverWorker::isEditValid(const NodeId &nodeId, const SyncPath &path, SyncTime lastModifiedLocal,
                                                     bool &valid) const {
     // If the item is a dehydrated placeholder, only metadata update are possible
-<<<<<<< HEAD
     VfsStatus vfsStatus;
-    if (!_syncPal->vfsStatus(path.native(), vfsStatus)) {
-=======
-
-    bool isPlaceholder = false;
-    bool isHydrated = false;
-    bool isSyncing = false;
-    int progress = 0;
-    if (!_syncPal->vfs()->status(path.native(), isPlaceholder, isHydrated, isSyncing, progress)) {
->>>>>>> f89dd48d
+    if (!_syncPal->vfs()->status(path.native(), vfsStatus)) {
         LOG_SYNCPAL_WARN(_logger, "Error in SyncPal::vfsStatus");
         return ExitCode::SystemError;
     }
 
     if (vfsStatus.isPlaceholder && !vfsStatus.isHydrated) {
         // Check if it is a metadata update
-        DbNodeId dbNodeId;
-        bool found;
+        DbNodeId dbNodeId = 0;
+        bool found = false;
         if (!_syncPal->_syncDb->dbId(ReplicaSide::Local, nodeId, dbNodeId, found)) {
             LOG_SYNCPAL_WARN(_logger, "Error in SyncDb::dbId");
             return ExitCode::DbError;
