--- conflicted
+++ resolved
@@ -812,11 +812,7 @@
             if (_snapshot->updateItem(item)) {
                 if (ParametersCache::isExtendedLogEnabled()) {
                     LOGW_SYNCPAL_DEBUG(_logger, L"Item inserted in local snapshot: "
-<<<<<<< HEAD
                                                         << Utility::formatSyncName(absolutePath.filename()) << L" inode:"
-=======
-                                                        << Utility::formatSyncPath(absolutePath.filename()) << L" inode:"
->>>>>>> 33c7d8ed
                                                         << Utility::s2ws(nodeId) << L" parent inode:"
                                                         << Utility::s2ws(parentNodeId) << L" createdAt:" << fileStat.creationTime
                                                         << L" modtime:" << fileStat.modtime << L" isDir:"
