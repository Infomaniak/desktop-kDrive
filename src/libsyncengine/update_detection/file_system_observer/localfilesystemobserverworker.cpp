--- conflicted
+++ resolved
@@ -101,15 +101,9 @@
                                                               checkError) &&
                     !existsWithSameId) {
                     if (_liveSnapshot.removeItem(prevNodeId)) {
-<<<<<<< HEAD
-                        LOGW_SYNCPAL_DEBUG(_logger, L"Item removed from local snapshot: " << Utility::formatSyncPath(absolutePath)
-                                                                                          << L" (" << CommonUtility::s2ws(prevNodeId)
-                                                                                          << L")");
-=======
                         LOGW_SYNCPAL_DEBUG(_logger, L"Item removed from local snapshot: "
                                                             << Utility::formatSyncPath(absolutePath) << L" ("
                                                             << CommonUtility::s2ws(prevNodeId) << L")");
->>>>>>> 3204fefe
                     }
                     continue;
                 }
@@ -191,12 +185,8 @@
 
             if (_liveSnapshot.removeItem(itemId)) {
                 LOGW_SYNCPAL_DEBUG(_logger, L"Item removed from local snapshot: " << Utility::formatSyncPath(absolutePath)
-<<<<<<< HEAD
-                                                                                  << L" (" << CommonUtility::s2ws(itemId) << L")");
-=======
                                                                                   << L" (" << CommonUtility::s2ws(itemId)
                                                                                   << L")");
->>>>>>> 3204fefe
             } else {
                 LOGW_SYNCPAL_WARN(_logger, L"Fail to remove item: " << Utility::formatSyncPath(absolutePath) << L" ("
                                                                     << CommonUtility::s2ws(itemId) << L")");
@@ -263,13 +253,8 @@
 #else
                 if (ParametersCache::isExtendedLogEnabled()) {
                     LOGW_SYNCPAL_DEBUG(_logger, L"Ignoring spurious edit notification on file: "
-<<<<<<< HEAD
-                                                        << Utility::formatSyncPath(absolutePath) << L" (" << CommonUtility::s2ws(nodeId)
-                                                        << L")");
-=======
                                                         << Utility::formatSyncPath(absolutePath) << L" ("
                                                         << CommonUtility::s2ws(nodeId) << L")");
->>>>>>> 3204fefe
                 }
 #endif
 
@@ -287,12 +272,8 @@
                 NodeId itemId = _liveSnapshot.itemId(relativePath);
                 if (!itemId.empty() && _liveSnapshot.removeItem(itemId)) {
                     LOGW_SYNCPAL_DEBUG(_logger, L"Item removed from local snapshot: " << Utility::formatSyncPath(absolutePath)
-<<<<<<< HEAD
-                                                                                      << L" (" << CommonUtility::s2ws(itemId) << L")");
-=======
                                                                                       << L" (" << CommonUtility::s2ws(itemId)
                                                                                       << L")");
->>>>>>> 3204fefe
                 } else {
                     LOGW_SYNCPAL_WARN(_logger, L"Failed to remove item: " << Utility::formatSyncPath(absolutePath) << L" ("
                                                                           << CommonUtility::s2ws(itemId) << L")");
@@ -308,15 +289,9 @@
                 // the file has been downloaded in the tmp folder then moved to override the existing one). The item will be
                 // inserted below anyway.
                 if (!previousItemId.empty() && _liveSnapshot.removeItem(previousItemId)) {
-<<<<<<< HEAD
-                    LOGW_SYNCPAL_DEBUG(_logger, L"Item removed from local snapshot: " << Utility::formatSyncPath(absolutePath)
-                                                                                      << L" (" << CommonUtility::s2ws(previousItemId)
-                                                                                      << L")");
-=======
                     LOGW_SYNCPAL_DEBUG(_logger, L"Item removed from local snapshot: "
                                                         << Utility::formatSyncPath(absolutePath) << L" ("
                                                         << CommonUtility::s2ws(previousItemId) << L")");
->>>>>>> 3204fefe
                 } else {
                     LOGW_SYNCPAL_WARN(_logger, L"Failed to delete item: " << Utility::formatSyncPath(absolutePath) << L" ("
                                                                           << CommonUtility::s2ws(previousItemId) << L")");
@@ -393,14 +368,9 @@
         if (_liveSnapshot.updateItem(SnapshotItem(nodeId, parentNodeId, absolutePath.filename().native(), fileStat.creationTime,
                                                   fileStat.modificationTime, nodeType, fileStat.size, isLink, true, true))) {
             if (ParametersCache::isExtendedLogEnabled()) {
-<<<<<<< HEAD
-                LOGW_SYNCPAL_DEBUG(_logger, L"Item: " << Utility::formatSyncPath(absolutePath) << L" (" << CommonUtility::s2ws(nodeId)
-                                                      << L") updated in local snapshot at " << fileStat.modificationTime);
-=======
                 LOGW_SYNCPAL_DEBUG(_logger, L"Item: " << Utility::formatSyncPath(absolutePath) << L" ("
                                                       << CommonUtility::s2ws(nodeId) << L") updated in local snapshot at "
                                                       << fileStat.modificationTime);
->>>>>>> 3204fefe
             }
 
             if (nodeType == NodeType::File) {
@@ -762,15 +732,6 @@
                                     fileStat.modificationTime, itemType.nodeType, fileStat.size, isLink, true, true);
             if (_liveSnapshot.updateItem(item)) {
                 if (ParametersCache::isExtendedLogEnabled()) {
-<<<<<<< HEAD
-                    LOGW_SYNCPAL_DEBUG(_logger, L"Item inserted in local snapshot: "
-                                                        << Utility::formatSyncPath(absolutePath.filename()) << L" inode:"
-                                                        << CommonUtility::s2ws(nodeId) << L" parent inode:"
-                                                        << CommonUtility::s2ws(parentNodeId) << L" createdAt:" << fileStat.creationTime
-                                                        << L" modificationTime:" << fileStat.modificationTime << L" isDir:"
-                                                        << (itemType.nodeType == NodeType::Directory) << L" size:"
-                                                        << fileStat.size << L" isLink:" << isLink);
-=======
                     LOGW_SYNCPAL_DEBUG(
                             _logger, L"Item inserted in local snapshot: "
                                              << Utility::formatSyncPath(absolutePath) << L" inode:" << CommonUtility::s2ws(nodeId)
@@ -778,7 +739,6 @@
                                              << fileStat.creationTime << L" modificationTime:" << fileStat.modificationTime
                                              << L" isDir:" << (itemType.nodeType == NodeType::Directory) << L" size:"
                                              << fileStat.size << L" isLink:" << isLink);
->>>>>>> 3204fefe
                 }
             } else {
                 LOGW_SYNCPAL_WARN(_logger, L"Failed to insert item: " << Utility::formatSyncPath(absolutePath.filename())
