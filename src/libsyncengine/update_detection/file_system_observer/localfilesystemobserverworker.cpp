--- conflicted
+++ resolved
@@ -401,24 +401,15 @@
             tryToInvalidateSnapshot();
             break;
         }
-<<<<<<< HEAD
-        if (exitInfo = _folderWatcher->exitInfo(); !exitInfo) {
-            LOG_SYNCPAL_WARN(_logger, "Error in FolderWatcher: " << exitInfo);
-=======
-
-        if (const ExitInfo exitInfo = _syncPal->isRootFolderValid(); !exitInfo) {
+
+        if (exitInfo = _syncPal->isRootFolderValid(); !exitInfo) {
             LOG_SYNCPAL_WARN(_logger, "Error in isRootFolderValid: " << exitInfo);
-            exitCode = exitInfo.code();
-            setExitCause(exitInfo.cause());
             invalidateSnapshot();
             break;
         }
 
-        if (!_folderWatcher->exitInfo()) {
+        if (exitInfo = _folderWatcher->exitInfo(); !exitInfo) {
             LOG_SYNCPAL_WARN(_logger, "Error in FolderWatcher: " << _folderWatcher->exitInfo());
-            exitCode = _folderWatcher->exitInfo().code();
-            setExitCause(_folderWatcher->exitInfo().cause());
->>>>>>> c7b34e5d
             tryToInvalidateSnapshot();
             break;
         }
