--- conflicted
+++ resolved
@@ -362,11 +362,7 @@
 
         // Update liveSnapshot
         if (_liveSnapshot.updateItem(SnapshotItem(nodeId, parentNodeId, absolutePath.filename().native(), fileStat.creationTime,
-<<<<<<< HEAD
-                                                  fileStat.modtime, nodeType, fileStat.size, isLink, true, true))) {
-=======
                                                   fileStat.modificationTime, nodeType, fileStat.size, isLink, true, true))) {
->>>>>>> b7eb587c
             if (ParametersCache::isExtendedLogEnabled()) {
                 LOGW_SYNCPAL_DEBUG(_logger, L"Item: " << Utility::formatSyncPath(absolutePath) << L" (" << Utility::s2ws(nodeId)
                                                       << L") updated in local snapshot at " << fileStat.modificationTime);
