--- conflicted
+++ resolved
@@ -818,13 +818,8 @@
         }
     } catch (std::filesystem::filesystem_error &e) {
         LOG_SYNCPAL_WARN(Log::instance()->getLogger(),
-<<<<<<< HEAD
-                         "Error caught in LocalFileSystemObserverWorker::exploreDir: " << e.code() << " - " << e.what());
+                         "Error caught in LocalFileSystemObserverWorker::exploreDir: code=" << e.code() << " error=" << e.what());
         setExitCause(ExitCause::Unknown);
-=======
-                         "Error caught in LocalFileSystemObserverWorker::exploreDir: code=" << e.code() << " error=" << e.what());
-        setExitCause(ExitCause::FileAccessError);
->>>>>>> 382eefe4
         return ExitCode::SystemError;
     } catch (...) {
         LOG_SYNCPAL_WARN(Log::instance()->getLogger(), "Error caught in LocalFileSystemObserverWorker::exploreDir");
