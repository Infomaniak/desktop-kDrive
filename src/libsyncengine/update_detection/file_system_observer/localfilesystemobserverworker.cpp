--- conflicted
+++ resolved
@@ -457,15 +457,9 @@
     ExitCode res = exploreDir(_rootFolder);
 
     if (res == ExitCode::Ok && !stopAsked()) {
-<<<<<<< HEAD
         _liveSnapshot.setValid(true);
-        LOG_SYNCPAL_INFO(_logger, "Local snapshot generated in: " << timer.elapsed().count() << "s for " << _liveSnapshot.nbItems()
+        LOG_SYNCPAL_INFO(_logger, "Local snapshot generated in: " << timer.elapsed<DoubleSeconds>().count() << "s for " << _liveSnapshot.nbItems()
                                                                   << " items");
-=======
-        _snapshot->setValid(true);
-        LOG_SYNCPAL_INFO(_logger, "Local snapshot generated in: " << timer.elapsed<DoubleSeconds>().count() << "s for "
-                                                                  << _snapshot->nbItems() << " items");
->>>>>>> 06351bf3
         perfMonitor.stop();
     } else if (stopAsked()) {
         LOG_SYNCPAL_INFO(_logger, "Local snapshot generation stopped after: " << timer.elapsed<DoubleSeconds>().count() << "s");
