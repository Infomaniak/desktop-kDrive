--- conflicted
+++ resolved
@@ -133,10 +133,7 @@
         bool isLink = false;
         if (exists) {
             nodeId = std::to_string(fileStat.inode);
-<<<<<<< HEAD
-
-=======
->>>>>>> c61bf4f9
+
             ItemType itemType;
             if (!IoHelper::getItemType(absolutePath, itemType)) {
                 LOGW_SYNCPAL_WARN(_logger,
