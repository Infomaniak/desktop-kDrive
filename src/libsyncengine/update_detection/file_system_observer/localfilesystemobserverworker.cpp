--- conflicted
+++ resolved
@@ -579,20 +579,11 @@
 
     if (itemType.ioError == IoError::NoSuchFileOrDirectory) {
         LOGW_SYNCPAL_WARN(_logger, L"Local " << Utility::formatSyncPath(absoluteParentDirPath) << L" doesn't exist");
-<<<<<<< HEAD
-        return {ExitCode::SystemError, ExitCause::SyncDirDoesntExist};
-=======
-        setExitCause(ExitCause::SyncDirAccessError);
         return {ExitCode::SystemError, ExitCause::SyncDirAccessError};
->>>>>>> c91f38ca
     }
 
     if (itemType.ioError == IoError::AccessDenied) {
         LOGW_SYNCPAL_WARN(_logger, L"Local " << Utility::formatSyncPath(absoluteParentDirPath) << L" misses read permission");
-<<<<<<< HEAD
-=======
-        setExitCause(ExitCause::SyncDirAccessError);
->>>>>>> c91f38ca
         return {ExitCode::SystemError, ExitCause::SyncDirAccessError};
     }
 
@@ -611,20 +602,11 @@
 
         if (ioError == IoError::NoSuchFileOrDirectory) {
             LOGW_SYNCPAL_WARN(_logger, L"Local " << Utility::formatIoError(absoluteParentDirPath, ioError));
-<<<<<<< HEAD
-            return {ExitCode::SystemError, ExitCause::SyncDirDoesntExist};
-=======
-            setExitCause(ExitCause::SyncDirAccessError);
             return {ExitCode::SystemError, ExitCause::SyncDirAccessError};
->>>>>>> c91f38ca
         }
 
         if (ioError == IoError::AccessDenied) {
             LOGW_SYNCPAL_WARN(_logger, L"Local " << Utility::formatIoError(absoluteParentDirPath, ioError));
-<<<<<<< HEAD
-=======
-            setExitCause(ExitCause::SyncDirAccessError);
->>>>>>> c91f38ca
             return {ExitCode::SystemError, ExitCause::SyncDirAccessError};
         }
         DirectoryEntry entry;
