/*
 * Infomaniak kDrive - Desktop
 * Copyright (C) 2023-2025 Infomaniak Network SA
 *
 * This program is free software: you can redistribute it and/or modify
 * it under the terms of the GNU General Public License as published by
 * the Free Software Foundation, either version 3 of the License, or
 * (at your option) any later version.
 *
 * This program is distributed in the hope that it will be useful,
 * but WITHOUT ANY WARRANTY; without even the implied warranty of
 * MERCHANTABILITY or FITNESS FOR A PARTICULAR PURPOSE.  See the
 * GNU General Public License for more details.
 *
 * You should have received a copy of the GNU General Public License
 * along with this program.  If not, see <http://www.gnu.org/licenses/>.
 */

#pragma once

#include "syncpal/isyncworker.h"
#include "db/syncdb.h"
#include "syncpal/syncpal.h"

namespace KDC {

class ComputeFSOperationWorker : public ISyncWorker {
    public:
        ComputeFSOperationWorker(std::shared_ptr<SyncPal> syncPal, const std::string &name, const std::string &shortName);
        /**
         * Constructor used for testing only
         * @param testSyncDb
         * @param name
         * @param shortName
         */
        ComputeFSOperationWorker(const std::shared_ptr<SyncDb> testSyncDb, const std::string &name, const std::string &shortName);

        const std::unordered_map<NodeId, SyncPath> getFileSizeMismatchMap() const { return _fileSizeMismatchMap; }

    protected:
        void execute() override;

    private:
        using NodeIdSet = NodeSet;
        using DbNodeIdSet = std::unordered_set<DbNodeId>;
        using NodeIdsSet = std::unordered_set<SyncDb::NodeIds, SyncDb::NodeIds::hashNodeIdsFunction>;
        SnapshotRevision _lastLocalSnapshotSyncedRevision = 0;
        SnapshotRevision _lastRemoteSnapshotSyncedRevision = 0;

        // Detect changes based on the database records: delete, move and edit operations
        ExitCode inferChangesFromDb(NodeIdSet &localIdsSet, NodeIdSet &remoteIdsSet);
        ExitCode inferChangesFromDb(const NodeType nodeType, NodeIdSet &localIdsSet, NodeIdSet &remoteIdsSet,
                                    NodeIdsSet &remainingNodesIds); // Restrict change detection to a node type.
        ExitCode inferChangeFromDbNode(const ReplicaSide side, const DbNode &dbNode, const SyncPath &localDbPath,
                                       const SyncPath &remoteDbPath); // Detect change for a single node on a specific side.

        // Detect changes based on the snapshot records: create operations
        ExitCode exploreSnapshotTree(ReplicaSide side, const NodeSet &idsSet);

        ExitCode checkFileIntegrity(const DbNode &dbNode);

        bool isExcludedFromSync(const std::shared_ptr<const Snapshot> snapshot, const ReplicaSide side, const NodeId &nodeId,
                                const SyncPath &path, NodeType type, int64_t size);
        /**
         * Check if the item, or any ancestor, appears in any blacklist. Also checks for each corresponding node in other snapshot
         * if it appears in any blacklist. Parents are retrieved from DB.
         * @param nodeId The ID of the item to evaluate.
         * @param side The replica side corresponding to the provided ID.
         * @return `true` if the item is blacklisted in any blacklist.
         */
        bool isInUnsyncedListParentSearchInDb(const NodeId &nodeId, ReplicaSide side) const;
        /**
         * Check if the item, or any ancestor, appears in any blacklist. Also checks for each corresponding node in other snapshot
         * if it appears in any blacklist. Parents are retrieved from snapshot.
         * @param snapshot The snapshot that contains `nodeId`
         * @param nodeId The ID of the item to evaluate.
         * @param side The replica side corresponding to the provided ID.
         * @return `true` if the item is blacklisted in any blacklist.
         */
        bool isInUnsyncedListParentSearchInSnapshot(std::shared_ptr<const Snapshot> snapshot, const NodeId &nodeId,
                                                    ReplicaSide side) const; // Search parent in snapshot
        bool isWhitelisted(const std::shared_ptr<const Snapshot> snapshot, const NodeId &nodeId) const;
        bool isTooBig(const std::shared_ptr<const Snapshot> remoteSnapshot, const NodeId &remoteNodeId, int64_t size);
        bool isPathTooLong(const SyncPath &path, const NodeId &nodeId, NodeType type) const;
<<<<<<< HEAD
        ExitInfo isReusedNodeId(const NodeId &nodeId, const DbNode &dbNode, const std::shared_ptr<const Snapshot> &snapshot,
=======
        ExitInfo isReusedNodeId(const NodeId &localNodeId, const DbNode &dbNode, const std::shared_ptr<const Snapshot> &snapshot,
>>>>>>> 3fd83bf8
                                bool &isReused) const;
        ExitInfo checkIfOkToDelete(ReplicaSide side, const SyncPath &relativePath, const NodeId &nodeId, bool &isExcluded);

        void deleteChildOpRecursively(const std::shared_ptr<const Snapshot> remoteSnapshot, const NodeId &remoteNodeId,
                                      NodeSet &tmpTooBigList);

        void updateUnsyncedList();
        void logOperationGeneration(const ReplicaSide side, const FSOpPtr fsOp);
        void notifyIgnoredItem(const NodeId &nodeId, const SyncPath &relativePath, NodeType nodeType);
        ExitInfo blacklistItem(const SyncPath &relativeLocalPath);

        const std::shared_ptr<SyncDb> _syncDb;
        Sync _sync;

        NodeIdSet _remoteUnsyncedList;
        NodeIdSet _remoteTmpUnsyncedList;
        NodeIdSet _localTmpUnsyncedList;

        std::unordered_set<SyncPath, hashPathFunction> _dirPathToDeleteSet;
        std::unordered_map<NodeId, SyncPath> _fileSizeMismatchMap; // File size mismatch checks are only enabled when env var:
                                                                   // KDRIVE_ENABLE_FILE_SIZE_MISMATCH_DETECTION is set
        std::unordered_set<SyncName> _ignoredDirectoryNames;

        bool addFolderToDelete(const SyncPath &path);
        bool checkIfPathIsInDeletedFolder(const SyncPath &path, bool &isInDeletedFolder);
        bool hasChangedSinceLastSeen(const SyncDb::NodeIds &nodeIds) const;
        friend class TestComputeFSOperationWorker;
};

} // namespace KDC<|MERGE_RESOLUTION|>--- conflicted
+++ resolved
@@ -82,11 +82,7 @@
         bool isWhitelisted(const std::shared_ptr<const Snapshot> snapshot, const NodeId &nodeId) const;
         bool isTooBig(const std::shared_ptr<const Snapshot> remoteSnapshot, const NodeId &remoteNodeId, int64_t size);
         bool isPathTooLong(const SyncPath &path, const NodeId &nodeId, NodeType type) const;
-<<<<<<< HEAD
-        ExitInfo isReusedNodeId(const NodeId &nodeId, const DbNode &dbNode, const std::shared_ptr<const Snapshot> &snapshot,
-=======
         ExitInfo isReusedNodeId(const NodeId &localNodeId, const DbNode &dbNode, const std::shared_ptr<const Snapshot> &snapshot,
->>>>>>> 3fd83bf8
                                 bool &isReused) const;
         ExitInfo checkIfOkToDelete(ReplicaSide side, const SyncPath &relativePath, const NodeId &nodeId, bool &isExcluded);
 
