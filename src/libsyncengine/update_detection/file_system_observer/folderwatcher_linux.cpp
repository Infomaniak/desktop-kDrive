--- conflicted
+++ resolved
@@ -37,16 +37,6 @@
 FolderWatcher_linux::FolderWatcher_linux(LocalFileSystemObserverWorker *parent, const SyncPath &path) :
     FolderWatcher(parent, path) {}
 
-<<<<<<< HEAD
-=======
-FolderWatcher_linux::~FolderWatcher_linux() {}
-
-SyncPath FolderWatcher_linux::makeSyncPath(const SyncPath &watchedFolderPath, const char *fileName) {
-    const auto syncName = SyncName(fileName);
-    return syncName.empty() ? watchedFolderPath : watchedFolderPath / syncName;
-}
-
->>>>>>> 21d68d0e
 void FolderWatcher_linux::startWatching() {
     LOG4CPLUS_DEBUG(_logger, L"Start watching folder " << Utility::formatSyncPath(_folder));
     LOG4CPLUS_DEBUG(_logger, "File system format: " << Utility::fileSystemName(_folder).c_str());
@@ -54,11 +44,11 @@
     _fileDescriptor = inotify_init();
     if (_fileDescriptor == -1) {
         LOG4CPLUS_WARN(_logger, "inotify_init() failed: " << strerror(errno));
-        Utility::terminateThreadFunction();
+        return;
     }
 
     if (!addFolderRecursive(_folder)) {
-        Utility::terminateThreadFunction();
+        return;
     }
 
     while (!_stop) {
@@ -136,12 +126,7 @@
         }
     }
 
-<<<<<<< HEAD
-    LOGW_DEBUG(_logger, L"Folder watching stopped: " << _folder.wstring().c_str());
-    Utility::terminateThreadFunction();
-=======
     LOGW_DEBUG(_logger, L"Folder watching stopped: " << Utility::formatSyncPath(_folder));
->>>>>>> 21d68d0e
 }
 
 bool FolderWatcher_linux::findSubFolders(const SyncPath &dir, std::list<SyncPath> &fullList) {
