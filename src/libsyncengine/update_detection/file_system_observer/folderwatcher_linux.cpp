/*
 * Infomaniak kDrive - Desktop
 * Copyright (C) 2023-2025 Infomaniak Network SA
 *
 * This program is free software: you can redistribute it and/or modify
 * it under the terms of the GNU General Public License as published by
 * the Free Software Foundation, either version 3 of the License, or
 * (at your option) any later version.
 *
 * This program is distributed in the hope that it will be useful,
 * but WITHOUT ANY WARRANTY; without even the implied warranty of
 * MERCHANTABILITY or FITNESS FOR A PARTICULAR PURPOSE.  See the
 * GNU General Public License for more details.
 *
 * You should have received a copy of the GNU General Public License
 * along with this program.  If not, see <http://www.gnu.org/licenses/>.
 */

#include "folderwatcher_linux.h"
#include "localfilesystemobserverworker.h"
#include "libcommon/utility/types.h"
#include "libcommonserver/io/iohelper.h"
#include "libcommonserver/utility/utility.h"
#include "requests/parameterscache.h"

#include <sys/inotify.h>
#include <sys/ioctl.h>
#include <unistd.h>
#include <string.h>

namespace KDC {

#define EVENT_SIZE (sizeof(struct inotify_event))
#define BUF_LEN (1024 * (EVENT_SIZE + 16))
#define SLEEP_TIME 100 // 100ms

FolderWatcher_linux::FolderWatcher_linux(LocalFileSystemObserverWorker *parent, const SyncPath &path) :
    FolderWatcher(parent, path) {}

SyncPath FolderWatcher_linux::makeSyncPath(const SyncPath &watchedFolderPath, const char *fileName) {
    const auto syncName = SyncName(fileName);
    return syncName.empty() ? watchedFolderPath : watchedFolderPath / syncName;
}

void FolderWatcher_linux::startWatching() {
    LOGW_DEBUG(_logger, L"Start watching folder " << Utility::formatSyncPath(_folder));
    LOG_DEBUG(_logger, "File system format: " << Utility::fileSystemName(_folder));

    _fileDescriptor = inotify_init();
    if (_fileDescriptor == -1) {
        LOG_WARN(_logger, "inotify_init() failed: " << strerror(errno));
        return;
    }

    if (const auto &exitInfo = addFolderRecursive(_folder); !exitInfo) {
        setExitInfo(exitInfo);
        return;
    }

    while (!_stop) {
        _ready = true;
        unsigned int avail = 0;
        (void) ioctl(static_cast<int>(_fileDescriptor), FIONREAD,
                     &avail); // Since read() is blocking until something has changed, we use ioctl to check if there is changes
        if (avail > 0) {
            char buffer[BUF_LEN];
            ssize_t len = read(static_cast<int>(_fileDescriptor), buffer, BUF_LEN);
            if (len == -1) {
                LOG_WARN(_logger, "Error reading file descriptor " << errno);
                continue;
            }
            // iterate events in buffer
            unsigned int offset = 0;
            while (offset < len) {
                if (_stop) {
                    break;
                }
                auto *event = (inotify_event *) (buffer + offset);

                auto opType = OperationType::None;
                bool skip = false;
                if (event->mask & IN_CREATE) {
                    opType = OperationType::Create;
                } else if (event->mask & IN_DELETE || event->mask & IN_MOVED_FROM) {
                    opType = OperationType::Delete;
                } else if (event->mask & IN_MOVED_TO) {
                    opType = OperationType::Move;
                } else if (event->mask & (IN_MODIFY | IN_ATTRIB)) {
                    opType = OperationType::Edit;
                } else {
                    // Ignore all other events
                    skip = true;
                }

                if (!skip && !_stop) {
                    if (_watchToPath.contains(event->wd)) {
                        // `event->name` is empty for instance if the event is a permission change on a watched
                        // directory (see inotify man page).
                        const SyncPath path = makeSyncPath(_watchToPath[event->wd], event->name);
                        if (ParametersCache::isExtendedLogEnabled()) {
                            LOGW_DEBUG(_logger,
                                       L"Operation " << opType << L" detected on item with " << Utility::formatSyncPath(path));
                        }

                        if (const auto exitInfo = changeDetected(path, opType); !exitInfo) {
                            LOGW_WARN(KDC::Log::instance()->getLogger(), L"Error in FolderWatcher_linux::changeDetected for "
                                                                                 << Utility::formatSyncPath(path) << L" "
                                                                                 << exitInfo);
                        }

                        bool isDirectory = false;
                        auto ioError = IoError::Success;
                        if (const bool isDirSuccess = IoHelper::checkIfIsDirectory(path, isDirectory, ioError); !isDirSuccess) {
                            LOGW_WARN(_logger,
                                      L"Error in IoHelper::checkIfIsDirectory: " << Utility::formatIoError(path, ioError));
                            continue;
                        }

                        if (ioError == IoError::AccessDenied) {
                            LOGW_WARN(_logger, L"The item misses search/exec permission - " << Utility::formatSyncPath(path));
                        }

                        if ((event->mask & (IN_MOVED_TO | IN_CREATE)) && isDirectory) {
                            if (auto exitInfo = addFolderRecursive(path); !exitInfo) {
                                setExitInfo(exitInfo);
                                return;
                            };
                        }

                        if (event->mask & (IN_MOVED_FROM | IN_DELETE)) {
                            removeFoldersBelow(path);
                        }
                    }
                }

                offset += sizeof(inotify_event) + event->len;
            }
        } else {
            Utility::msleep(SLEEP_TIME);
        }
    }

    LOGW_DEBUG(_logger, L"Folder watching stopped: " << Utility::formatSyncPath(_folder));
}

bool FolderWatcher_linux::findSubFolders(const SyncPath &dir, std::list<SyncPath> &fullList) {
    bool ok = true;
    if (access(dir.c_str(), R_OK) != 0) {
<<<<<<< HEAD
        LOG4CPLUS_WARN(_logger, L"SyncDir is not readable: " << Utility::formatSyncPath(dir));
=======
        LOGW_WARN(_logger, L"SyncDir is not readable: " << Utility::formatSyncPath(dir));
>>>>>>> 17ff954c
        setExitInfo({ExitCode::SystemError, ExitCause::SyncDirAccessError});
        return false;
    }
    if (std::error_code ec; !std::filesystem::exists(dir, ec)) {
        if (ec) {
            LOGW_WARN(_logger,
                      L"Failed to check existence of " << Utility::formatSyncPath(dir) << L": " << Utility::formatStdError(ec));
        } else {
            LOGW_WARN(_logger, L"Non existing path coming in: " << Utility::formatSyncPath(dir));
        }
        ok = false;
    } else {
        try {
            const auto dirIt = std::filesystem::recursive_directory_iterator(
                    dir, std::filesystem::directory_options::skip_permission_denied, ec);
            if (ec) {
                LOGW_WARN(_logger, L"Error in findSubFolders: " << Utility::formatStdError(ec));
                return false;
            }

            for (const auto &dirEntry: dirIt) {
                if (dirEntry.is_directory()) fullList.push_back(dirEntry.path());
            }

        } catch (std::filesystem::filesystem_error &e) {
            LOG_WARN(_logger, "Error caught in findSubFolders: " << e.code() << " - " << e.what());
            ok = false;
        } catch (...) {
            LOG_WARN(_logger, "Error caught in findSubFolders");
            ok = false;
        }
    }

    return ok;
}

FolderWatcher_linux::AddWatchOutcome FolderWatcher_linux::inotifyAddWatch(const SyncPath &path) {
    AddWatchOutcome result;
    result.returnValue = inotify_add_watch(static_cast<int>(_fileDescriptor), path.string().c_str(),
                                           IN_CLOSE_WRITE | IN_ATTRIB | IN_MOVE | IN_CREATE | IN_DELETE | IN_MODIFY |
                                                   IN_DELETE_SELF | IN_MOVE_SELF | IN_UNMOUNT | IN_ONLYDIR | IN_DONT_FOLLOW);
    result.errorNumber = errno;

    return result;
}

ExitInfo FolderWatcher_linux::inotifyRegisterPath(const SyncPath &path) {
    if (std::error_code ec; !std::filesystem::exists(path, ec)) {
        if (ec) {
            LOGW_WARN(_logger, L"Failed to check if path exists for " << Utility::formatStdError(path, ec));
        }
        return {ExitCode::SystemError, ExitCause::Unknown};
    }

    const auto outcome = inotifyAddWatch(path);
    if (outcome.returnValue == -1) {
        switch (outcome.errorNumber) {
            case ENOMEM:
                LOG_ERROR(_logger, "Error in FolderWatcher_linux::inotifyAddWatch: Out of memory.");
                return {ExitCode::SystemError, ExitCause::NotEnoughMemory};
            case ENOSPC:
                // An insufficient number of inotify watches is a common error cause.
                // It needs to be fixed by the user, see e.g.,
                // https://stackoverflow.com/questions/47075661/error-user-limit-of-inotify-watches-reached-extreact-build
                LOG_ERROR(_logger, "Limit number of inotify watches reached. The latter can be raised by the user.");
                return {ExitCode::SystemError, ExitCause::NotEnoughINotifyWatches};
            default:
                LOGW_ERROR(_logger, L"Failed to register " << Utility::formatSyncPath(path));
                return {ExitCode::SystemError, ExitCause::Unknown};
        }
    }

    (void) _watchToPath.insert({outcome.returnValue, path});
    (void) _pathToWatch.insert({path, outcome.returnValue});

    return ExitCode::Ok;
}

ExitInfo FolderWatcher_linux::addFolderRecursive(const SyncPath &path) {
    if (_pathToWatch.contains(path)) {
        // This path is already watched
        return ExitCode::Ok;
    }

    int subdirs = 0;
    LOGW_DEBUG(_logger, L"(+) Watcher:" << Utility::formatSyncPath(path));

    if (auto exitInfo = inotifyRegisterPath(path); !exitInfo) return exitInfo;

    std::list<SyncPath> allSubFolders;
    if (!findSubFolders(path, allSubFolders)) {
        LOG_ERROR(_logger, "Could not traverse all sub folders");
        return {ExitCode::SystemError, ExitCause::Unknown};
    }

    for (const auto &subDirPath: allSubFolders) {
        if (std::error_code ec; std::filesystem::exists(subDirPath, ec) && !_pathToWatch.contains(subDirPath)) {
            subdirs++;

            if (auto exitInfo = inotifyRegisterPath(subDirPath); !exitInfo) return exitInfo;
        } else {
            if (ec) {
                LOGW_WARN(_logger, L"Failed to check if path exists " << Utility::formatSyncPath(path) << L": "
                                                                      << Utility::s2ws(ec.message()) << L" (" << ec.value()
                                                                      << L")");
            }
            LOGW_DEBUG(_logger, L"    `-> discarded: " << Utility::formatSyncPath(subDirPath));
        }
    }

    if (subdirs > 0) {
        LOG_DEBUG(_logger, "    `-> and " << subdirs << " subdirectories");
    }

    return ExitCode::Ok;
}

void FolderWatcher_linux::removeFoldersBelow(const SyncPath &dirPath) {
    auto it = _pathToWatch.find(dirPath.string());
    if (it == _pathToWatch.end()) {
        return;
    }

    // Remove the entry and all subentries
    while (it != _pathToWatch.end()) {
        auto itPath = it->first;
        if (!Utility::isDescendantOrEqual(itPath, dirPath)) {
            break;
        }

        auto wid = it->second;
        if (const auto wd = inotify_rm_watch(static_cast<int>(_fileDescriptor), wid); wd > -1) {
            _watchToPath.erase(wid);
            it = _pathToWatch.erase(it);
            LOG_DEBUG(_logger, "Removed watch on" << itPath);
            continue;
        }

        ++it;
        LOG_ERROR(_logger, "Error in inotify_rm_watch :" << errno);
        sentry::Handler::captureMessage(sentry::Level::Error, "FolderWatcher_linux::removeFoldersBelow",
                                        "Error in inotify_rm_watch :" + std::to_string(errno));
    }
}

ExitInfo FolderWatcher_linux::changeDetected(const SyncPath &path, OperationType opType) const {
    std::list<std::pair<SyncPath, OperationType>> list;
    (void) list.emplace_back(path, opType);
    if (const auto exitInfo = _parent->changesDetected(list); !exitInfo) {
        LOGW_WARN(_logger, L"Error in LocalFileSystemObserverWorker::changesDetected: " << exitInfo);
        return exitInfo;
    }

    return ExitCode::Ok;
}

void FolderWatcher_linux::stopWatching() {
    LOGW_DEBUG(_logger, L"Stop watching folder: " << Utility::formatSyncPath(_folder));

    (void) close(static_cast<int>(_fileDescriptor));
}

} // namespace KDC<|MERGE_RESOLUTION|>--- conflicted
+++ resolved
@@ -146,11 +146,7 @@
 bool FolderWatcher_linux::findSubFolders(const SyncPath &dir, std::list<SyncPath> &fullList) {
     bool ok = true;
     if (access(dir.c_str(), R_OK) != 0) {
-<<<<<<< HEAD
-        LOG4CPLUS_WARN(_logger, L"SyncDir is not readable: " << Utility::formatSyncPath(dir));
-=======
         LOGW_WARN(_logger, L"SyncDir is not readable: " << Utility::formatSyncPath(dir));
->>>>>>> 17ff954c
         setExitInfo({ExitCode::SystemError, ExitCause::SyncDirAccessError});
         return false;
     }
