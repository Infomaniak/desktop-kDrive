/*
 * Infomaniak kDrive - Desktop
 * Copyright (C) 2023-2025 Infomaniak Network SA
 *
 * This program is free software: you can redistribute it and/or modify
 * it under the terms of the GNU General Public License as published by
 * the Free Software Foundation, either version 3 of the License, or
 * (at your option) any later version.
 *
 * This program is distributed in the hope that it will be useful,
 * but WITHOUT ANY WARRANTY; without even the implied warranty of
 * MERCHANTABILITY or FITNESS FOR A PARTICULAR PURPOSE.  See the
 * GNU General Public License for more details.
 *
 * You should have received a copy of the GNU General Public License
 * along with this program.  If not, see <http://www.gnu.org/licenses/>.
 */

#include "folderwatcher_linux.h"
#include "localfilesystemobserverworker.h"
#include "libcommon/utility/types.h"
#include "libcommonserver/io/iohelper.h"
#include "libcommonserver/utility/utility.h"
#include "requests/parameterscache.h"

#include <sys/inotify.h>
#include <sys/ioctl.h>
#include <unistd.h>
#include <string.h>

namespace KDC {

#define EVENT_SIZE (sizeof(struct inotify_event))
#define BUF_LEN (1024 * (EVENT_SIZE + 16))
#define SLEEP_TIME 100 // 100ms

FolderWatcher_linux::FolderWatcher_linux(LocalFileSystemObserverWorker *parent, const SyncPath &path) :
    FolderWatcher(parent, path) {}

SyncPath FolderWatcher_linux::makeSyncPath(const SyncPath &watchedFolderPath, const char *fileName) {
    const auto syncName = SyncName(fileName);
    return syncName.empty() ? watchedFolderPath : watchedFolderPath / syncName;
}

void FolderWatcher_linux::startWatching() {
    LOG4CPLUS_DEBUG(_logger, L"Start watching folder " << Utility::formatSyncPath(_folder));
    LOG4CPLUS_DEBUG(_logger, "File system format: " << Utility::fileSystemName(_folder).c_str());

    _fileDescriptor = inotify_init();
    if (_fileDescriptor == -1) {
        LOG4CPLUS_WARN(_logger, "inotify_init() failed: " << strerror(errno));
        return;
    }

    if (!addFolderRecursive(_folder)) {
        return;
    }

    while (!_stop) {
        _ready = true;
        unsigned int avail;
        ioctl(_fileDescriptor, FIONREAD,
              &avail); // Since read() is blocking until something has changed, we use ioctl to check if there is changes
        if (avail > 0) {
            char buffer[BUF_LEN];
            ssize_t len = read(_fileDescriptor, buffer, BUF_LEN);
            if (len == -1) {
                LOG_WARN(_logger, "Error reading file descriptor " << errno);
                continue;
            }
            // iterate events in buffer
            unsigned int offset = 0;
            while (offset < len) {
                if (_stop) {
                    break;
                }
                auto *event = (inotify_event *) (buffer + offset);

                auto opType = OperationType::None;
                bool skip = false;
                if (event->mask & IN_CREATE) {
                    opType = OperationType::Create;
                } else if (event->mask & IN_DELETE || event->mask & IN_MOVED_FROM) {
                    opType = OperationType::Delete;
                } else if (event->mask & IN_MOVED_TO) {
                    opType = OperationType::Move;
                } else if (event->mask & (IN_MODIFY | IN_ATTRIB)) {
                    opType = OperationType::Edit;
                } else {
                    // Ignore all other events
                    skip = true;
                }

                if (!skip && !_stop) {
                    if (_watchToPath.contains(event->wd)) {
                        // `event->name` is empty for instance if the event is a permission change on a watched
                        // directory (see inotify man page).
                        const SyncPath path = makeSyncPath(_watchToPath[event->wd], event->name);
                        if (ParametersCache::isExtendedLogEnabled()) {
                            LOGW_DEBUG(_logger,
                                       L"Operation " << opType << L" detected on item with " << Utility::formatSyncPath(path));
                        }

                        changeDetected(path, opType);
                        bool isDirectory = false;
                        auto ioError = IoError::Success;
                        const bool isDirSuccess = IoHelper::checkIfIsDirectory(path, isDirectory, ioError);
                        if (!isDirSuccess) {
                            LOGW_WARN(_logger, L"Error in IoHelper::checkIfIsDirectory: "
                                                       << Utility::formatIoError(path, ioError).c_str());
                            continue;
                        }

                        if (ioError == IoError::AccessDenied) {
                            LOGW_WARN(_logger, L"The item misses search/exec permission - " << Utility::formatSyncPath(path));
                        }

                        if ((event->mask & (IN_MOVED_TO | IN_CREATE)) && isDirectory) {
                            addFolderRecursive(path);
                        }

                        if (event->mask & (IN_MOVED_FROM | IN_DELETE)) {
                            removeFoldersBelow(path);
                        }
                    }
                }

                offset += sizeof(inotify_event) + event->len;
            }
        } else {
            Utility::msleep(SLEEP_TIME);
        }
    }

    LOGW_DEBUG(_logger, L"Folder watching stopped: " << Utility::formatSyncPath(_folder));
}

bool FolderWatcher_linux::findSubFolders(const SyncPath &dir, std::list<SyncPath> &fullList) {
    bool ok = true;
    if (access(dir.c_str(), R_OK) != 0) {
        LOG4CPLUS_WARN(_logger, L"SyncDir is not readable: " << Utility::formatSyncPath(dir));
        setExitInfo({ExitCode::SystemError, ExitCause::SyncDirAccesError});
        return false;
    }
    if (std::error_code ec; !std::filesystem::exists(dir, ec)) {
        if (ec) {
            LOG4CPLUS_WARN(_logger, L"Failed to check existence of " << Utility::formatSyncPath(dir) << L": "
                                                                     << Utility::formatStdError(ec));
        } else {
            LOG4CPLUS_WARN(_logger, L"Non existing path coming in: " << Utility::formatSyncPath(dir));
        }
        ok = false;
    } else {
        try {
            const auto dirIt = std::filesystem::recursive_directory_iterator(
                    dir, std::filesystem::directory_options::skip_permission_denied, ec);
            if (ec) {
                LOG4CPLUS_WARN(_logger, L"Error in findSubFolders: " << Utility::formatStdError(ec));
                return false;
            }

            for (const auto &dirEntry: dirIt) {
                if (dirEntry.is_directory()) fullList.push_back(dirEntry.path());
            }

        } catch (std::filesystem::filesystem_error &e) {
            LOG4CPLUS_WARN(_logger, L"Error caught in findSubFolders: " << e.code() << " - " << e.what());
            ok = false;
        } catch (...) {
            LOG4CPLUS_WARN(_logger, L"Error caught in findSubFolders");
            ok = false;
        }
    }

    return ok;
}

bool FolderWatcher_linux::inotifyRegisterPath(const SyncPath &path) {
    if (std::error_code ec; !std::filesystem::exists(path, ec)) {
        if (ec.value() != 0) {
            LOG4CPLUS_WARN(_logger, L"Failed to check if path exists " << Utility::s2ws(path.string()).c_str() << L": "
                                                                       << Utility::s2ws(ec.message()).c_str() << " ("
                                                                       << ec.value() << ")");
        }
        return false;
    }

    const auto wd = inotify_add_watch(_fileDescriptor, path.string().c_str(),
                                      IN_CLOSE_WRITE | IN_ATTRIB | IN_MOVE | IN_CREATE | IN_DELETE | IN_MODIFY | IN_DELETE_SELF |
                                              IN_MOVE_SELF | IN_UNMOUNT | IN_ONLYDIR | IN_DONT_FOLLOW);

    if (wd > -1) {
        _watchToPath.insert({wd, path});
        _pathToWatch.insert({path, wd});
    } else {
        // If we're running out of memory or inotify watches, become
        // unreliable.
        if (_isReliable && (errno == ENOMEM || errno == ENOSPC)) {
            _isReliable = false;
            LOG4CPLUS_ERROR(_logger, "Out of memory or limit number of inotify watches reached!"); // TODO : notify the user?
            return false;
        }
    }

    return true;
}

bool FolderWatcher_linux::addFolderRecursive(const SyncPath &path) {
    if (_pathToWatch.contains(path)) {
        // This path is already watched
        return true;
    }

    int subdirs = 0;
    LOG4CPLUS_DEBUG(_logger, L"(+) Watcher:" << Path2WStr(path));

    inotifyRegisterPath(path);

    std::list<SyncPath> allSubFolders;
    if (!findSubFolders(path, allSubFolders)) {
        LOG4CPLUS_ERROR(_logger, "Could not traverse all sub folders");
        return false;
    }

    for (const auto &subDirPath: allSubFolders) {
        if (std::error_code ec; std::filesystem::exists(subDirPath, ec) && !_pathToWatch.contains(subDirPath)) {
            subdirs++;

            inotifyRegisterPath(subDirPath);
        } else {
            if (ec.value() != 0) {
                LOG4CPLUS_WARN(_logger, L"Failed to check if path exists " << Path2WStr(path).c_str() << L": "
                                                                           << Utility::s2ws(ec.message()).c_str() << " ("
                                                                           << ec.value() << ")");
            }
            LOG4CPLUS_DEBUG(_logger, L"    `-> discarded: " << Path2WStr(subDirPath).c_str());
        }
    }

    if (subdirs > 0) {
        LOG4CPLUS_DEBUG(_logger, "    `-> and " << subdirs << " subdirectories");
    }

    return true;
}

void FolderWatcher_linux::removeFoldersBelow(const SyncPath &dirPath) {
    auto it = _pathToWatch.find(dirPath.string());
    if (it == _pathToWatch.end()) {
        return;
    }

    // Remove the entry and all subentries
    while (it != _pathToWatch.end()) {
        auto itPath = it->first;
        if (!Utility::isDescendantOrEqual(itPath, dirPath)) {
            break;
        }

        auto wid = it->second;
        if (const auto wd = inotify_rm_watch(_fileDescriptor, wid); wd > -1) {
            _watchToPath.erase(wid);
            it = _pathToWatch.erase(it);
            LOG4CPLUS_DEBUG(_logger, "Removed watch on" << itPath.c_str());
            continue;
        }

        ++it;
        LOG4CPLUS_ERROR(_logger, "Error in inotify_rm_watch :" << errno);
<<<<<<< HEAD
        sentry::Handler::captureMessage(sentry::Level::Error, "FolderWatcher_linux::removeFoldersBelow",
                                        "Error in inotify_rm_watch :" + errno);
=======
        sentry::Handler::captureMessage(sentry::Level::Error, "FolderWatcher_linux::removeFoldersBelow", "Error in inotify_rm_watch :" + std::to_string(errno));
>>>>>>> 7fcbf48a
    }
}

void FolderWatcher_linux::changeDetected(const SyncPath &path, OperationType opType) const {
    std::list<std::pair<SyncPath, OperationType>> list;
    (void) list.emplace_back(path, opType);
    _parent->changesDetected(list);
}

void FolderWatcher_linux::stopWatching() {
    LOG4CPLUS_DEBUG(_logger, L"Stop watching folder: " << Path2WStr(_folder).c_str());

    close(_fileDescriptor);
}

} // namespace KDC<|MERGE_RESOLUTION|>--- conflicted
+++ resolved
@@ -267,12 +267,8 @@
 
         ++it;
         LOG4CPLUS_ERROR(_logger, "Error in inotify_rm_watch :" << errno);
-<<<<<<< HEAD
         sentry::Handler::captureMessage(sentry::Level::Error, "FolderWatcher_linux::removeFoldersBelow",
-                                        "Error in inotify_rm_watch :" + errno);
-=======
-        sentry::Handler::captureMessage(sentry::Level::Error, "FolderWatcher_linux::removeFoldersBelow", "Error in inotify_rm_watch :" + std::to_string(errno));
->>>>>>> 7fcbf48a
+                                        "Error in inotify_rm_watch :" + std::to_string(errno));
     }
 }
 
