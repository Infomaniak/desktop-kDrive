/*
 * Infomaniak kDrive - Desktop
 * Copyright (C) 2023-2025 Infomaniak Network SA
 *
 * This program is free software: you can redistribute it and/or modify
 * it under the terms of the GNU General Public License as published by
 * the Free Software Foundation, either version 3 of the License, or
 * (at your option) any later version.
 *
 * This program is distributed in the hope that it will be useful,
 * but WITHOUT ANY WARRANTY; without even the implied warranty of
 * MERCHANTABILITY or FITNESS FOR A PARTICULAR PURPOSE.  See the
 * GNU General Public License for more details.
 *
 * You should have received a copy of the GNU General Public License
 * along with this program.  If not, see <http://www.gnu.org/licenses/>.
 */

#include "folderwatcher_linux.h"
#include "localfilesystemobserverworker.h"
#include "libcommon/utility/types.h"
#include "libcommonserver/io/iohelper.h"
#include "libcommonserver/utility/utility.h"
#include "requests/parameterscache.h"

#include <sys/inotify.h>
#include <sys/ioctl.h>
#include <unistd.h>
#include <string.h>

namespace KDC {

#define EVENT_SIZE (sizeof(struct inotify_event))
#define BUF_LEN (1024 * (EVENT_SIZE + 16))
#define SLEEP_TIME 100 // 100ms

FolderWatcher_linux::FolderWatcher_linux(LocalFileSystemObserverWorker *parent, const SyncPath &path) :
    FolderWatcher(parent, path) {}

SyncPath FolderWatcher_linux::makeSyncPath(const SyncPath &watchedFolderPath, const char *fileName) {
    const auto syncName = SyncName(fileName);
    return syncName.empty() ? watchedFolderPath : watchedFolderPath / syncName;
}

void FolderWatcher_linux::startWatching() {
    LOGW_DEBUG(_logger, L"Start watching folder " << Utility::formatSyncPath(_folder));
    LOG_DEBUG(_logger, "File system format: " << Utility::fileSystemName(_folder));

    _fileDescriptor = inotify_init();
    if (_fileDescriptor == -1) {
        LOG_WARN(_logger, "inotify_init() failed: " << strerror(errno));
        return;
    }

    if (!addFolderRecursive(_folder)) {
        return;
    }

    while (!_stop) {
        _ready = true;
        unsigned int avail;
        ioctl(_fileDescriptor, FIONREAD,
              &avail); // Since read() is blocking until something has changed, we use ioctl to check if there is changes
        if (avail > 0) {
            char buffer[BUF_LEN];
            ssize_t len = read(_fileDescriptor, buffer, BUF_LEN);
            if (len == -1) {
                LOG_WARN(_logger, "Error reading file descriptor " << errno);
                continue;
            }
            // iterate events in buffer
            unsigned int offset = 0;
            while (offset < len) {
                if (_stop) {
                    break;
                }
                auto *event = (inotify_event *) (buffer + offset);

                auto opType = OperationType::None;
                bool skip = false;
                if (event->mask & IN_CREATE) {
                    opType = OperationType::Create;
                } else if (event->mask & IN_DELETE || event->mask & IN_MOVED_FROM) {
                    opType = OperationType::Delete;
                } else if (event->mask & IN_MOVED_TO) {
                    opType = OperationType::Move;
                } else if (event->mask & (IN_MODIFY | IN_ATTRIB)) {
                    opType = OperationType::Edit;
                } else {
                    // Ignore all other events
                    skip = true;
                }

                if (!skip && !_stop) {
                    if (_watchToPath.contains(event->wd)) {
                        // `event->name` is empty for instance if the event is a permission change on a watched
                        // directory (see inotify man page).
                        const SyncPath path = makeSyncPath(_watchToPath[event->wd], event->name);
                        if (ParametersCache::isExtendedLogEnabled()) {
                            LOGW_DEBUG(_logger,
                                       L"Operation " << opType << L" detected on item with " << Utility::formatSyncPath(path));
                        }

                        changeDetected(path, opType);
                        bool isDirectory = false;
                        auto ioError = IoError::Success;
                        const bool isDirSuccess = IoHelper::checkIfIsDirectory(path, isDirectory, ioError);
                        if (!isDirSuccess) {
                            LOGW_WARN(_logger,
                                      L"Error in IoHelper::checkIfIsDirectory: " << Utility::formatIoError(path, ioError));
                            continue;
                        }

                        if (ioError == IoError::AccessDenied) {
                            LOGW_WARN(_logger, L"The item misses search/exec permission - " << Utility::formatSyncPath(path));
                        }

                        if ((event->mask & (IN_MOVED_TO | IN_CREATE)) && isDirectory) {
                            addFolderRecursive(path);
                        }

                        if (event->mask & (IN_MOVED_FROM | IN_DELETE)) {
                            removeFoldersBelow(path);
                        }
                    }
                }

                offset += sizeof(inotify_event) + event->len;
            }
        } else {
            Utility::msleep(SLEEP_TIME);
        }
    }

    LOGW_DEBUG(_logger, L"Folder watching stopped: " << Utility::formatSyncPath(_folder));
}

bool FolderWatcher_linux::findSubFolders(const SyncPath &dir, std::list<SyncPath> &fullList) {
    bool ok = true;
    if (access(dir.c_str(), R_OK) != 0) {
<<<<<<< HEAD
        LOG4CPLUS_WARN(_logger, L"SyncDir is not readable: " << Utility::formatSyncPath(dir));
        setExitInfo({ExitCode::SystemError, ExitCause::SyncDirAccessError});
=======
        LOGW_WARN(_logger, L"SyncDir is not readable: " << Utility::formatSyncPath(dir));
        setExitInfo({ExitCode::SystemError, ExitCause::SyncDirAccesError});
>>>>>>> b7eb587c
        return false;
    }
    if (std::error_code ec; !std::filesystem::exists(dir, ec)) {
        if (ec) {
            LOGW_WARN(_logger,
                      L"Failed to check existence of " << Utility::formatSyncPath(dir) << L": " << Utility::formatStdError(ec));
        } else {
            LOGW_WARN(_logger, L"Non existing path coming in: " << Utility::formatSyncPath(dir));
        }
        ok = false;
    } else {
        try {
            const auto dirIt = std::filesystem::recursive_directory_iterator(
                    dir, std::filesystem::directory_options::skip_permission_denied, ec);
            if (ec) {
                LOGW_WARN(_logger, L"Error in findSubFolders: " << Utility::formatStdError(ec));
                return false;
            }

            for (const auto &dirEntry: dirIt) {
                if (dirEntry.is_directory()) fullList.push_back(dirEntry.path());
            }

        } catch (std::filesystem::filesystem_error &e) {
            LOG_WARN(_logger, "Error caught in findSubFolders: " << e.code() << " - " << e.what());
            ok = false;
        } catch (...) {
            LOG_WARN(_logger, "Error caught in findSubFolders");
            ok = false;
        }
    }

    return ok;
}

bool FolderWatcher_linux::inotifyRegisterPath(const SyncPath &path) {
    if (std::error_code ec; !std::filesystem::exists(path, ec)) {
        if (ec.value() != 0) {
            LOGW_WARN(_logger, L"Failed to check if path exists " << Utility::formatSyncPath(path) << L": "
                                                                  << Utility::s2ws(ec.message()) << L" (" << ec.value() << L")");
        }
        return false;
    }

    const auto wd = inotify_add_watch(_fileDescriptor, path.string().c_str(),
                                      IN_CLOSE_WRITE | IN_ATTRIB | IN_MOVE | IN_CREATE | IN_DELETE | IN_MODIFY | IN_DELETE_SELF |
                                              IN_MOVE_SELF | IN_UNMOUNT | IN_ONLYDIR | IN_DONT_FOLLOW);

    if (wd > -1) {
        _watchToPath.insert({wd, path});
        _pathToWatch.insert({path, wd});
    } else {
        // If we're running out of memory or inotify watches, become
        // unreliable.
        if (_isReliable && (errno == ENOMEM || errno == ENOSPC)) {
            _isReliable = false;
            LOG_ERROR(_logger, "Out of memory or limit number of inotify watches reached!"); // TODO : notify the user?
            return false;
        }
    }

    return true;
}

bool FolderWatcher_linux::addFolderRecursive(const SyncPath &path) {
    if (_pathToWatch.contains(path)) {
        // This path is already watched
        return true;
    }

    int subdirs = 0;
    LOGW_DEBUG(_logger, L"(+) Watcher:" << Utility::formatSyncPath(path));

    inotifyRegisterPath(path);

    std::list<SyncPath> allSubFolders;
    if (!findSubFolders(path, allSubFolders)) {
        LOG_ERROR(_logger, "Could not traverse all sub folders");
        return false;
    }

    for (const auto &subDirPath: allSubFolders) {
        if (std::error_code ec; std::filesystem::exists(subDirPath, ec) && !_pathToWatch.contains(subDirPath)) {
            subdirs++;

            inotifyRegisterPath(subDirPath);
        } else {
            if (ec.value() != 0) {
                LOGW_WARN(_logger, L"Failed to check if path exists " << Utility::formatSyncPath(path) << L": "
                                                                      << Utility::s2ws(ec.message()) << L" (" << ec.value()
                                                                      << L")");
            }
            LOGW_DEBUG(_logger, L"    `-> discarded: " << Utility::formatSyncPath(subDirPath));
        }
    }

    if (subdirs > 0) {
        LOG_DEBUG(_logger, "    `-> and " << subdirs << " subdirectories");
    }

    return true;
}

void FolderWatcher_linux::removeFoldersBelow(const SyncPath &dirPath) {
    auto it = _pathToWatch.find(dirPath.string());
    if (it == _pathToWatch.end()) {
        return;
    }

    // Remove the entry and all subentries
    while (it != _pathToWatch.end()) {
        auto itPath = it->first;
        if (!Utility::isDescendantOrEqual(itPath, dirPath)) {
            break;
        }

        auto wid = it->second;
        if (const auto wd = inotify_rm_watch(_fileDescriptor, wid); wd > -1) {
            _watchToPath.erase(wid);
            it = _pathToWatch.erase(it);
            LOG_DEBUG(_logger, "Removed watch on" << itPath);
            continue;
        }

        ++it;
        LOG_ERROR(_logger, "Error in inotify_rm_watch :" << errno);
        sentry::Handler::captureMessage(sentry::Level::Error, "FolderWatcher_linux::removeFoldersBelow",
                                        "Error in inotify_rm_watch :" + std::to_string(errno));
    }
}

void FolderWatcher_linux::changeDetected(const SyncPath &path, OperationType opType) const {
    std::list<std::pair<SyncPath, OperationType>> list;
    (void) list.emplace_back(path, opType);
    _parent->changesDetected(list);
}

void FolderWatcher_linux::stopWatching() {
    LOGW_DEBUG(_logger, L"Stop watching folder: " << Utility::formatSyncPath(_folder));

    close(_fileDescriptor);
}

} // namespace KDC<|MERGE_RESOLUTION|>--- conflicted
+++ resolved
@@ -138,13 +138,8 @@
 bool FolderWatcher_linux::findSubFolders(const SyncPath &dir, std::list<SyncPath> &fullList) {
     bool ok = true;
     if (access(dir.c_str(), R_OK) != 0) {
-<<<<<<< HEAD
-        LOG4CPLUS_WARN(_logger, L"SyncDir is not readable: " << Utility::formatSyncPath(dir));
-        setExitInfo({ExitCode::SystemError, ExitCause::SyncDirAccessError});
-=======
         LOGW_WARN(_logger, L"SyncDir is not readable: " << Utility::formatSyncPath(dir));
         setExitInfo({ExitCode::SystemError, ExitCause::SyncDirAccesError});
->>>>>>> b7eb587c
         return false;
     }
     if (std::error_code ec; !std::filesystem::exists(dir, ec)) {
