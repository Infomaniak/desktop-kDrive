/*
 * Infomaniak kDrive - Desktop
 * Copyright (C) 2023-2025 Infomaniak Network SA
 *
 * This program is free software: you can redistribute it and/or modify
 * it under the terms of the GNU General Public License as published by
 * the Free Software Foundation, either version 3 of the License, or
 * (at your option) any later version.
 *
 * This program is distributed in the hope that it will be useful,
 * but WITHOUT ANY WARRANTY; without even the implied warranty of
 * MERCHANTABILITY or FITNESS FOR A PARTICULAR PURPOSE.  See the
 * GNU General Public License for more details.
 *
 * You should have received a copy of the GNU General Public License
 * along with this program.  If not, see <http://www.gnu.org/licenses/>.
 */

#include "remotefilesystemobserverworker.h"
#include "jobs/jobmanager.h"
#include "jobs/network/API_v2/listing/continuefilelistwithcursorjob.h"
#include "jobs/network/API_v2/listing/csvfullfilelistwithcursorjob.h"
#include "jobs/network/API_v2/listing/longpolljob.h"
#include "jobs/network/API_v2/getfileinfojob.h"
#if defined(KD_WINDOWS)
#include "reconciliation/platform_inconsistency_checker/platforminconsistencycheckerutility.h"
#endif
#include "libcommon/log/sentry/ptraces.h"
#include "libcommon/utility/utility.h"
#include "libcommonserver/utility/utility.h"
#include "requests/syncnodecache.h"
#include "requests/parameterscache.h"
#include "requests/exclusiontemplatecache.h"
#include "utility/jsonparserutility.h"

#if defined(KD_MACOS)
#include "utility/utility.h"
#endif

#include "utility/timerutility.h"


#include <log4cplus/loggingmacros.h>

#include <Poco/JSON/Object.h>
#include <Poco/JSON/Array.h>
#include <Poco/Dynamic/Var.h>

namespace KDC {

RemoteFileSystemObserverWorker::RemoteFileSystemObserverWorker(std::shared_ptr<SyncPal> syncPal, const std::string &name,
                                                               const std::string &shortName) :
    FileSystemObserverWorker(syncPal, name, shortName, ReplicaSide::Remote),
    _driveDbId(syncPal->driveDbId()) {}

RemoteFileSystemObserverWorker::~RemoteFileSystemObserverWorker() {
    LOG_SYNCPAL_DEBUG(_logger, "~RemoteFileSystemObserverWorker");
}

void RemoteFileSystemObserverWorker::execute() {
    ExitInfo exitInfo = ExitCode::Ok;
    LOG_SYNCPAL_DEBUG(_logger, "Worker started: name=" << name());

    // Sync loop
    for (;;) {
        if (stopAsked()) {
            exitInfo = ExitCode::Ok;
            tryToInvalidateSnapshot();
            break;
        }
        // We never pause this thread

        if (!_liveSnapshot.isValid()) {
            if (exitInfo = generateInitialSnapshot(); exitInfo.code() != ExitCode::Ok) {
                LOG_SYNCPAL_DEBUG(_logger, "Error in generateInitialSnapshot: " << exitInfo);
                break;
            }
        }

        if (exitInfo = processEvents(); exitInfo.code() != ExitCode::Ok) {
            LOG_SYNCPAL_DEBUG(_logger, "Error in processEvents: " << exitInfo);
            break;
        }
        _initializing = false;
        Utility::msleep(LOOP_EXEC_SLEEP_PERIOD);
    }
    LOG_SYNCPAL_DEBUG(_logger, "Worker stopped: name=" << name());
    setExitCause(exitInfo.cause());
    setDone(exitInfo.code());
}

ExitInfo RemoteFileSystemObserverWorker::generateInitialSnapshot() {
    ExitInfo exitInfo = ExitCode::Ok;

    LOG_SYNCPAL_INFO(_logger, "Starting remote snapshot generation");
    auto start = std::chrono::steady_clock::now();
    sentry::pTraces::scoped::RFSOGenerateInitialSnapshot perfMonitor(syncDbId());

    // Retrieve the list of blacklisted folders.
    (void) SyncNodeCache::instance()->syncNodes(_syncPal->syncDbId(), SyncNodeType::BlackList, _blackList);

    _liveSnapshot.init();
    _updating = true;
    countListingRequests();

    const auto end = std::chrono::steady_clock::now();
    const std::chrono::duration<double> elapsedSeconds = end - start;
    if (exitInfo = initWithCursor(); exitInfo.code() == ExitCode::Ok && !stopAsked()) {
        _liveSnapshot.setValid(true);
        LOG_SYNCPAL_INFO(_logger, "Remote snapshot generated in: " << elapsedSeconds.count() << "s for "
                                                                   << _liveSnapshot.nbItems() << " items");
        perfMonitor.stop();
    } else {
        tryToInvalidateSnapshot();
        LOG_SYNCPAL_WARN(_logger, "Remote snapshot generation stopped or failed after: " << elapsedSeconds.count() << "s");

        switch (exitInfo.code()) {
            case ExitCode::NetworkError:
                _syncPal->addError(Error(errId(), exitInfo));
                break;
            case ExitCode::LogicError:
            case ExitCode::InvalidSync:
                _syncPal->addError(Error(_syncPal->syncDbId(), shortName(), exitInfo));
                break;
            default:
                break;
        }
    }
    _updating = false;
    return exitInfo;
}

ExitInfo RemoteFileSystemObserverWorker::processEvents() {
    if (stopAsked()) {
        return ExitCode::Ok;
    }

    // Get last listing cursor used
    int64_t timestamp = 0;
    if (const auto exitInfo = _syncPal->listingCursor(_cursor, timestamp); exitInfo.code() != ExitCode::Ok) {
        LOG_SYNCPAL_WARN(_logger, "Error in SyncPal::listingCursor: " << exitInfo);
        return exitInfo;
    }

    if (!_updating && !_initializing) {
        // Send long poll request
        bool changes = false;
        if (const auto exitInfo = sendLongPoll(changes); exitInfo.code() != ExitCode::Ok) {
            LOG_SYNCPAL_WARN(_logger, "Error in RemoteFileSystemObserverWorker::sendLongPoll: " << exitInfo);
            return exitInfo;
        }
        if (!changes) {
            // No change, return
            return ExitCode::Ok;
        }
    }

    // Retrieve changes
    _updating = true;
    ExitInfo exitInfo = ExitCode::Ok;
    bool hasMore = true;
    while (hasMore) {
        hasMore = false;

        if (stopAsked()) {
            exitInfo = ExitCode::Ok;
            break;
        }

        std::shared_ptr<ContinueFileListWithCursorJob> job = nullptr;
        if (_cursor.empty()) {
            LOG_SYNCPAL_WARN(_logger, "Cursor is empty for driveDbId=" << _driveDbId << ", invalidating snapshot");
            tryToInvalidateSnapshot();
            exitInfo = ExitCode::DataError;
            break;
        }

        try {
            job = std::make_shared<ContinueFileListWithCursorJob>(_driveDbId, _cursor, _blackList);
        } catch (const std::exception &e) {
            LOG_SYNCPAL_WARN(_logger, "Error in ContinueFileListWithCursorJob::ContinueFileListWithCursorJob for driveDbId="
                                              << _driveDbId << " error=" << e.what());
            exitInfo = AbstractTokenNetworkJob::exception2ExitCode(e);
            break;
        }

        if (exitInfo = job->runSynchronously(); exitInfo.code() != ExitCode::Ok) {
            LOG_SYNCPAL_WARN(_logger, "Error in ContinuousCursorListingJob: " << exitInfo);
            break;
        }

        Poco::JSON::Object::Ptr resObj = job->jsonRes();
        if (!resObj) {
            LOG_SYNCPAL_WARN(_logger, "Continue cursor listing request failed for drive: " << std::to_string(_driveDbId).c_str()
                                                                                           << " and cursor: " << _cursor);
            exitInfo = ExitCode::BackError;
            break;
        }

        if (std::string errorCode; job->hasErrorApi(&errorCode)) {
            if (getNetworkErrorCode(errorCode) == NetworkErrorCode::ForbiddenError) {
                LOG_SYNCPAL_WARN(_logger, "Access forbidden");
                exitInfo = ExitCode::Ok;
                break;
            } else {
                std::ostringstream os;
                resObj->stringify(os);
                LOGW_SYNCPAL_WARN(_logger, L"Continue cursor listing request failed: " << CommonUtility::s2ws(os.str()));
                exitInfo = ExitCode::BackError;
                break;
            }
        }

        Poco::JSON::Object::Ptr dataObj = resObj->getObject(dataKey);
        if (dataObj) {
            std::string cursor;
            if (!JsonParserUtility::extractValue(dataObj, cursorKey, cursor)) {
                exitInfo = ExitCode::BackError;
                break;
            }

            if (cursor != _cursor) {
                _cursor = cursor;
                LOG_SYNCPAL_DEBUG(_logger, "Sync cursor updated: " << _cursor);
                int64_t timestamp = static_cast<long int>(time(0));
                if (exitInfo = _syncPal->setListingCursor(_cursor, timestamp); exitInfo.code() != ExitCode::Ok) {
                    LOG_SYNCPAL_WARN(_logger, "Error in SyncPal::setListingCursor: " << exitInfo);
                    break;
                }
            }

            if (!JsonParserUtility::extractValue(dataObj, hasMoreKey, hasMore)) {
                exitInfo = ExitCode::BackError;
            }

            // Look for new actions
            if (exitInfo = processActions(dataObj->getArray(actionsKey)); exitInfo.code() != ExitCode::Ok) {
                LOG_SYNCPAL_WARN(_logger, "Error in RemoteFileSystemObserverWorker::processActions: " << exitInfo);
                tryToInvalidateSnapshot();
                break;
            }
        }
    }

    _updating = false;

    return exitInfo;
}

ExitInfo RemoteFileSystemObserverWorker::initWithCursor() {
    if (stopAsked()) {
        return ExitCode::Ok;
    }

    return getItemsInDir(_liveSnapshot.rootFolderId(), true);
}

ExitInfo RemoteFileSystemObserverWorker::exploreDirectory(const NodeId &nodeId) {
    if (stopAsked()) {
        return ExitCode::Ok;
    }

    return getItemsInDir(nodeId, false);
}

ExitInfo RemoteFileSystemObserverWorker::getItemsInDir(const NodeId &dirId, const bool saveCursor) {
    // Send request
    sentry::pTraces::scoped::RFSOBackRequest perfMonitorBackRequest(!saveCursor, syncDbId());
    std::shared_ptr<CsvFullFileListWithCursorJob> job = nullptr;
    try {
        job = std::make_shared<CsvFullFileListWithCursorJob>(_driveDbId, dirId, _blackList, true);
    } catch (const std::exception &e) {
        LOG_SYNCPAL_WARN(_logger, "Error in InitFileListWithCursorJob::InitFileListWithCursorJob for driveDbId="
                                          << _driveDbId << " error=" << e.what());
        return AbstractTokenNetworkJob::exception2ExitCode(e);
    }

    JobManager::instance()->queueAsyncJob(job, Poco::Thread::PRIO_LOW);
    while (!JobManager::instance()->isJobFinished(job->jobId())) {
        if (stopAsked()) {
            return ExitCode::Ok;
        }

        // Wait a little before checking again
        Utility::msleep(100);
    }

    if (job->exitInfo().code() != ExitCode::Ok) {
        LOG_SYNCPAL_WARN(_logger, "Error in GetFileListWithCursorJob: " << job->exitInfo());
        return job->exitInfo();
    }

    if (saveCursor) {
        const std::string cursor = job->getCursor();
        if (cursor != _cursor) {
            _cursor = cursor;
            LOG_SYNCPAL_DEBUG(_logger, "Cursor updated: " << _cursor);
            int64_t timestamp = static_cast<long int>(time(0));
            ExitCode exitCode = _syncPal->setListingCursor(_cursor, timestamp);
            if (exitCode != ExitCode::Ok) {
                LOG_SYNCPAL_WARN(_logger, "Error in SyncPal::setListingCursor");
                setExitCause(ExitCause::DbAccessError);
                return exitCode;
            }
        }
    }

    // Parse reply
    LOG_SYNCPAL_DEBUG(_logger, "Begin parsing of the CSV reply");
    const TimerUtility timer;
    SnapshotItem item;
    bool error = false;
    bool ignore = false;
    bool eof = false;
    SyncNameSet existingFiles;
    uint64_t itemCount = 0;
    perfMonitorBackRequest.stop();
    sentry::pTraces::counterScoped::RFSOExploreItem perfMonitorExploreItem(!saveCursor, syncDbId());
    while (job->getItem(item, error, ignore, eof)) {
        if (ignore) {
            continue;
        }

        if (eof) break;
        perfMonitorExploreItem.start();

        itemCount++;
        if (error) {
            LOG_SYNCPAL_WARN(_logger, "Logic error: failed to parse CSV reply.");
            setExitCause(ExitCause::FullListParsingError);
            return ExitCode::LogicError;
        }

        if (stopAsked()) {
            return ExitCode::Ok;
        }

        bool isWarning = false;
        if (ExclusionTemplateCache::instance()->isExcluded(item.name(), isWarning)) {
            continue;
        }

        // Check unsupported characters
        if (hasUnsupportedCharacters(item.name(), item.id(), item.type())) {
            continue;
        }

        if (const auto &[_, inserted] = existingFiles.insert(Str2SyncName(item.parentId()) + item.name()); !inserted) {
            // An item with the exact same name already exists in the parent folder.
            LOGW_SYNCPAL_DEBUG(_logger, L"Item \"" << SyncName2WStr(item.name()) << L"\" already exists in directory \""
                                                   << SyncName2WStr(_liveSnapshot.name(item.parentId())) << L"\"");

            SyncPath path;
            _liveSnapshot.path(item.parentId(), path, ignore);
            path /= item.name();

            Error err(_syncPal->syncDbId(), "", item.id(), NodeType::Directory, path, ConflictType::None, InconsistencyType::None,
                      CancelType::AlreadyExistLocal);
            _syncPal->addError(err);

            continue;
        }

        if (_liveSnapshot.updateItem(item)) {
            if (ParametersCache::isExtendedLogEnabled()) {
                LOGW_SYNCPAL_DEBUG(_logger, L"Item inserted in remote snapshot: name:"
<<<<<<< HEAD
                                                    << SyncName2WStr(item.name()) << L", inode:" << CommonUtility::s2ws(item.id())
                                                    << L", parent inode:" << CommonUtility::s2ws(item.parentId()) << L", createdAt:"
                                                    << item.createdAt() << L", modtime:" << item.lastModified() << L", isDir:"
=======
                                                    << Utility::quotedSyncName(item.name()) << L", inode:"
                                                    << CommonUtility::s2ws(item.id()) << L", parent inode:"
                                                    << CommonUtility::s2ws(item.parentId()) << L", createdAt:" << item.createdAt()
                                                    << L", modtime:" << item.lastModified() << L", isDir:"
>>>>>>> 3204fefe
                                                    << (item.type() == NodeType::Directory) << L", size:" << item.size()
                                                    << L", isLink:" << item.isLink());
            }
        }
    }

    if (!eof) {
        const std::string msg = "Failed to parse CSV reply: missing EOF delimiter";
        LOG_SYNCPAL_WARN(_logger, msg);
        sentry::Handler::captureMessage(sentry::Level::Warning, "RemoteFileSystemObserverWorker::getItemsInDir", msg);
        setExitCause(ExitCause::FullListParsingError);
        return ExitCode::NetworkError;
    }

    // Delete orphans
    NodeSet nodeIds;
    _liveSnapshot.ids(nodeIds);
    auto nodeIdIt = nodeIds.begin();
    while (nodeIdIt != nodeIds.end()) {
        if (_liveSnapshot.isOrphan(*nodeIdIt)) {
            LOGW_SYNCPAL_DEBUG(_logger, L"Node '" << SyncName2WStr(_liveSnapshot.name(*nodeIdIt)) << L"' ("
                                                  << CommonUtility::s2ws(*nodeIdIt) << L") is orphan. Removing it from "
                                                  << _liveSnapshot.side() << L" snapshot.");
            _liveSnapshot.removeItem(*nodeIdIt);
        }
        nodeIdIt++;
    }

    LOG_SYNCPAL_DEBUG(_logger,
                      "End reply parsing in " << timer.elapsed<DoubleSeconds>().count() << "s for " << itemCount << " items");

    return ExitCode::Ok;
}

ExitInfo RemoteFileSystemObserverWorker::sendLongPoll(bool &changes) {
    if (_liveSnapshot.isValid()) {
        std::shared_ptr<LongPollJob> notifyJob = nullptr;
        try {
            notifyJob = std::make_shared<LongPollJob>(_driveDbId, _cursor);
        } catch (const std::exception &e) {
            LOG_SYNCPAL_WARN(_logger, "Error in LongPollJob::LongPollJob for driveDbId=" << _driveDbId << " error=" << e.what());
            return AbstractTokenNetworkJob::exception2ExitCode(e);
        }

        JobManager::instance()->queueAsyncJob(notifyJob, Poco::Thread::PRIO_LOW);
        while (!JobManager::instance()->isJobFinished(notifyJob->jobId())) {
            if (stopAsked()) {
                LOG_DEBUG(_logger, "Request " << notifyJob->jobId() << ": aborting LongPoll job");
                notifyJob->abort();
                return ExitCode::Ok;
            }

            {
                const std::scoped_lock lock(_mutex);
                if (_updating) { // We want to update snapshot immediately, cancel LongPoll job and send a listing/continue
                                 // request
                    notifyJob->abort();
                    changes = true;
                    return ExitCode::Ok;
                }
            }

            // Wait until job finished
            Utility::msleep(100);
        }

        if (notifyJob->exitInfo().code() != ExitCode::Ok) {
            LOG_SYNCPAL_WARN(_logger, "Error in LongPollJob: " << notifyJob->exitInfo() << " for drive: "
                                                               << std::to_string(_driveDbId) << " and cursor: " << _cursor);

            if (notifyJob->exitInfo() == ExitInfo(ExitCode::NetworkError, ExitCause::NetworkTimeout)) {
                _syncPal->addError(Error(errId(), notifyJob->exitInfo()));
            } else if (notifyJob->exitInfo() == ExitInfo(ExitCode::NetworkError, ExitCause::BadGateway)) {
                // Ignore this error and check for changes anyway
                LOG_SYNCPAL_INFO(_logger, "Bad gateway error, check for changes anyway.");
                changes = true; // TODO: perhaps not a good idea... what if longpoll crashed and not reachable for a long time???
                return ExitCode::Ok;
            }

            return notifyJob->exitInfo();
        }

        Poco::JSON::Object::Ptr resObj = notifyJob->jsonRes();
        if (!resObj) {
            // If error, fall
            LOG_SYNCPAL_DEBUG(_logger, "Notify changes request failed for drive: " << std::to_string(_driveDbId).c_str()
                                                                                   << " and cursor: " << _cursor);
            return {ExitCode::BackError, ExitCause::ApiErr};
        }

        // If no changes, return
        if (!JsonParserUtility::extractValue(resObj, changesKey, changes)) {
            return {ExitCode::BackError, ExitCause::ApiErr};
        }
    }

    return ExitCode::Ok;
}

ExitInfo RemoteFileSystemObserverWorker::processActions(Poco::JSON::Array::Ptr actionArray) {
    if (!actionArray) return ExitCode::Ok;

    std::set<NodeId, std::less<>> movedItems;

    for (auto it = actionArray->begin(); it != actionArray->end(); ++it) {
        sentry::pTraces::scoped::RFSOChangeDetected perfMonitor(syncDbId());
        if (stopAsked()) {
            return ExitCode::Ok;
        }

        Poco::JSON::Object::Ptr actionObj = it->extract<Poco::JSON::Object::Ptr>();
        ActionInfo actionInfo;
        if (ExitCode exitCode = extractActionInfo(actionObj, actionInfo); exitCode != ExitCode::Ok) {
            return exitCode;
        }

        // Check unsupported characters
        if (hasUnsupportedCharacters(actionInfo.snapshotItem.name(), actionInfo.snapshotItem.id(),
                                     actionInfo.snapshotItem.type())) {
            continue;
        }

        bool isWarning = false;
        if (ExclusionTemplateCache::instance()->isExcluded(actionInfo.snapshotItem.name(), isWarning)) {
            if (isWarning) {
                Error error(_syncPal->syncDbId(), "", actionInfo.snapshotItem.id(), actionInfo.snapshotItem.type(),
                            actionInfo.path, ConflictType::None, InconsistencyType::None, CancelType::ExcludedByTemplate);
                _syncPal->addError(error);
            }
            // Remove it from liveSnapshot
            _liveSnapshot.removeItem(actionInfo.snapshotItem.id());
            continue;
        }

#if defined(KD_WINDOWS)
        SyncName newName;
        if (PlatformInconsistencyCheckerUtility::instance()->fixNameWithBackslash(actionInfo.snapshotItem.name(), newName)) {
            actionInfo.snapshotItem.setName(newName);
        }
#endif

        if (const auto exitInfo = processAction(actionInfo, movedItems); exitInfo.code() != ExitCode::Ok) {
            LOG_SYNCPAL_WARN(_logger, "Error in RemoteFileSystemObserverWorker::processAction: " << exitInfo);
            return exitInfo;
        }
    }

    return ExitCode::Ok;
}

ExitInfo RemoteFileSystemObserverWorker::extractActionInfo(const Poco::JSON::Object::Ptr actionObj, ActionInfo &actionInfo) {
    std::string tmpStr;
    if (!JsonParserUtility::extractValue(actionObj, actionKey, tmpStr)) {
        return ExitCode::BackError;
    }
    actionInfo.actionCode = getActionCode(tmpStr);

    int64_t tmpInt = 0;
    if (!JsonParserUtility::extractValue(actionObj, fileIdKey, tmpInt)) {
        return ExitCode::BackError;
    }
    actionInfo.snapshotItem.setId(std::to_string(tmpInt));

    if (!JsonParserUtility::extractValue(actionObj, parentIdKey, tmpInt)) {
        return ExitCode::BackError;
    }
    actionInfo.snapshotItem.setParentId(std::to_string(tmpInt));

    SyncName tmpDestPathStr;
    if (!JsonParserUtility::extractValue(actionObj, destinationKey, tmpDestPathStr, false)) {
        return ExitCode::BackError;
    }
    if (!tmpDestPathStr.empty()) {
        // This a move operation. Get the name from the `destination` field
        actionInfo.snapshotItem.setName(tmpDestPathStr.substr(tmpDestPathStr.find_last_of('/') + 1)); // +1 to ignore the last "/"
        actionInfo.path = tmpDestPathStr;
    } else {
        // Otherwise, get the name from the `path` field
        if (!JsonParserUtility::extractValue(actionObj, pathKey, actionInfo.path)) {
            return ExitCode::BackError;
        }
        actionInfo.snapshotItem.setName(
                actionInfo.path.substr(actionInfo.path.find_last_of('/') + 1)); // +1 to ignore the last "/"
    }

    SyncTime tmpTime = 0;
    if (!JsonParserUtility::extractValue(actionObj, createdAtKey, tmpTime, false)) {
        return ExitCode::BackError;
    }
    actionInfo.snapshotItem.setCreatedAt(tmpTime);

    if (!JsonParserUtility::extractValue(actionObj, lastModifiedAtKey, tmpTime, false)) {
        return ExitCode::BackError;
    }
    actionInfo.snapshotItem.setLastModified(tmpTime);

    if (!JsonParserUtility::extractValue(actionObj, fileTypeKey, tmpStr)) {
        return ExitCode::BackError;
    }
    actionInfo.snapshotItem.setType(tmpStr == fileKey ? NodeType::File : NodeType::Directory);

    if (actionInfo.snapshotItem.type() == NodeType::File) {
        if (!JsonParserUtility::extractValue(actionObj, sizeKey, tmpInt, false)) {
            return ExitCode::BackError;
        }
        actionInfo.snapshotItem.setSize(tmpInt);
    }

    if (!JsonParserUtility::extractValue(actionObj, symbolicLinkKey, tmpStr, false)) {
        return ExitCode::BackError;
    }
    actionInfo.snapshotItem.setIsLink(!tmpStr.empty());

    Poco::JSON::Object::Ptr capabilitiesObj = actionObj->getObject(capabilitiesKey);
    if (capabilitiesObj) {
        bool tmpBool = false;
        if (!JsonParserUtility::extractValue(capabilitiesObj, canWriteKey, tmpBool)) {
            return ExitCode::BackError;
        }
        actionInfo.snapshotItem.setCanWrite(tmpBool);
    }

    return ExitCode::Ok;
}

ExitInfo RemoteFileSystemObserverWorker::processAction(ActionInfo &actionInfo, std::set<NodeId, std::less<>> &movedItems) {
    _syncPal->removeItemFromTmpBlacklist(actionInfo.snapshotItem.id(), ReplicaSide::Remote);

    // Process action
    switch (actionInfo.actionCode) {
        // Item added
        case ActionCode::ActionCodeAccessRightInsert:
        case ActionCode::ActionCodeAccessRightUpdate:
        case ActionCode::ActionCodeAccessRightUserInsert:
        case ActionCode::ActionCodeAccessRightUserUpdate:
        case ActionCode::ActionCodeAccessRightTeamInsert:
        case ActionCode::ActionCodeAccessRightTeamUpdate:
        case ActionCode::ActionCodeAccessRightMainUsersInsert:
        case ActionCode::ActionCodeAccessRightMainUsersUpdate: {
            bool rightsOk = false;
            if (const ExitCode exitCode =
                        checkRightsAndUpdateItem(actionInfo.snapshotItem.id(), rightsOk, actionInfo.snapshotItem);
                exitCode != ExitCode::Ok) {
                return exitCode;
            }
            if (!rightsOk) break; // Current user does not have the right to access this item, ignore action.
            [[fallthrough]];
        }
        case ActionCode::ActionCodeMoveIn:
        case ActionCode::ActionCodeRestore:
        case ActionCode::ActionCodeCreate:
        case ActionCode::ActionCodeRename: {
            const bool exploreDir = actionInfo.snapshotItem.type() == NodeType::Directory &&
                                    actionInfo.actionCode != ActionCode::ActionCodeCreate &&
                                    !_liveSnapshot.exists(actionInfo.snapshotItem.id());
            _liveSnapshot.updateItem(actionInfo.snapshotItem);
            if (exploreDir) {
                // Retrieve all children
                const auto exitInfo = exploreDirectory(actionInfo.snapshotItem.id());
                switch (exitInfo.code()) {
                    case ExitCode::NetworkError:
                        if (exitCause() == ExitCause::NetworkTimeout) {
                            _syncPal->addError(Error(errId(), exitInfo));
                        }
                        break;
                    case ExitCode::LogicError:
                        if (exitCause() == ExitCause::FullListParsingError) {
                            _syncPal->addError(Error(_syncPal->syncDbId(), shortName(), exitInfo));
                        }
                        break;
                    default:
                        break;
                }

                if (exitInfo.code() != ExitCode::Ok) return exitInfo;
            }
            if (actionInfo.actionCode == ActionCode::ActionCodeMoveIn) {
                // Keep track of moved items
                movedItems.insert(actionInfo.snapshotItem.id());
            }
            break;
        }
        // Item edited
        case ActionCode::ActionCodeEdit:
            _liveSnapshot.updateItem(actionInfo.snapshotItem);
            break;

        // Item removed
        case ActionCode::ActionCodeAccessRightRemove:
        case ActionCode::ActionCodeAccessRightUserRemove:
        case ActionCode::ActionCodeAccessRightTeamRemove:
        case ActionCode::ActionCodeAccessRightMainUsersRemove: {
            bool rightsOk = false;
            if (const ExitCode exitCode =
                        checkRightsAndUpdateItem(actionInfo.snapshotItem.id(), rightsOk, actionInfo.snapshotItem);
                exitCode != ExitCode::Ok) {
                return exitCode;
            }
            if (rightsOk) break; // Current user still have the right to access this item, ignore action.
            [[fallthrough]];
        }
        case ActionCode::ActionCodeMoveOut:
            // Ignore move out action if destination is inside the synced folder.
            if (movedItems.find(actionInfo.snapshotItem.id()) != movedItems.end()) break;
            [[fallthrough]];
        case ActionCode::ActionCodeTrash:
            if (!_liveSnapshot.removeItem(actionInfo.snapshotItem.id())) {
                LOGW_SYNCPAL_WARN(_logger, L"Fail to remove item: " << SyncName2WStr(actionInfo.snapshotItem.name()) << L" ("
                                                                    << CommonUtility::s2ws(actionInfo.snapshotItem.id()) << L")");
                tryToInvalidateSnapshot();
                return ExitCode::BackError;
            }
            break;

        // Ignored actions
        case ActionCode::ActionCodeAccess:
        case ActionCode::ActionCodeDelete:
        case ActionCode::ActionCodeRestoreFileShareCreate:
        case ActionCode::ActionCodeRestoreFileShareDelete:
        case ActionCode::ActionCodeRestoreShareLinkCreate:
        case ActionCode::ActionCodeRestoreShareLinkDelete:
            // Ignore these actions
            break;

        default:
            LOGW_SYNCPAL_DEBUG(_logger, L"Unknown operation received on item: "
                                                << SyncName2WStr(actionInfo.snapshotItem.name()) << L" ("
                                                << CommonUtility::s2ws(actionInfo.snapshotItem.id()) << L")");
    }


    return ExitCode::Ok;
}

ExitInfo RemoteFileSystemObserverWorker::checkRightsAndUpdateItem(const NodeId &nodeId, bool &hasRights,
                                                                  SnapshotItem &snapshotItem) {
    std::unique_ptr<GetFileInfoJob> job;
    try {
        job = std::make_unique<GetFileInfoJob>(_syncPal->driveDbId(), nodeId);
    } catch (const std::exception &e) {
        LOG_WARN(Log::instance()->getLogger(),
                 "Error in GetFileInfoJob::GetFileInfoJob for driveDbId=" << _syncPal->driveDbId() << " nodeId=" << nodeId.c_str()
                                                                          << " error=" << e.what());
        return AbstractTokenNetworkJob::exception2ExitCode(e);
    }

    job->runSynchronously();
    if (job->hasHttpError() || job->exitInfo().code() != ExitCode::Ok) {
        if (job->getStatusCode() == Poco::Net::HTTPResponse::HTTP_FORBIDDEN ||
            job->getStatusCode() == Poco::Net::HTTPResponse::HTTP_NOT_FOUND) {
            hasRights = false;
            return ExitCode::Ok;
        }

<<<<<<< HEAD
        LOGW_SYNCPAL_WARN(_logger, L"Error while determining access rights on item: " << SyncName2WStr(snapshotItem.name())
                                                                                      << L" (" << CommonUtility::s2ws(snapshotItem.id())
                                                                                      << L")");
=======
        LOGW_SYNCPAL_WARN(_logger, L"Error while determining access rights on item: "
                                           << SyncName2WStr(snapshotItem.name()) << L" ("
                                           << CommonUtility::s2ws(snapshotItem.id()) << L")");
>>>>>>> 3204fefe
        tryToInvalidateSnapshot();
        return ExitCode::BackError;
    }

    snapshotItem.setCreatedAt(job->creationTime());
    snapshotItem.setLastModified(job->modificationTime());
    snapshotItem.setSize(job->size());
    snapshotItem.setIsLink(job->isLink());

    hasRights = true;
    return ExitCode::Ok;
}

bool RemoteFileSystemObserverWorker::hasUnsupportedCharacters(const SyncName &name, const NodeId &nodeId, NodeType type) {
#if defined(KD_MACOS)
    // Check that the name doesn't contain a character not yet supported by the filesystem (ex: U+1FA77 on pre macOS 13.4)
    bool valid = false;
    if (type == NodeType::File) {
        valid = CommonUtility::fileNameIsValid(name);
    } else if (type == NodeType::Directory) {
        valid = CommonUtility::dirNameIsValid(name);
    }

    if (!valid) {
        LOGW_SYNCPAL_DEBUG(_logger, L"The file/directory name contains a character not yet supported by the filesystem "
                                            << SyncName2WStr(name) << L". Item is ignored.");

        Error err(_syncPal->syncDbId(), "", nodeId, type, name, ConflictType::None, InconsistencyType::NotYetSupportedChar);
        _syncPal->addError(err);
        return true;
    }
#else
    (void) name;
    (void) nodeId;
    (void) type;
#endif
    return false;
}

void RemoteFileSystemObserverWorker::countListingRequests() {
    const auto listingFullTimerEnd = std::chrono::steady_clock::now();
    const std::chrono::duration<double> elapsedTime = listingFullTimerEnd - _listingFullTimer;
    bool resetTimer = elapsedTime.count() > 3600; // 1h
    if (_listingFullCounter > 60) {
        // If there is more then 1 listing/full request per minute for an hour -> send a sentry
        sentry::Handler::captureMessage(sentry::Level::Warning, "RemoteFileSystemObserverWorker::generateInitialSnapshot",
                                        "Too many listing/full requests, sync is looping");
        resetTimer = true;
    }

    if (resetTimer) {
        _listingFullCounter = 0;
        _listingFullTimer = listingFullTimerEnd;
    }

    _listingFullCounter++;
}

} // namespace KDC<|MERGE_RESOLUTION|>--- conflicted
+++ resolved
@@ -364,16 +364,10 @@
         if (_liveSnapshot.updateItem(item)) {
             if (ParametersCache::isExtendedLogEnabled()) {
                 LOGW_SYNCPAL_DEBUG(_logger, L"Item inserted in remote snapshot: name:"
-<<<<<<< HEAD
-                                                    << SyncName2WStr(item.name()) << L", inode:" << CommonUtility::s2ws(item.id())
-                                                    << L", parent inode:" << CommonUtility::s2ws(item.parentId()) << L", createdAt:"
-                                                    << item.createdAt() << L", modtime:" << item.lastModified() << L", isDir:"
-=======
                                                     << Utility::quotedSyncName(item.name()) << L", inode:"
                                                     << CommonUtility::s2ws(item.id()) << L", parent inode:"
                                                     << CommonUtility::s2ws(item.parentId()) << L", createdAt:" << item.createdAt()
                                                     << L", modtime:" << item.lastModified() << L", isDir:"
->>>>>>> 3204fefe
                                                     << (item.type() == NodeType::Directory) << L", size:" << item.size()
                                                     << L", isLink:" << item.isLink());
             }
@@ -728,15 +722,9 @@
             return ExitCode::Ok;
         }
 
-<<<<<<< HEAD
-        LOGW_SYNCPAL_WARN(_logger, L"Error while determining access rights on item: " << SyncName2WStr(snapshotItem.name())
-                                                                                      << L" (" << CommonUtility::s2ws(snapshotItem.id())
-                                                                                      << L")");
-=======
         LOGW_SYNCPAL_WARN(_logger, L"Error while determining access rights on item: "
                                            << SyncName2WStr(snapshotItem.name()) << L" ("
                                            << CommonUtility::s2ws(snapshotItem.id()) << L")");
->>>>>>> 3204fefe
         tryToInvalidateSnapshot();
         return ExitCode::BackError;
     }
