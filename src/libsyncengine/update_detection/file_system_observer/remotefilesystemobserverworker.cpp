/*
 * Infomaniak kDrive - Desktop
 * Copyright (C) 2023-2024 Infomaniak Network SA
 *
 * This program is free software: you can redistribute it and/or modify
 * it under the terms of the GNU General Public License as published by
 * the Free Software Foundation, either version 3 of the License, or
 * (at your option) any later version.
 *
 * This program is distributed in the hope that it will be useful,
 * but WITHOUT ANY WARRANTY; without even the implied warranty of
 * MERCHANTABILITY or FITNESS FOR A PARTICULAR PURPOSE.  See the
 * GNU General Public License for more details.
 *
 * You should have received a copy of the GNU General Public License
 * along with this program.  If not, see <http://www.gnu.org/licenses/>.
 */

#include "remotefilesystemobserverworker.h"
#include "jobs/jobmanager.h"
#include "jobs/network/csvfullfilelistwithcursorjob.h"
#include "jobs/network/getfileinfojob.h"
#include "jobs/network/longpolljob.h"
#include "jobs/network/continuefilelistwithcursorjob.h"
#ifdef _WIN32
#include "reconciliation/platform_inconsistency_checker/platforminconsistencycheckerutility.h"
#endif
#include "libcommon/utility/utility.h"
#include "libcommonserver/utility/utility.h"
#include "requests/syncnodecache.h"
#include "requests/parameterscache.h"
#include "requests/exclusiontemplatecache.h"
#include "utility/jsonparserutility.h"
#ifdef __APPLE__
#include "utility/utility.h"
#endif

#include <log4cplus/loggingmacros.h>

#include <Poco/JSON/Object.h>
#include <Poco/JSON/Array.h>
#include <Poco/Dynamic/Var.h>

namespace KDC {

RemoteFileSystemObserverWorker::RemoteFileSystemObserverWorker(std::shared_ptr<SyncPal> syncPal, const std::string &name,
                                                               const std::string &shortName)
    : FileSystemObserverWorker(syncPal, name, shortName, ReplicaSide::Remote), _driveDbId(syncPal->_driveDbId) {}

RemoteFileSystemObserverWorker::~RemoteFileSystemObserverWorker() {
    LOG_SYNCPAL_DEBUG(_logger, "~RemoteFileSystemObserverWorker");
}

void RemoteFileSystemObserverWorker::execute() {
    ExitCode exitCode(ExitCode::Unknown);

    LOG_SYNCPAL_DEBUG(_logger, "Worker started: name=" << name().c_str());

    // Sync loop
    for (;;) {
        if (stopAsked()) {
            exitCode = ExitCode::Ok;
            invalidateSnapshot();
            break;
        }
        // We never pause this thread

        if (!_snapshot->isValid()) {
            exitCode = generateInitialSnapshot();
            if (exitCode != ExitCode::Ok) {
                LOG_SYNCPAL_DEBUG(_logger, "Error in generateInitialSnapshot : " << enumClassToInt(exitCode));
                break;
            }
        }

        exitCode = processEvents();
        if (exitCode != ExitCode::Ok) {
            LOG_SYNCPAL_DEBUG(_logger, "Error in processEvents : " << enumClassToInt(exitCode));
            break;
        }

        Utility::msleep(LOOP_EXEC_SLEEP_PERIOD);
    }

    setDone(exitCode);
    LOG_SYNCPAL_DEBUG(_logger, "Worker stopped: name=" << name().c_str());
}

ExitCode RemoteFileSystemObserverWorker::generateInitialSnapshot() {
    LOG_SYNCPAL_INFO(_logger, "Starting remote snapshot generation");
    auto start = std::chrono::steady_clock::now();

    _snapshot->init();
    _updating = true;
    countListingRequests();

    const ExitCode exitCode = initWithCursor();

<<<<<<< HEAD
    auto end = std::chrono::steady_clock::now();
    std::chrono::duration<double> elapsedSeconds = end - start;
    if (exitCode == ExitCode::Ok && !stopAsked()) {
=======
    const auto end = std::chrono::steady_clock::now();
    const std::chrono::duration<double> elapsedSeconds = end - start;
    if (exitCode == ExitCodeOk && !stopAsked()) {
>>>>>>> 5fea1566
        _snapshot->setValid(true);
        LOG_SYNCPAL_INFO(
            _logger, "Remote snapshot generated in: " << elapsedSeconds.count() << "s for " << _snapshot->nbItems() << " items");
    } else {
        invalidateSnapshot();
        LOG_SYNCPAL_WARN(_logger, "Remote snapshot generation stopped or failed after: " << elapsedSeconds.count() << "s");

<<<<<<< HEAD
        if (exitCode == ExitCode::NetworkError && exitCause == ExitCause::NetworkTimeout) {
            _syncPal->addError(Error(Utility::errId(), exitCode, exitCause));
=======
        switch (exitCode) {
            case ExitCodeNetworkError:
                _syncPal->addError(Error(ERRID, exitCode, exitCause()));
                break;
            case ExitCodeLogicError:
                if (exitCause() == ExitCauseFullListParsingError) {
                    _syncPal->addError(Error(_syncPal->syncDbId(), name(), exitCode, exitCause()));
                }
                break;
            default:
                break;
>>>>>>> 5fea1566
        }
    }
    _updating = false;
    return exitCode;
}

ExitCode RemoteFileSystemObserverWorker::processEvents() {
    if (stopAsked()) {
        return ExitCode::Ok;
    }

    // Get last listing cursor used
    int64_t timestamp = 0;
    ExitCode exitCode = _syncPal->listingCursor(_cursor, timestamp);
    if (exitCode != ExitCode::Ok) {
        LOG_SYNCPAL_WARN(_logger, "Error in SyncPal::listingCursor");
<<<<<<< HEAD
        setExitCause(ExitCause::DbAccessError);
=======

        setExitCause(ExitCauseDbAccessError);
>>>>>>> 5fea1566
        return exitCode;
    }

    if (!_updating) {
        // Send long poll request
        bool changes = false;
        exitCode = sendLongPoll(changes);
        if (exitCode != ExitCode::Ok) {
            setExitCause(ExitCause::ApiErr);
            return exitCode;
        }
        if (!changes) {
            // No change, return
            return ExitCode::Ok;
        }
    }

    // Retrieve changes
    _updating = true;
    bool hasMore = true;
    while (hasMore) {
        hasMore = false;

        if (stopAsked()) {
            exitCode = ExitCode::Ok;
            break;
        }

        std::shared_ptr<ContinueFileListWithCursorJob> job = nullptr;
        if (_cursor.empty()) {
            LOG_SYNCPAL_WARN(_logger, "Cursor is empty for driveDbId=" << _driveDbId << ", invalidating snapshot");
            invalidateSnapshot();
            exitCode = ExitCode::DataError;
            break;
        }

        try {
            job = std::make_shared<ContinueFileListWithCursorJob>(_driveDbId, _cursor);
        } catch (std::exception const &e) {
            LOG_SYNCPAL_WARN(_logger, "Error in ContinueFileListWithCursorJob::ContinueFileListWithCursorJob for driveDbId="
                                          << _driveDbId << " : " << e.what());
            exitCode = ExitCode::DataError;
            break;
        }

        exitCode = job->runSynchronously();
        if (exitCode != ExitCode::Ok) {
            LOG_SYNCPAL_WARN(_logger, "Error in ContinuousCursorListingJob::runSynchronously : " << enumClassToInt(exitCode));
            break;
        }

        Poco::JSON::Object::Ptr resObj = job->jsonRes();
        if (!resObj) {
            LOG_SYNCPAL_WARN(_logger, "Continue cursor listing request failed for drive: " << std::to_string(_driveDbId).c_str()
                                                                                           << " and cursor: " << _cursor.c_str());
            exitCode = ExitCode::BackError;
            break;
        }

        std::string errorCode;
        if (job->hasErrorApi(&errorCode)) {
            if (getNetworkErrorCode(errorCode) == NetworkErrorCode::forbiddenError) {
                LOG_SYNCPAL_WARN(_logger, "Access forbidden");
                exitCode = ExitCode::Ok;
                break;
            } else {
                std::ostringstream os;
                resObj->stringify(os);
                LOGW_SYNCPAL_WARN(_logger, L"Continue cursor listing request failed: " << Utility::s2ws(os.str()).c_str());
                exitCode = ExitCode::BackError;
                break;
            }
        }

        Poco::JSON::Object::Ptr dataObj = resObj->getObject(dataKey);
        if (dataObj) {
            std::string cursor;
            if (!JsonParserUtility::extractValue(dataObj, cursorKey, cursor)) {
                exitCode = ExitCode::BackError;
                break;
            }

            if (cursor != _cursor) {
                _cursor = cursor;
                LOG_SYNCPAL_DEBUG(_logger, "Sync cursor updated: " << _cursor.c_str());
                int64_t timestamp = static_cast<long int>(time(0));
                exitCode = _syncPal->setListingCursor(_cursor, timestamp);
                if (exitCode != ExitCode::Ok) {
                    LOG_SYNCPAL_WARN(_logger, "Error in SyncPal::setListingCursor");
                    setExitCause(ExitCause::DbAccessError);
                    break;
                }
            }

            if (!JsonParserUtility::extractValue(dataObj, hasMoreKey, hasMore)) {
                return ExitCode::BackError;
            }

            // Look for new actions
            exitCode = processActions(dataObj->getArray(actionsKey));
            if (exitCode != ExitCode::Ok) {
                invalidateSnapshot();
                break;
            }
        }
    }

    _updating = false;

    return ExitCode::Ok;
}

ExitCode RemoteFileSystemObserverWorker::initWithCursor() {
    if (stopAsked()) {
        return ExitCode::Ok;
    }

    return getItemsInDir(_snapshot->rootFolderId(), true);
}

ExitCode RemoteFileSystemObserverWorker::exploreDirectory(const NodeId &nodeId) {
    if (stopAsked()) {
        return ExitCode::Ok;
    }

    return getItemsInDir(nodeId, false);
}

ExitCode RemoteFileSystemObserverWorker::getItemsInDir(const NodeId &dirId, const bool saveCursor) {
    // Send request
    std::shared_ptr<CsvFullFileListWithCursorJob> job = nullptr;
    try {
        std::unordered_set<NodeId> blackList;
        SyncNodeCache::instance()->syncNodes(_syncPal->syncDbId(), SyncNodeType::BlackList, blackList);
        job = std::make_shared<CsvFullFileListWithCursorJob>(_driveDbId, dirId, blackList, true);
    } catch (std::exception const &e) {
        std::string what = e.what();
        LOG_SYNCPAL_WARN(_logger, "Error in InitFileListWithCursorJob::InitFileListWithCursorJob for driveDbId="
                                      << _driveDbId << " what =" << what.c_str());
        if (what == invalidToken) {
            return ExitCode::InvalidToken;
        }
        return ExitCode::DataError;
    }

    JobManager::instance()->queueAsyncJob(job, Poco::Thread::PRIO_LOW);
    while (!JobManager::instance()->isJobFinished(job->jobId())) {
        if (stopAsked()) {
            return ExitCode::Ok;
        }

        // Wait a little before checking again
        Utility::msleep(100);
    }

    if (job->exitCode() != ExitCode::Ok) {
        LOG_SYNCPAL_WARN(_logger, "Error in GetFileListWithCursorJob::runSynchronously : " << enumClassToInt(job->exitCode()));
        setExitCause(job->getExitCause());
        return job->exitCode();
    }

    if (saveCursor) {
        const std::string cursor = job->getCursor();
        if (cursor != _cursor) {
            _cursor = cursor;
            LOG_SYNCPAL_DEBUG(_logger, "Cursor updated: " << _cursor.c_str());
            int64_t timestamp = static_cast<long int>(time(0));
            ExitCode exitCode = _syncPal->setListingCursor(_cursor, timestamp);
            if (exitCode != ExitCode::Ok) {
                LOG_SYNCPAL_WARN(_logger, "Error in SyncPal::setListingCursor");
                setExitCause(ExitCause::DbAccessError);
                return exitCode;
            }
        }
    }

    // Parse reply
    LOG_SYNCPAL_DEBUG(_logger, "Begin parsing of the CSV reply");
    const auto start = std::chrono::steady_clock::now();
    SnapshotItem item;
    bool error = false;
    bool ignore = false;
    std::unordered_set<SyncName> existingFiles;
    uint64_t itemCount = 0;
    while (job->getItem(item, error, ignore)) {
        if (ignore) {
            continue;
        }

        itemCount++;

        if (error) {
<<<<<<< HEAD
            LOG_SYNCPAL_WARN(_logger, "Failed to parse CSV reply");
            setExitCause(ExitCause::Unknown);
            return ExitCode::DataError;
=======
            LOG_SYNCPAL_WARN(_logger, "Logic error: failed to parse CSV reply.");
            setExitCause(ExitCauseFullListParsingError);
            return ExitCodeLogicError;
>>>>>>> 5fea1566
        }

        if (stopAsked()) {
            return ExitCode::Ok;
        }

        bool isWarning = false;
        if (ExclusionTemplateCache::instance()->isExcludedByTemplate(item.name(), isWarning)) {
            continue;
        }

        // Check unsupported characters
        if (hasUnsupportedCharacters(item.name(), item.id(), item.type())) {
            continue;
        }

        if (const auto &[_, inserted] = existingFiles.insert(Str2SyncName(item.parentId()) + item.name()); !inserted) {
            // An item with the exact same name already exists in the parent folder.
            LOGW_SYNCPAL_DEBUG(_logger, L"Item \"" << SyncName2WStr(item.name()).c_str() << L"\" already exists in directory \""
                                                   << SyncName2WStr(_snapshot->name(item.parentId())).c_str() << L"\"");

            SyncPath path;
            _snapshot->path(item.parentId(), path);
            path /= item.name();

            Error err(_syncPal->syncDbId(), "", item.id(), NodeType::Directory, path, ConflictType::None, InconsistencyType::None,
                      CancelType::AlreadyExistLocal);
            _syncPal->addError(err);

            continue;
        }

        if (_snapshot->updateItem(item)) {
            if (ParametersCache::isExtendedLogEnabled()) {
                LOGW_SYNCPAL_DEBUG(_logger, L"Item inserted in remote snapshot: name:"
                                                << SyncName2WStr(item.name()).c_str() << L", inode:"
                                                << Utility::s2ws(item.id()).c_str() << L", parent inode:"
                                                << Utility::s2ws(item.parentId()).c_str() << L", createdAt:" << item.createdAt()
                                                << L", modtime:" << item.lastModified() << L", isDir:"
                                                << (item.type() == NodeType::Directory) << L", size:" << item.size());
            }
        }
    }

    // Delete orphans
    std::unordered_set<NodeId> nodeIds;
    _snapshot->ids(nodeIds);
    auto nodeIdIt = nodeIds.begin();
    while (nodeIdIt != nodeIds.end()) {
        if (_snapshot->isOrphan(*nodeIdIt)) {
            LOGW_SYNCPAL_DEBUG(_logger, L"Node '" << SyncName2WStr(_snapshot->name(*nodeIdIt)).c_str() << L"' ("
                                                  << Utility::s2ws(*nodeIdIt).c_str() << L") is orphan. Removing it from "
                                                  << Utility::s2ws(Utility::side2Str(_snapshot->side())).c_str()
                                                  << L" snapshot.");
            _snapshot->removeItem(*nodeIdIt);
        }
        nodeIdIt++;
    }

    std::chrono::duration<double> elapsed_seconds = std::chrono::steady_clock::now() - start;
    LOG_SYNCPAL_DEBUG(_logger, "End reply parsing in " << elapsed_seconds.count() << "s for " << itemCount << " items");

    return ExitCode::Ok;
}

ExitCode RemoteFileSystemObserverWorker::sendLongPoll(bool &changes) {
    if (_snapshot->isValid()) {
        std::shared_ptr<LongPollJob> notifyJob = nullptr;
        try {
            notifyJob = std::make_shared<LongPollJob>(_driveDbId, _cursor);
        } catch (std::exception const &e) {
            LOG_SYNCPAL_WARN(_logger, "Error in LongPollJob::LongPollJob for driveDbId=" << _driveDbId << " : " << e.what());
            return ExitCode::DataError;
        }

        JobManager::instance()->queueAsyncJob(notifyJob, Poco::Thread::PRIO_LOW);
        while (!JobManager::instance()->isJobFinished(notifyJob->jobId())) {
            if (stopAsked()) {
                LOG_DEBUG(_logger, "Request " << notifyJob->jobId() << ": aborting LongPoll job");
                notifyJob->abort();
                return ExitCode::Ok;
            }

            {
                const std::lock_guard<std::mutex> lock(_mutex);
                if (_updating) {  // We want to update snapshot immediately, cancel LongPoll job and send a listing/continue
                                  // request
                    notifyJob->abort();
                    changes = true;
                    return ExitCode::Ok;
                }
            }

            // Wait until job finished
            Utility::msleep(100);
        }

        if (notifyJob->exitCode() == ExitCode::NetworkError) {
            LOG_SYNCPAL_DEBUG(_logger, "Notify changes request failed for drive: " << std::to_string(_driveDbId).c_str()
                                                                                   << " and cursor: " << _cursor.c_str());
            if (notifyJob->exitCause() == ExitCause::NetworkTimeout) {
                _syncPal->addError(Error(Utility::errId(), notifyJob->exitCode(), notifyJob->exitCause()));
            }
            return ExitCode::NetworkError;
        } else if (notifyJob->hasHttpError()) {
            if (notifyJob->getStatusCode() == Poco::Net::HTTPResponse::HTTP_BAD_GATEWAY) {
                // Ignore this error and check for changes anyway
                LOG_SYNCPAL_INFO(_logger, "Notify changes request failed with error "
                                              << Poco::Net::HTTPResponse::HTTP_BAD_GATEWAY
                                              << "for drive: " << std::to_string(_driveDbId).c_str()
                                              << " and cursor: " << _cursor.c_str() << ". Check for changes anyway.");
                changes = true;  // TODO: perhaps not a good idea... what if longpoll crashed and not reachable for a long time???
            } else {
                LOG_SYNCPAL_WARN(_logger, "Notify changes request failed for drive: " << std::to_string(_driveDbId).c_str()
                                                                                      << " and cursor: " << _cursor.c_str());
                return notifyJob->exitCode();
            }
        } else {
            Poco::JSON::Object::Ptr resObj = notifyJob->jsonRes();
            if (!resObj) {
                // If error, fall
                LOG_SYNCPAL_DEBUG(_logger, "Notify changes request failed for drive: " << std::to_string(_driveDbId).c_str()
                                                                                       << " and cursor: " << _cursor.c_str());
                return ExitCode::BackError;
            }

            // If no changes, return
            if (!JsonParserUtility::extractValue(resObj, changesKey, changes)) {
                return ExitCode::BackError;
            }
        }
    }

    return ExitCode::Ok;
}

ExitCode RemoteFileSystemObserverWorker::processActions(Poco::JSON::Array::Ptr actionArray) {
    if (!actionArray) return ExitCode::Ok;

    std::set<NodeId, std::less<>> movedItems;

    for (auto it = actionArray->begin(); it != actionArray->end(); ++it) {
        if (stopAsked()) {
            return ExitCode::Ok;
        }

        Poco::JSON::Object::Ptr actionObj = it->extract<Poco::JSON::Object::Ptr>();
        ActionInfo actionInfo;
        if (ExitCode exitCode = extractActionInfo(actionObj, actionInfo); exitCode != ExitCode::Ok) {
            return exitCode;
        }

        // Check unsupported characters
        if (hasUnsupportedCharacters(actionInfo.name, actionInfo.nodeId, actionInfo.type)) {
            continue;
        }

        SyncName usedName = actionInfo.name;
        if (!actionInfo.destName.empty()) {
            usedName = actionInfo.destName;
        }

        bool isWarning = false;
        if (ExclusionTemplateCache::instance()->isExcludedByTemplate(usedName, isWarning)) {
            if (isWarning) {
                Error error(_syncPal->syncDbId(), "", actionInfo.nodeId, actionInfo.type, actionInfo.path, ConflictType::None,
                            InconsistencyType::None, CancelType::ExcludedByTemplate);
                _syncPal->addError(error);
            }
            // Remove it from snapshot
            _snapshot->removeItem(actionInfo.nodeId);
            continue;
        }

#ifdef _WIN32
        SyncName newName;
        if (PlatformInconsistencyCheckerUtility::instance()->fixNameWithBackslash(usedName, newName)) {
            usedName = newName;
        }
#endif

        if (ExitCode exitCode = processAction(usedName, actionInfo, movedItems); exitCode != ExitCode::Ok) {
            return exitCode;
        }
    }

    return ExitCode::Ok;
}

ExitCode RemoteFileSystemObserverWorker::extractActionInfo(const Poco::JSON::Object::Ptr actionObj, ActionInfo &actionInfo) {
    std::string tmpStr;
    if (!JsonParserUtility::extractValue(actionObj, actionKey, tmpStr)) {
        return ExitCode::BackError;
    }
    actionInfo.actionCode = getActionCode(tmpStr);

    int64_t tmpInt = 0;
    if (!JsonParserUtility::extractValue(actionObj, fileIdKey, tmpInt)) {
        return ExitCode::BackError;
    }
    actionInfo.nodeId = std::to_string(tmpInt);

    if (!JsonParserUtility::extractValue(actionObj, parentIdKey, tmpInt)) {
        return ExitCode::BackError;
    }
    actionInfo.parentNodeId = std::to_string(tmpInt);

    if (!JsonParserUtility::extractValue(actionObj, pathKey, actionInfo.path)) {
        return ExitCode::BackError;
    }
    actionInfo.name = actionInfo.path.substr(actionInfo.path.find_last_of('/') + 1);  // +1 to ignore the last "/"

    SyncName tmpSyncName;
    if (!JsonParserUtility::extractValue(actionObj, destinationKey, tmpSyncName, false)) {
        return ExitCode::BackError;
    }
    actionInfo.destName = tmpSyncName.substr(tmpSyncName.find_last_of('/') + 1);  // +1 to ignore the last "/"

    if (!JsonParserUtility::extractValue(actionObj, createdAtKey, actionInfo.createdAt, false)) {
        return ExitCode::BackError;
    }

    if (!JsonParserUtility::extractValue(actionObj, lastModifiedAtKey, actionInfo.modtime, false)) {
        return ExitCode::BackError;
    }

    if (!JsonParserUtility::extractValue(actionObj, fileTypeKey, tmpStr)) {
        return ExitCode::BackError;
    }
    actionInfo.type = tmpStr == fileKey ? NodeType::File : NodeType::Directory;

    if (actionInfo.type == NodeType::File) {
        if (!JsonParserUtility::extractValue(actionObj, sizeKey, actionInfo.size, false)) {
            return ExitCode::BackError;
        }
    }

    Poco::JSON::Object::Ptr capabilitiesObj = actionObj->getObject(capabilitiesKey);
    if (capabilitiesObj) {
        if (!JsonParserUtility::extractValue(capabilitiesObj, canWriteKey, actionInfo.canWrite)) {
            return ExitCode::BackError;
        }
    }

    return ExitCode::Ok;
}

ExitCode RemoteFileSystemObserverWorker::processAction(const SyncName &usedName, const ActionInfo &actionInfo,
                                                       std::set<NodeId, std::less<>> &movedItems) {
    SnapshotItem item(actionInfo.nodeId, actionInfo.parentNodeId, usedName, actionInfo.createdAt, actionInfo.modtime,
                      actionInfo.type, actionInfo.size, actionInfo.canWrite);

    // Process action
    switch (actionInfo.actionCode) {
        // Item added
        case ActionCode::actionCodeAccessRightInsert:
        case ActionCode::actionCodeAccessRightUpdate:
        case ActionCode::actionCodeAccessRightUserInsert:
        case ActionCode::actionCodeAccessRightUserUpdate:
        case ActionCode::actionCodeAccessRightTeamInsert:
        case ActionCode::actionCodeAccessRightTeamUpdate:
        case ActionCode::actionCodeAccessRightMainUsersInsert:
        case ActionCode::actionCodeAccessRightMainUsersUpdate: {
            bool rightsOk = false;
            if (ExitCode exitCode = checkRightsAndUpdateItem(actionInfo.nodeId, rightsOk, item); exitCode != ExitCode::Ok) {
                return exitCode;
            }
            if (!rightsOk) break;  // Current user does not have the right to access this item, ignore action.
            [[fallthrough]];
        }
        case ActionCode::actionCodeMoveIn:
        case ActionCode::actionCodeRestore:
        case ActionCode::actionCodeCreate:
            _snapshot->updateItem(item);
            if (actionInfo.type == NodeType::Directory && actionInfo.actionCode != ActionCode::actionCodeCreate) {
                // Retrieve all children
<<<<<<< HEAD
                ExitCode exitCode = exploreDirectory(actionInfo.nodeId);
                ExitCause exitCause = this->exitCause();

                if (exitCode == ExitCode::NetworkError && exitCause == ExitCause::NetworkTimeout) {
                    _syncPal->addError(Error(Utility::errId(), exitCode, exitCause));
=======
                const ExitCode exitCode = exploreDirectory(actionInfo.nodeId);

                switch (exitCode) {
                    case ExitCodeNetworkError:
                        if (exitCause() == ExitCauseNetworkTimeout) {
                            _syncPal->addError(Error(ERRID, exitCode, exitCause()));
                        }
                        break;
                    case ExitCodeLogicError:
                        if (exitCause() == ExitCauseFullListParsingError) {
                            _syncPal->addError(Error(_syncPal->syncDbId(), name(), exitCode, exitCause()));
                        }
                        break;
                    default:
                        break;
>>>>>>> 5fea1566
                }

                if (exitCode != ExitCode::Ok) return exitCode;
            }
            if (actionInfo.actionCode == ActionCode::actionCodeMoveIn) {
                // Keep track of moved items
                movedItems.insert(actionInfo.nodeId);
            }
            break;

        // Item renamed
        case ActionCode::actionCodeRename:
            _syncPal->removeItemFromTmpBlacklist(actionInfo.nodeId, ReplicaSide::Remote);
            _snapshot->updateItem(item);
            break;

        // Item edited
        case ActionCode::actionCodeEdit:
            _snapshot->updateItem(item);
            break;

        // Item removed
        case ActionCode::actionCodeAccessRightRemove:
        case ActionCode::actionCodeAccessRightUserRemove:
        case ActionCode::actionCodeAccessRightTeamRemove:
        case ActionCode::actionCodeAccessRightMainUsersRemove: {
            bool rightsOk = false;
            if (ExitCode exitCode = checkRightsAndUpdateItem(actionInfo.nodeId, rightsOk, item); exitCode != ExitCode::Ok) {
                return exitCode;
            }
            if (rightsOk) break;  // Current user still have the right to access this item, ignore action.
            [[fallthrough]];
        }
        case ActionCode::actionCodeMoveOut:
            // Ignore move out action if destination is inside the synced folder.
            if (movedItems.find(actionInfo.nodeId) != movedItems.end()) break;
            [[fallthrough]];
        case ActionCode::actionCodeTrash:
            _syncPal->removeItemFromTmpBlacklist(actionInfo.nodeId, ReplicaSide::Remote);
            if (!_snapshot->removeItem(actionInfo.nodeId)) {
                LOGW_SYNCPAL_WARN(_logger, L"Fail to remove item: " << SyncName2WStr(actionInfo.name).c_str() << L" ("
                                                                    << Utility::s2ws(actionInfo.nodeId).c_str() << L")");
                invalidateSnapshot();
                return ExitCode::BackError;
            }
            break;

        // Ignored actions
        case ActionCode::actionCodeAccess:
        case ActionCode::actionCodeDelete:
        case ActionCode::actionCodeRestoreFileShareCreate:
        case ActionCode::actionCodeRestoreFileShareDelete:
        case ActionCode::actionCodeRestoreShareLinkCreate:
        case ActionCode::actionCodeRestoreShareLinkDelete:
            // Ignore these actions
            break;

        default:
            LOGW_SYNCPAL_DEBUG(_logger, L"Unknown operation received on item: " << SyncName2WStr(actionInfo.name).c_str() << L" ("
                                                                                << Utility::s2ws(actionInfo.nodeId).c_str()
                                                                                << L")");
    }


    return ExitCode::Ok;
}

ExitCode RemoteFileSystemObserverWorker::checkRightsAndUpdateItem(const NodeId &nodeId, bool &hasRights,
                                                                  SnapshotItem &snapshotItem) {
    GetFileInfoJob job(_syncPal->driveDbId(), nodeId);
    job.runSynchronously();
    if (job.hasHttpError() || job.exitCode() != ExitCode::Ok) {
        if (job.getStatusCode() == Poco::Net::HTTPResponse::HTTP_FORBIDDEN ||
            job.getStatusCode() == Poco::Net::HTTPResponse::HTTP_NOT_FOUND) {
            hasRights = false;
            return ExitCode::Ok;
        }

        LOGW_SYNCPAL_WARN(_logger, L"Error while determining access rights on item: "
                                       << SyncName2WStr(snapshotItem.name()).c_str() << L" ("
                                       << Utility::s2ws(snapshotItem.id()).c_str() << L")");
        invalidateSnapshot();
        return ExitCode::BackError;
    }

    snapshotItem.setCreatedAt(job.creationTime());
    snapshotItem.setLastModified(job.modtime());
    snapshotItem.setSize(job.size());
    hasRights = true;
    return ExitCode::Ok;
}

bool RemoteFileSystemObserverWorker::hasUnsupportedCharacters(const SyncName &name, const NodeId &nodeId, NodeType type) {
#ifdef __APPLE__
    // Check that the name doesn't contain a character not yet supported by the filesystem (ex: U+1FA77 on pre macOS 13.4)
    bool valid = false;
    if (type == NodeType::File) {
        valid = CommonUtility::fileNameIsValid(name);
    } else if (type == NodeType::Directory) {
        valid = CommonUtility::dirNameIsValid(name);
    }

    if (!valid) {
        LOGW_SYNCPAL_DEBUG(_logger, L"The file/directory name contains a character not yet supported by the filesystem "
                                        << SyncName2WStr(name).c_str() << L". Item is ignored.");

        Error err(_syncPal->syncDbId(), "", nodeId, type, name, ConflictType::None, InconsistencyType::NotYetSupportedChar);
        _syncPal->addError(err);
        return true;
    }
#else
    (void)name;
    (void)nodeId;
    (void)type;
#endif
    return false;
}

void RemoteFileSystemObserverWorker::countListingRequests() {
    const auto listingFullTimerEnd = std::chrono::steady_clock::now();
    const std::chrono::duration<double> elapsedTime = listingFullTimerEnd - _listingFullTimer;
    bool resetTimer = elapsedTime.count() > 3600;  // 1h
    if (_listingFullCounter > 60) {
        // If there is more then 1 listing/full request per minute for an hour -> send a sentry
#ifdef NDEBUG
        sentry_capture_event(sentry_value_new_message_event(SENTRY_LEVEL_WARNING,
                                                            "RemoteFileSystemObserverWorker::generateInitialSnapshot",
                                                            "Too many listing/full requests, sync is looping"));
#endif
        resetTimer = true;
    }

    if (resetTimer) {
        _listingFullCounter = 0;
        _listingFullTimer = listingFullTimerEnd;
    }

    _listingFullCounter++;
}

}  // namespace KDC<|MERGE_RESOLUTION|>--- conflicted
+++ resolved
@@ -45,21 +45,21 @@
 
 RemoteFileSystemObserverWorker::RemoteFileSystemObserverWorker(std::shared_ptr<SyncPal> syncPal, const std::string &name,
                                                                const std::string &shortName)
-    : FileSystemObserverWorker(syncPal, name, shortName, ReplicaSide::Remote), _driveDbId(syncPal->_driveDbId) {}
+    : FileSystemObserverWorker(syncPal, name, shortName, ReplicaSideRemote), _driveDbId(syncPal->_driveDbId) {}
 
 RemoteFileSystemObserverWorker::~RemoteFileSystemObserverWorker() {
     LOG_SYNCPAL_DEBUG(_logger, "~RemoteFileSystemObserverWorker");
 }
 
 void RemoteFileSystemObserverWorker::execute() {
-    ExitCode exitCode(ExitCode::Unknown);
+    ExitCode exitCode(ExitCodeUnknown);
 
     LOG_SYNCPAL_DEBUG(_logger, "Worker started: name=" << name().c_str());
 
     // Sync loop
     for (;;) {
         if (stopAsked()) {
-            exitCode = ExitCode::Ok;
+            exitCode = ExitCodeOk;
             invalidateSnapshot();
             break;
         }
@@ -67,15 +67,15 @@
 
         if (!_snapshot->isValid()) {
             exitCode = generateInitialSnapshot();
-            if (exitCode != ExitCode::Ok) {
-                LOG_SYNCPAL_DEBUG(_logger, "Error in generateInitialSnapshot : " << enumClassToInt(exitCode));
+            if (exitCode != ExitCodeOk) {
+                LOG_SYNCPAL_DEBUG(_logger, "Error in generateInitialSnapshot : " << exitCode);
                 break;
             }
         }
 
         exitCode = processEvents();
-        if (exitCode != ExitCode::Ok) {
-            LOG_SYNCPAL_DEBUG(_logger, "Error in processEvents : " << enumClassToInt(exitCode));
+        if (exitCode != ExitCodeOk) {
+            LOG_SYNCPAL_DEBUG(_logger, "Error in processEvents : " << exitCode);
             break;
         }
 
@@ -96,15 +96,9 @@
 
     const ExitCode exitCode = initWithCursor();
 
-<<<<<<< HEAD
-    auto end = std::chrono::steady_clock::now();
-    std::chrono::duration<double> elapsedSeconds = end - start;
-    if (exitCode == ExitCode::Ok && !stopAsked()) {
-=======
     const auto end = std::chrono::steady_clock::now();
     const std::chrono::duration<double> elapsedSeconds = end - start;
     if (exitCode == ExitCodeOk && !stopAsked()) {
->>>>>>> 5fea1566
         _snapshot->setValid(true);
         LOG_SYNCPAL_INFO(
             _logger, "Remote snapshot generated in: " << elapsedSeconds.count() << "s for " << _snapshot->nbItems() << " items");
@@ -112,10 +106,6 @@
         invalidateSnapshot();
         LOG_SYNCPAL_WARN(_logger, "Remote snapshot generation stopped or failed after: " << elapsedSeconds.count() << "s");
 
-<<<<<<< HEAD
-        if (exitCode == ExitCode::NetworkError && exitCause == ExitCause::NetworkTimeout) {
-            _syncPal->addError(Error(Utility::errId(), exitCode, exitCause));
-=======
         switch (exitCode) {
             case ExitCodeNetworkError:
                 _syncPal->addError(Error(ERRID, exitCode, exitCause()));
@@ -127,7 +117,6 @@
                 break;
             default:
                 break;
->>>>>>> 5fea1566
         }
     }
     _updating = false;
@@ -136,20 +125,16 @@
 
 ExitCode RemoteFileSystemObserverWorker::processEvents() {
     if (stopAsked()) {
-        return ExitCode::Ok;
+        return ExitCodeOk;
     }
 
     // Get last listing cursor used
     int64_t timestamp = 0;
     ExitCode exitCode = _syncPal->listingCursor(_cursor, timestamp);
-    if (exitCode != ExitCode::Ok) {
+    if (exitCode != ExitCodeOk) {
         LOG_SYNCPAL_WARN(_logger, "Error in SyncPal::listingCursor");
-<<<<<<< HEAD
-        setExitCause(ExitCause::DbAccessError);
-=======
 
         setExitCause(ExitCauseDbAccessError);
->>>>>>> 5fea1566
         return exitCode;
     }
 
@@ -157,13 +142,13 @@
         // Send long poll request
         bool changes = false;
         exitCode = sendLongPoll(changes);
-        if (exitCode != ExitCode::Ok) {
-            setExitCause(ExitCause::ApiErr);
+        if (exitCode != ExitCodeOk) {
+            setExitCause(ExitCauseApiErr);
             return exitCode;
         }
         if (!changes) {
             // No change, return
-            return ExitCode::Ok;
+            return ExitCodeOk;
         }
     }
 
@@ -174,7 +159,7 @@
         hasMore = false;
 
         if (stopAsked()) {
-            exitCode = ExitCode::Ok;
+            exitCode = ExitCodeOk;
             break;
         }
 
@@ -182,7 +167,7 @@
         if (_cursor.empty()) {
             LOG_SYNCPAL_WARN(_logger, "Cursor is empty for driveDbId=" << _driveDbId << ", invalidating snapshot");
             invalidateSnapshot();
-            exitCode = ExitCode::DataError;
+            exitCode = ExitCodeDataError;
             break;
         }
 
@@ -191,13 +176,13 @@
         } catch (std::exception const &e) {
             LOG_SYNCPAL_WARN(_logger, "Error in ContinueFileListWithCursorJob::ContinueFileListWithCursorJob for driveDbId="
                                           << _driveDbId << " : " << e.what());
-            exitCode = ExitCode::DataError;
+            exitCode = ExitCodeDataError;
             break;
         }
 
         exitCode = job->runSynchronously();
-        if (exitCode != ExitCode::Ok) {
-            LOG_SYNCPAL_WARN(_logger, "Error in ContinuousCursorListingJob::runSynchronously : " << enumClassToInt(exitCode));
+        if (exitCode != ExitCodeOk) {
+            LOG_SYNCPAL_WARN(_logger, "Error in ContinuousCursorListingJob::runSynchronously : " << exitCode);
             break;
         }
 
@@ -205,7 +190,7 @@
         if (!resObj) {
             LOG_SYNCPAL_WARN(_logger, "Continue cursor listing request failed for drive: " << std::to_string(_driveDbId).c_str()
                                                                                            << " and cursor: " << _cursor.c_str());
-            exitCode = ExitCode::BackError;
+            exitCode = ExitCodeBackError;
             break;
         }
 
@@ -213,13 +198,13 @@
         if (job->hasErrorApi(&errorCode)) {
             if (getNetworkErrorCode(errorCode) == NetworkErrorCode::forbiddenError) {
                 LOG_SYNCPAL_WARN(_logger, "Access forbidden");
-                exitCode = ExitCode::Ok;
+                exitCode = ExitCodeOk;
                 break;
             } else {
                 std::ostringstream os;
                 resObj->stringify(os);
                 LOGW_SYNCPAL_WARN(_logger, L"Continue cursor listing request failed: " << Utility::s2ws(os.str()).c_str());
-                exitCode = ExitCode::BackError;
+                exitCode = ExitCodeBackError;
                 break;
             }
         }
@@ -228,7 +213,7 @@
         if (dataObj) {
             std::string cursor;
             if (!JsonParserUtility::extractValue(dataObj, cursorKey, cursor)) {
-                exitCode = ExitCode::BackError;
+                exitCode = ExitCodeBackError;
                 break;
             }
 
@@ -237,20 +222,20 @@
                 LOG_SYNCPAL_DEBUG(_logger, "Sync cursor updated: " << _cursor.c_str());
                 int64_t timestamp = static_cast<long int>(time(0));
                 exitCode = _syncPal->setListingCursor(_cursor, timestamp);
-                if (exitCode != ExitCode::Ok) {
+                if (exitCode != ExitCodeOk) {
                     LOG_SYNCPAL_WARN(_logger, "Error in SyncPal::setListingCursor");
-                    setExitCause(ExitCause::DbAccessError);
+                    setExitCause(ExitCauseDbAccessError);
                     break;
                 }
             }
 
             if (!JsonParserUtility::extractValue(dataObj, hasMoreKey, hasMore)) {
-                return ExitCode::BackError;
+                return ExitCodeBackError;
             }
 
             // Look for new actions
             exitCode = processActions(dataObj->getArray(actionsKey));
-            if (exitCode != ExitCode::Ok) {
+            if (exitCode != ExitCodeOk) {
                 invalidateSnapshot();
                 break;
             }
@@ -259,12 +244,12 @@
 
     _updating = false;
 
-    return ExitCode::Ok;
+    return ExitCodeOk;
 }
 
 ExitCode RemoteFileSystemObserverWorker::initWithCursor() {
     if (stopAsked()) {
-        return ExitCode::Ok;
+        return ExitCodeOk;
     }
 
     return getItemsInDir(_snapshot->rootFolderId(), true);
@@ -272,7 +257,7 @@
 
 ExitCode RemoteFileSystemObserverWorker::exploreDirectory(const NodeId &nodeId) {
     if (stopAsked()) {
-        return ExitCode::Ok;
+        return ExitCodeOk;
     }
 
     return getItemsInDir(nodeId, false);
@@ -283,30 +268,30 @@
     std::shared_ptr<CsvFullFileListWithCursorJob> job = nullptr;
     try {
         std::unordered_set<NodeId> blackList;
-        SyncNodeCache::instance()->syncNodes(_syncPal->syncDbId(), SyncNodeType::BlackList, blackList);
+        SyncNodeCache::instance()->syncNodes(_syncPal->syncDbId(), SyncNodeTypeBlackList, blackList);
         job = std::make_shared<CsvFullFileListWithCursorJob>(_driveDbId, dirId, blackList, true);
     } catch (std::exception const &e) {
         std::string what = e.what();
         LOG_SYNCPAL_WARN(_logger, "Error in InitFileListWithCursorJob::InitFileListWithCursorJob for driveDbId="
                                       << _driveDbId << " what =" << what.c_str());
         if (what == invalidToken) {
-            return ExitCode::InvalidToken;
-        }
-        return ExitCode::DataError;
+            return ExitCodeInvalidToken;
+        }
+        return ExitCodeDataError;
     }
 
     JobManager::instance()->queueAsyncJob(job, Poco::Thread::PRIO_LOW);
     while (!JobManager::instance()->isJobFinished(job->jobId())) {
         if (stopAsked()) {
-            return ExitCode::Ok;
+            return ExitCodeOk;
         }
 
         // Wait a little before checking again
         Utility::msleep(100);
     }
 
-    if (job->exitCode() != ExitCode::Ok) {
-        LOG_SYNCPAL_WARN(_logger, "Error in GetFileListWithCursorJob::runSynchronously : " << enumClassToInt(job->exitCode()));
+    if (job->exitCode() != ExitCodeOk) {
+        LOG_SYNCPAL_WARN(_logger, "Error in GetFileListWithCursorJob::runSynchronously : " << job->exitCode());
         setExitCause(job->getExitCause());
         return job->exitCode();
     }
@@ -318,9 +303,9 @@
             LOG_SYNCPAL_DEBUG(_logger, "Cursor updated: " << _cursor.c_str());
             int64_t timestamp = static_cast<long int>(time(0));
             ExitCode exitCode = _syncPal->setListingCursor(_cursor, timestamp);
-            if (exitCode != ExitCode::Ok) {
+            if (exitCode != ExitCodeOk) {
                 LOG_SYNCPAL_WARN(_logger, "Error in SyncPal::setListingCursor");
-                setExitCause(ExitCause::DbAccessError);
+                setExitCause(ExitCauseDbAccessError);
                 return exitCode;
             }
         }
@@ -342,19 +327,13 @@
         itemCount++;
 
         if (error) {
-<<<<<<< HEAD
-            LOG_SYNCPAL_WARN(_logger, "Failed to parse CSV reply");
-            setExitCause(ExitCause::Unknown);
-            return ExitCode::DataError;
-=======
             LOG_SYNCPAL_WARN(_logger, "Logic error: failed to parse CSV reply.");
             setExitCause(ExitCauseFullListParsingError);
             return ExitCodeLogicError;
->>>>>>> 5fea1566
         }
 
         if (stopAsked()) {
-            return ExitCode::Ok;
+            return ExitCodeOk;
         }
 
         bool isWarning = false;
@@ -376,8 +355,8 @@
             _snapshot->path(item.parentId(), path);
             path /= item.name();
 
-            Error err(_syncPal->syncDbId(), "", item.id(), NodeType::Directory, path, ConflictType::None, InconsistencyType::None,
-                      CancelType::AlreadyExistLocal);
+            Error err(_syncPal->syncDbId(), "", item.id(), NodeTypeDirectory, path, ConflictTypeNone, InconsistencyTypeNone,
+                      CancelTypeAlreadyExistLocal);
             _syncPal->addError(err);
 
             continue;
@@ -390,7 +369,7 @@
                                                 << Utility::s2ws(item.id()).c_str() << L", parent inode:"
                                                 << Utility::s2ws(item.parentId()).c_str() << L", createdAt:" << item.createdAt()
                                                 << L", modtime:" << item.lastModified() << L", isDir:"
-                                                << (item.type() == NodeType::Directory) << L", size:" << item.size());
+                                                << (item.type() == NodeTypeDirectory) << L", size:" << item.size());
             }
         }
     }
@@ -413,7 +392,7 @@
     std::chrono::duration<double> elapsed_seconds = std::chrono::steady_clock::now() - start;
     LOG_SYNCPAL_DEBUG(_logger, "End reply parsing in " << elapsed_seconds.count() << "s for " << itemCount << " items");
 
-    return ExitCode::Ok;
+    return ExitCodeOk;
 }
 
 ExitCode RemoteFileSystemObserverWorker::sendLongPoll(bool &changes) {
@@ -423,7 +402,7 @@
             notifyJob = std::make_shared<LongPollJob>(_driveDbId, _cursor);
         } catch (std::exception const &e) {
             LOG_SYNCPAL_WARN(_logger, "Error in LongPollJob::LongPollJob for driveDbId=" << _driveDbId << " : " << e.what());
-            return ExitCode::DataError;
+            return ExitCodeDataError;
         }
 
         JobManager::instance()->queueAsyncJob(notifyJob, Poco::Thread::PRIO_LOW);
@@ -431,7 +410,7 @@
             if (stopAsked()) {
                 LOG_DEBUG(_logger, "Request " << notifyJob->jobId() << ": aborting LongPoll job");
                 notifyJob->abort();
-                return ExitCode::Ok;
+                return ExitCodeOk;
             }
 
             {
@@ -440,7 +419,7 @@
                                   // request
                     notifyJob->abort();
                     changes = true;
-                    return ExitCode::Ok;
+                    return ExitCodeOk;
                 }
             }
 
@@ -448,13 +427,13 @@
             Utility::msleep(100);
         }
 
-        if (notifyJob->exitCode() == ExitCode::NetworkError) {
+        if (notifyJob->exitCode() == ExitCodeNetworkError) {
             LOG_SYNCPAL_DEBUG(_logger, "Notify changes request failed for drive: " << std::to_string(_driveDbId).c_str()
                                                                                    << " and cursor: " << _cursor.c_str());
-            if (notifyJob->exitCause() == ExitCause::NetworkTimeout) {
-                _syncPal->addError(Error(Utility::errId(), notifyJob->exitCode(), notifyJob->exitCause()));
-            }
-            return ExitCode::NetworkError;
+            if (notifyJob->exitCause() == ExitCauseNetworkTimeout) {
+                _syncPal->addError(Error(ERRID, notifyJob->exitCode(), notifyJob->exitCause()));
+            }
+            return ExitCodeNetworkError;
         } else if (notifyJob->hasHttpError()) {
             if (notifyJob->getStatusCode() == Poco::Net::HTTPResponse::HTTP_BAD_GATEWAY) {
                 // Ignore this error and check for changes anyway
@@ -474,32 +453,32 @@
                 // If error, fall
                 LOG_SYNCPAL_DEBUG(_logger, "Notify changes request failed for drive: " << std::to_string(_driveDbId).c_str()
                                                                                        << " and cursor: " << _cursor.c_str());
-                return ExitCode::BackError;
+                return ExitCodeBackError;
             }
 
             // If no changes, return
             if (!JsonParserUtility::extractValue(resObj, changesKey, changes)) {
-                return ExitCode::BackError;
-            }
-        }
-    }
-
-    return ExitCode::Ok;
+                return ExitCodeBackError;
+            }
+        }
+    }
+
+    return ExitCodeOk;
 }
 
 ExitCode RemoteFileSystemObserverWorker::processActions(Poco::JSON::Array::Ptr actionArray) {
-    if (!actionArray) return ExitCode::Ok;
+    if (!actionArray) return ExitCodeOk;
 
     std::set<NodeId, std::less<>> movedItems;
 
     for (auto it = actionArray->begin(); it != actionArray->end(); ++it) {
         if (stopAsked()) {
-            return ExitCode::Ok;
+            return ExitCodeOk;
         }
 
         Poco::JSON::Object::Ptr actionObj = it->extract<Poco::JSON::Object::Ptr>();
         ActionInfo actionInfo;
-        if (ExitCode exitCode = extractActionInfo(actionObj, actionInfo); exitCode != ExitCode::Ok) {
+        if (ExitCode exitCode = extractActionInfo(actionObj, actionInfo); exitCode != ExitCodeOk) {
             return exitCode;
         }
 
@@ -516,8 +495,8 @@
         bool isWarning = false;
         if (ExclusionTemplateCache::instance()->isExcludedByTemplate(usedName, isWarning)) {
             if (isWarning) {
-                Error error(_syncPal->syncDbId(), "", actionInfo.nodeId, actionInfo.type, actionInfo.path, ConflictType::None,
-                            InconsistencyType::None, CancelType::ExcludedByTemplate);
+                Error error(_syncPal->syncDbId(), "", actionInfo.nodeId, actionInfo.type, actionInfo.path, ConflictTypeNone,
+                            InconsistencyTypeNone, CancelTypeExcludedByTemplate);
                 _syncPal->addError(error);
             }
             // Remove it from snapshot
@@ -532,70 +511,70 @@
         }
 #endif
 
-        if (ExitCode exitCode = processAction(usedName, actionInfo, movedItems); exitCode != ExitCode::Ok) {
+        if (ExitCode exitCode = processAction(usedName, actionInfo, movedItems); exitCode != ExitCodeOk) {
             return exitCode;
         }
     }
 
-    return ExitCode::Ok;
+    return ExitCodeOk;
 }
 
 ExitCode RemoteFileSystemObserverWorker::extractActionInfo(const Poco::JSON::Object::Ptr actionObj, ActionInfo &actionInfo) {
     std::string tmpStr;
     if (!JsonParserUtility::extractValue(actionObj, actionKey, tmpStr)) {
-        return ExitCode::BackError;
+        return ExitCodeBackError;
     }
     actionInfo.actionCode = getActionCode(tmpStr);
 
     int64_t tmpInt = 0;
     if (!JsonParserUtility::extractValue(actionObj, fileIdKey, tmpInt)) {
-        return ExitCode::BackError;
+        return ExitCodeBackError;
     }
     actionInfo.nodeId = std::to_string(tmpInt);
 
     if (!JsonParserUtility::extractValue(actionObj, parentIdKey, tmpInt)) {
-        return ExitCode::BackError;
+        return ExitCodeBackError;
     }
     actionInfo.parentNodeId = std::to_string(tmpInt);
 
     if (!JsonParserUtility::extractValue(actionObj, pathKey, actionInfo.path)) {
-        return ExitCode::BackError;
+        return ExitCodeBackError;
     }
     actionInfo.name = actionInfo.path.substr(actionInfo.path.find_last_of('/') + 1);  // +1 to ignore the last "/"
 
     SyncName tmpSyncName;
     if (!JsonParserUtility::extractValue(actionObj, destinationKey, tmpSyncName, false)) {
-        return ExitCode::BackError;
+        return ExitCodeBackError;
     }
     actionInfo.destName = tmpSyncName.substr(tmpSyncName.find_last_of('/') + 1);  // +1 to ignore the last "/"
 
     if (!JsonParserUtility::extractValue(actionObj, createdAtKey, actionInfo.createdAt, false)) {
-        return ExitCode::BackError;
+        return ExitCodeBackError;
     }
 
     if (!JsonParserUtility::extractValue(actionObj, lastModifiedAtKey, actionInfo.modtime, false)) {
-        return ExitCode::BackError;
+        return ExitCodeBackError;
     }
 
     if (!JsonParserUtility::extractValue(actionObj, fileTypeKey, tmpStr)) {
-        return ExitCode::BackError;
-    }
-    actionInfo.type = tmpStr == fileKey ? NodeType::File : NodeType::Directory;
-
-    if (actionInfo.type == NodeType::File) {
+        return ExitCodeBackError;
+    }
+    actionInfo.type = tmpStr == fileKey ? NodeTypeFile : NodeTypeDirectory;
+
+    if (actionInfo.type == NodeTypeFile) {
         if (!JsonParserUtility::extractValue(actionObj, sizeKey, actionInfo.size, false)) {
-            return ExitCode::BackError;
+            return ExitCodeBackError;
         }
     }
 
     Poco::JSON::Object::Ptr capabilitiesObj = actionObj->getObject(capabilitiesKey);
     if (capabilitiesObj) {
         if (!JsonParserUtility::extractValue(capabilitiesObj, canWriteKey, actionInfo.canWrite)) {
-            return ExitCode::BackError;
-        }
-    }
-
-    return ExitCode::Ok;
+            return ExitCodeBackError;
+        }
+    }
+
+    return ExitCodeOk;
 }
 
 ExitCode RemoteFileSystemObserverWorker::processAction(const SyncName &usedName, const ActionInfo &actionInfo,
@@ -615,7 +594,7 @@
         case ActionCode::actionCodeAccessRightMainUsersInsert:
         case ActionCode::actionCodeAccessRightMainUsersUpdate: {
             bool rightsOk = false;
-            if (ExitCode exitCode = checkRightsAndUpdateItem(actionInfo.nodeId, rightsOk, item); exitCode != ExitCode::Ok) {
+            if (ExitCode exitCode = checkRightsAndUpdateItem(actionInfo.nodeId, rightsOk, item); exitCode != ExitCodeOk) {
                 return exitCode;
             }
             if (!rightsOk) break;  // Current user does not have the right to access this item, ignore action.
@@ -625,15 +604,8 @@
         case ActionCode::actionCodeRestore:
         case ActionCode::actionCodeCreate:
             _snapshot->updateItem(item);
-            if (actionInfo.type == NodeType::Directory && actionInfo.actionCode != ActionCode::actionCodeCreate) {
+            if (actionInfo.type == NodeTypeDirectory && actionInfo.actionCode != ActionCode::actionCodeCreate) {
                 // Retrieve all children
-<<<<<<< HEAD
-                ExitCode exitCode = exploreDirectory(actionInfo.nodeId);
-                ExitCause exitCause = this->exitCause();
-
-                if (exitCode == ExitCode::NetworkError && exitCause == ExitCause::NetworkTimeout) {
-                    _syncPal->addError(Error(Utility::errId(), exitCode, exitCause));
-=======
                 const ExitCode exitCode = exploreDirectory(actionInfo.nodeId);
 
                 switch (exitCode) {
@@ -649,10 +621,9 @@
                         break;
                     default:
                         break;
->>>>>>> 5fea1566
                 }
 
-                if (exitCode != ExitCode::Ok) return exitCode;
+                if (exitCode != ExitCodeOk) return exitCode;
             }
             if (actionInfo.actionCode == ActionCode::actionCodeMoveIn) {
                 // Keep track of moved items
@@ -662,7 +633,7 @@
 
         // Item renamed
         case ActionCode::actionCodeRename:
-            _syncPal->removeItemFromTmpBlacklist(actionInfo.nodeId, ReplicaSide::Remote);
+            _syncPal->removeItemFromTmpBlacklist(actionInfo.nodeId, ReplicaSideRemote);
             _snapshot->updateItem(item);
             break;
 
@@ -677,7 +648,7 @@
         case ActionCode::actionCodeAccessRightTeamRemove:
         case ActionCode::actionCodeAccessRightMainUsersRemove: {
             bool rightsOk = false;
-            if (ExitCode exitCode = checkRightsAndUpdateItem(actionInfo.nodeId, rightsOk, item); exitCode != ExitCode::Ok) {
+            if (ExitCode exitCode = checkRightsAndUpdateItem(actionInfo.nodeId, rightsOk, item); exitCode != ExitCodeOk) {
                 return exitCode;
             }
             if (rightsOk) break;  // Current user still have the right to access this item, ignore action.
@@ -688,12 +659,12 @@
             if (movedItems.find(actionInfo.nodeId) != movedItems.end()) break;
             [[fallthrough]];
         case ActionCode::actionCodeTrash:
-            _syncPal->removeItemFromTmpBlacklist(actionInfo.nodeId, ReplicaSide::Remote);
+            _syncPal->removeItemFromTmpBlacklist(actionInfo.nodeId, ReplicaSideRemote);
             if (!_snapshot->removeItem(actionInfo.nodeId)) {
                 LOGW_SYNCPAL_WARN(_logger, L"Fail to remove item: " << SyncName2WStr(actionInfo.name).c_str() << L" ("
                                                                     << Utility::s2ws(actionInfo.nodeId).c_str() << L")");
                 invalidateSnapshot();
-                return ExitCode::BackError;
+                return ExitCodeBackError;
             }
             break;
 
@@ -714,41 +685,41 @@
     }
 
 
-    return ExitCode::Ok;
+    return ExitCodeOk;
 }
 
 ExitCode RemoteFileSystemObserverWorker::checkRightsAndUpdateItem(const NodeId &nodeId, bool &hasRights,
                                                                   SnapshotItem &snapshotItem) {
     GetFileInfoJob job(_syncPal->driveDbId(), nodeId);
     job.runSynchronously();
-    if (job.hasHttpError() || job.exitCode() != ExitCode::Ok) {
+    if (job.hasHttpError() || job.exitCode() != ExitCodeOk) {
         if (job.getStatusCode() == Poco::Net::HTTPResponse::HTTP_FORBIDDEN ||
             job.getStatusCode() == Poco::Net::HTTPResponse::HTTP_NOT_FOUND) {
             hasRights = false;
-            return ExitCode::Ok;
+            return ExitCodeOk;
         }
 
         LOGW_SYNCPAL_WARN(_logger, L"Error while determining access rights on item: "
                                        << SyncName2WStr(snapshotItem.name()).c_str() << L" ("
                                        << Utility::s2ws(snapshotItem.id()).c_str() << L")");
         invalidateSnapshot();
-        return ExitCode::BackError;
+        return ExitCodeBackError;
     }
 
     snapshotItem.setCreatedAt(job.creationTime());
     snapshotItem.setLastModified(job.modtime());
     snapshotItem.setSize(job.size());
     hasRights = true;
-    return ExitCode::Ok;
+    return ExitCodeOk;
 }
 
 bool RemoteFileSystemObserverWorker::hasUnsupportedCharacters(const SyncName &name, const NodeId &nodeId, NodeType type) {
 #ifdef __APPLE__
     // Check that the name doesn't contain a character not yet supported by the filesystem (ex: U+1FA77 on pre macOS 13.4)
     bool valid = false;
-    if (type == NodeType::File) {
+    if (type == NodeTypeFile) {
         valid = CommonUtility::fileNameIsValid(name);
-    } else if (type == NodeType::Directory) {
+    } else if (type == NodeTypeDirectory) {
         valid = CommonUtility::dirNameIsValid(name);
     }
 
@@ -756,7 +727,7 @@
         LOGW_SYNCPAL_DEBUG(_logger, L"The file/directory name contains a character not yet supported by the filesystem "
                                         << SyncName2WStr(name).c_str() << L". Item is ignored.");
 
-        Error err(_syncPal->syncDbId(), "", nodeId, type, name, ConflictType::None, InconsistencyType::NotYetSupportedChar);
+        Error err(_syncPal->syncDbId(), "", nodeId, type, name, ConflictTypeNone, InconsistencyTypeNotYetSupportedChar);
         _syncPal->addError(err);
         return true;
     }
