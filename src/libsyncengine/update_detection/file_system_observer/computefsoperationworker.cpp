--- conflicted
+++ resolved
@@ -30,21 +30,11 @@
 
 ComputeFSOperationWorker::ComputeFSOperationWorker(std::shared_ptr<SyncPal> syncPal, const std::string &name,
                                                    const std::string &shortName) :
-<<<<<<< HEAD
-    ISyncWorker(syncPal, name, shortName),
-    _syncDb(syncPal->_syncDb), _localSnapshot(syncPal->_localSnapshot), _remoteSnapshot(syncPal->_remoteSnapshot) {}
-=======
     ISyncWorker(syncPal, name, shortName), _syncDb(syncPal->syncDb()) {}
->>>>>>> 8ce848e0
 
 ComputeFSOperationWorker::ComputeFSOperationWorker(const std::shared_ptr<SyncDb> testSyncDb, const std::string &name,
                                                    const std::string &shortName) :
-<<<<<<< HEAD
-    ISyncWorker(nullptr, name, shortName, true),
-    _syncDb(testSyncDb), _localSnapshot(testLocalSnapshot), _remoteSnapshot(testRemoteSnapshot) {}
-=======
     ISyncWorker(nullptr, name, shortName, true), _syncDb(testSyncDb) {}
->>>>>>> 8ce848e0
 
 void ComputeFSOperationWorker::execute() {
     ExitCode exitCode(ExitCode::Unknown);
