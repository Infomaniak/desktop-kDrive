/*
 * Infomaniak kDrive - Desktop
 * Copyright (C) 2023-2025 Infomaniak Network SA
 *
 * This program is free software: you can redistribute it and/or modify
 * it under the terms of the GNU General Public License as published by
 * the Free Software Foundation, either version 3 of the License, or
 * (at your option) any later version.
 *
 * This program is distributed in the hope that it will be useful,
 * but WITHOUT ANY WARRANTY; without even the implied warranty of
 * MERCHANTABILITY or FITNESS FOR A PARTICULAR PURPOSE.  See the
 * GNU General Public License for more details.
 *
 * You should have received a copy of the GNU General Public License
 * along with this program.  If not, see <http://www.gnu.org/licenses/>.
 */

#include "computefsoperationworker.h"
#include "requests/parameterscache.h"
#include "requests/syncnodecache.h"
#include "requests/exclusiontemplatecache.h"
#include "libcommon/utility/utility.h"
#include "libcommon/log/sentry/ptraces.h"
#include "libcommonserver/utility/utility.h"
#include "libcommonserver/io/iohelper.h"
#include "reconciliation/platform_inconsistency_checker/platforminconsistencycheckerutility.h"

namespace KDC {

ComputeFSOperationWorker::ComputeFSOperationWorker(std::shared_ptr<SyncPal> syncPal, const std::string &name,
                                                   const std::string &shortName) :
    ISyncWorker(syncPal, name, shortName),
    _syncDbReadOnlyCache(syncPal->syncDb()->cache()) {}

ComputeFSOperationWorker::ComputeFSOperationWorker(SyncDbReadOnlyCache &testSyncDbReadOnlyCache, const std::string &name,
                                                   const std::string &shortName) :
    ISyncWorker(nullptr, name, shortName, std::chrono::seconds(0), true),
    _syncDbReadOnlyCache(testSyncDbReadOnlyCache) {}

void ComputeFSOperationWorker::execute() {
    ExitCode exitCode(ExitCode::Unknown);

    LOG_SYNCPAL_DEBUG(_logger, "Worker started: name=" << name());
    auto start = std::chrono::steady_clock::now();

    // Update the sync parameters
    bool ok = true;
    bool found = true;
    if (!ParmsDb::instance()->selectSync(_syncPal->syncDbId(), _sync, found)) {
        LOG_SYNCPAL_WARN(_logger, "Error in ParmsDb::selectSync");
        setExitCause(ExitCause::DbAccessError);
        exitCode = ExitCode::DbError;
        ok = false;
    }
    if (!found) {
        LOG_SYNCPAL_WARN(_logger, "Sync not found");
        exitCode = ExitCode::DataError;
        ok = false;
    }
    if (!ok) {
        LOG_SYNCPAL_DEBUG(_logger, "Worker stopped: name=" << name());
        setDone(exitCode);
        return;
    }

    _syncPal->operationSet(ReplicaSide::Local)->clear();
    _syncPal->operationSet(ReplicaSide::Remote)->clear();

    // Update SyncNode cache
    updateSyncNode();

    // Update unsynced list cache
    updateUnsyncedList();

    _fileSizeMismatchMap.clear();

    NodeIdSet localIdsSet;
    NodeIdSet remoteIdsSet;
    if (!stopAsked()) {
        sentry::pTraces::scoped::InferChangesFromDb perfMonitor(syncDbId());
        exitCode = inferChangesFromDb(localIdsSet, remoteIdsSet);
        ok = exitCode == ExitCode::Ok;
        if (ok) perfMonitor.stop();
    }
    if (ok && !stopAsked()) {
        sentry::pTraces::scoped::ExploreLocalSnapshot perfMonitor(syncDbId());
        exitCode = exploreSnapshotTree(ReplicaSide::Local, localIdsSet);
        ok = exitCode == ExitCode::Ok;
        if (ok) perfMonitor.stop();
    }
    if (ok && !stopAsked()) {
        sentry::pTraces::scoped::ExploreRemoteSnapshot perfMonitor(syncDbId());
        exitCode = exploreSnapshotTree(ReplicaSide::Remote, remoteIdsSet);
        ok = exitCode == ExitCode::Ok;
        if (ok) perfMonitor.stop();
    }

    const std::chrono::duration<double> elapsedSeconds = std::chrono::steady_clock::now() - start;

    if (!ok || stopAsked()) {
        // Do not keep operations if there was an error or sync was stopped
        _syncPal->operationSet(ReplicaSide::Local)->clear();
        _syncPal->operationSet(ReplicaSide::Remote)->clear();
        LOG_SYNCPAL_INFO(_logger, "FS operation aborted after: " << elapsedSeconds.count() << "s");

    } else {
        /* If the current snapshot state does not reveal any operation, we store the current revision number.
         * On the next call to compute filesystem operations, only items from the snapshot that were modified in a higher
         * revision will be processed. It is important not to update the CFSO's lastSyncedRevision if an operation is detected,
         * otherwise, we may fail to detect it again if, for any reason, the propagation of the change fails.
         */

        if (_syncPal->operationSet(ReplicaSide::Local)->nbOps() == 0) {
            _lastLocalSnapshotSyncedRevision = _syncPal->snapshot(ReplicaSide::Local)->revision();
        }
        if (_syncPal->operationSet(ReplicaSide::Remote)->nbOps() == 0) {
            _lastRemoteSnapshotSyncedRevision = _syncPal->snapshot(ReplicaSide::Remote)->revision();
        }
        exitCode = ExitCode::Ok;
        LOG_SYNCPAL_INFO(_logger, "FS operation sets generated in: " << elapsedSeconds.count() << "s");
    }

    LOG_SYNCPAL_DEBUG(_logger, "Worker stopped: name=" << name());
    setDone(exitCode);
}

// Remove deleted nodes from sync_node table & cache
ExitCode ComputeFSOperationWorker::updateSyncNode(SyncNodeType syncNodeType) {
    NodeSet nodeIdSet;
    ExitCode exitCode = SyncNodeCache::instance()->syncNodes(syncDbId(), syncNodeType, nodeIdSet);
    if (exitCode != ExitCode::Ok) {
        LOG_WARN(Log::instance()->getLogger(), "Error in SyncNodeCache::syncNodes");
        return exitCode;
    }

    std::erase_if(nodeIdSet, [this, &syncNodeType](auto &item) {
        const bool ok = _syncPal->snapshot(CommonUtility::syncNodeTypeSide(syncNodeType))->exists(item);
        return !ok;
    });

    exitCode = SyncNodeCache::instance()->update(syncDbId(), syncNodeType, nodeIdSet);
    if (exitCode != ExitCode::Ok) {
        LOG_WARN(Log::instance()->getLogger(), "Error in SyncNodeCache::update");
        return exitCode;
    }

    return ExitCode::Ok;
}

ExitCode ComputeFSOperationWorker::updateSyncNode() {
    for (int syncNodeTypeIdx = toInt(SyncNodeType::WhiteList); syncNodeTypeIdx <= toInt(SyncNodeType::UndecidedList);
         syncNodeTypeIdx++) {
        auto syncNodeType = static_cast<SyncNodeType>(syncNodeTypeIdx);

        ExitCode exitCode = updateSyncNode(syncNodeType);
        if (exitCode != ExitCode::Ok) {
            LOG_WARN(Log::instance()->getLogger(), "Error in SyncPal::updateSyncNode for syncNodeType=" << toInt(syncNodeType));
            return exitCode;
        }
    }

    return ExitCode::Ok;
}

ExitCode ComputeFSOperationWorker::inferChangeFromDbNode(const ReplicaSide side, const DbNode &dbNode,
                                                         const SyncPath &localDbPath, const SyncPath &remoteDbPath) {
    assert(side != ReplicaSide::Unknown);

    const NodeId &nodeId = dbNode.nodeId(side);
    if (nodeId.empty()) {
        LOGW_SYNCPAL_WARN(_logger, side << L" node ID empty for for dbId=" << dbNode.nodeId());
        setExitCause(ExitCause::DbEntryNotFound);
        return ExitCode::DataError;
    }

    const auto dbLastModified = dbNode.lastModified(side);
    const auto dbName = dbNode.name(side);
    const auto &dbPath = side == ReplicaSide::Local ? localDbPath : remoteDbPath;
    const auto snapshot = _syncPal->snapshot(side);
    const auto opSet = _syncPal->operationSet(side);

    NodeId parentNodeid;
    bool parentNodeIsFoundInDb = false;
    if (!_syncDbReadOnlyCache.parent(side, nodeId, parentNodeid, parentNodeIsFoundInDb)) {
        LOG_SYNCPAL_WARN(_logger, "Error in SyncDb::parent");
        setExitCause(ExitCause::DbAccessError);
        return ExitCode::DbError;
    }
    if (!parentNodeIsFoundInDb) {
        LOG_SYNCPAL_DEBUG(_logger, "Failed to retrieve node for dbId=" << nodeId);
        setExitCause(ExitCause::DbEntryNotFound);
        return ExitCode::DataError;
    }

    // Detect DELETE
    bool remoteItemUnsynced = false;
    bool movedIntoUnsyncedFolder = false;
    const auto nodeExistsInSnapshot = snapshot->exists(nodeId);
    bool nodeIdReused = false;
#ifdef __unix__
    isReusedNodeId(nodeId, dbNode, snapshot, nodeIdReused);
#endif __unix__

    if (side == ReplicaSide::Remote) {
        // In case of a move inside an excluded folder, the item must be removed in this sync
        if (isInUnsyncedListParentSearchInDb(nodeId, ReplicaSide::Remote)) {
            remoteItemUnsynced = true;
            if (nodeExistsInSnapshot && parentNodeid != snapshot->parentId(nodeId)) {
                movedIntoUnsyncedFolder = true;
            }
        }
    } else if (isInUnsyncedListParentSearchInDb(nodeId, ReplicaSide::Local)) {
        return ExitCode::Ok;
    }

    if (!nodeExistsInSnapshot || movedIntoUnsyncedFolder || nodeIdReused) {
        bool isInDeletedFolder = false;
        if (!checkIfPathIsInDeletedFolder(dbPath, isInDeletedFolder)) {
            LOGW_SYNCPAL_WARN(_logger, L"Error in SyncPal::checkIfPathIsInDeletedFolder: " << Utility::formatSyncPath(dbPath));
            return ExitCode::SystemError;
        }

        if (!isInDeletedFolder) {
            // Check that the file/directory really does not exist on replica
            bool isExcluded = false;
            if (const ExitInfo exitInfo = checkIfOkToDelete(side, dbPath, nodeId, isExcluded); !exitInfo) {
                // Can happen only on local side
                return ExitCode::SystemError;
            }

            if (isExcluded) return ExitCode::Ok; // Never generate operation on excluded file
        }

        if (isInUnsyncedListParentSearchInSnapshot(snapshot, nodeId, side)) {
            // Ignore operation
            return ExitCode::Ok;
        }

        bool checkTemplate = side == ReplicaSide::Remote;
        if (side == ReplicaSide::Local) {
            const SyncPath localPath = _syncPal->localPath() / dbPath;

            // Do not propagate delete if the path is too long.
            const size_t pathSize = localPath.native().size();
            if (PlatformInconsistencyCheckerUtility::instance()->isPathTooLong(pathSize)) {
                LOGW_SYNCPAL_WARN(_logger, L"Path length too long (" << pathSize << L" characters) for item with "
                                                                     << Utility::formatSyncPath(localPath)
                                                                     << L". Item is ignored.");
                return ExitCode::Ok;
            }

            if (!nodeExistsInSnapshot) {
                bool exists = false;
                IoError ioError = IoError::Success;
                if (!IoHelper::checkIfPathExists(localPath, exists, ioError) || ioError == IoError::AccessDenied) {
                    LOGW_SYNCPAL_WARN(_logger,
                                      L"Error in IoHelper::checkIfPathExists: " << Utility::formatIoError(localPath, ioError));
                    return ExitCode::SystemError;
                }
                checkTemplate = exists;
            }
        }

        if (checkTemplate) {
            if (ExclusionTemplateCache::instance()->isExcluded(dbPath)) {
                // The item is excluded
                return ExitCode::Ok;
            }
        }

        // Delete operation
        const auto fsOp = std::make_shared<FSOperation>(OperationType::Delete, nodeId, dbNode.type(),
                                                        dbNode.created().has_value() ? dbNode.created().value() : 0,
                                                        dbLastModified, dbNode.size(), dbPath);
        opSet->insertOp(fsOp);
        logOperationGeneration(snapshot->side(), fsOp);

        if (dbNode.type() == NodeType::Directory && !addFolderToDelete(dbPath)) {
            LOGW_SYNCPAL_WARN(_logger,
                              L"Error in ComputeFSOperationWorker::addFolderToDelete: " << Utility::formatSyncPath(dbPath));
            return ExitCode::SystemError;
        }
        return ExitCode::Ok;
    }

    if (remoteItemUnsynced) {
        // Ignore operations on unsynced items
        return ExitCode::Ok;
    }

    // Load snapshot path
    SyncPath snapshotPath;
    if (bool ignore = false; !snapshot->path(nodeId, snapshotPath, ignore)) {
        if (ignore) {
            notifyIgnoredItem(nodeId, snapshotPath, dbNode.type());
            return ExitCode::Ok;
        }
        LOGW_SYNCPAL_WARN(_logger, L"Failed to retrieve path from snapshot for item " << SyncName2WStr(dbName) << L" ("
                                                                                      << Utility::s2ws(nodeId) << L")");
        setExitCause(ExitCause::InvalidSnapshot);
        return ExitCode::DataError;
    }

    if (side == ReplicaSide::Remote && isPathTooLong(snapshotPath, nodeId, snapshot->type(nodeId))) {
        return ExitCode::Ok;
    }

    // Detect EDIT
    const SyncTime snapshotLastModified = snapshot->lastModified(nodeId);
    const SyncTime snapshotCreatedAt = snapshot->createdAt(nodeId);
    const SyncTime dbCreatedAt = dbNode.created().has_value() ? dbNode.created().value() : 0;
    // Size can differ for links between remote and local replica, do not check it in that case
    if (const auto sameSize = snapshot->isLink(nodeId) || snapshot->size(nodeId) == dbNode.size();
        (snapshotLastModified != dbLastModified || !sameSize ||
         (snapshotCreatedAt != dbCreatedAt && side == ReplicaSide::Local)) &&
        dbNode.type() == NodeType::File) {
        // Edit operation
        const auto fsOp = std::make_shared<FSOperation>(OperationType::Edit, nodeId, NodeType::File, snapshot->createdAt(nodeId),
                                                        snapshotLastModified, snapshot->size(nodeId), snapshotPath);
        opSet->insertOp(fsOp);
        logOperationGeneration(snapshot->side(), fsOp);
    }

    // Detect MOVE
    if (const auto snapshotName = snapshot->name(nodeId); dbName != snapshotName || parentNodeid != snapshot->parentId(nodeId)) {
        FSOpPtr fsOp = nullptr;
        if (isInUnsyncedListParentSearchInSnapshot(snapshot, nodeId, side)) {
            // Delete operation
            fsOp = std::make_shared<FSOperation>(OperationType::Delete, nodeId, dbNode.type(), snapshot->createdAt(nodeId),
                                                 snapshotLastModified, snapshot->size(nodeId), dbPath);
        } else {
            // Move operation
            fsOp = std::make_shared<FSOperation>(OperationType::Move, nodeId, dbNode.type(), snapshot->createdAt(nodeId),
                                                 snapshotLastModified, snapshot->size(nodeId), dbPath, snapshotPath);
        }

        opSet->insertOp(fsOp);
        logOperationGeneration(snapshot->side(), fsOp);
    }

    return ExitCode::Ok;
}


ExitCode ComputeFSOperationWorker::inferChangesFromDb(const NodeType nodeType, NodeIdSet &localIdsSet, NodeIdSet &remoteIdsSet,
                                                      NodeIdsSet &remainingNodesIds) {
    for (auto nodesIdsIt = remainingNodesIds.begin(); nodesIdsIt != remainingNodesIds.end();) {
        if (nodesIdsIt->dbNodeId == _syncPal->syncDb()->rootNode().nodeId()) {
            nodesIdsIt = remainingNodesIds.erase(nodesIdsIt);
            continue; // Ignore root folder
        }

        if (stopAsked()) {
            return ExitCode::Ok;
        }

        if (!hasChangedSinceLastSeen(*nodesIdsIt)) {
            (void) localIdsSet.insert(nodesIdsIt->localNodeId);
            (void) remoteIdsSet.insert(nodesIdsIt->remoteNodeId);
            nodesIdsIt = remainingNodesIds.erase(nodesIdsIt);
            continue;
        }

        DbNode dbNode;
        bool dbNodeIsFound = false;
        const auto dbNodeIds = *nodesIdsIt;
        if (!_syncDbReadOnlyCache.node(nodesIdsIt->dbNodeId, dbNode, dbNodeIsFound)) {
            LOG_SYNCPAL_WARN(_logger, "Error in SyncDb::node");
            setExitCause(ExitCause::DbAccessError);
            return ExitCode::DbError;
        }
        if (!dbNodeIsFound) {
            // The node is not anymore in the DB (one of its parents has been blacklisted)
            nodesIdsIt = remainingNodesIds.erase(nodesIdsIt);
            continue;
        }


        if (dbNode.type() != nodeType) {
            ++nodesIdsIt;
            continue;
        }

        if (dbNode.nodeIdLocal()) (void) localIdsSet.insert(*dbNode.nodeIdLocal());
        if (dbNode.nodeIdRemote()) (void) remoteIdsSet.insert(*dbNode.nodeIdRemote());
        nodesIdsIt = remainingNodesIds.erase(nodesIdsIt);

        SyncPath localDbPath;
        SyncPath remoteDbPath;
        bool dbPathsAreFound = false;
        if (!_syncDbReadOnlyCache.path(dbNodeIds.dbNodeId, localDbPath, remoteDbPath, dbPathsAreFound)) {
            LOG_SYNCPAL_WARN(_logger, "Error in SyncDb::path");
            setExitCause(ExitCause::DbAccessError);
            return ExitCode::DbError;
        }
        if (!dbPathsAreFound) {
            LOG_SYNCPAL_DEBUG(_logger, "Failed to retrieve node for dbId=" << nodesIdsIt->dbNodeId);
            setExitCause(ExitCause::DbEntryNotFound);
            return ExitCode::DataError;
        }

        for (const auto side: std::array<ReplicaSide, 2>{ReplicaSide::Local, ReplicaSide::Remote}) {
            if (const auto inferExitCode = inferChangeFromDbNode(side, dbNode, localDbPath, remoteDbPath);
                inferExitCode != ExitCode::Ok) {
                LOGW_SYNCPAL_WARN(_logger, L"Error in ComputeFSOperationWorker::inferChangeFromDbNode: side="
                                                   << side << L" " << Utility::formatSyncPath(localDbPath) << L" code="
                                                   << inferExitCode);
                if (side == ReplicaSide::Local && inferExitCode == ExitCode::SystemError) {
                    if (const ExitInfo exitInfo = blacklistItem(localDbPath); !exitInfo) {
                        LOG_SYNCPAL_WARN(_logger, "Error in ComputeFSOperationWorker::blacklistItem");
                    }
                    break;
                }
                return inferExitCode;
            }
        }

        if (const auto fileIntegrityExitCode = checkFileIntegrity(dbNode); fileIntegrityExitCode != ExitCode::Ok) {
            return fileIntegrityExitCode;
        }
    }

    return ExitCode::Ok;
}

ExitCode ComputeFSOperationWorker::inferChangesFromDb(NodeIdSet &localIdsSet, NodeIdSet &remoteIdsSet) {
    bool dbIdsArefound = false;
    NodeIdsSet remainingNodesIds;
    if (!_syncDbReadOnlyCache.ids(remainingNodesIds, dbIdsArefound)) {
        LOG_SYNCPAL_WARN(_logger, "Error in SyncDb::ids");
        setExitCause(ExitCause::DbAccessError);
        return ExitCode::DbError;
    } else if (!dbIdsArefound) {
        LOG_SYNCPAL_DEBUG(_logger, "No items found in db");
        return ExitCode::Ok;
    }

    // First, detect changes only for directories: this populates exclusion lists.
    // Second, detect changes for files. This is made faster thanks to exclusion lists.
    _dirPathToDeleteSet.clear();
    for (const auto nodeType: std::array<NodeType, 2>{NodeType::Directory, NodeType::File}) {
        if (const auto exitCode = inferChangesFromDb(nodeType, localIdsSet, remoteIdsSet, remainingNodesIds);
            exitCode != ExitCode::Ok) {
            return exitCode;
        }
    }

    return ExitCode::Ok;
}

ExitCode ComputeFSOperationWorker::exploreSnapshotTree(ReplicaSide side, const NodeIdSet &idsSet) {
    const std::shared_ptr<const Snapshot> snapshot = _syncPal->snapshot(side);
    std::shared_ptr<FSOperationSet> opSet = _syncPal->operationSet(side);

    NodeIdSet remainingDbIds;
    snapshot->ids(remainingDbIds);
    if (remainingDbIds.empty()) {
        LOG_SYNCPAL_DEBUG(_logger, "No items found in snapshot on side " << side);
        return ExitCode::Ok;
    }

    // Explore the tree twice:
    // First compute operations only for directories
    // Then compute operations for files
    for (int i = 0; i <= 1; i++) {
        bool checkOnlyDir = i == 0;

        auto snapIdIt = remainingDbIds.begin();
        while (snapIdIt != remainingDbIds.end()) {
            if (stopAsked()) {
                return ExitCode::Ok;
            }

            if (*snapIdIt == snapshot->rootFolderId()) {
                // Ignore root folder
                snapIdIt = remainingDbIds.erase(snapIdIt);
                continue; // Do not process root node
            }

            if (idsSet.find(*snapIdIt) != idsSet.end()) {
                // Do not process ids that are already in db
                snapIdIt = remainingDbIds.erase(snapIdIt);
                continue;
            }

            const NodeId nodeId = *snapIdIt;
            const NodeType type = snapshot->type(nodeId);
            if (checkOnlyDir && type != NodeType::Directory) {
                // In first loop, we check only directories
                snapIdIt++;
                continue;
            }

            // Remove directory ID from list so 2nd iteration will be a bit faster
            snapIdIt = remainingDbIds.erase(snapIdIt);

            if (snapshot->isOrphan(snapshot->parentId(nodeId))) {
                // Ignore orphans
                if (ParametersCache::isExtendedLogEnabled()) {
                    LOGW_SYNCPAL_DEBUG(_logger, L"Ignoring orphan node " << SyncName2WStr(snapshot->name(nodeId)) << L" ("
                                                                         << Utility::s2ws(nodeId) << L")");
                }
                continue;
            }

            SyncPath snapshotPath;
            if (bool ignore = false; !snapshot->path(nodeId, snapshotPath, ignore)) {
                if (ignore) {
                    notifyIgnoredItem(nodeId, snapshotPath, type);
                    continue;
                }

                LOG_SYNCPAL_WARN(_logger, "Failed to retrieve path from snapshot for item " << nodeId);
                setExitCause(ExitCause::InvalidSnapshot);
                return ExitCode::DataError;
            }

            // Manage file exclusion
            const int64_t snapshotSize = snapshot->size(nodeId);
            if (isExcludedFromSync(snapshot, side, nodeId, snapshotPath, type, snapshotSize)) {
                continue;
            }

            // Create operation
            FSOpPtr fsOp = std::make_shared<FSOperation>(OperationType::Create, nodeId, type, snapshot->createdAt(nodeId),
                                                         snapshot->lastModified(nodeId), snapshotSize, snapshotPath);
            opSet->insertOp(fsOp);
            logOperationGeneration(snapshot->side(), fsOp);
        }
    }

    return ExitCode::Ok;
}

void ComputeFSOperationWorker::logOperationGeneration(const ReplicaSide side, const FSOpPtr fsOp) {
    if (!fsOp) {
        return;
    }
    if (!ParametersCache::isExtendedLogEnabled()) {
        return;
    }

    std::wstringstream ss;
    ss << L"Generate " << side << L" " << fsOp->operationType() << L" FS operation. ";
    ss << L"type=" << (fsOp->objectType() == NodeType::Directory ? L"dir" : L"file");
    if (fsOp->operationType() == OperationType::Move) {
        ss << L", from " << Utility::formatSyncPath(fsOp->path()) << L", to " << Utility::formatSyncPath(fsOp->destinationPath());
    } else {
        ss << L", " << Utility::formatSyncPath(fsOp->path());
    }
    ss << L", id=" << Utility::s2ws(fsOp->nodeId());
    ss << L", last modification time=" << fsOp->lastModified();
    ss << L", created at=" << fsOp->createdAt();
    ss << L", size=" << fsOp->size();

    LOGW_SYNCPAL_DEBUG(_logger, ss.str())
}

ExitCode ComputeFSOperationWorker::checkFileIntegrity(const DbNode &dbNode) {
    if (dbNode.type() != NodeType::File) {
        return ExitCode::Ok;
    }

    if (!CommonUtility::isFileSizeMismatchDetectionEnabled()) {
        return ExitCode::Ok;
    }

    if (!dbNode.nodeIdLocal().has_value() || !dbNode.nodeIdRemote().has_value() || !dbNode.lastModifiedLocal().has_value()) {
        return ExitCode::Ok;
    }

    if (_fileSizeMismatchMap.contains(dbNode.nodeIdLocal().value())) {
        // Size mismatch already detected
        return ExitCode::Ok;
    }

    if (!_syncPal->snapshot(ReplicaSide::Local)->exists(dbNode.nodeIdLocal().value()) ||
        !_syncPal->snapshot(ReplicaSide::Remote)->exists(dbNode.nodeIdRemote().value())) {
        // Ignore if item does not exist
        return ExitCode::Ok;
    }

    if (const bool localSnapshotIsLink = _syncPal->snapshot(ReplicaSide::Local)->isLink(dbNode.nodeIdLocal().value());
        localSnapshotIsLink) {
        // Local and remote links sizes are not always the same (macOS aliases, Windows junctions)
        return ExitCode::Ok;
    }

    int64_t localSnapshotSize = _syncPal->snapshot(ReplicaSide::Local)->size(dbNode.nodeIdLocal().value());
    int64_t remoteSnapshotSize = _syncPal->snapshot(ReplicaSide::Remote)->size(dbNode.nodeIdRemote().value());
    SyncTime localSnapshotLastModified = _syncPal->snapshot(ReplicaSide::Local)->lastModified(dbNode.nodeIdLocal().value());
    SyncTime remoteSnapshotLastModified = _syncPal->snapshot(ReplicaSide::Remote)->lastModified(dbNode.nodeIdRemote().value());

    // A mismatch is detected if all timestamps are equal but the sizes in snapshots differ.
    if (localSnapshotSize != remoteSnapshotSize && localSnapshotLastModified == dbNode.lastModifiedLocal().value() &&
        localSnapshotLastModified == remoteSnapshotLastModified) {
        SyncPath localSnapshotPath;
        if (bool ignore = false;
            !_syncPal->snapshot(ReplicaSide::Local)->path(dbNode.nodeIdLocal().value(), localSnapshotPath, ignore)) {
            if (ignore) {
                notifyIgnoredItem(dbNode.nodeIdLocal().value(), localSnapshotPath, dbNode.type());
                return ExitCode::Ok;
            }

            LOGW_SYNCPAL_WARN(_logger, L"Failed to retrieve path from snapshot for item "
                                               << SyncName2WStr(dbNode.nameLocal()) << L" ("
                                               << Utility::s2ws(dbNode.nodeIdLocal().value()) << L")");
            setExitCause(ExitCause::InvalidSnapshot);
            return ExitCode::DataError;
        }

        // OS might fail to notify all delete events, therefor we check that the file still exists
        SyncPath absoluteLocalPath = _syncPal->localPath() / localSnapshotPath;

        // No operations detected on this file but its size is not the same between remote and local replica
        // Remove it from local replica and download the remote version
        LOGW_SYNCPAL_DEBUG(_logger, L"File size mismatch for \"" << Path2WStr(absoluteLocalPath)
                                                                 << L"\". Remote version will be downloaded again.");
        _fileSizeMismatchMap.insert({dbNode.nodeIdLocal().value(), absoluteLocalPath});
        sentry::Handler::captureMessage(sentry::Level::Warning, "ComputeFSOperationWorker::exploreDbTree",
                                        "File size mismatch detected");
    }

    return ExitCode::Ok;
}

bool ComputeFSOperationWorker::isExcludedFromSync(const std::shared_ptr<const Snapshot> snapshot, const ReplicaSide side,
                                                  const NodeId &nodeId, const SyncPath &path, NodeType type, int64_t size) {
    if (isInUnsyncedListParentSearchInSnapshot(snapshot, nodeId, side)) {
        if (ParametersCache::isExtendedLogEnabled()) {
            LOGW_SYNCPAL_DEBUG(_logger, L"Ignoring item " << Path2WStr(path) << L" (" << Utility::s2ws(nodeId)
                                                          << L") because it is not synced");
        }
        return true;
    }

    if (side == ReplicaSide::Remote) {
        // Check path length
        if (isPathTooLong(path, nodeId, type)) {
            return true;
        }

        if (type == NodeType::Directory && isTooBig(snapshot, nodeId, size)) {
            if (ParametersCache::isExtendedLogEnabled()) {
                LOGW_SYNCPAL_DEBUG(_logger, L"Blacklisting item with " << Utility::formatSyncPath(path) << L" ("
                                                                       << Utility::s2ws(nodeId) << L") because it is too big");
            }
            return true;
        }
    }
    return false;
}

bool ComputeFSOperationWorker::isInUnsyncedListParentSearchInDb(const NodeId &nodeId, const ReplicaSide side) const {
    if (_localTmpUnsyncedList.empty() && _remoteTmpUnsyncedList.empty() && _remoteUnsyncedList.empty()) {
        return false;
    }

    NodeId tmpNodeId = nodeId;
    bool found = false;
    do {
        // Check if node already exists on other side
        NodeId otherTmpNodeId;
        _syncDbReadOnlyCache.correspondingNodeId(side, tmpNodeId, otherTmpNodeId, found);

        if (const NodeId localId = side == ReplicaSide::Local ? tmpNodeId : otherTmpNodeId;
            !localId.empty() && _localTmpUnsyncedList.contains(localId)) {
            return true;
        }
        if (const NodeId remoteId = side == ReplicaSide::Remote ? tmpNodeId : otherTmpNodeId;
            !remoteId.empty() && (_remoteTmpUnsyncedList.contains(remoteId) || _remoteUnsyncedList.contains(remoteId))) {
            return true;
        }

        if (!_syncDbReadOnlyCache.parent(side, tmpNodeId, tmpNodeId, found)) {
            LOG_WARN(_logger, "Error in SyncDb::parent");
            break;
        }
    } while (found);

    return false;
}

bool ComputeFSOperationWorker::isInUnsyncedListParentSearchInSnapshot(const std::shared_ptr<const Snapshot> snapshot,
                                                                      const NodeId &nodeId, const ReplicaSide side) const {
    if (_localTmpUnsyncedList.empty() && _remoteTmpUnsyncedList.empty() && _remoteUnsyncedList.empty()) {
        return false;
    }

    NodeId tmpNodeId = nodeId;
    while (!tmpNodeId.empty() && tmpNodeId != snapshot->rootFolderId()) {
        // Check if node already exists on other side
        NodeId otherTmpNodeId;
        bool found = false;
        _syncDbReadOnlyCache.correspondingNodeId(side, tmpNodeId, otherTmpNodeId, found);

        if (const NodeId localId = side == ReplicaSide::Local ? tmpNodeId : otherTmpNodeId;
            !localId.empty() && _localTmpUnsyncedList.contains(localId)) {
            return true;
        }
        if (const NodeId remoteId = side == ReplicaSide::Remote ? tmpNodeId : otherTmpNodeId;
            !remoteId.empty() && (_remoteTmpUnsyncedList.contains(remoteId) || _remoteUnsyncedList.contains(remoteId))) {
            return true;
        }

        tmpNodeId = snapshot->parentId(tmpNodeId);
    }

    return false;
}

bool ComputeFSOperationWorker::isWhitelisted(const std::shared_ptr<const Snapshot> snapshot, const NodeId &nodeId) const {
    NodeIdSet whiteList;
    SyncNodeCache::instance()->syncNodes(_syncPal->syncDbId(), SyncNodeType::WhiteList, whiteList);

    NodeId tmpNodeId = nodeId;
    while (!tmpNodeId.empty() && tmpNodeId != snapshot->rootFolderId()) {
        if (whiteList.find(tmpNodeId) != whiteList.end()) {
            return true;
        }

        tmpNodeId = snapshot->parentId(tmpNodeId);
    }

    return false;
}

bool ComputeFSOperationWorker::isTooBig(const std::shared_ptr<const Snapshot> remoteSnapshot, const NodeId &remoteNodeId,
                                        int64_t size) {
    if (isWhitelisted(remoteSnapshot, remoteNodeId)) {
        return false;
    }

    // Check if file already exist on local side
    NodeId localNodeId;
    bool found = false;
    _syncDbReadOnlyCache.correspondingNodeId(ReplicaSide::Remote, remoteNodeId, localNodeId, found);
    if (found) {
        // We already synchronize the item locally, keep it
        return false;
    }

    // On first sync after migration from version under 3.4.0, the DB is empty but a big folder might as been whitelisted
    // Therefor check also with path
    SyncPath relativePath;
    if (bool ignore = false; remoteSnapshot->path(remoteNodeId, relativePath, ignore)) {
        if (ignore) {
            notifyIgnoredItem(remoteNodeId, relativePath, remoteSnapshot->type(remoteNodeId));
            return false;
        }

        localNodeId = _syncPal->snapshot(ReplicaSide::Local)->itemId(relativePath);
        if (!localNodeId.empty()) {
            // We already synchronize the item locally, keep it
            return false;
        }
    }

    if (ParametersCache::instance()->parameters().useBigFolderSizeLimit() &&
        size > ParametersCache::instance()->parameters().bigFolderSizeLimitB() &&
        _sync.virtualFileMode() == VirtualFileMode::Off) {
        // Update undecided list
        NodeIdSet tmp;
        SyncNodeCache::instance()->syncNodes(_syncPal->syncDbId(), SyncNodeType::UndecidedList, tmp);

        // Delete all create operations that might have already been created on children
        deleteChildOpRecursively(remoteSnapshot, remoteNodeId, tmp);

        tmp.insert(remoteNodeId);
        SyncNodeCache::instance()->update(_syncPal->syncDbId(), SyncNodeType::UndecidedList, tmp);

        // Update unsynced list cache
        updateUnsyncedList();

        return true;
    }

    return false;
}

bool ComputeFSOperationWorker::isPathTooLong(const SyncPath &path, const NodeId &nodeId, NodeType type) const {
    const SyncPath absolutePath = _syncPal->localPath() / path;
    const size_t pathSize = absolutePath.native().size();
    if (PlatformInconsistencyCheckerUtility::instance()->isPathTooLong(pathSize)) {
        LOGW_SYNCPAL_WARN(_logger, L"Path length too long (" << pathSize << L" characters) for item with "
                                                             << Utility::formatSyncPath(absolutePath) << L". Item is ignored.");

        Error err(_syncPal->syncDbId(), "", nodeId, type, path, ConflictType::None, InconsistencyType::PathLength);
        _syncPal->addError(err);

        return true;
    }
    return false;
}

#ifdef __unix__
void ComputeFSOperationWorker::isReusedNodeId(const NodeId &localNodeId, const DbNode &dbNode,
                                              const std::shared_ptr<const Snapshot> &snapshot, bool &isReused) const {
    isReused = false;
<<<<<<< HEAD

    // Check if the node is in the snapshot
=======
    // Check if the node is in the liveSnapshot
>>>>>>> 8583b72d
    if (snapshot->side() != ReplicaSide::Local || !snapshot->exists(localNodeId)) {
        return;
    }

    // Check if the node type has changed
    if (snapshot->type(localNodeId) != NodeType::Unknown && dbNode.type() != NodeType::Unknown &&
        snapshot->type(localNodeId) != dbNode.type()) {
        isReused = true;
        LOGW_SYNCPAL_DEBUG(_logger, L"Node type has changed for " << Utility::s2ws(localNodeId) << L" from " << dbNode.type()
                                                                  << L" to " << snapshot->type(localNodeId));
        return;
    }

    /* The nodeId will be considered as reused if each of the following has changed :
     * - the creation date,
     * - the modification date,
     * - the size,
     * - the path (this is needed as some software might delete and recreate a file when saving it, wich will change all the
     *             previous properties, but the file is still the same)
     */

    // Check if the creation date has changed
    if (snapshot->createdAt(localNodeId) == dbNode.created().value()) {
        return;
    }

    // Check if the node name has changed:
    if (snapshot->name(localNodeId) == dbNode.nameLocal()) {
        return;
    }

    // For a directory, the last modified date in db is not updated when a child is added or removed, but only when the directory
    // is renamed. Therefore, it does not make sense to check the last modified date for directories here.
    if (snapshot->type(localNodeId) == NodeType::Directory) {
        isReused = true;
        LOGW_SYNCPAL_DEBUG(_logger, L"Creation date (old: "
                                            << dbNode.created().value() << L" / new: " << snapshot->createdAt(localNodeId)
                                            << L") and name (old: " << Utility::formatSyncName(dbNode.nameLocal()) << L" / new: "
                                            << Utility::formatSyncName(snapshot->name(localNodeId)) << L") changed for"
                                            << Utility::s2ws(localNodeId) << L". Node is reused.");
        return;
    }

    // Check if the mtime has changed
    if (snapshot->lastModified(localNodeId) == dbNode.lastModified(ReplicaSide::Local)) {
        return;
    }

    // Check if the node size has changed
    if (snapshot->size(localNodeId) == dbNode.size()) {
        return;
    }

    LOGW_SYNCPAL_DEBUG(_logger, L"Size (old: "
                                        << dbNode.size() << L" / new: " << snapshot->size(localNodeId)
                                        << L"), creation date and modification date (old: " << dbNode.created().value() << L" | "
                                        << dbNode.lastModified(ReplicaSide::Local) << L" / new: "
                                        << snapshot->createdAt(localNodeId) << L" | " << snapshot->lastModified(localNodeId)
                                        << L") and name (old: " << Utility::formatSyncName(dbNode.nameLocal()) << L" / new: "
                                        << Utility::formatSyncName(snapshot->name(localNodeId)) << L") have all changed for "
                                        << Utility::s2ws(localNodeId) << L". Node is reused.");
    isReused = true;
}
#endif // __unix__

ExitInfo ComputeFSOperationWorker::checkIfOkToDelete(const ReplicaSide side, const SyncPath &relativePath, const NodeId &nodeId,
                                                     bool &isExcluded) {
    if (side != ReplicaSide::Local) return ExitCode::Ok;

    if (!_syncPal->snapshot(ReplicaSide::Local)->itemId(relativePath).empty()) {
        // Item with the same path but different ID exist
        // This is an Edit operation (Delete-Create)
        return ExitCode::Ok;
    }

    const SyncPath absolutePath = _syncPal->localPath() / relativePath;
    bool existsWithSameId = false;
    NodeId otherNodeId;
    IoError ioError = IoError::Success;
    if (!IoHelper::checkIfPathExistsWithSameNodeId(absolutePath, nodeId, existsWithSameId, otherNodeId, ioError)) {
        LOGW_SYNCPAL_WARN(_logger, L"Error in IoHelper::checkIfPathExistsWithSameNodeId: "
                                           << Utility::formatIoError(absolutePath, ioError));

        if (ioError == IoError::InvalidFileName) {
            // Observed on MacOSX under special circumstances; see getItemType unit test edge cases.
            setExitCause(ExitCause::InvalidName);
            return {ExitCode::SystemError, ExitCause::InvalidName};

        } else if (ioError == IoError::AccessDenied) {
            setExitCause(ExitCause::FileAccessError);
            return {ExitCode::SystemError, ExitCause::FileAccessError};
        }
        setExitCause(ExitCause::Unknown);
        return ExitCode::SystemError;
    }

    if (!existsWithSameId) return ExitCode::Ok;

    // Check if file is synced
    if (ExclusionTemplateCache::instance()->isExcluded(relativePath)) {
        isExcluded = true;
        return ExitCode::Ok;
    }
    if (_syncPal->snapshot(ReplicaSide::Local)->isOrphan(nodeId)) {
        // This can happen if the propagation of template exclusions has been unexpectedly interrupted.
        // This special handling should be removed once the app keeps track on such interruptions.
        return ExitCode::Ok;
    }

    LOGW_SYNCPAL_DEBUG(_logger, L"Item " << Path2WStr(absolutePath)
                                         << L" still exists on local replica. Snapshot not up to date, restarting sync.");

    sentry::Handler::captureMessage(sentry::Level::Warning, "ComputeFSOperationWorker::checkIfOkToDelete",
                                    "Unwanted local delete operation averted");

    setExitCause(ExitCause::InvalidSnapshot);
    return {ExitCode::DataError, ExitCause::InvalidSnapshot}; // We need to rebuild the local snapshot from scratch.
}

void ComputeFSOperationWorker::deleteChildOpRecursively(const std::shared_ptr<const Snapshot> remoteSnapshot,
                                                        const NodeId &remoteNodeId, NodeIdSet &tmpTooBigList) {
    NodeIdSet childrenIds;
    remoteSnapshot->getChildrenIds(remoteNodeId, childrenIds);

    for (auto &childId: childrenIds) {
        if (remoteSnapshot->type(childId) == NodeType::Directory) {
            deleteChildOpRecursively(remoteSnapshot, childId, tmpTooBigList);
        }
        _syncPal->_remoteOperationSet->removeOp(remoteNodeId, OperationType::Create);
        tmpTooBigList.erase(childId);
    }
}

void ComputeFSOperationWorker::updateUnsyncedList() {
    sentry::pTraces::scoped::UpdateUnsyncedList perfMonitor(syncDbId());
    SyncNodeCache::instance()->syncNodes(_syncPal->syncDbId(), SyncNodeType::UndecidedList, _remoteUnsyncedList);
    NodeIdSet tmp;
    SyncNodeCache::instance()->syncNodes(_syncPal->syncDbId(), SyncNodeType::BlackList, tmp);
    _remoteUnsyncedList.merge(tmp);
    SyncNodeCache::instance()->syncNodes(_syncPal->syncDbId(), SyncNodeType::TmpRemoteBlacklist, _remoteTmpUnsyncedList);
    _remoteUnsyncedList.merge(_remoteTmpUnsyncedList);

    SyncNodeCache::instance()->syncNodes(_syncPal->syncDbId(), SyncNodeType::TmpLocalBlacklist,
                                         _localTmpUnsyncedList); // Only tmp list on local side
}

bool ComputeFSOperationWorker::addFolderToDelete(const SyncPath &path) {
    SyncPath normalizedPath;
    if (!Utility::normalizedSyncPath(path, normalizedPath)) {
        LOGW_SYNCPAL_WARN(_logger, L"Error in Utility::normalizedSyncPath: " << Utility::formatSyncPath(path));
        return false;
    }

    // Remove sub dirs
    auto dirPathToDeleteSetIt = _dirPathToDeleteSet.begin();
    while (dirPathToDeleteSetIt != _dirPathToDeleteSet.end()) {
        if (CommonUtility::isSubDir(normalizedPath, *dirPathToDeleteSetIt)) {
            dirPathToDeleteSetIt = _dirPathToDeleteSet.erase(dirPathToDeleteSetIt);
        } else {
            dirPathToDeleteSetIt++;
        }
    }

    // Insert dir
    _dirPathToDeleteSet.insert(normalizedPath);

    return true;
}

bool ComputeFSOperationWorker::checkIfPathIsInDeletedFolder(const SyncPath &path, bool &isInDeletedFolder) {
    isInDeletedFolder = false;

    SyncPath normalizedPath;
    if (!Utility::normalizedSyncPath(path, normalizedPath)) {
        LOGW_SYNCPAL_WARN(_logger, L"Error in Utility::normalizedSyncPath: " << Utility::formatSyncPath(path));
        return false;
    }

    for (auto dirPathToDeleteSetIt = _dirPathToDeleteSet.begin(); dirPathToDeleteSetIt != _dirPathToDeleteSet.end();
         ++dirPathToDeleteSetIt) {
        if (CommonUtility::isSubDir(*dirPathToDeleteSetIt, normalizedPath)) {
            isInDeletedFolder = true;
            break;
        }
    }

    return true;
}

bool ComputeFSOperationWorker::hasChangedSinceLastSeen(const NodeIds &nodeIds) const {
    // Check if the item has change since the last sync
    for (const auto side: std::array<ReplicaSide, 2>{ReplicaSide::Local, ReplicaSide::Remote}) {
        const auto lastItemChangeSnapshotRevision = _syncPal->snapshot(side)->lastChangeRevision(nodeIds.nodeId(side));
        const auto lastSyncedSnapshotRevision =
                side == ReplicaSide::Local ? _lastLocalSnapshotSyncedRevision : _lastRemoteSnapshotSyncedRevision;
        if (lastItemChangeSnapshotRevision == 0 || lastItemChangeSnapshotRevision > lastSyncedSnapshotRevision) {
            return true;
        }
    }
    return false;
}

void ComputeFSOperationWorker::notifyIgnoredItem(const NodeId &nodeId, const SyncPath &relativePath, const NodeType nodeType) {
    if (!relativePath.root_name().empty()) {
        // Display the error only once per broken path.
        // We used root name here because the path is a relative path here. Therefor, root name should always be empty.
        // Only broken path (ex: a directory named "E:S") will have a non empty root name.
        const auto [_, inserted] = _ignoredDirectoryNames.insert(relativePath.root_name());
        if (inserted) {
            LOGW_SYNCPAL_INFO(_logger,
                              L"Item (or one of its descendants) has been ignored: " << Utility::formatSyncPath(relativePath));
            const Error err(_syncPal->syncDbId(), "", nodeId, nodeType, relativePath, ConflictType::None,
                            InconsistencyType::ReservedName);
            _syncPal->addError(err);
        }
    }
}

ExitInfo ComputeFSOperationWorker::blacklistItem(const SyncPath &relativeLocalPath) {
    // Blacklist item
    if (ExitInfo exitInfo = _syncPal->handleAccessDeniedItem(relativeLocalPath); !exitInfo) {
        LOGW_SYNCPAL_WARN(_logger, L"Error in SyncPal::handleAccessDeniedItem: " << Utility::formatSyncPath(relativeLocalPath));
        return exitInfo;
    }

    // Update unsynced list cache
    updateUnsyncedList();
    return ExitCode::Ok;
}

} // namespace KDC<|MERGE_RESOLUTION|>--- conflicted
+++ resolved
@@ -798,12 +798,7 @@
 void ComputeFSOperationWorker::isReusedNodeId(const NodeId &localNodeId, const DbNode &dbNode,
                                               const std::shared_ptr<const Snapshot> &snapshot, bool &isReused) const {
     isReused = false;
-<<<<<<< HEAD
-
-    // Check if the node is in the snapshot
-=======
     // Check if the node is in the liveSnapshot
->>>>>>> 8583b72d
     if (snapshot->side() != ReplicaSide::Local || !snapshot->exists(localNodeId)) {
         return;
     }
