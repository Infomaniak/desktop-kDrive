--- conflicted
+++ resolved
@@ -46,7 +46,7 @@
       _remoteSnapshot(testRemoteSnapshot) {}
 
 void ComputeFSOperationWorker::execute() {
-    ExitCode exitCode(ExitCode::Unknown);
+    ExitCode exitCode(ExitCodeUnknown);
 
     LOG_SYNCPAL_DEBUG(_logger, "Worker started: name=" << name().c_str());
     auto start = std::chrono::steady_clock::now();
@@ -56,13 +56,13 @@
     bool found = true;
     if (!ParmsDb::instance()->selectSync(_syncPal->syncDbId(), _sync, found)) {
         LOG_SYNCPAL_WARN(_logger, "Error in ParmsDb::selectSync");
-        setExitCause(ExitCause::DbAccessError);
-        exitCode = ExitCode::DbError;
+        setExitCause(ExitCauseDbAccessError);
+        exitCode = ExitCodeDbError;
         ok = false;
     }
     if (!found) {
         LOG_SYNCPAL_WARN(_logger, "Sync not found");
-        exitCode = ExitCode::DataError;
+        exitCode = ExitCodeDataError;
         ok = false;
     }
     if (!ok) {
@@ -71,8 +71,8 @@
         return;
     }
 
-    _syncPal->operationSet(ReplicaSide::Local)->clear();
-    _syncPal->operationSet(ReplicaSide::Remote)->clear();
+    _syncPal->operationSet(ReplicaSideLocal)->clear();
+    _syncPal->operationSet(ReplicaSideRemote)->clear();
 
     // Update SyncNode cache
     _syncPal->updateSyncNode();
@@ -86,23 +86,23 @@
     std::unordered_set<NodeId> remoteIdsSet;
     if (ok && !stopAsked()) {
         exitCode = exploreDbTree(localIdsSet, remoteIdsSet);
-        ok = exitCode == ExitCode::Ok;
+        ok = exitCode == ExitCodeOk;
     }
 
     if (ok && !stopAsked()) {
-        exitCode = exploreSnapshotTree(ReplicaSide::Local, localIdsSet);
-        ok = exitCode == ExitCode::Ok;
+        exitCode = exploreSnapshotTree(ReplicaSideLocal, localIdsSet);
+        ok = exitCode == ExitCodeOk;
         if (ok) {
-            exitCode = exploreSnapshotTree(ReplicaSide::Remote, remoteIdsSet);
+            exitCode = exploreSnapshotTree(ReplicaSideRemote, remoteIdsSet);
         }
     }
 
     if (!ok || stopAsked()) {
         // Do not keep operations if there was an error or sync was stopped
-        _syncPal->operationSet(ReplicaSide::Local)->clear();
-        _syncPal->operationSet(ReplicaSide::Remote)->clear();
+        _syncPal->operationSet(ReplicaSideLocal)->clear();
+        _syncPal->operationSet(ReplicaSideRemote)->clear();
     } else {
-        exitCode = ExitCode::Ok;
+        exitCode = ExitCodeOk;
     }
 
     std::chrono::duration<double> elapsed_seconds = std::chrono::steady_clock::now() - start;
@@ -118,11 +118,11 @@
     std::unordered_set<DbNodeId> remainingDbIds;
     if (!_syncDb->dbIds(remainingDbIds, found)) {
         LOG_SYNCPAL_WARN(_logger, "Error in SyncDb::ids");
-        setExitCause(ExitCause::DbAccessError);
-        return ExitCode::DbError;
+        setExitCause(ExitCauseDbAccessError);
+        return ExitCodeDbError;
     } else if (!found) {
         LOG_SYNCPAL_DEBUG(_logger, "No items found in db");
-        return ExitCode::Ok;
+        return ExitCodeOk;
     }
 
     // Explore the tree twice:
@@ -143,7 +143,7 @@
             }
 
             if (stopAsked()) {
-                return ExitCode::Ok;
+                return ExitCodeOk;
             }
 
             while (pauseAsked() || isPaused()) {
@@ -161,13 +161,13 @@
             DbNode dbNode;
             if (!_syncDb->node(dbId, dbNode, found)) {
                 LOG_SYNCPAL_WARN(_logger, "Error in SyncDb::node");
-                setExitCause(ExitCause::DbAccessError);
-                return ExitCode::DbError;
+                setExitCause(ExitCauseDbAccessError);
+                return ExitCodeDbError;
             }
             if (!found) {
                 LOG_SYNCPAL_DEBUG(_logger, "Failed to retrieve node for dbId=" << dbId);
-                setExitCause(ExitCause::DbEntryNotFound);
-                return ExitCode::DataError;
+                setExitCause(ExitCauseDbEntryNotFound);
+                return ExitCodeDataError;
             }
 
             if (dbNode.nodeIdLocal().has_value()) {
@@ -177,7 +177,7 @@
                 remoteIdsSet.insert(*dbNode.nodeIdRemote());
             }
 
-            if (checkOnlyDir && dbNode.type() != NodeType::Directory) {
+            if (checkOnlyDir && dbNode.type() != NodeTypeDirectory) {
                 // In first loop, we check only directory
                 dbIt++;
                 continue;
@@ -190,20 +190,20 @@
             SyncPath remoteDbPath;
             if (!_syncDb->path(dbId, localDbPath, remoteDbPath, found)) {
                 LOG_SYNCPAL_WARN(_logger, "Error in SyncDb::path");
-                setExitCause(ExitCause::DbAccessError);
-                return ExitCode::DbError;
+                setExitCause(ExitCauseDbAccessError);
+                return ExitCodeDbError;
             }
             if (!found) {
                 LOG_SYNCPAL_DEBUG(_logger, "Failed to retrieve node for dbId=" << dbId);
-                setExitCause(ExitCause::DbEntryNotFound);
-                return ExitCode::DataError;
+                setExitCause(ExitCauseDbEntryNotFound);
+                return ExitCodeDataError;
             }
 
             for (int j = 0; j <= 1; j++) {
-                ReplicaSide side = j == 0 ? ReplicaSide::Local : ReplicaSide::Remote;
+                ReplicaSide side = j == 0 ? ReplicaSideLocal : ReplicaSideRemote;
                 SyncTime dbLastModified = 0;
                 NodeId nodeId;
-                if (side == ReplicaSide::Local) {
+                if (side == ReplicaSideLocal) {
                     dbLastModified = dbNode.lastModifiedLocal().has_value() ? dbNode.lastModifiedLocal().value() : 0;
                     nodeId = dbNode.nodeIdLocal().has_value() ? dbNode.nodeIdLocal().value() : "";
                 } else {
@@ -213,39 +213,39 @@
                 if (nodeId.empty()) {
                     LOGW_SYNCPAL_WARN(_logger, Utility::s2ws(Utility::side2Str(side)).c_str()
                                                    << L" node ID empty for for dbId=" << dbId);
-                    setExitCause(ExitCause::DbEntryNotFound);
-                    return ExitCode::DataError;
-                }
-
-                SyncName dbName = side == ReplicaSide::Local ? dbNode.nameLocal() : dbNode.nameRemote();
-                const SyncPath &dbPath = side == ReplicaSide::Local ? localDbPath : remoteDbPath;
+                    setExitCause(ExitCauseDbEntryNotFound);
+                    return ExitCodeDataError;
+                }
+
+                SyncName dbName = side == ReplicaSideLocal ? dbNode.nameLocal() : dbNode.nameRemote();
+                const SyncPath &dbPath = side == ReplicaSideLocal ? localDbPath : remoteDbPath;
                 const std::shared_ptr<Snapshot> snapshot = _syncPal->snapshot(side, true);
                 std::shared_ptr<FSOperationSet> opSet = _syncPal->operationSet(side);
 
                 NodeId parentId;
                 if (!_syncDb->parent(side, nodeId, parentId, found)) {
                     LOG_SYNCPAL_WARN(_logger, "Error in SyncDb::parent");
-                    setExitCause(ExitCause::DbAccessError);
-                    return ExitCode::DbError;
+                    setExitCause(ExitCauseDbAccessError);
+                    return ExitCodeDbError;
                 }
                 if (!found) {
                     LOG_SYNCPAL_DEBUG(_logger, "Failed to retrieve node for dbId=" << nodeId.c_str());
-                    setExitCause(ExitCause::DbEntryNotFound);
-                    return ExitCode::DataError;
+                    setExitCause(ExitCauseDbEntryNotFound);
+                    return ExitCodeDataError;
                 }
 
                 bool remoteItemUnsynced = false;
                 bool movedIntoUnsyncedFolder = false;
-                if (side == ReplicaSide::Remote) {
+                if (side == ReplicaSideRemote) {
                     // In case of a move inside an excluded folder, the item must be removed in this sync
-                    if (isInUnsyncedList(nodeId, ReplicaSide::Remote)) {
+                    if (isInUnsyncedList(nodeId, ReplicaSideRemote)) {
                         remoteItemUnsynced = true;
                         if (parentId != snapshot->parentId(nodeId)) {
                             movedIntoUnsyncedFolder = true;
                         }
                     }
                 } else {
-                    if (isInUnsyncedList(nodeId, ReplicaSide::Local)) {
+                    if (isInUnsyncedList(nodeId, ReplicaSideLocal)) {
                         continue;
                     }
                 }
@@ -255,13 +255,13 @@
                         // Check that the file/directory really does not exist on replica
                         bool isExcluded = false;
                         if (const ExitCode exitCode = checkIfOkToDelete(side, dbPath, nodeId, isExcluded);
-                            exitCode != ExitCode::Ok) {
-                            if (exitCode == ExitCode::NoWritePermission) {
+                            exitCode != ExitCodeOk) {
+                            if (exitCode == ExitCodeNoWritePermission) {
                                 // Blacklist node
                                 _syncPal->blacklistTemporarily(nodeId, dbPath, side);
-                                Error error(_syncPal->_syncDbId, "", "", NodeType::Directory, dbPath, ConflictType::None,
-                                            InconsistencyType::None, CancelType::None, "", ExitCode::SystemError,
-                                            ExitCause::FileAccessError);
+                                Error error(_syncPal->_syncDbId, "", "", NodeTypeDirectory, dbPath, ConflictTypeNone,
+                                            InconsistencyTypeNone, CancelTypeNone, "", ExitCodeSystemError,
+                                            ExitCauseFileAccessError);
                                 _syncPal->addError(error);
 
                                 // Update unsynced list cache
@@ -280,8 +280,8 @@
                         continue;
                     }
 
-                    bool checkTemplate = side == ReplicaSide::Remote;
-                    if (side == ReplicaSide::Local) {
+                    bool checkTemplate = side == ReplicaSideRemote;
+                    if (side == ReplicaSideLocal) {
                         SyncPath localPath = _syncPal->_localPath / dbPath;
 
                         // Do not propagate delete if path too long
@@ -296,17 +296,17 @@
                         if (!snapshot->exists(nodeId)) {
                             bool exists = false;
 
-                            if (IoError ioError = IoError::Success; !IoHelper::checkIfPathExists(localPath, exists, ioError)) {
+                            if (IoError ioError = IoErrorSuccess; !IoHelper::checkIfPathExists(localPath, exists, ioError)) {
                                 LOGW_WARN(_logger, L"Error in IoHelper::checkIfPathExists: "
                                                        << Utility::formatIoError(localPath, ioError).c_str());
-                                return ExitCode::SystemError;
+                                return ExitCodeSystemError;
                             }
                             checkTemplate = exists;
                         }
                     }
 
                     if (checkTemplate) {
-                        IoError ioError = IoError::Success;
+                        IoError ioError = IoErrorSuccess;
                         bool warn = false;
                         bool isExcluded = false;
                         const bool success = ExclusionTemplateCache::instance()->checkIfIsExcluded(_syncPal->_localPath, dbPath,
@@ -314,7 +314,7 @@
                         if (!success) {
                             LOGW_WARN(_logger, L"Error in ExclusionTemplateCache::checkIfIsExcluded: "
                                                    << Utility::formatIoError(dbPath, ioError).c_str());
-                            return ExitCode::SystemError;
+                            return ExitCodeSystemError;
                         }
                         if (isExcluded) {
                             // The item is excluded
@@ -323,13 +323,13 @@
                     }
 
                     // Delete operation
-                    FSOpPtr fsOp = std::make_shared<FSOperation>(OperationType::Delete, nodeId, dbNode.type(),
+                    FSOpPtr fsOp = std::make_shared<FSOperation>(OperationType::OperationTypeDelete, nodeId, dbNode.type(),
                                                                  dbNode.created().has_value() ? dbNode.created().value() : 0,
                                                                  dbLastModified, dbNode.size(), dbPath);
                     opSet->insertOp(fsOp);
                     logOperationGeneration(snapshot->side(), fsOp);
 
-                    if (dbNode.type() == NodeType::Directory) {
+                    if (dbNode.type() == NodeTypeDirectory) {
                         addFolderToDelete(dbPath);
                     }
                     continue;
@@ -345,24 +345,24 @@
                     LOGW_SYNCPAL_WARN(_logger, L"Failed to retrieve path from snapshot for item "
                                                    << SyncName2WStr(dbName).c_str() << L" (" << Utility::s2ws(nodeId).c_str()
                                                    << L")");
-                    setExitCause(ExitCause::InvalidSnapshot);
-                    return ExitCode::DataError;
-                }
-
-                if (side == ReplicaSide::Local && !_testing) {
+                    setExitCause(ExitCauseInvalidSnapshot);
+                    return ExitCodeDataError;
+                }
+
+                if (side == ReplicaSideLocal && !_testing) {
                     // OS might fail to notify all delete events, therefore we check that the file still exists.
                     SyncPath absolutePath = _syncPal->_localPath / snapPath;
                     bool exists = false;
-                    if (IoError ioError = IoError::Success; !IoHelper::checkIfPathExists(absolutePath, exists, ioError)) {
+                    if (IoError ioError = IoErrorSuccess; !IoHelper::checkIfPathExists(absolutePath, exists, ioError)) {
                         LOGW_WARN(_logger, L"Error in IoHelper::checkIfPathExists: "
                                                << Utility::formatIoError(absolutePath, ioError).c_str());
-                        return ExitCode::SystemError;
+                        return ExitCodeSystemError;
                     }
                     if (!exists) {
                         LOGW_DEBUG(_logger, L"Item does not exist anymore on local replica. Snapshot will be rebuilt - path="
                                                 << Path2WStr(absolutePath).c_str());
-                        setExitCause(ExitCause::InvalidSnapshot);
-                        return ExitCode::DataError;
+                        setExitCause(ExitCauseInvalidSnapshot);
+                        return ExitCodeDataError;
                     }
                 } else {
                     // Check path length
@@ -372,9 +372,9 @@
                 }
 
                 const SyncTime snapshotLastModified = snapshot->lastModified(nodeId);
-                if (snapshotLastModified != dbLastModified && dbNode.type() == NodeType::File) {
+                if (snapshotLastModified != dbLastModified && dbNode.type() == NodeType::NodeTypeFile) {
                     // Edit operation
-                    FSOpPtr fsOp = std::make_shared<FSOperation>(OperationType::Edit, nodeId, NodeType::File,
+                    FSOpPtr fsOp = std::make_shared<FSOperation>(OperationType::OperationTypeEdit, nodeId, NodeType::NodeTypeFile,
                                                                  snapshot->createdAt(nodeId), snapshotLastModified,
                                                                  snapshot->size(nodeId), snapPath);
                     opSet->insertOp(fsOp);
@@ -386,7 +386,7 @@
                     FSOpPtr fsOp = nullptr;
                     if (isInUnsyncedList(snapshot, nodeId, side)) {
                         // Delete operation
-                        fsOp = std::make_shared<FSOperation>(OperationType::Delete, nodeId, dbNode.type(),
+                        fsOp = std::make_shared<FSOperation>(OperationType::OperationTypeDelete, nodeId, dbNode.type(),
                                                              snapshot->createdAt(nodeId), snapshotLastModified,
                                                              snapshot->size(nodeId),
                                                              remoteDbPath  // We use the remotePath anyway here to display
@@ -395,7 +395,7 @@
                                                              snapPath);
                     } else {
                         // Move operation
-                        fsOp = std::make_shared<FSOperation>(OperationType::Move, nodeId, dbNode.type(),
+                        fsOp = std::make_shared<FSOperation>(OperationType::OperationTypeMove, nodeId, dbNode.type(),
                                                              snapshot->createdAt(nodeId), snapshotLastModified,
                                                              snapshot->size(nodeId),
                                                              remoteDbPath  // We use the remotePath anyway here to display
@@ -411,13 +411,13 @@
 
             // Check file integrity
             ExitCode fileIntegrityOk = checkFileIntegrity(dbNode);
-            if (fileIntegrityOk != ExitCode::Ok) {
+            if (fileIntegrityOk != ExitCodeOk) {
                 return fileIntegrityOk;
             }
         }
     }
 
-    return ExitCode::Ok;
+    return ExitCodeOk;
 }
 
 ExitCode ComputeFSOperationWorker::exploreSnapshotTree(ReplicaSide side, const std::unordered_set<NodeId> &idsSet) {
@@ -428,7 +428,7 @@
     snapshot->ids(remainingDbIds);
     if (remainingDbIds.empty()) {
         LOG_SYNCPAL_DEBUG(_logger, "No items found in snapshot on side " << Utility::side2Str(side).c_str());
-        return ExitCode::Ok;
+        return ExitCodeOk;
     }
 
     // Explore the tree twice:
@@ -440,7 +440,7 @@
         auto snapIdIt = remainingDbIds.begin();
         while (snapIdIt != remainingDbIds.end()) {
             if (stopAsked()) {
-                return ExitCode::Ok;
+                return ExitCodeOk;
             }
 
             while (pauseAsked() || isPaused()) {
@@ -469,7 +469,7 @@
 
             const NodeId nodeId = *snapIdIt;
             const NodeType type = snapshot->type(nodeId);
-            if (checkOnlyDir && type != NodeType::Directory) {
+            if (checkOnlyDir && type != NodeTypeDirectory) {
                 // In first loop, we check only directories
                 snapIdIt++;
                 continue;
@@ -490,8 +490,8 @@
             SyncPath snapPath;
             if (!snapshot->path(nodeId, snapPath)) {
                 LOGW_SYNCPAL_WARN(_logger, L"Failed to retrieve path from snapshot for item " << Utility::s2ws(nodeId).c_str());
-                setExitCause(ExitCause::InvalidSnapshot);
-                return ExitCode::DataError;
+                setExitCause(ExitCauseInvalidSnapshot);
+                return ExitCodeDataError;
             }
 
             // Manage file exclusion
@@ -500,14 +500,14 @@
                 continue;
             }
 
-            if (side == ReplicaSide::Local) {
+            if (side == ReplicaSideLocal) {
                 // Check if a local file is hidden, hence excluded.
                 bool isExcluded = false;
-                IoError ioError = IoError::Success;
+                IoError ioError = IoErrorSuccess;
                 const bool success = ExclusionTemplateCache::instance()->checkIfIsExcludedBecauseHidden(
                     _syncPal->_localPath, snapPath, isExcluded, ioError);
-                if (!success || ioError != IoError::Success || isExcluded) {
-                    if (_testing && ioError == IoError::NoSuchFileOrDirectory) {
+                if (!success || ioError != IoErrorSuccess || isExcluded) {
+                    if (_testing && ioError == IoErrorNoSuchFileOrDirectory) {
                         // Files does exist in test, this fine, ignore ioError.
                     } else {
                         continue;
@@ -519,9 +519,9 @@
                 // immediately but the copy will take some time. Therefor, the file will appear locked during the copy.
                 // However, this will also block the update of file locked by an application during its edition (Microsoft Office,
                 // Open Office, ...)
-                //                const bool isLink = _syncPal->snapshot(ReplicaSide::Local, true)->isLink(nodeId);
+                //                const bool isLink = _syncPal->snapshot(ReplicaSideLocal, true)->isLink(nodeId);
                 //
-                //                if (type == NodeType::File && !isLink) {
+                //                if (type == NodeTypeFile && !isLink) {
                 //                    // On Windows, we receive CREATE event while the file is still being copied
                 //                    // Do not start synchronizing the file while copying is in progress
                 //                    const SyncPath absolutePath = _syncPal->_localPath / snapPath;
@@ -535,14 +535,14 @@
 
             // Create operation
             FSOpPtr fsOp =
-                std::make_shared<FSOperation>(OperationType::Create, nodeId, type, snapshot->createdAt(nodeId),
+                std::make_shared<FSOperation>(OperationType::OperationTypeCreate, nodeId, type, snapshot->createdAt(nodeId),
                                               snapshot->lastModified(nodeId), snapshotSize, snapPath);
             opSet->insertOp(fsOp);
             logOperationGeneration(snapshot->side(), fsOp);
         }
     }
 
-    return ExitCode::Ok;
+    return ExitCodeOk;
 }
 
 void ComputeFSOperationWorker::logOperationGeneration(const ReplicaSide side, const FSOpPtr fsOp) {
@@ -553,11 +553,11 @@
         return;
     }
 
-    if (fsOp->operationType() == OperationType::Move) {
+    if (fsOp->operationType() == OperationTypeMove) {
         LOGW_SYNCPAL_DEBUG(
             _logger, L"Generate " << Utility::s2ws(Utility::side2Str(side)).c_str() << L" "
                                   << Utility::s2ws(Utility::opType2Str(fsOp->operationType()).c_str()) << L" FS operation from "
-                                  << (fsOp->objectType() == NodeType::Directory ? L"dir \"" : L"file \"")
+                                  << (fsOp->objectType() == NodeTypeDirectory ? L"dir \"" : L"file \"")
                                   << Path2WStr(fsOp->path()).c_str() << L"\" to \"" << Path2WStr(fsOp->destinationPath()).c_str()
                                   << L"\" (" << Utility::s2ws(fsOp->nodeId()).c_str() << L")");
         return;
@@ -566,47 +566,47 @@
     LOGW_SYNCPAL_DEBUG(
         _logger, L"Generate " << Utility::s2ws(Utility::side2Str(side)).c_str() << L" "
                               << Utility::s2ws(Utility::opType2Str(fsOp->operationType()).c_str()) << L" FS operation on "
-                              << (fsOp->objectType() == NodeType::Directory ? L"dir \"" : L"file \"")
+                              << (fsOp->objectType() == NodeTypeDirectory ? L"dir \"" : L"file \"")
                               << Path2WStr(fsOp->path()).c_str() << L"\" (" << Utility::s2ws(fsOp->nodeId()).c_str() << L")");
 }
 
 ExitCode ComputeFSOperationWorker::checkFileIntegrity(const DbNode &dbNode) {
-    if (dbNode.type() == NodeType::File && dbNode.nodeIdLocal().has_value() && dbNode.nodeIdRemote().has_value() &&
+    if (dbNode.type() == NodeType::NodeTypeFile && dbNode.nodeIdLocal().has_value() && dbNode.nodeIdRemote().has_value() &&
         dbNode.lastModifiedLocal().has_value()) {
-        if (_fileSizeMismatchMap.contains(dbNode.nodeIdLocal().value())) {
+        if (_fileSizeMismatchMap.find(dbNode.nodeIdLocal().value()) != _fileSizeMismatchMap.end()) {
             // Size mismatch already detected
-            return ExitCode::Ok;
-        }
-
-        if (!_syncPal->snapshot(ReplicaSide::Local, true)->exists(dbNode.nodeIdLocal().value()) ||
-            !_syncPal->snapshot(ReplicaSide::Remote, true)->exists(dbNode.nodeIdRemote().value())) {
+            return ExitCodeOk;
+        }
+
+        if (!_syncPal->snapshot(ReplicaSideLocal, true)->exists(dbNode.nodeIdLocal().value()) ||
+            !_syncPal->snapshot(ReplicaSideRemote, true)->exists(dbNode.nodeIdRemote().value())) {
             // Ignore if item does not exist
-            return ExitCode::Ok;
+            return ExitCodeOk;
         }
 
         if (const bool localSnapshotIsLink = _syncPal->snapshot(ReplicaSideLocal, true)->isLink(dbNode.nodeIdLocal().value());
             localSnapshotIsLink) {
             // Local and remote links sizes are not always the same (macOS aliases, Windows junctions)
-            return ExitCode::Ok;
-        }
-
-        int64_t localSnapshotSize = _syncPal->snapshot(ReplicaSide::Local, true)->size(dbNode.nodeIdLocal().value());
-        int64_t remoteSnapshotSize = _syncPal->snapshot(ReplicaSide::Remote, true)->size(dbNode.nodeIdRemote().value());
+            return ExitCodeOk;
+        }
+
+        int64_t localSnapshotSize = _syncPal->snapshot(ReplicaSideLocal, true)->size(dbNode.nodeIdLocal().value());
+        int64_t remoteSnapshotSize = _syncPal->snapshot(ReplicaSideRemote, true)->size(dbNode.nodeIdRemote().value());
         SyncTime localSnapshotLastModified =
-            _syncPal->snapshot(ReplicaSide::Local, true)->lastModified(dbNode.nodeIdLocal().value());
+            _syncPal->snapshot(ReplicaSideLocal, true)->lastModified(dbNode.nodeIdLocal().value());
         SyncTime remoteSnapshotLastModified =
-            _syncPal->snapshot(ReplicaSide::Remote, true)->lastModified(dbNode.nodeIdRemote().value());
+            _syncPal->snapshot(ReplicaSideRemote, true)->lastModified(dbNode.nodeIdRemote().value());
 
         // A mismatch is detected if all timestamps are equal but the sizes in snapshots differ.
         if (localSnapshotSize != remoteSnapshotSize && localSnapshotLastModified == dbNode.lastModifiedLocal().value() &&
             localSnapshotLastModified == remoteSnapshotLastModified) {
             SyncPath localSnapshotPath;
-            if (!_syncPal->snapshot(ReplicaSide::Local, true)->path(dbNode.nodeIdLocal().value(), localSnapshotPath)) {
+            if (!_syncPal->snapshot(ReplicaSideLocal, true)->path(dbNode.nodeIdLocal().value(), localSnapshotPath)) {
                 LOGW_SYNCPAL_WARN(_logger, L"Failed to retrieve path from snapshot for item "
                                                << SyncName2WStr(dbNode.nameLocal()).c_str() << L" ("
                                                << Utility::s2ws(dbNode.nodeIdLocal().value()).c_str() << L")");
-                setExitCause(ExitCause::InvalidSnapshot);
-                return ExitCode::DataError;
+                setExitCause(ExitCauseInvalidSnapshot);
+                return ExitCodeDataError;
             }
 
             // OS might fail to notify all delete events, therefor we check that the file still exists
@@ -624,7 +624,7 @@
         }
     }
 
-    return ExitCode::Ok;
+    return ExitCodeOk;
 }
 
 bool ComputeFSOperationWorker::isExcludedFromSync(const std::shared_ptr<Snapshot> snapshot, const ReplicaSide side,
@@ -637,13 +637,13 @@
         return true;
     }
 
-    if (side == ReplicaSide::Remote) {
+    if (side == ReplicaSideRemote) {
         // Check path length
         if (isPathTooLong(path, nodeId, type)) {
             return true;
         }
 
-        if (type == NodeType::Directory && isTooBig(snapshot, nodeId, size)) {
+        if (type == NodeTypeDirectory && isTooBig(snapshot, nodeId, size)) {
             if (ParametersCache::isExtendedLogEnabled()) {
                 LOGW_SYNCPAL_DEBUG(_logger, L"Blacklisting item " << Path2WStr(path).c_str() << L" ("
                                                                   << Utility::s2ws(nodeId).c_str() << L") because it is too big");
@@ -656,7 +656,7 @@
 
             // Check that file exists
             bool exists = false;
-            IoError ioError = IoError::Success;
+            IoError ioError = IoErrorSuccess;
             if (!IoHelper::checkIfPathExists(absoluteFilePath, exists, ioError)) {
                 LOGW_WARN(_logger, L"Error in IoHelper::checkIfPathExists for path="
                                        << Utility::formatIoError(absoluteFilePath, ioError).c_str());
@@ -675,7 +675,7 @@
 }
 
 bool ComputeFSOperationWorker::isInUnsyncedList(const NodeId &nodeId, const ReplicaSide side) {
-    auto &unsyncedList = side == ReplicaSide::Local ? _localTmpUnsyncedList : _remoteUnsyncedList;
+    auto &unsyncedList = side == ReplicaSideLocal ? _localTmpUnsyncedList : _remoteUnsyncedList;
     if (unsyncedList.size() == 0) {
         return false;
     }
@@ -683,7 +683,7 @@
     NodeId tmpNodeId = nodeId;
     bool found = false;
     do {
-        if (unsyncedList.contains(tmpNodeId)) {
+        if (unsyncedList.find(tmpNodeId) != unsyncedList.end()) {
             return true;
         }
 
@@ -699,9 +699,9 @@
 bool ComputeFSOperationWorker::isInUnsyncedList(const std::shared_ptr<Snapshot> snapshot, const NodeId &nodeId,
                                                 const ReplicaSide side, bool tmpListOnly /*= false*/) {
     auto &unsyncedList =
-        side == ReplicaSide::Local ? _localTmpUnsyncedList : (tmpListOnly ? _remoteTmpUnsyncedList : _remoteUnsyncedList);
+        side == ReplicaSideLocal ? _localTmpUnsyncedList : (tmpListOnly ? _remoteTmpUnsyncedList : _remoteUnsyncedList);
     auto &correspondingUnsyncedList =
-        side == ReplicaSide::Local ? (tmpListOnly ? _remoteTmpUnsyncedList : _remoteUnsyncedList) : _localTmpUnsyncedList;
+        side == ReplicaSideLocal ? (tmpListOnly ? _remoteTmpUnsyncedList : _remoteUnsyncedList) : _localTmpUnsyncedList;
 
     if (unsyncedList.size() == 0 && correspondingUnsyncedList.size() == 0) {
         return false;
@@ -710,7 +710,7 @@
     NodeId tmpNodeId = nodeId;
     while (!tmpNodeId.empty() && tmpNodeId != snapshot->rootFolderId()) {
         // Check if node is in black list or undecided list
-        if (unsyncedList.contains(tmpNodeId)) {
+        if (unsyncedList.find(tmpNodeId) != unsyncedList.end()) {
             return true;
         }
 
@@ -720,7 +720,7 @@
         _syncPal->_syncDb->correspondingNodeId(side, tmpNodeId, tmpCorrespondingNodeId, found);
         if (found) {
             // Check if corresponding node is in black list or undecided list
-            if (correspondingUnsyncedList.contains(tmpCorrespondingNodeId)) {
+            if (correspondingUnsyncedList.find(tmpCorrespondingNodeId) != correspondingUnsyncedList.end()) {
                 return true;
             }
         }
@@ -733,11 +733,11 @@
 
 bool ComputeFSOperationWorker::isWhitelisted(const std::shared_ptr<Snapshot> snapshot, const NodeId &nodeId) {
     std::unordered_set<NodeId> whiteList;
-    SyncNodeCache::instance()->syncNodes(_syncPal->syncDbId(), SyncNodeType::WhiteList, whiteList);
+    SyncNodeCache::instance()->syncNodes(_syncPal->syncDbId(), SyncNodeTypeWhiteList, whiteList);
 
     NodeId tmpNodeId = nodeId;
     while (!tmpNodeId.empty() && tmpNodeId != snapshot->rootFolderId()) {
-        if (whiteList.contains(tmpNodeId)) {
+        if (whiteList.find(tmpNodeId) != whiteList.end()) {
             return true;
         }
 
@@ -756,7 +756,7 @@
     // Check if file already exist on local side
     NodeId localNodeId;
     bool found = false;
-    _syncPal->_syncDb->correspondingNodeId(ReplicaSide::Remote, remoteNodeId, localNodeId, found);
+    _syncPal->_syncDb->correspondingNodeId(ReplicaSideRemote, remoteNodeId, localNodeId, found);
     if (found) {
         // We already synchronize the item locally, keep it
         return false;
@@ -766,7 +766,7 @@
     // Therefor check also with path
     SyncPath relativePath;
     if (remoteSnapshot->path(remoteNodeId, relativePath)) {
-        localNodeId = _syncPal->snapshot(ReplicaSide::Local, true)->itemId(relativePath);
+        localNodeId = _syncPal->snapshot(ReplicaSideLocal, true)->itemId(relativePath);
         if (!localNodeId.empty()) {
             // We already synchronize the item locally, keep it
             return false;
@@ -774,16 +774,16 @@
     }
 
     if (ParametersCache::instance()->parameters().useBigFolderSizeLimit() &&
-        size > ParametersCache::instance()->parameters().bigFolderSizeLimitB() && _sync.virtualFileMode() == VirtualFileMode::Off) {
+        size > ParametersCache::instance()->parameters().bigFolderSizeLimitB() && _sync.virtualFileMode() == VirtualFileModeOff) {
         // Update undecided list
         std::unordered_set<NodeId> tmp;
-        SyncNodeCache::instance()->syncNodes(_syncPal->syncDbId(), SyncNodeType::UndecidedList, tmp);
+        SyncNodeCache::instance()->syncNodes(_syncPal->syncDbId(), SyncNodeTypeUndecidedList, tmp);
 
         // Delete all create operations that might have already been created on children
         deleteChildOpRecursively(remoteSnapshot, remoteNodeId, tmp);
 
         tmp.insert(remoteNodeId);
-        SyncNodeCache::instance()->update(_syncPal->syncDbId(), SyncNodeType::UndecidedList, tmp);
+        SyncNodeCache::instance()->update(_syncPal->syncDbId(), SyncNodeTypeUndecidedList, tmp);
 
         // Update unsynced list cache
         updateUnsyncedList();
@@ -801,7 +801,7 @@
         LOGW_SYNCPAL_WARN(_logger, L"Path length too big (" << pathSize << L" characters) for item "
                                                             << Path2WStr(absolutePath).c_str() << L". Item is ignored.");
 
-        Error err(_syncPal->syncDbId(), "", nodeId, type, path, ConflictType::None, InconsistencyType::PathLength);
+        Error err(_syncPal->syncDbId(), "", nodeId, type, path, ConflictTypeNone, InconsistencyTypePathLength);
         _syncPal->addError(err);
 
         return true;
@@ -811,81 +811,71 @@
 
 ExitCode ComputeFSOperationWorker::checkIfOkToDelete(ReplicaSide side, const SyncPath &relativePath, const NodeId &nodeId,
                                                      bool &isExcluded) {
-    if (side != ReplicaSide::Local) return ExitCode::Ok;
-
-    if (!_syncPal->snapshot(ReplicaSide::Local, true)->itemId(relativePath).empty()) {
+    if (side != ReplicaSideLocal) return ExitCodeOk;
+
+    if (!_syncPal->snapshot(ReplicaSideLocal, true)->itemId(relativePath).empty()) {
         // Item with the same path but different ID exist
         // This is an Edit operation (Delete-Create)
-        return ExitCode::Ok;
+        return ExitCodeOk;
     }
 
     const SyncPath absolutePath = _syncPal->_localPath / relativePath;
-<<<<<<< HEAD
-    bool exists = false;
-    IoError ioError = IoError::Success;
-    if (!IoHelper::checkIfPathExistsWithSameNodeId(absolutePath, nodeId, exists, ioError)) {
-=======
     bool existsWithSameId = false;
     NodeId otherNodeId;
     IoError ioError = IoErrorSuccess;
     if (!IoHelper::checkIfPathExistsWithSameNodeId(absolutePath, nodeId, existsWithSameId, otherNodeId, ioError)) {
->>>>>>> 5fea1566
         LOGW_WARN(_logger, L"Error in IoHelper::checkIfPathExistsWithSameNodeId: "
                                << Utility::formatIoError(absolutePath, ioError).c_str());
 
-        if (ioError == IoError::InvalidFileName) {
+        if (ioError == IoErrorInvalidFileName) {
             // Observed on MacOSX under special circumstances; see getItemType unit test edge cases.
-            setExitCause(ExitCause::InvalidName);
+            setExitCause(ExitCauseInvalidName);
         } else
-            setExitCause(ExitCause::FileAccessError);
-
-        return ExitCode::SystemError;
-    }
-
-<<<<<<< HEAD
-    if (!exists) return ExitCode::Ok;
-=======
+            setExitCause(ExitCauseFileAccessError);
+
+        return ExitCodeSystemError;
+    }
+
     if (!existsWithSameId) return ExitCodeOk;
->>>>>>> 5fea1566
 
     bool readPermission = false;
     bool writePermission = false;
     bool execPermission = false;
     if (!IoHelper::getRights(absolutePath, readPermission, writePermission, execPermission, ioError)) {
         LOGW_WARN(_logger, L"Error in Utility::getRights for path=" << Path2WStr(absolutePath).c_str());
-        setExitCause(ExitCause::FileAccessError);
-        return ExitCode::SystemError;
+        setExitCause(ExitCauseFileAccessError);
+        return ExitCodeSystemError;
     }
 
     if (!writePermission) {
         LOGW_DEBUG(_logger, L"Item " << Path2WStr(absolutePath).c_str() << L" doesn't have write permissions!");
-        return ExitCode::NoWritePermission;
+        return ExitCodeNoWritePermission;
     }
 
     // Check if file is synced
     bool isWarning = false;
-    ioError = IoError::Success;
+    ioError = IoErrorSuccess;
     const bool success =
         ExclusionTemplateCache::instance()->checkIfIsExcluded(_syncPal->_localPath, relativePath, isWarning, isExcluded, ioError);
     if (!success) {
         LOGW_WARN(_logger,
                   L"Error in ExclusionTemplateCache::isExcluded: " << Utility::formatIoError(absolutePath, ioError).c_str());
-        setExitCause(ExitCause::FileAccessError);
-        return ExitCode::SystemError;
-    }
-
-    if (ioError == IoError::AccessDenied) {
+        setExitCause(ExitCauseFileAccessError);
+        return ExitCodeSystemError;
+    }
+
+    if (ioError == IoErrorAccessDenied) {
         LOGW_WARN(_logger, L"Item " << Path2WStr(absolutePath).c_str() << L" misses search permissions!");
-        setExitCause(ExitCause::NoSearchPermission);
-        return ExitCode::SystemError;
-    }
-
-    if (isExcluded) return ExitCode::Ok;
-
-    if (_syncPal->snapshot(ReplicaSide::Local, true)->isOrphan(nodeId)) {
+        setExitCause(ExitCauseNoSearchPermission);
+        return ExitCodeSystemError;
+    }
+
+    if (isExcluded) return ExitCodeOk;
+
+    if (_syncPal->snapshot(ReplicaSideLocal, true)->isOrphan(nodeId)) {
         // This can happen if the propagation of template exclusions has been unexpectedly interrupted.
         // This special handling should be removed once the app keeps track on such interruptions.
-        return ExitCode::Ok;
+        return ExitCodeOk;
     }
 
     LOGW_SYNCPAL_DEBUG(_logger, L"Item " << Path2WStr(absolutePath).c_str()
@@ -895,9 +885,9 @@
                                                         "Unwanted local delete operation averted"));
 #endif
 
-    setExitCause(ExitCause::InvalidSnapshot);
-
-    return ExitCode::DataError;  // We need to rebuild the local snapshot from scratch.
+    setExitCause(ExitCauseInvalidSnapshot);
+
+    return ExitCodeDataError;  // We need to rebuild the local snapshot from scratch.
 }
 
 void ComputeFSOperationWorker::deleteChildOpRecursively(const std::shared_ptr<Snapshot> remoteSnapshot,
@@ -906,23 +896,23 @@
     remoteSnapshot->getChildrenIds(remoteNodeId, childrenIds);
 
     for (auto &childId : childrenIds) {
-        if (remoteSnapshot->type(childId) == NodeType::Directory) {
+        if (remoteSnapshot->type(childId) == NodeTypeDirectory) {
             deleteChildOpRecursively(remoteSnapshot, childId, tmpTooBigList);
         }
-        _syncPal->_remoteOperationSet->removeOp(remoteNodeId, OperationType::Create);
+        _syncPal->_remoteOperationSet->removeOp(remoteNodeId, OperationTypeCreate);
         tmpTooBigList.erase(childId);
     }
 }
 
 void ComputeFSOperationWorker::updateUnsyncedList() {
-    SyncNodeCache::instance()->syncNodes(_syncPal->syncDbId(), SyncNodeType::UndecidedList, _remoteUnsyncedList);
+    SyncNodeCache::instance()->syncNodes(_syncPal->syncDbId(), SyncNodeTypeUndecidedList, _remoteUnsyncedList);
     std::unordered_set<NodeId> tmp;
-    SyncNodeCache::instance()->syncNodes(_syncPal->syncDbId(), SyncNodeType::BlackList, tmp);
+    SyncNodeCache::instance()->syncNodes(_syncPal->syncDbId(), SyncNodeTypeBlackList, tmp);
     _remoteUnsyncedList.merge(tmp);
-    SyncNodeCache::instance()->syncNodes(_syncPal->syncDbId(), SyncNodeType::TmpRemoteBlacklist, _remoteTmpUnsyncedList);
+    SyncNodeCache::instance()->syncNodes(_syncPal->syncDbId(), SyncNodeTypeTmpRemoteBlacklist, _remoteTmpUnsyncedList);
     _remoteUnsyncedList.merge(_remoteTmpUnsyncedList);
 
-    SyncNodeCache::instance()->syncNodes(_syncPal->syncDbId(), SyncNodeType::TmpLocalBlacklist,
+    SyncNodeCache::instance()->syncNodes(_syncPal->syncDbId(), SyncNodeTypeTmpLocalBlacklist,
                                          _localTmpUnsyncedList);  // Only tmp list on local side
 }
 
