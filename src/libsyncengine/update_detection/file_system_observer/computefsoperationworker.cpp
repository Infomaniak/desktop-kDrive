--- conflicted
+++ resolved
@@ -297,38 +297,10 @@
         logOperationGeneration(snapshot->side(), fsOp);
     }
 
-<<<<<<< HEAD
     return ExitCode::Ok;
 }
-=======
-                if (!snapshot->exists(nodeId) || movedIntoUnsyncedFolder) {
-                    if (!pathInDeletedFolder(dbPath)) {
-                        // Check that the file/directory really does not exist on replica
-                        bool isExcluded = false;
-                        if (const ExitCode exitCode = checkIfOkToDelete(side, dbPath, nodeId, isExcluded);
-                            exitCode != ExitCode::Ok) {
-                            if (exitCode == ExitCode::NoWritePermission) {
-                                // Blacklist node
-                                _syncPal->blacklistTemporarily(nodeId, dbPath, side);
-                                Error error(_syncPal->syncDbId(), "", "", NodeType::Directory, dbPath, ConflictType::None,
-                                            InconsistencyType::None, CancelType::None, "", ExitCode::SystemError,
-                                            ExitCause::FileAccessError);
-                                _syncPal->addError(error);
-
-                                // Update unsynced list cache
-                                updateUnsyncedList();
-                                continue;
-                            } else {
-                                return exitCode;
-                            }
-                        }
-
-                        if (isExcluded) continue;  // Never generate operation on excluded file
-                    }
->>>>>>> 4a145e2f
-
-
-<<<<<<< HEAD
+
+
 ExitCode ComputeFSOperationWorker::inferChangesFromDb(const NodeType nodeType, NodeIdSet &localIdsSet, NodeIdSet &remoteIdsSet,
                                                       std::unordered_set<DbNodeId> &remainingDbIds) {
     for (auto dbIdIt = remainingDbIds.begin(); dbIdIt != remainingDbIds.end();) {
@@ -340,49 +312,6 @@
         if (stopAsked()) {
             return ExitCode::Ok;
         }
-=======
-                    bool checkTemplate = side == ReplicaSide::Remote;
-                    if (side == ReplicaSide::Local) {
-                        SyncPath localPath = _syncPal->localPath() / dbPath;
-
-                        // Do not propagate delete if path too long
-                        size_t pathSize = localPath.native().size();
-                        if (PlatformInconsistencyCheckerUtility::instance()->checkPathLength(pathSize, dbNode.type())) {
-                            LOGW_SYNCPAL_WARN(_logger, L"Path length too big (" << pathSize << L" characters) for item "
-                                                                                << Path2WStr(localPath).c_str()
-                                                                                << L". Item is ignored.");
-                            continue;
-                        }
-
-                        if (!snapshot->exists(nodeId)) {
-                            bool exists = false;
-
-                            if (IoError ioError = IoError::Success; !IoHelper::checkIfPathExists(localPath, exists, ioError)) {
-                                LOGW_WARN(_logger, L"Error in IoHelper::checkIfPathExists: "
-                                                       << Utility::formatIoError(localPath, ioError).c_str());
-                                return ExitCode::SystemError;
-                            }
-                            checkTemplate = exists;
-                        }
-                    }
-
-                    if (checkTemplate) {
-                        IoError ioError = IoError::Success;
-                        bool warn = false;
-                        bool isExcluded = false;
-                        const bool success = ExclusionTemplateCache::instance()->checkIfIsExcluded(_syncPal->localPath(), dbPath,
-                                                                                                   warn, isExcluded, ioError);
-                        if (!success) {
-                            LOGW_WARN(_logger, L"Error in ExclusionTemplateCache::checkIfIsExcluded: "
-                                                   << Utility::formatIoError(dbPath, ioError).c_str());
-                            return ExitCode::SystemError;
-                        }
-                        if (isExcluded) {
-                            // The item is excluded
-                            continue;
-                        }
-                    }
->>>>>>> 4a145e2f
 
         while (pauseAsked() || isPaused()) {
             if (!isPaused()) {
@@ -410,32 +339,8 @@
             return ExitCode::DataError;
         }
 
-<<<<<<< HEAD
         if (dbNode.nodeIdLocal()) localIdsSet.insert(*dbNode.nodeIdLocal());
         if (dbNode.nodeIdRemote()) remoteIdsSet.insert(*dbNode.nodeIdRemote());
-=======
-                if (side == ReplicaSide::Local && !_testing) {
-                    // OS might fail to notify all delete events, therefore we check that the file still exists.
-                    SyncPath absolutePath = _syncPal->localPath() / snapPath;
-                    bool exists = false;
-                    if (IoError ioError = IoError::Success; !IoHelper::checkIfPathExists(absolutePath, exists, ioError)) {
-                        LOGW_WARN(_logger, L"Error in IoHelper::checkIfPathExists: "
-                                               << Utility::formatIoError(absolutePath, ioError).c_str());
-                        return ExitCode::SystemError;
-                    }
-                    if (!exists) {
-                        LOGW_DEBUG(_logger, L"Item does not exist anymore on local replica. Snapshot will be rebuilt - path="
-                                                << Path2WStr(absolutePath).c_str());
-                        setExitCause(ExitCause::InvalidSnapshot);
-                        return ExitCode::DataError;
-                    }
-                } else {
-                    // Check path length
-                    if (isPathTooLong(snapPath, nodeId, snapshot->type(nodeId))) {
-                        continue;
-                    }
-                }
->>>>>>> 4a145e2f
 
         if (dbNode.type() != nodeType) {
             ++dbIdIt;
@@ -583,11 +488,7 @@
                 bool isExcluded = false;
                 IoError ioError = IoError::Success;
                 const bool success = ExclusionTemplateCache::instance()->checkIfIsExcludedBecauseHidden(
-<<<<<<< HEAD
                     _syncPal->localPath(), snapshotPath, isExcluded, ioError);
-=======
-                    _syncPal->localPath(), snapPath, isExcluded, ioError);
->>>>>>> 4a145e2f
                 if (!success || ioError != IoError::Success || isExcluded) {
                     if (_testing && ioError == IoError::NoSuchFileOrDirectory) {
                         // Files does exist in test, this fine, ignore ioError.
@@ -606,11 +507,7 @@
                 //                if (type == NodeType::File && !isLink) {
                 //                    // On Windows, we receive CREATE event while the file is still being copied
                 //                    // Do not start synchronizing the file while copying is in progress
-<<<<<<< HEAD
                 //                    const SyncPath absolutePath = _syncPal->localPath() / snapshotPath;
-=======
-                //                    const SyncPath absolutePath = _syncPal->localPath() / snapPath;
->>>>>>> 4a145e2f
                 //                    if (!IoHelper::isFileAccessible(absolutePath, ioError)) {
                 //                        LOG_SYNCPAL_INFO(_logger, L"Item \"" << Path2WStr(absolutePath).c_str()
                 //                                                             << L"\" is not ready. Synchronization postponed.");
@@ -887,15 +784,9 @@
     return false;
 }
 
-<<<<<<< HEAD
 bool ComputeFSOperationWorker::isPathTooLong(const SyncPath &path, const NodeId &nodeId, NodeType type) const {
     const SyncPath absolutePath = _syncPal->localPath() / path;
     const size_t pathSize = absolutePath.native().size();
-=======
-bool ComputeFSOperationWorker::isPathTooLong(const SyncPath &path, const NodeId &nodeId, NodeType type) {
-    SyncPath absolutePath = _syncPal->localPath() / path;
-    size_t pathSize = absolutePath.native().size();
->>>>>>> 4a145e2f
     if (PlatformInconsistencyCheckerUtility::instance()->checkPathLength(pathSize, type)) {
         LOGW_SYNCPAL_WARN(_logger, L"Path length too long (" << pathSize << L" characters) for item with "
                                                              << Utility::formatSyncPath(absolutePath).c_str()
