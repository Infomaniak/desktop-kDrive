/*
 * Infomaniak kDrive - Desktop
 * Copyright (C) 2023-2025 Infomaniak Network SA
 *
 * This program is free software: you can redistribute it and/or modify
 * it under the terms of the GNU General Public License as published by
 * the Free Software Foundation, either version 3 of the License, or
 * (at your option) any later version.
 *
 * This program is distributed in the hope that it will be useful,
 * but WITHOUT ANY WARRANTY; without even the implied warranty of
 * MERCHANTABILITY or FITNESS FOR A PARTICULAR PURPOSE.  See the
 * GNU General Public License for more details.
 *
 * You should have received a copy of the GNU General Public License
 * along with this program.  If not, see <http://www.gnu.org/licenses/>.
 */

#include "computefsoperationworker.h"
#include "requests/parameterscache.h"
#include "requests/syncnodecache.h"
#include "requests/exclusiontemplatecache.h"
#include "libcommon/utility/utility.h"
#include "libcommon/log/sentry/ptraces.h"
#include "libcommonserver/utility/utility.h"
#include "libcommonserver/io/iohelper.h"
#include "reconciliation/platform_inconsistency_checker/platforminconsistencycheckerutility.h"

namespace KDC {

ComputeFSOperationWorker::ComputeFSOperationWorker(std::shared_ptr<SyncPal> syncPal, const std::string &name,
                                                   const std::string &shortName) :
    ISyncWorker(syncPal, name, shortName),
    _syncDbReadOnlyCache(syncPal->syncDb()->cache()) {}

ComputeFSOperationWorker::ComputeFSOperationWorker(SyncDbReadOnlyCache &testSyncDbReadOnlyCache, const std::string &name,
                                                   const std::string &shortName) :
    ISyncWorker(nullptr, name, shortName, std::chrono::seconds(0), true),
    _syncDbReadOnlyCache(testSyncDbReadOnlyCache) {}

void ComputeFSOperationWorker::execute() {
    ExitCode exitCode(ExitCode::Unknown);

    LOG_SYNCPAL_DEBUG(_logger, "Worker started: name=" << name());
    auto start = std::chrono::steady_clock::now();

    // Update the sync parameters
    bool ok = true;
    bool found = true;
    if (!ParmsDb::instance()->selectSync(_syncPal->syncDbId(), _sync, found)) {
        LOG_SYNCPAL_WARN(_logger, "Error in ParmsDb::selectSync");
        setExitCause(ExitCause::DbAccessError);
        exitCode = ExitCode::DbError;
        ok = false;
    }
    if (!found) {
        LOG_SYNCPAL_WARN(_logger, "Sync not found");
        exitCode = ExitCode::DataError;
        ok = false;
    }
    if (!ok) {
        LOG_SYNCPAL_DEBUG(_logger, "Worker stopped: name=" << name());
        setDone(exitCode);
        return;
    }

    _syncPal->operationSet(ReplicaSide::Local)->clear();
    _syncPal->operationSet(ReplicaSide::Remote)->clear();

    // Update SyncNode cache
    updateSyncNode();

    // Update unsynced list cache
    updateUnsyncedList();

    _fileSizeMismatchMap.clear();

    NodeIdSet localIdsSet;
    NodeIdSet remoteIdsSet;
    if (!stopAsked()) {
        sentry::pTraces::scoped::InferChangesFromDb perfMonitor(syncDbId());
        exitCode = inferChangesFromDb(localIdsSet, remoteIdsSet);
        ok = exitCode == ExitCode::Ok;
        if (ok) perfMonitor.stop();
    }
    if (ok && !stopAsked()) {
        sentry::pTraces::scoped::ExploreLocalSnapshot perfMonitor(syncDbId());
        exitCode = exploreSnapshotTree(ReplicaSide::Local, localIdsSet);
        ok = exitCode == ExitCode::Ok;
        if (ok) perfMonitor.stop();
    }
    if (ok && !stopAsked()) {
        sentry::pTraces::scoped::ExploreRemoteSnapshot perfMonitor(syncDbId());
        exitCode = exploreSnapshotTree(ReplicaSide::Remote, remoteIdsSet);
        ok = exitCode == ExitCode::Ok;
        if (ok) perfMonitor.stop();
    }

    const std::chrono::duration<double> elapsedSeconds = std::chrono::steady_clock::now() - start;

    if (!ok || stopAsked()) {
        // Do not keep operations if there was an error or sync was stopped
        _syncPal->operationSet(ReplicaSide::Local)->clear();
        _syncPal->operationSet(ReplicaSide::Remote)->clear();
        LOG_SYNCPAL_INFO(_logger, "FS operation aborted after: " << elapsedSeconds.count() << "s");

    } else {
        /* If the current snapshot state does not reveal any operation, we store the current revision number.
         * On the next call to compute filesystem operations, only items from the snapshot that were modified in a higher
         * revision will be processed. It is important not to update the CFSO's lastSyncedRevision if an operation is detected,
         * otherwise, we may fail to detect it again if, for any reason, the propagation of the change fails.
         */

        if (_syncPal->operationSet(ReplicaSide::Local)->nbOps() == 0) {
            _lastLocalSnapshotSyncedRevision = _syncPal->snapshot(ReplicaSide::Local)->revision();
        }
        if (_syncPal->operationSet(ReplicaSide::Remote)->nbOps() == 0) {
            _lastRemoteSnapshotSyncedRevision = _syncPal->snapshot(ReplicaSide::Remote)->revision();
        }
        exitCode = ExitCode::Ok;
        LOG_SYNCPAL_INFO(_logger, "FS operation sets generated in: " << elapsedSeconds.count() << "s");
    }

    LOG_SYNCPAL_DEBUG(_logger, "Worker stopped: name=" << name());
    setDone(exitCode);
}

// Remove deleted nodes from sync_node table & cache
ExitCode ComputeFSOperationWorker::updateSyncNode(SyncNodeType syncNodeType) {
    NodeSet nodeIdSet;
    ExitCode exitCode = SyncNodeCache::instance()->syncNodes(syncDbId(), syncNodeType, nodeIdSet);
    if (exitCode != ExitCode::Ok) {
        LOG_WARN(Log::instance()->getLogger(), "Error in SyncNodeCache::syncNodes");
        return exitCode;
    }

    std::erase_if(nodeIdSet, [this, &syncNodeType](auto &item) {
        const bool ok = _syncPal->snapshot(CommonUtility::syncNodeTypeSide(syncNodeType))->exists(item);
        return !ok;
    });

    exitCode = SyncNodeCache::instance()->update(syncDbId(), syncNodeType, nodeIdSet);
    if (exitCode != ExitCode::Ok) {
        LOG_WARN(Log::instance()->getLogger(), "Error in SyncNodeCache::update");
        return exitCode;
    }

    return ExitCode::Ok;
}

ExitCode ComputeFSOperationWorker::updateSyncNode() {
    for (int syncNodeTypeIdx = toInt(SyncNodeType::WhiteList); syncNodeTypeIdx <= toInt(SyncNodeType::UndecidedList);
         syncNodeTypeIdx++) {
        auto syncNodeType = static_cast<SyncNodeType>(syncNodeTypeIdx);

        ExitCode exitCode = updateSyncNode(syncNodeType);
        if (exitCode != ExitCode::Ok) {
            LOG_WARN(Log::instance()->getLogger(), "Error in SyncPal::updateSyncNode for syncNodeType=" << toInt(syncNodeType));
            return exitCode;
        }
    }

    return ExitCode::Ok;
}

ExitCode ComputeFSOperationWorker::inferChangeFromDbNode(const ReplicaSide side, const DbNode &dbNode,
                                                         const SyncPath &localDbPath, const SyncPath &remoteDbPath) {
    assert(side != ReplicaSide::Unknown);

    const NodeId &nodeId = dbNode.nodeId(side);
    if (nodeId.empty()) {
        LOGW_SYNCPAL_WARN(_logger, side << L" node ID empty for for dbId=" << dbNode.nodeId());
        setExitCause(ExitCause::DbEntryNotFound);
        return ExitCode::DataError;
    }

    const auto dbLastModified = dbNode.lastModified(side);
    const auto dbName = dbNode.name(side);
    const auto &dbPath = side == ReplicaSide::Local ? localDbPath : remoteDbPath;
    const auto snapshot = _syncPal->snapshot(side);
    const auto opSet = _syncPal->operationSet(side);

    NodeId parentNodeid;
    bool parentNodeIsFoundInDb = false;
    if (!_syncDbReadOnlyCache.parent(side, nodeId, parentNodeid, parentNodeIsFoundInDb)) {
        LOG_SYNCPAL_WARN(_logger, "Error in SyncDb::parent");
        setExitCause(ExitCause::DbAccessError);
        return ExitCode::DbError;
    }
    if (!parentNodeIsFoundInDb) {
        LOG_SYNCPAL_DEBUG(_logger, "Failed to retrieve node for dbId=" << nodeId);
        setExitCause(ExitCause::DbEntryNotFound);
        return ExitCode::DataError;
    }

    // Detect DELETE
    bool remoteItemUnsynced = false;
    bool movedIntoUnsyncedFolder = false;
    const auto nodeExistsInSnapshot = snapshot->exists(nodeId);
    bool nodeIdReused = false;
#if defined(__unix__)
    isReusedNodeId(nodeId, dbNode, snapshot, nodeIdReused);
<<<<<<< HEAD
#endif // __unix__
=======
#endif
>>>>>>> 47af9cca

    if (side == ReplicaSide::Remote) {
        // In case of a move inside an excluded folder, the item must be removed in this sync
        if (isInUnsyncedListParentSearchInDb(nodeId, ReplicaSide::Remote)) {
            remoteItemUnsynced = true;
            if (nodeExistsInSnapshot && parentNodeid != snapshot->parentId(nodeId)) {
                movedIntoUnsyncedFolder = true;
            }
        }
    } else if (isInUnsyncedListParentSearchInDb(nodeId, ReplicaSide::Local)) {
        return ExitCode::Ok;
    }

    if (!nodeExistsInSnapshot || movedIntoUnsyncedFolder || nodeIdReused) {
        bool isInDeletedFolder = false;
        if (!checkIfPathIsInDeletedFolder(dbPath, isInDeletedFolder)) {
            LOGW_SYNCPAL_WARN(_logger, L"Error in SyncPal::checkIfPathIsInDeletedFolder: " << Utility::formatSyncPath(dbPath));
            return ExitCode::SystemError;
        }

        if (!isInDeletedFolder) {
            // Check that the file/directory really does not exist on replica
            bool isExcluded = false;
            if (const ExitInfo exitInfo = checkIfOkToDelete(side, dbPath, nodeId, isExcluded); !exitInfo) {
                // Can happen only on local side
                return ExitCode::SystemError;
            }

            if (isExcluded) return ExitCode::Ok; // Never generate operation on excluded file
        }

        if (isInUnsyncedListParentSearchInSnapshot(snapshot, nodeId, side)) {
            // Ignore operation
            return ExitCode::Ok;
        }

        bool checkTemplate = side == ReplicaSide::Remote;
        if (side == ReplicaSide::Local) {
            const SyncPath localPath = _syncPal->localPath() / dbPath;

            // Do not propagate delete if the path is too long.
            const size_t pathSize = localPath.native().size();
            if (PlatformInconsistencyCheckerUtility::instance()->isPathTooLong(pathSize)) {
                LOGW_SYNCPAL_WARN(_logger, L"Path length too long (" << pathSize << L" characters) for item with "
                                                                     << Utility::formatSyncPath(localPath)
                                                                     << L". Item is ignored.");
                return ExitCode::Ok;
            }

            if (!nodeExistsInSnapshot) {
                bool exists = false;
                IoError ioError = IoError::Success;
                if (!IoHelper::checkIfPathExists(localPath, exists, ioError) || ioError == IoError::AccessDenied) {
                    LOGW_SYNCPAL_WARN(_logger,
                                      L"Error in IoHelper::checkIfPathExists: " << Utility::formatIoError(localPath, ioError));
                    return ExitCode::SystemError;
                }
                checkTemplate = exists;
            }
        }

        if (checkTemplate) {
            if (ExclusionTemplateCache::instance()->isExcluded(dbPath)) {
                // The item is excluded
                return ExitCode::Ok;
            }
        }

        // Delete operation
        const auto fsOp = std::make_shared<FSOperation>(OperationType::Delete, nodeId, dbNode.type(),
                                                        dbNode.created().has_value() ? dbNode.created().value() : 0,
                                                        dbLastModified, dbNode.size(), dbPath);
        opSet->insertOp(fsOp);
        logOperationGeneration(snapshot->side(), fsOp);

        if (dbNode.type() == NodeType::Directory && !addFolderToDelete(dbPath)) {
            LOGW_SYNCPAL_WARN(_logger,
                              L"Error in ComputeFSOperationWorker::addFolderToDelete: " << Utility::formatSyncPath(dbPath));
            return ExitCode::SystemError;
        }
        return ExitCode::Ok;
    }

    if (remoteItemUnsynced) {
        // Ignore operations on unsynced items
        return ExitCode::Ok;
    }

    // Load snapshot path
    SyncPath snapshotPath;
    if (bool ignore = false; !snapshot->path(nodeId, snapshotPath, ignore)) {
        if (ignore) {
            notifyIgnoredItem(nodeId, snapshotPath, dbNode.type());
            return ExitCode::Ok;
        }
        LOGW_SYNCPAL_WARN(_logger, L"Failed to retrieve path from snapshot for item " << SyncName2WStr(dbName) << L" ("
                                                                                      << Utility::s2ws(nodeId) << L")");
        setExitCause(ExitCause::InvalidSnapshot);
        return ExitCode::DataError;
    }

    if (side == ReplicaSide::Remote && isPathTooLong(snapshotPath, nodeId, snapshot->type(nodeId))) {
        return ExitCode::Ok;
    }

    // Detect EDIT
    const SyncTime snapshotLastModified = snapshot->lastModified(nodeId);
    const SyncTime snapshotCreatedAt = snapshot->createdAt(nodeId);
    const SyncTime dbCreatedAt = dbNode.created().has_value() ? dbNode.created().value() : 0;
    // Size can differ for links between remote and local replica, do not check it in that case
    if (const auto sameSize = snapshot->isLink(nodeId) || snapshot->size(nodeId) == dbNode.size();
        (snapshotLastModified != dbLastModified || !sameSize ||
         (snapshotCreatedAt != dbCreatedAt && side == ReplicaSide::Local)) &&
        dbNode.type() == NodeType::File) {
        // Edit operation
        const auto fsOp = std::make_shared<FSOperation>(OperationType::Edit, nodeId, NodeType::File, snapshot->createdAt(nodeId),
                                                        snapshotLastModified, snapshot->size(nodeId), snapshotPath);
        opSet->insertOp(fsOp);
        logOperationGeneration(snapshot->side(), fsOp);
    }

    // Detect MOVE
    if (const auto snapshotName = snapshot->name(nodeId); dbName != snapshotName || parentNodeid != snapshot->parentId(nodeId)) {
        FSOpPtr fsOp = nullptr;
        if (isInUnsyncedListParentSearchInSnapshot(snapshot, nodeId, side)) {
            // Delete operation
            fsOp = std::make_shared<FSOperation>(OperationType::Delete, nodeId, dbNode.type(), snapshot->createdAt(nodeId),
                                                 snapshotLastModified, snapshot->size(nodeId), dbPath);
        } else {
            // Move operation
            fsOp = std::make_shared<FSOperation>(OperationType::Move, nodeId, dbNode.type(), snapshot->createdAt(nodeId),
                                                 snapshotLastModified, snapshot->size(nodeId), dbPath, snapshotPath);
        }

        opSet->insertOp(fsOp);
        logOperationGeneration(snapshot->side(), fsOp);
    }

    return ExitCode::Ok;
}


ExitCode ComputeFSOperationWorker::inferChangesFromDb(const NodeType nodeType, NodeIdSet &localIdsSet, NodeIdSet &remoteIdsSet,
                                                      NodeIdsSet &remainingNodesIds) {
    for (auto nodesIdsIt = remainingNodesIds.begin(); nodesIdsIt != remainingNodesIds.end();) {
        if (nodesIdsIt->dbNodeId == _syncPal->syncDb()->rootNode().nodeId()) {
            nodesIdsIt = remainingNodesIds.erase(nodesIdsIt);
            continue; // Ignore root folder
        }

        if (stopAsked()) {
            return ExitCode::Ok;
        }

        if (!hasChangedSinceLastSeen(*nodesIdsIt)) {
            (void) localIdsSet.insert(nodesIdsIt->localNodeId);
            (void) remoteIdsSet.insert(nodesIdsIt->remoteNodeId);
            nodesIdsIt = remainingNodesIds.erase(nodesIdsIt);
            continue;
        }

        DbNode dbNode;
        bool dbNodeIsFound = false;
        const auto dbNodeIds = *nodesIdsIt;
        if (!_syncDbReadOnlyCache.node(nodesIdsIt->dbNodeId, dbNode, dbNodeIsFound)) {
            LOG_SYNCPAL_WARN(_logger, "Error in SyncDb::node");
            setExitCause(ExitCause::DbAccessError);
            return ExitCode::DbError;
        }
        if (!dbNodeIsFound) {
            // The node is not anymore in the DB (one of its parents has been blacklisted)
            nodesIdsIt = remainingNodesIds.erase(nodesIdsIt);
            continue;
        }


        if (dbNode.type() != nodeType) {
            ++nodesIdsIt;
            continue;
        }

        if (dbNode.nodeIdLocal()) (void) localIdsSet.insert(*dbNode.nodeIdLocal());
        if (dbNode.nodeIdRemote()) (void) remoteIdsSet.insert(*dbNode.nodeIdRemote());
        nodesIdsIt = remainingNodesIds.erase(nodesIdsIt);

        SyncPath localDbPath;
        SyncPath remoteDbPath;
        bool dbPathsAreFound = false;
        if (!_syncDbReadOnlyCache.path(dbNodeIds.dbNodeId, localDbPath, remoteDbPath, dbPathsAreFound)) {
            LOG_SYNCPAL_WARN(_logger, "Error in SyncDb::path");
            setExitCause(ExitCause::DbAccessError);
            return ExitCode::DbError;
        }
        if (!dbPathsAreFound) {
            LOG_SYNCPAL_DEBUG(_logger, "Failed to retrieve node for dbId=" << nodesIdsIt->dbNodeId);
            setExitCause(ExitCause::DbEntryNotFound);
            return ExitCode::DataError;
        }

        for (const auto side: std::array<ReplicaSide, 2>{ReplicaSide::Local, ReplicaSide::Remote}) {
            if (const auto inferExitCode = inferChangeFromDbNode(side, dbNode, localDbPath, remoteDbPath);
                inferExitCode != ExitCode::Ok) {
                LOGW_SYNCPAL_WARN(_logger, L"Error in ComputeFSOperationWorker::inferChangeFromDbNode: side="
                                                   << side << L" " << Utility::formatSyncPath(localDbPath) << L" code="
                                                   << inferExitCode);
                if (side == ReplicaSide::Local && inferExitCode == ExitCode::SystemError) {
                    if (const ExitInfo exitInfo = blacklistItem(localDbPath); !exitInfo) {
                        LOG_SYNCPAL_WARN(_logger, "Error in ComputeFSOperationWorker::blacklistItem");
                    }
                    break;
                }
                return inferExitCode;
            }
        }

        if (const auto fileIntegrityExitCode = checkFileIntegrity(dbNode); fileIntegrityExitCode != ExitCode::Ok) {
            return fileIntegrityExitCode;
        }
    }

    return ExitCode::Ok;
}

ExitCode ComputeFSOperationWorker::inferChangesFromDb(NodeIdSet &localIdsSet, NodeIdSet &remoteIdsSet) {
    bool dbIdsArefound = false;
    NodeIdsSet remainingNodesIds;
    if (!_syncDbReadOnlyCache.ids(remainingNodesIds, dbIdsArefound)) {
        LOG_SYNCPAL_WARN(_logger, "Error in SyncDb::ids");
        setExitCause(ExitCause::DbAccessError);
        return ExitCode::DbError;
    } else if (!dbIdsArefound) {
        LOG_SYNCPAL_DEBUG(_logger, "No items found in db");
        return ExitCode::Ok;
    }

    // First, detect changes only for directories: this populates exclusion lists.
    // Second, detect changes for files. This is made faster thanks to exclusion lists.
    _dirPathToDeleteSet.clear();
    for (const auto nodeType: std::array<NodeType, 2>{NodeType::Directory, NodeType::File}) {
        if (const auto exitCode = inferChangesFromDb(nodeType, localIdsSet, remoteIdsSet, remainingNodesIds);
            exitCode != ExitCode::Ok) {
            return exitCode;
        }
    }

    return ExitCode::Ok;
}

ExitCode ComputeFSOperationWorker::exploreSnapshotTree(ReplicaSide side, const NodeIdSet &idsSet) {
    const std::shared_ptr<const Snapshot> snapshot = _syncPal->snapshot(side);
    std::shared_ptr<FSOperationSet> opSet = _syncPal->operationSet(side);

    NodeIdSet remainingDbIds;
    snapshot->ids(remainingDbIds);
    if (remainingDbIds.empty()) {
        LOG_SYNCPAL_DEBUG(_logger, "No items found in snapshot on side " << side);
        return ExitCode::Ok;
    }

    // Explore the tree twice:
    // First compute operations only for directories
    // Then compute operations for files
    for (int i = 0; i <= 1; i++) {
        bool checkOnlyDir = i == 0;

        auto snapIdIt = remainingDbIds.begin();
        while (snapIdIt != remainingDbIds.end()) {
            if (stopAsked()) {
                return ExitCode::Ok;
            }

            if (*snapIdIt == snapshot->rootFolderId()) {
                // Ignore root folder
                snapIdIt = remainingDbIds.erase(snapIdIt);
                continue; // Do not process root node
            }

            if (idsSet.find(*snapIdIt) != idsSet.end()) {
                // Do not process ids that are already in db
                snapIdIt = remainingDbIds.erase(snapIdIt);
                continue;
            }

            const NodeId nodeId = *snapIdIt;
            const NodeType type = snapshot->type(nodeId);
            if (checkOnlyDir && type != NodeType::Directory) {
                // In first loop, we check only directories
                snapIdIt++;
                continue;
            }

            // Remove directory ID from list so 2nd iteration will be a bit faster
            snapIdIt = remainingDbIds.erase(snapIdIt);

            if (snapshot->isOrphan(snapshot->parentId(nodeId))) {
                // Ignore orphans
                if (ParametersCache::isExtendedLogEnabled()) {
                    LOGW_SYNCPAL_DEBUG(_logger, L"Ignoring orphan node " << SyncName2WStr(snapshot->name(nodeId)) << L" ("
                                                                         << Utility::s2ws(nodeId) << L")");
                }
                continue;
            }

            SyncPath snapshotPath;
            if (bool ignore = false; !snapshot->path(nodeId, snapshotPath, ignore)) {
                if (ignore) {
                    notifyIgnoredItem(nodeId, snapshotPath, type);
                    continue;
                }

                LOG_SYNCPAL_WARN(_logger, "Failed to retrieve path from snapshot for item " << nodeId);
                setExitCause(ExitCause::InvalidSnapshot);
                return ExitCode::DataError;
            }

            // Manage file exclusion
            const int64_t snapshotSize = snapshot->size(nodeId);
            if (isExcludedFromSync(snapshot, side, nodeId, snapshotPath, type, snapshotSize)) {
                continue;
            }

            // Create operation
            FSOpPtr fsOp = std::make_shared<FSOperation>(OperationType::Create, nodeId, type, snapshot->createdAt(nodeId),
                                                         snapshot->lastModified(nodeId), snapshotSize, snapshotPath);
            opSet->insertOp(fsOp);
            logOperationGeneration(snapshot->side(), fsOp);
        }
    }

    return ExitCode::Ok;
}

void ComputeFSOperationWorker::logOperationGeneration(const ReplicaSide side, const FSOpPtr fsOp) {
    if (!fsOp) {
        return;
    }
    if (!ParametersCache::isExtendedLogEnabled()) {
        return;
    }

    std::wstringstream ss;
    ss << L"Generate " << side << L" " << fsOp->operationType() << L" FS operation. ";
    ss << L"type=" << (fsOp->objectType() == NodeType::Directory ? L"dir" : L"file");
    if (fsOp->operationType() == OperationType::Move) {
        ss << L", from " << Utility::formatSyncPath(fsOp->path()) << L", to " << Utility::formatSyncPath(fsOp->destinationPath());
    } else {
        ss << L", " << Utility::formatSyncPath(fsOp->path());
    }
    ss << L", id=" << Utility::s2ws(fsOp->nodeId());
    ss << L", last modification time=" << fsOp->lastModified();
    ss << L", created at=" << fsOp->createdAt();
    ss << L", size=" << fsOp->size();

    LOGW_SYNCPAL_DEBUG(_logger, ss.str())
}

ExitCode ComputeFSOperationWorker::checkFileIntegrity(const DbNode &dbNode) {
    if (dbNode.type() != NodeType::File) {
        return ExitCode::Ok;
    }

    if (!CommonUtility::isFileSizeMismatchDetectionEnabled()) {
        return ExitCode::Ok;
    }

    if (!dbNode.nodeIdLocal().has_value() || !dbNode.nodeIdRemote().has_value() || !dbNode.lastModifiedLocal().has_value()) {
        return ExitCode::Ok;
    }

    if (_fileSizeMismatchMap.contains(dbNode.nodeIdLocal().value())) {
        // Size mismatch already detected
        return ExitCode::Ok;
    }

    if (!_syncPal->snapshot(ReplicaSide::Local)->exists(dbNode.nodeIdLocal().value()) ||
        !_syncPal->snapshot(ReplicaSide::Remote)->exists(dbNode.nodeIdRemote().value())) {
        // Ignore if item does not exist
        return ExitCode::Ok;
    }

    if (const bool localSnapshotIsLink = _syncPal->snapshot(ReplicaSide::Local)->isLink(dbNode.nodeIdLocal().value());
        localSnapshotIsLink) {
        // Local and remote links sizes are not always the same (macOS aliases, Windows junctions)
        return ExitCode::Ok;
    }

    int64_t localSnapshotSize = _syncPal->snapshot(ReplicaSide::Local)->size(dbNode.nodeIdLocal().value());
    int64_t remoteSnapshotSize = _syncPal->snapshot(ReplicaSide::Remote)->size(dbNode.nodeIdRemote().value());
    SyncTime localSnapshotLastModified = _syncPal->snapshot(ReplicaSide::Local)->lastModified(dbNode.nodeIdLocal().value());
    SyncTime remoteSnapshotLastModified = _syncPal->snapshot(ReplicaSide::Remote)->lastModified(dbNode.nodeIdRemote().value());

    // A mismatch is detected if all timestamps are equal but the sizes in snapshots differ.
    if (localSnapshotSize != remoteSnapshotSize && localSnapshotLastModified == dbNode.lastModifiedLocal().value() &&
        localSnapshotLastModified == remoteSnapshotLastModified) {
        SyncPath localSnapshotPath;
        if (bool ignore = false;
            !_syncPal->snapshot(ReplicaSide::Local)->path(dbNode.nodeIdLocal().value(), localSnapshotPath, ignore)) {
            if (ignore) {
                notifyIgnoredItem(dbNode.nodeIdLocal().value(), localSnapshotPath, dbNode.type());
                return ExitCode::Ok;
            }

            LOGW_SYNCPAL_WARN(_logger, L"Failed to retrieve path from snapshot for item "
                                               << SyncName2WStr(dbNode.nameLocal()) << L" ("
                                               << Utility::s2ws(dbNode.nodeIdLocal().value()) << L")");
            setExitCause(ExitCause::InvalidSnapshot);
            return ExitCode::DataError;
        }

        // OS might fail to notify all delete events, therefor we check that the file still exists
        SyncPath absoluteLocalPath = _syncPal->localPath() / localSnapshotPath;

        // No operations detected on this file but its size is not the same between remote and local replica
        // Remove it from local replica and download the remote version
        LOGW_SYNCPAL_DEBUG(_logger, L"File size mismatch for \"" << Path2WStr(absoluteLocalPath)
                                                                 << L"\". Remote version will be downloaded again.");
        _fileSizeMismatchMap.insert({dbNode.nodeIdLocal().value(), absoluteLocalPath});
        sentry::Handler::captureMessage(sentry::Level::Warning, "ComputeFSOperationWorker::exploreDbTree",
                                        "File size mismatch detected");
    }

    return ExitCode::Ok;
}

bool ComputeFSOperationWorker::isExcludedFromSync(const std::shared_ptr<const Snapshot> snapshot, const ReplicaSide side,
                                                  const NodeId &nodeId, const SyncPath &path, NodeType type, int64_t size) {
    if (isInUnsyncedListParentSearchInSnapshot(snapshot, nodeId, side)) {
        if (ParametersCache::isExtendedLogEnabled()) {
            LOGW_SYNCPAL_DEBUG(_logger, L"Ignoring item " << Path2WStr(path) << L" (" << Utility::s2ws(nodeId)
                                                          << L") because it is not synced");
        }
        return true;
    }

    if (side == ReplicaSide::Remote) {
        // Check path length
        if (isPathTooLong(path, nodeId, type)) {
            return true;
        }

        if (type == NodeType::Directory && isTooBig(snapshot, nodeId, size)) {
            if (ParametersCache::isExtendedLogEnabled()) {
                LOGW_SYNCPAL_DEBUG(_logger, L"Blacklisting item with " << Utility::formatSyncPath(path) << L" ("
                                                                       << Utility::s2ws(nodeId) << L") because it is too big");
            }
            return true;
        }
    }
    return false;
}

bool ComputeFSOperationWorker::isInUnsyncedListParentSearchInDb(const NodeId &nodeId, const ReplicaSide side) const {
    if (_localTmpUnsyncedList.empty() && _remoteTmpUnsyncedList.empty() && _remoteUnsyncedList.empty()) {
        return false;
    }

    NodeId tmpNodeId = nodeId;
    bool found = false;
    do {
        // Check if node already exists on other side
        NodeId otherTmpNodeId;
        _syncDbReadOnlyCache.correspondingNodeId(side, tmpNodeId, otherTmpNodeId, found);

        if (const NodeId localId = side == ReplicaSide::Local ? tmpNodeId : otherTmpNodeId;
            !localId.empty() && _localTmpUnsyncedList.contains(localId)) {
            return true;
        }
        if (const NodeId remoteId = side == ReplicaSide::Remote ? tmpNodeId : otherTmpNodeId;
            !remoteId.empty() && (_remoteTmpUnsyncedList.contains(remoteId) || _remoteUnsyncedList.contains(remoteId))) {
            return true;
        }

        if (!_syncDbReadOnlyCache.parent(side, tmpNodeId, tmpNodeId, found)) {
            LOG_WARN(_logger, "Error in SyncDb::parent");
            break;
        }
    } while (found);

    return false;
}

bool ComputeFSOperationWorker::isInUnsyncedListParentSearchInSnapshot(const std::shared_ptr<const Snapshot> snapshot,
                                                                      const NodeId &nodeId, const ReplicaSide side) const {
    if (_localTmpUnsyncedList.empty() && _remoteTmpUnsyncedList.empty() && _remoteUnsyncedList.empty()) {
        return false;
    }

    NodeId tmpNodeId = nodeId;
    while (!tmpNodeId.empty() && tmpNodeId != snapshot->rootFolderId()) {
        // Check if node already exists on other side
        NodeId otherTmpNodeId;
        bool found = false;
        _syncDbReadOnlyCache.correspondingNodeId(side, tmpNodeId, otherTmpNodeId, found);

        if (const NodeId localId = side == ReplicaSide::Local ? tmpNodeId : otherTmpNodeId;
            !localId.empty() && _localTmpUnsyncedList.contains(localId)) {
            return true;
        }
        if (const NodeId remoteId = side == ReplicaSide::Remote ? tmpNodeId : otherTmpNodeId;
            !remoteId.empty() && (_remoteTmpUnsyncedList.contains(remoteId) || _remoteUnsyncedList.contains(remoteId))) {
            return true;
        }

        tmpNodeId = snapshot->parentId(tmpNodeId);
    }

    return false;
}

bool ComputeFSOperationWorker::isWhitelisted(const std::shared_ptr<const Snapshot> snapshot, const NodeId &nodeId) const {
    NodeIdSet whiteList;
    SyncNodeCache::instance()->syncNodes(_syncPal->syncDbId(), SyncNodeType::WhiteList, whiteList);

    NodeId tmpNodeId = nodeId;
    while (!tmpNodeId.empty() && tmpNodeId != snapshot->rootFolderId()) {
        if (whiteList.find(tmpNodeId) != whiteList.end()) {
            return true;
        }

        tmpNodeId = snapshot->parentId(tmpNodeId);
    }

    return false;
}

bool ComputeFSOperationWorker::isTooBig(const std::shared_ptr<const Snapshot> remoteSnapshot, const NodeId &remoteNodeId,
                                        int64_t size) {
    if (isWhitelisted(remoteSnapshot, remoteNodeId)) {
        return false;
    }

    // Check if file already exist on local side
    NodeId localNodeId;
    bool found = false;
    _syncDbReadOnlyCache.correspondingNodeId(ReplicaSide::Remote, remoteNodeId, localNodeId, found);
    if (found) {
        // We already synchronize the item locally, keep it
        return false;
    }

    // On first sync after migration from version under 3.4.0, the DB is empty but a big folder might as been whitelisted
    // Therefor check also with path
    SyncPath relativePath;
    if (bool ignore = false; remoteSnapshot->path(remoteNodeId, relativePath, ignore)) {
        if (ignore) {
            notifyIgnoredItem(remoteNodeId, relativePath, remoteSnapshot->type(remoteNodeId));
            return false;
        }

        localNodeId = _syncPal->snapshot(ReplicaSide::Local)->itemId(relativePath);
        if (!localNodeId.empty()) {
            // We already synchronize the item locally, keep it
            return false;
        }
    }

    if (ParametersCache::instance()->parameters().useBigFolderSizeLimit() &&
        size > ParametersCache::instance()->parameters().bigFolderSizeLimitB() &&
        _sync.virtualFileMode() == VirtualFileMode::Off) {
        // Update undecided list
        NodeIdSet tmp;
        SyncNodeCache::instance()->syncNodes(_syncPal->syncDbId(), SyncNodeType::UndecidedList, tmp);

        // Delete all create operations that might have already been created on children
        deleteChildOpRecursively(remoteSnapshot, remoteNodeId, tmp);

        tmp.insert(remoteNodeId);
        SyncNodeCache::instance()->update(_syncPal->syncDbId(), SyncNodeType::UndecidedList, tmp);

        // Update unsynced list cache
        updateUnsyncedList();

        return true;
    }

    return false;
}

bool ComputeFSOperationWorker::isPathTooLong(const SyncPath &path, const NodeId &nodeId, NodeType type) const {
    const SyncPath absolutePath = _syncPal->localPath() / path;
    const size_t pathSize = absolutePath.native().size();
    if (PlatformInconsistencyCheckerUtility::instance()->isPathTooLong(pathSize)) {
        LOGW_SYNCPAL_WARN(_logger, L"Path length too long (" << pathSize << L" characters) for item with "
                                                             << Utility::formatSyncPath(absolutePath) << L". Item is ignored.");

        Error err(_syncPal->syncDbId(), "", nodeId, type, path, ConflictType::None, InconsistencyType::PathLength);
        _syncPal->addError(err);

        return true;
    }
    return false;
}

#ifdef __unix__
void ComputeFSOperationWorker::isReusedNodeId(const NodeId &localNodeId, const DbNode &dbNode,
                                              const std::shared_ptr<const Snapshot> &snapshot, bool &isReused) const {
    isReused = false;
    // Check if the node is in the liveSnapshot
    if (snapshot->side() != ReplicaSide::Local || !snapshot->exists(localNodeId)) {
        return;
    }

    // Check if the node type has changed
    if (snapshot->type(localNodeId) != NodeType::Unknown && dbNode.type() != NodeType::Unknown &&
        snapshot->type(localNodeId) != dbNode.type()) {
        isReused = true;
        LOGW_SYNCPAL_DEBUG(_logger, L"Node type has changed for " << Utility::s2ws(localNodeId) << L" from " << dbNode.type()
                                                                  << L" to " << snapshot->type(localNodeId));
        return;
    }

    /* The nodeId will be considered as reused if each of the following has changed :
     * - the creation date,
     * - the modification date,
     * - the size,
     * - the path (this is needed as some software might delete and recreate a file when saving it, wich will change all the
     *             previous properties, but the file is still the same)
     */

    // Check if the creation date has changed
    if (snapshot->createdAt(localNodeId) == dbNode.created().value()) {
        return;
    }

    // Check if the node name has changed:
    if (snapshot->name(localNodeId) == dbNode.nameLocal()) {
        return;
    }

    // For a directory, the last modified date in db is not updated when a child is added or removed, but only when the directory
    // is renamed. Therefore, it does not make sense to check the last modified date for directories here.
    if (snapshot->type(localNodeId) == NodeType::Directory) {
        isReused = true;
        LOGW_SYNCPAL_DEBUG(_logger, L"Creation date (old: "
                                            << dbNode.created().value() << L" / new: " << snapshot->createdAt(localNodeId)
                                            << L") and name (old: " << Utility::formatSyncName(dbNode.nameLocal()) << L" / new: "
                                            << Utility::formatSyncName(snapshot->name(localNodeId)) << L") changed for"
                                            << Utility::s2ws(localNodeId) << L". Node is reused.");
        return;
    }

    // Check if the mtime has changed
    if (snapshot->lastModified(localNodeId) == dbNode.lastModified(ReplicaSide::Local)) {
        return;
    }

    // Check if the node size has changed
    if (snapshot->size(localNodeId) == dbNode.size()) {
        return;
    }

    LOGW_SYNCPAL_DEBUG(_logger, L"Size (old: "
                                        << dbNode.size() << L" / new: " << snapshot->size(localNodeId)
                                        << L"), creation date and modification date (old: " << dbNode.created().value() << L" | "
                                        << dbNode.lastModified(ReplicaSide::Local) << L" / new: "
                                        << snapshot->createdAt(localNodeId) << L" | " << snapshot->lastModified(localNodeId)
                                        << L") and name (old: " << Utility::formatSyncName(dbNode.nameLocal()) << L" / new: "
                                        << Utility::formatSyncName(snapshot->name(localNodeId)) << L") have all changed for "
                                        << Utility::s2ws(localNodeId) << L". Node is reused.");
    isReused = true;
}
#endif // __unix__

ExitInfo ComputeFSOperationWorker::checkIfOkToDelete(const ReplicaSide side, const SyncPath &relativePath, const NodeId &nodeId,
                                                     bool &isExcluded) {
    if (side != ReplicaSide::Local) return ExitCode::Ok;

    if (!_syncPal->snapshot(ReplicaSide::Local)->itemId(relativePath).empty()) {
        // Item with the same path but different ID exist
        // This is an Edit operation (Delete-Create)
        return ExitCode::Ok;
    }

    const SyncPath absolutePath = _syncPal->localPath() / relativePath;
    bool existsWithSameId = false;
    NodeId otherNodeId;
    IoError ioError = IoError::Success;
    if (!IoHelper::checkIfPathExistsWithSameNodeId(absolutePath, nodeId, existsWithSameId, otherNodeId, ioError)) {
        LOGW_SYNCPAL_WARN(_logger, L"Error in IoHelper::checkIfPathExistsWithSameNodeId: "
                                           << Utility::formatIoError(absolutePath, ioError));

        if (ioError == IoError::InvalidFileName) {
            // Observed on MacOSX under special circumstances; see getItemType unit test edge cases.
            setExitCause(ExitCause::InvalidName);
            return {ExitCode::SystemError, ExitCause::InvalidName};

        } else if (ioError == IoError::AccessDenied) {
            setExitCause(ExitCause::FileAccessError);
            return {ExitCode::SystemError, ExitCause::FileAccessError};
        }
        setExitCause(ExitCause::Unknown);
        return ExitCode::SystemError;
    }

    if (!existsWithSameId) return ExitCode::Ok;

    // Check if file is synced
    if (ExclusionTemplateCache::instance()->isExcluded(relativePath)) {
        isExcluded = true;
        return ExitCode::Ok;
    }
    if (_syncPal->snapshot(ReplicaSide::Local)->isOrphan(nodeId)) {
        // This can happen if the propagation of template exclusions has been unexpectedly interrupted.
        // This special handling should be removed once the app keeps track on such interruptions.
        return ExitCode::Ok;
    }

    LOGW_SYNCPAL_DEBUG(_logger, L"Item " << Path2WStr(absolutePath)
                                         << L" still exists on local replica. Snapshot not up to date, restarting sync.");

    sentry::Handler::captureMessage(sentry::Level::Warning, "ComputeFSOperationWorker::checkIfOkToDelete",
                                    "Unwanted local delete operation averted");

    setExitCause(ExitCause::InvalidSnapshot);
    return {ExitCode::DataError, ExitCause::InvalidSnapshot}; // We need to rebuild the local snapshot from scratch.
}

void ComputeFSOperationWorker::deleteChildOpRecursively(const std::shared_ptr<const Snapshot> remoteSnapshot,
                                                        const NodeId &remoteNodeId, NodeIdSet &tmpTooBigList) {
    NodeIdSet childrenIds;
    remoteSnapshot->getChildrenIds(remoteNodeId, childrenIds);

    for (auto &childId: childrenIds) {
        if (remoteSnapshot->type(childId) == NodeType::Directory) {
            deleteChildOpRecursively(remoteSnapshot, childId, tmpTooBigList);
        }
        _syncPal->_remoteOperationSet->removeOp(remoteNodeId, OperationType::Create);
        tmpTooBigList.erase(childId);
    }
}

void ComputeFSOperationWorker::updateUnsyncedList() {
    sentry::pTraces::scoped::UpdateUnsyncedList perfMonitor(syncDbId());
    SyncNodeCache::instance()->syncNodes(_syncPal->syncDbId(), SyncNodeType::UndecidedList, _remoteUnsyncedList);
    NodeIdSet tmp;
    SyncNodeCache::instance()->syncNodes(_syncPal->syncDbId(), SyncNodeType::BlackList, tmp);
    _remoteUnsyncedList.merge(tmp);
    SyncNodeCache::instance()->syncNodes(_syncPal->syncDbId(), SyncNodeType::TmpRemoteBlacklist, _remoteTmpUnsyncedList);
    _remoteUnsyncedList.merge(_remoteTmpUnsyncedList);

    SyncNodeCache::instance()->syncNodes(_syncPal->syncDbId(), SyncNodeType::TmpLocalBlacklist,
                                         _localTmpUnsyncedList); // Only tmp list on local side
}

bool ComputeFSOperationWorker::addFolderToDelete(const SyncPath &path) {
    SyncPath normalizedPath;
    if (!Utility::normalizedSyncPath(path, normalizedPath)) {
        LOGW_SYNCPAL_WARN(_logger, L"Error in Utility::normalizedSyncPath: " << Utility::formatSyncPath(path));
        return false;
    }

    // Remove sub dirs
    auto dirPathToDeleteSetIt = _dirPathToDeleteSet.begin();
    while (dirPathToDeleteSetIt != _dirPathToDeleteSet.end()) {
        if (CommonUtility::isSubDir(normalizedPath, *dirPathToDeleteSetIt)) {
            dirPathToDeleteSetIt = _dirPathToDeleteSet.erase(dirPathToDeleteSetIt);
        } else {
            dirPathToDeleteSetIt++;
        }
    }

    // Insert dir
    _dirPathToDeleteSet.insert(normalizedPath);

    return true;
}

bool ComputeFSOperationWorker::checkIfPathIsInDeletedFolder(const SyncPath &path, bool &isInDeletedFolder) {
    isInDeletedFolder = false;

    SyncPath normalizedPath;
    if (!Utility::normalizedSyncPath(path, normalizedPath)) {
        LOGW_SYNCPAL_WARN(_logger, L"Error in Utility::normalizedSyncPath: " << Utility::formatSyncPath(path));
        return false;
    }

    for (auto dirPathToDeleteSetIt = _dirPathToDeleteSet.begin(); dirPathToDeleteSetIt != _dirPathToDeleteSet.end();
         ++dirPathToDeleteSetIt) {
        if (CommonUtility::isSubDir(*dirPathToDeleteSetIt, normalizedPath)) {
            isInDeletedFolder = true;
            break;
        }
    }

    return true;
}

bool ComputeFSOperationWorker::hasChangedSinceLastSeen(const NodeIds &nodeIds) const {
    // Check if the item has change since the last sync
    for (const auto side: std::array<ReplicaSide, 2>{ReplicaSide::Local, ReplicaSide::Remote}) {
        const auto lastItemChangeSnapshotRevision = _syncPal->snapshot(side)->lastChangeRevision(nodeIds.nodeId(side));
        const auto lastSyncedSnapshotRevision =
                side == ReplicaSide::Local ? _lastLocalSnapshotSyncedRevision : _lastRemoteSnapshotSyncedRevision;
        if (lastItemChangeSnapshotRevision == 0 || lastItemChangeSnapshotRevision > lastSyncedSnapshotRevision) {
            return true;
        }
    }
    return false;
}

void ComputeFSOperationWorker::notifyIgnoredItem(const NodeId &nodeId, const SyncPath &relativePath, const NodeType nodeType) {
    if (!relativePath.root_name().empty()) {
        // Display the error only once per broken path.
        // We used root name here because the path is a relative path here. Therefor, root name should always be empty.
        // Only broken path (ex: a directory named "E:S") will have a non empty root name.
        const auto [_, inserted] = _ignoredDirectoryNames.insert(relativePath.root_name());
        if (inserted) {
            LOGW_SYNCPAL_INFO(_logger,
                              L"Item (or one of its descendants) has been ignored: " << Utility::formatSyncPath(relativePath));
            const Error err(_syncPal->syncDbId(), "", nodeId, nodeType, relativePath, ConflictType::None,
                            InconsistencyType::ReservedName);
            _syncPal->addError(err);
        }
    }
}

ExitInfo ComputeFSOperationWorker::blacklistItem(const SyncPath &relativeLocalPath) {
    // Blacklist item
    if (ExitInfo exitInfo = _syncPal->handleAccessDeniedItem(relativeLocalPath); !exitInfo) {
        LOGW_SYNCPAL_WARN(_logger, L"Error in SyncPal::handleAccessDeniedItem: " << Utility::formatSyncPath(relativeLocalPath));
        return exitInfo;
    }

    // Update unsynced list cache
    updateUnsyncedList();
    return ExitCode::Ok;
}

} // namespace KDC<|MERGE_RESOLUTION|>--- conflicted
+++ resolved
@@ -200,12 +200,8 @@
     bool nodeIdReused = false;
 #if defined(__unix__)
     isReusedNodeId(nodeId, dbNode, snapshot, nodeIdReused);
-<<<<<<< HEAD
 #endif // __unix__
-=======
-#endif
->>>>>>> 47af9cca
-
+  
     if (side == ReplicaSide::Remote) {
         // In case of a move inside an excluded folder, the item must be removed in this sync
         if (isInUnsyncedListParentSearchInDb(nodeId, ReplicaSide::Remote)) {
