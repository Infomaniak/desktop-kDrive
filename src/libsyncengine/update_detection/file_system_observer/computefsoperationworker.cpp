--- conflicted
+++ resolved
@@ -219,15 +219,9 @@
         }
 
         // Delete operation
-<<<<<<< HEAD
-        const FSOpPtr fsOp = std::make_shared<FSOperation>(OperationType::Delete, nodeId, dbNode.type(),
-                                                           dbNode.created().has_value() ? dbNode.created().value() : 0,
-                                                           dbLastModified, dbNode.size(), dbPath);
-=======
         const auto fsOp = std::make_shared<FSOperation>(OperationType::Delete, nodeId, dbNode.type(),
                                                         dbNode.created().has_value() ? dbNode.created().value() : 0,
                                                         dbLastModified, dbNode.size(), dbPath);
->>>>>>> 82b03410
         opSet->insertOp(fsOp);
         logOperationGeneration(snapshot->side(), fsOp);
 
@@ -283,11 +277,12 @@
     const SyncTime dbCreatedAt = dbNode.created().has_value() ? dbNode.created().value() : 0;
     // Size can differ for links between remote and local replica, do not check it in that case
     if (const auto sameSize = snapshot->isLink(nodeId) || snapshot->size(nodeId) == dbNode.size();
-        (snapshotLastModified != dbLastModified || !sameSize ||( snapshotCreatedAt != dbCreatedAt && side == ReplicaSide::Local)) &&
+        (snapshotLastModified != dbLastModified || !sameSize ||
+         (snapshotCreatedAt != dbCreatedAt && side == ReplicaSide::Local)) &&
         dbNode.type() == NodeType::File) {
         // Edit operation
         const auto fsOp = std::make_shared<FSOperation>(OperationType::Edit, nodeId, NodeType::File, snapshot->createdAt(nodeId),
-                                                  snapshotLastModified, snapshot->size(nodeId), snapshotPath);
+                                                        snapshotLastModified, snapshot->size(nodeId), snapshotPath);
         opSet->insertOp(fsOp);
         logOperationGeneration(snapshot->side(), fsOp);
     }
@@ -861,8 +856,8 @@
         return ExitCode::Ok;
     }
 
-    LOGW_SYNCPAL_DEBUG(_logger, L"Path, size, creation date and modification date have all changed for " << Utility::s2ws(localNodeId)
-                                                                                                    << L". Node is reused.");
+    LOGW_SYNCPAL_DEBUG(_logger, L"Path, size, creation date and modification date have all changed for "
+                                        << Utility::s2ws(localNodeId) << L". Node is reused.");
     isReused = true;
     return ExitCode::Ok;
 }
