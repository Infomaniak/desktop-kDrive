/*
 * Infomaniak kDrive - Desktop
 * Copyright (C) 2023-2025 Infomaniak Network SA
 *
 * This program is free software: you can redistribute it and/or modify
 * it under the terms of the GNU General Public License as published by
 * the Free Software Foundation, either version 3 of the License, or
 * (at your option) any later version.
 *
 * This program is distributed in the hope that it will be useful,
 * but WITHOUT ANY WARRANTY; without even the implied warranty of
 * MERCHANTABILITY or FITNESS FOR A PARTICULAR PURPOSE.  See the
 * GNU General Public License for more details.
 *
 * You should have received a copy of the GNU General Public License
 * along with this program.  If not, see <http://www.gnu.org/licenses/>.
 */

#include "computefsoperationworker.h"
#include "requests/parameterscache.h"
#include "requests/syncnodecache.h"
#include "requests/exclusiontemplatecache.h"
#include "libcommon/utility/utility.h"
#include "libcommon/log/sentry/ptraces.h"
#include "libcommonserver/utility/utility.h"
#include "libcommonserver/io/iohelper.h"
#include "reconciliation/platform_inconsistency_checker/platforminconsistencycheckerutility.h"

namespace KDC {

ComputeFSOperationWorker::ComputeFSOperationWorker(std::shared_ptr<SyncPal> syncPal, const std::string &name,
                                                   const std::string &shortName) :
    ISyncWorker(syncPal, name, shortName), _syncDb(syncPal->syncDb()), _syncDbCache(syncPal->syncDb()) {}

ComputeFSOperationWorker::ComputeFSOperationWorker(const std::shared_ptr<SyncDb> testSyncDb, const std::string &name,
                                                   const std::string &shortName) :
    ISyncWorker(nullptr, name, shortName, std::chrono::seconds(0), true), _syncDb(testSyncDb), _syncDbCache(testSyncDb) {}

void ComputeFSOperationWorker::execute() {
    ExitCode exitCode(ExitCode::Unknown);

    LOG_SYNCPAL_DEBUG(_logger, "Worker started: name=" << name().c_str());
    auto start = std::chrono::steady_clock::now();

    // Update the sync parameters
    bool ok = true;
    bool found = true;
    if (!ParmsDb::instance()->selectSync(_syncPal->syncDbId(), _sync, found)) {
        LOG_SYNCPAL_WARN(_logger, "Error in ParmsDb::selectSync");
        setExitCause(ExitCause::DbAccessError);
        exitCode = ExitCode::DbError;
        ok = false;
    }
    if (!found) {
        LOG_SYNCPAL_WARN(_logger, "Sync not found");
        exitCode = ExitCode::DataError;
        ok = false;
    }
    if (!ok) {
        LOG_SYNCPAL_DEBUG(_logger, "Worker stopped: name=" << name().c_str());
        setDone(exitCode);
        return;
    }

    _syncPal->operationSet(ReplicaSide::Local)->clear();
    _syncPal->operationSet(ReplicaSide::Remote)->clear();

    // Update SyncNode cache
    _syncPal->updateSyncNode();

    // Update unsynced list cache
    updateUnsyncedList();

    _fileSizeMismatchMap.clear();

    NodeIdSet localIdsSet;
    NodeIdSet remoteIdsSet;
    if (!stopAsked()) {
        sentry::pTraces::scoped::InferChangesFromDb perfMonitor(syncDbId());
        exitCode = inferChangesFromDb(localIdsSet, remoteIdsSet);
        ok = exitCode == ExitCode::Ok;
        if (ok) perfMonitor.stop();
    }
    if (ok && !stopAsked()) {
        sentry::pTraces::scoped::ExploreLocalSnapshot perfMonitor(syncDbId());
        exitCode = exploreSnapshotTree(ReplicaSide::Local, localIdsSet);
        ok = exitCode == ExitCode::Ok;
        if (ok) perfMonitor.stop();
    }
    if (ok && !stopAsked()) {
        sentry::pTraces::scoped::ExploreRemoteSnapshot perfMonitor(syncDbId());
        exitCode = exploreSnapshotTree(ReplicaSide::Remote, remoteIdsSet);
        ok = exitCode == ExitCode::Ok;
        if (ok) perfMonitor.stop();
    }

    const std::chrono::duration<double> elapsedSeconds = std::chrono::steady_clock::now() - start;

    if (!ok || stopAsked()) {
        // Do not keep operations if there was an error or sync was stopped
        _syncPal->operationSet(ReplicaSide::Local)->clear();
        _syncPal->operationSet(ReplicaSide::Remote)->clear();
        LOG_SYNCPAL_INFO(_logger, "FS operation aborted after: " << elapsedSeconds.count() << "s");

    } else {
        /* If the current snapshot state does not reveal any operation, we store the current revision number.
         * On the next call to compute filesystem operations, only items from the snapshot that were modified in a higher revision
         * will be processed.
         * It is important not to update the CFSO's lastSyncedRevision if an operation is detected, otherwise, we may fail to
         * detect it again if, for any reason, the propagation of the change fails.
         */

        if (_syncPal->operationSet(ReplicaSide::Local)->nbOps() == 0) {
            _lastLocalSnapshotSyncedRevision = _syncPal->snapshotCopy(ReplicaSide::Local)->revision();
        }
        if (_syncPal->operationSet(ReplicaSide::Remote)->nbOps() == 0) {
            _lastRemoteSnapshotSyncedRevision = _syncPal->snapshotCopy(ReplicaSide::Remote)->revision();
        }
        exitCode = ExitCode::Ok;
        LOG_SYNCPAL_INFO(_logger, "FS operation sets generated in: " << elapsedSeconds.count() << "s");
    }

    _syncDbCache.clear(); // Free memory
    LOG_SYNCPAL_DEBUG(_logger, "Worker stopped: name=" << name().c_str());
    setDone(exitCode);
}

ExitCode ComputeFSOperationWorker::inferChangeFromDbNode(const ReplicaSide side, const DbNode &dbNode,
                                                         const SyncPath &localDbPath, const SyncPath &remoteDbPath) {
    assert(side != ReplicaSide::Unknown);

    const NodeId &nodeId = dbNode.nodeId(side);
    if (nodeId.empty()) {
        LOGW_SYNCPAL_WARN(_logger, side << L" node ID empty for for dbId=" << dbNode.nodeId());
        setExitCause(ExitCause::DbEntryNotFound);
        return ExitCode::DataError;
    }

    const auto dbLastModified = dbNode.lastModified(side);
    const auto dbName = dbNode.name(side);
    const auto &dbPath = side == ReplicaSide::Local ? localDbPath : remoteDbPath;
    const auto snapshot = _syncPal->snapshotCopy(side);
    const auto opSet = _syncPal->operationSet(side);

    NodeId parentNodeid;
    bool parentNodeIsFoundInDb = false;
    if (!_syncDbCache.parent(side, nodeId, parentNodeid, parentNodeIsFoundInDb)) {
        LOG_SYNCPAL_WARN(_logger, "Error in SyncDb::parent");
        setExitCause(ExitCause::DbAccessError);
        return ExitCode::DbError;
    }
    if (!parentNodeIsFoundInDb) {
        LOG_SYNCPAL_DEBUG(_logger, "Failed to retrieve node for dbId=" << nodeId.c_str());
        setExitCause(ExitCause::DbEntryNotFound);
        return ExitCode::DataError;
    }

    // Detect DELETE
    bool remoteItemUnsynced = false;
    bool movedIntoUnsyncedFolder = false;
    const auto nodeExistsInSnapshot = snapshot->exists(nodeId);
    bool nodeIdReused = false;
    if (const ExitInfo exitInfo = isReusedNodeId(nodeId, dbNode, snapshot, nodeIdReused); !exitInfo) {
        setExitCause(exitInfo.cause());
        return exitInfo.code();
    }

    if (side == ReplicaSide::Remote) {
        // In case of a move inside an excluded folder, the item must be removed in this sync
        if (isInUnsyncedListParentSearchInDb(nodeId, ReplicaSide::Remote)) {
            remoteItemUnsynced = true;
            if (nodeExistsInSnapshot && parentNodeid != snapshot->parentId(nodeId)) {
                movedIntoUnsyncedFolder = true;
            }
        }
    } else if (isInUnsyncedListParentSearchInDb(nodeId, ReplicaSide::Local)) {
        return ExitCode::Ok;
    }

    if (!nodeExistsInSnapshot || movedIntoUnsyncedFolder || nodeIdReused) {
        bool isInDeletedFolder = false;
        if (!checkIfPathIsInDeletedFolder(dbPath, isInDeletedFolder)) {
            LOGW_SYNCPAL_WARN(_logger, L"Error in SyncPal::checkIfPathIsInDeletedFolder: " << Utility::formatSyncPath(dbPath));
            return ExitCode::SystemError;
        }

        if (!isInDeletedFolder) {
            // Check that the file/directory really does not exist on replica
            bool isExcluded = false;
            if (const ExitInfo exitInfo = checkIfOkToDelete(side, dbPath, nodeId, isExcluded); !exitInfo) {
                // Can happen only on local side
                return ExitCode::SystemError;
            }

            if (isExcluded) return ExitCode::Ok; // Never generate operation on excluded file
        }

        if (isInUnsyncedListParentSearchInSnapshot(snapshot, nodeId, side)) {
            // Ignore operation
            return ExitCode::Ok;
        }

        bool checkTemplate = side == ReplicaSide::Remote;
        if (side == ReplicaSide::Local) {
            const SyncPath localPath = _syncPal->localPath() / dbPath;

            // Do not propagate delete if the path is too long.
            const size_t pathSize = localPath.native().size();
            if (PlatformInconsistencyCheckerUtility::instance()->isPathTooLong(pathSize)) {
                LOGW_SYNCPAL_WARN(_logger, L"Path length too long (" << pathSize << L" characters) for item with "
                                                                     << Utility::formatSyncPath(localPath)
                                                                     << L". Item is ignored.");
                return ExitCode::Ok;
            }

            if (!nodeExistsInSnapshot) {
                bool exists = false;
                IoError ioError = IoError::Success;
                if (!IoHelper::checkIfPathExists(localPath, exists, ioError) || ioError == IoError::AccessDenied) {
                    LOGW_SYNCPAL_WARN(_logger,
                                      L"Error in IoHelper::checkIfPathExists: " << Utility::formatIoError(localPath, ioError));
                    return ExitCode::SystemError;
                }
                checkTemplate = exists;
            }
        }

        if (checkTemplate) {
            if (ExclusionTemplateCache::instance()->isExcluded(dbPath)) {
                // The item is excluded
                return ExitCode::Ok;
            }
        }

        // Delete operation
        const auto fsOp = std::make_shared<FSOperation>(OperationType::Delete, nodeId, dbNode.type(),
                                                        dbNode.created().has_value() ? dbNode.created().value() : 0,
                                                        dbLastModified, dbNode.size(), dbPath);
        opSet->insertOp(fsOp);
        logOperationGeneration(snapshot->side(), fsOp);

        if (dbNode.type() == NodeType::Directory && !addFolderToDelete(dbPath)) {
            LOGW_SYNCPAL_WARN(_logger,
                              L"Error in ComputeFSOperationWorker::addFolderToDelete: " << Utility::formatSyncPath(dbPath));
            return ExitCode::SystemError;
        }
        return ExitCode::Ok;
    }

    if (remoteItemUnsynced) {
        // Ignore operations on unsynced items
        return ExitCode::Ok;
    }

    // Load snapshot path
    SyncPath snapshotPath;
    if (bool ignore = false; !snapshot->path(nodeId, snapshotPath, ignore)) {
        if (ignore) {
            notifyIgnoredItem(nodeId, snapshotPath, dbNode.type());
            return ExitCode::Ok;
        }
        LOGW_SYNCPAL_WARN(_logger, L"Failed to retrieve path from snapshot for item " << SyncName2WStr(dbName).c_str() << L" ("
                                                                                      << Utility::s2ws(nodeId).c_str() << L")");
        setExitCause(ExitCause::InvalidSnapshot);
        return ExitCode::DataError;
    }

    if (side == ReplicaSide::Remote && isPathTooLong(snapshotPath, nodeId, snapshot->type(nodeId))) {
        return ExitCode::Ok;
    }

    // Detect EDIT
    const SyncTime snapshotLastModified = snapshot->lastModified(nodeId);
    const SyncTime snapshotCreatedAt = snapshot->createdAt(nodeId);
    const SyncTime dbCreatedAt = dbNode.created().has_value() ? dbNode.created().value() : 0;
    // Size can differ for links between remote and local replica, do not check it in that case
    if (const auto sameSize = snapshot->isLink(nodeId) || snapshot->size(nodeId) == dbNode.size();
        (snapshotLastModified != dbLastModified || !sameSize ||
         (snapshotCreatedAt != dbCreatedAt && side == ReplicaSide::Local)) &&
        dbNode.type() == NodeType::File) {
        // Edit operation
        const auto fsOp = std::make_shared<FSOperation>(OperationType::Edit, nodeId, NodeType::File, snapshot->createdAt(nodeId),
                                                        snapshotLastModified, snapshot->size(nodeId), snapshotPath);
        opSet->insertOp(fsOp);
        logOperationGeneration(snapshot->side(), fsOp);
    }

    // Detect MOVE
    if (const auto snapshotName = snapshot->name(nodeId); dbName != snapshotName || parentNodeid != snapshot->parentId(nodeId)) {
        FSOpPtr fsOp = nullptr;
        if (isInUnsyncedListParentSearchInSnapshot(snapshot, nodeId, side)) {
            // Delete operation
            fsOp = std::make_shared<FSOperation>(OperationType::Delete, nodeId, dbNode.type(), snapshot->createdAt(nodeId),
                                                 snapshotLastModified, snapshot->size(nodeId), dbPath);
        } else {
            // Move operation
            fsOp = std::make_shared<FSOperation>(OperationType::Move, nodeId, dbNode.type(), snapshot->createdAt(nodeId),
                                                 snapshotLastModified, snapshot->size(nodeId), dbPath, snapshotPath);
        }

        opSet->insertOp(fsOp);
        logOperationGeneration(snapshot->side(), fsOp);
    }

    return ExitCode::Ok;
}


ExitCode ComputeFSOperationWorker::inferChangesFromDb(const NodeType nodeType, NodeIdSet &localIdsSet, NodeIdSet &remoteIdsSet,
                                                      NodeIdsSet &remainingNodesIds) {
    for (auto nodesIdsIt = remainingNodesIds.begin(); nodesIdsIt != remainingNodesIds.end();) {
        if (nodesIdsIt->dbNodeId == _syncPal->syncDb()->rootNode().nodeId()) {
            nodesIdsIt = remainingNodesIds.erase(nodesIdsIt);
            continue; // Ignore root folder
        }

        if (stopAsked()) {
            return ExitCode::Ok;
        }

        if (!hasChangedSinceLastSeen(*nodesIdsIt)) {
            (void) localIdsSet.insert(nodesIdsIt->localNodeId);
            (void) remoteIdsSet.insert(nodesIdsIt->remoteNodeId);
            nodesIdsIt = remainingNodesIds.erase(nodesIdsIt);
            continue;
        }

        DbNode dbNode;
        bool dbNodeIsFound = false;
        const auto dbNodeIds = *nodesIdsIt;
        if (!_syncDbCache.node(nodesIdsIt->dbNodeId, dbNode, dbNodeIsFound)) {
            LOG_SYNCPAL_WARN(_logger, "Error in SyncDb::node");
            setExitCause(ExitCause::DbAccessError);
            return ExitCode::DbError;
        }
        if (!dbNodeIsFound) {
            // The node is not anymore in the DB (one of its parents has been blacklisted)
            nodesIdsIt = remainingNodesIds.erase(nodesIdsIt);
            continue;
        }


        if (dbNode.type() != nodeType) {
            ++nodesIdsIt;
            continue;
        }

        if (dbNode.nodeIdLocal()) (void) localIdsSet.insert(*dbNode.nodeIdLocal());
        if (dbNode.nodeIdRemote()) (void) remoteIdsSet.insert(*dbNode.nodeIdRemote());
        nodesIdsIt = remainingNodesIds.erase(nodesIdsIt);

        SyncPath localDbPath;
        SyncPath remoteDbPath;
        bool dbPathsAreFound = false;
        if (!_syncDb->path(dbNodeIds.dbNodeId, localDbPath, remoteDbPath, dbPathsAreFound)) {
            LOG_SYNCPAL_WARN(_logger, "Error in SyncDb::path");
            setExitCause(ExitCause::DbAccessError);
            return ExitCode::DbError;
        }
        if (!dbPathsAreFound) {
            LOG_SYNCPAL_DEBUG(_logger, "Failed to retrieve node for dbId=" << nodesIdsIt->dbNodeId);
            setExitCause(ExitCause::DbEntryNotFound);
            return ExitCode::DataError;
        }

        for (const auto side: std::array<ReplicaSide, 2>{ReplicaSide::Local, ReplicaSide::Remote}) {
            if (const auto inferExitCode = inferChangeFromDbNode(side, dbNode, localDbPath, remoteDbPath);
                inferExitCode != ExitCode::Ok) {
                LOGW_SYNCPAL_WARN(_logger, L"Error in ComputeFSOperationWorker::inferChangeFromDbNode: side="
                                                   << side << L" " << Utility::formatSyncPath(localDbPath) << L" code="
                                                   << inferExitCode);
                if (side == ReplicaSide::Local && inferExitCode == ExitCode::SystemError) {
                    if (const ExitInfo exitInfo = blacklistItem(localDbPath); !exitInfo) {
                        LOG_SYNCPAL_WARN(_logger, "Error in ComputeFSOperationWorker::blacklistItem");
                    }
                    break;
                }
                return inferExitCode;
            }
        }

        if (const auto fileIntegrityExitCode = checkFileIntegrity(dbNode); fileIntegrityExitCode != ExitCode::Ok) {
            return fileIntegrityExitCode;
        }
    }

    return ExitCode::Ok;
}

ExitCode ComputeFSOperationWorker::inferChangesFromDb(NodeIdSet &localIdsSet, NodeIdSet &remoteIdsSet) {
    bool dbIdsArefound = false;
    NodeIdsSet remainingNodesIds;
    if (!_syncDb->ids(remainingNodesIds, dbIdsArefound)) {
        LOG_SYNCPAL_WARN(_logger, "Error in SyncDb::ids");
        setExitCause(ExitCause::DbAccessError);
        return ExitCode::DbError;
    } else if (!dbIdsArefound) {
        LOG_SYNCPAL_DEBUG(_logger, "No items found in db");
        return ExitCode::Ok;
    }

    // First, detect changes only for directories: this populates exclusion lists.
    // Second, detect changes for files. This is made faster thanks to exclusion lists.
    _dirPathToDeleteSet.clear();
    for (const auto nodeType: std::array<NodeType, 2>{NodeType::Directory, NodeType::File}) {
        if (const auto exitCode = inferChangesFromDb(nodeType, localIdsSet, remoteIdsSet, remainingNodesIds);
            exitCode != ExitCode::Ok) {
            return exitCode;
        }
    }

    return ExitCode::Ok;
}

ExitCode ComputeFSOperationWorker::exploreSnapshotTree(ReplicaSide side, const NodeIdSet &idsSet) {
    const std::shared_ptr<const Snapshot> snapshot = _syncPal->snapshotCopy(side);
    std::shared_ptr<FSOperationSet> opSet = _syncPal->operationSet(side);

    NodeIdSet remainingDbIds;
    snapshot->ids(remainingDbIds);
    if (remainingDbIds.empty()) {
        LOG_SYNCPAL_DEBUG(_logger, "No items found in snapshot on side " << side);
        return ExitCode::Ok;
    }

    // Explore the tree twice:
    // First compute operations only for directories
    // Then compute operations for files
    for (int i = 0; i <= 1; i++) {
        bool checkOnlyDir = i == 0;

        auto snapIdIt = remainingDbIds.begin();
        while (snapIdIt != remainingDbIds.end()) {
            if (stopAsked()) {
                return ExitCode::Ok;
            }

            if (*snapIdIt == snapshot->rootFolderId()) {
                // Ignore root folder
                snapIdIt = remainingDbIds.erase(snapIdIt);
                continue; // Do not process root node
            }

            if (idsSet.find(*snapIdIt) != idsSet.end()) {
                // Do not process ids that are already in db
                snapIdIt = remainingDbIds.erase(snapIdIt);
                continue;
            }

            const NodeId nodeId = *snapIdIt;
            const NodeType type = snapshot->type(nodeId);
            if (checkOnlyDir && type != NodeType::Directory) {
                // In first loop, we check only directories
                snapIdIt++;
                continue;
            }

            // Remove directory ID from list so 2nd iteration will be a bit faster
            snapIdIt = remainingDbIds.erase(snapIdIt);

            if (snapshot->isOrphan(snapshot->parentId(nodeId))) {
                // Ignore orphans
                if (ParametersCache::isExtendedLogEnabled()) {
                    LOGW_SYNCPAL_DEBUG(_logger, L"Ignoring orphan node " << SyncName2WStr(snapshot->name(nodeId)) << L" ("
                                                                         << Utility::s2ws(nodeId) << L")");
                }
                continue;
            }

            SyncPath snapshotPath;
            if (bool ignore = false; !snapshot->path(nodeId, snapshotPath, ignore)) {
                if (ignore) {
                    notifyIgnoredItem(nodeId, snapshotPath, type);
                    continue;
                }

                LOG_SYNCPAL_WARN(_logger, "Failed to retrieve path from snapshot for item " << nodeId.c_str());
                setExitCause(ExitCause::InvalidSnapshot);
                return ExitCode::DataError;
            }

            // Manage file exclusion
            const int64_t snapshotSize = snapshot->size(nodeId);
            if (isExcludedFromSync(snapshot, side, nodeId, snapshotPath, type, snapshotSize)) {
                continue;
            }

<<<<<<< HEAD
=======
            if (side == ReplicaSide::Local) {
                // TODO : this portion of code aimed to wait for a file to be available locally before starting to synchronize it
                // For example, on Windows, when copying a big file inside the sync folder, the creation event is received
                // immediately but the copy will take some time. Therefor, the file will appear locked during the copy.
                // However, this will also block the update of file locked by an application during its edition (Microsoft Office,
                // Open Office, ...)
                //                const bool isLink = _syncPal->snapshotCopy(ReplicaSide::Local)->isLink(nodeId);
                //
                //                if (type == NodeType::File && !isLink) {
                //                    // On Windows, we receive CREATE event while the file is still being copied
                //                    // Do not start synchronizing the file while copying is in progress
                //                    const SyncPath absolutePath = _syncPal->localPath() / snapshotPath;
                //                    if (!IoHelper::isFileAccessible(absolutePath, ioError)) {
                //                        LOG_SYNCPAL_INFO(_logger, L"Item \"" << Path2WStr(absolutePath).c_str()
                //                                                             << L"\" is not ready. Synchronization postponed.");
                //                        continue;
                //                    }
                //                }
            }

>>>>>>> bb871247
            // Create operation
            FSOpPtr fsOp = std::make_shared<FSOperation>(OperationType::Create, nodeId, type, snapshot->createdAt(nodeId),
                                                         snapshot->lastModified(nodeId), snapshotSize, snapshotPath);
            opSet->insertOp(fsOp);
            logOperationGeneration(snapshot->side(), fsOp);
        }
    }

    return ExitCode::Ok;
}

void ComputeFSOperationWorker::logOperationGeneration(const ReplicaSide side, const FSOpPtr fsOp) {
    if (!fsOp) {
        return;
    }
    if (!ParametersCache::isExtendedLogEnabled()) {
        return;
    }

    if (fsOp->operationType() == OperationType::Move) {
        LOGW_SYNCPAL_DEBUG(_logger, L"Generate " << side << L" " << fsOp->operationType() << L" FS operation from "
                                                 << (fsOp->objectType() == NodeType::Directory ? L"dir with " : L"file with ")
                                                 << Utility::formatSyncPath(fsOp->path()) << L" to "
                                                 << Utility::formatSyncPath(fsOp->destinationPath()) << L" ("
                                                 << Utility::s2ws(fsOp->nodeId()) << L")");
        return;
    }

    LOGW_SYNCPAL_DEBUG(_logger, L"Generate " << side << L" " << fsOp->operationType() << L" FS operation on "
                                             << (fsOp->objectType() == NodeType::Directory ? L"dir with " : L"file with ")
                                             << Utility::formatSyncPath(fsOp->path()) << L" (" << Utility::s2ws(fsOp->nodeId())
                                             << L")");
}

ExitCode ComputeFSOperationWorker::checkFileIntegrity(const DbNode &dbNode) {
    if (dbNode.type() != NodeType::File) {
        return ExitCode::Ok;
    }

    if (!CommonUtility::isFileSizeMismatchDetectionEnabled()) {
        return ExitCode::Ok;
    }

    if (!dbNode.nodeIdLocal().has_value() || !dbNode.nodeIdRemote().has_value() || !dbNode.lastModifiedLocal().has_value()) {
        return ExitCode::Ok;
    }

    if (_fileSizeMismatchMap.contains(dbNode.nodeIdLocal().value())) {
        // Size mismatch already detected
        return ExitCode::Ok;
    }

    if (!_syncPal->snapshotCopy(ReplicaSide::Local)->exists(dbNode.nodeIdLocal().value()) ||
        !_syncPal->snapshotCopy(ReplicaSide::Remote)->exists(dbNode.nodeIdRemote().value())) {
        // Ignore if item does not exist
        return ExitCode::Ok;
    }

    if (const bool localSnapshotIsLink = _syncPal->snapshotCopy(ReplicaSide::Local)->isLink(dbNode.nodeIdLocal().value());
        localSnapshotIsLink) {
        // Local and remote links sizes are not always the same (macOS aliases, Windows junctions)
        return ExitCode::Ok;
    }

    int64_t localSnapshotSize = _syncPal->snapshotCopy(ReplicaSide::Local)->size(dbNode.nodeIdLocal().value());
    int64_t remoteSnapshotSize = _syncPal->snapshotCopy(ReplicaSide::Remote)->size(dbNode.nodeIdRemote().value());
    SyncTime localSnapshotLastModified = _syncPal->snapshotCopy(ReplicaSide::Local)->lastModified(dbNode.nodeIdLocal().value());
    SyncTime remoteSnapshotLastModified =
            _syncPal->snapshotCopy(ReplicaSide::Remote)->lastModified(dbNode.nodeIdRemote().value());

    // A mismatch is detected if all timestamps are equal but the sizes in snapshots differ.
    if (localSnapshotSize != remoteSnapshotSize && localSnapshotLastModified == dbNode.lastModifiedLocal().value() &&
        localSnapshotLastModified == remoteSnapshotLastModified) {
        SyncPath localSnapshotPath;
        if (bool ignore = false;
            !_syncPal->snapshotCopy(ReplicaSide::Local)->path(dbNode.nodeIdLocal().value(), localSnapshotPath, ignore)) {
            if (ignore) {
                notifyIgnoredItem(dbNode.nodeIdLocal().value(), localSnapshotPath, dbNode.type());
                return ExitCode::Ok;
            }

            LOGW_SYNCPAL_WARN(_logger, L"Failed to retrieve path from snapshot for item "
                                               << SyncName2WStr(dbNode.nameLocal()) << L" ("
                                               << Utility::s2ws(dbNode.nodeIdLocal().value()) << L")");
            setExitCause(ExitCause::InvalidSnapshot);
            return ExitCode::DataError;
        }

        // OS might fail to notify all delete events, therefor we check that the file still exists
        SyncPath absoluteLocalPath = _syncPal->localPath() / localSnapshotPath;

        // No operations detected on this file but its size is not the same between remote and local replica
        // Remove it from local replica and download the remote version
        LOGW_SYNCPAL_DEBUG(_logger, L"File size mismatch for \"" << Path2WStr(absoluteLocalPath)
                                                                 << L"\". Remote version will be downloaded again.");
        _fileSizeMismatchMap.insert({dbNode.nodeIdLocal().value(), absoluteLocalPath});
        sentry::Handler::captureMessage(sentry::Level::Warning, "ComputeFSOperationWorker::exploreDbTree",
                                        "File size mismatch detected");
    }

    return ExitCode::Ok;
}

bool ComputeFSOperationWorker::isExcludedFromSync(const std::shared_ptr<const Snapshot> snapshot, const ReplicaSide side,
                                                  const NodeId &nodeId, const SyncPath &path, NodeType type, int64_t size) {
    if (isInUnsyncedListParentSearchInSnapshot(snapshot, nodeId, side)) {
        if (ParametersCache::isExtendedLogEnabled()) {
            LOGW_SYNCPAL_DEBUG(_logger, L"Ignoring item " << Path2WStr(path) << L" (" << Utility::s2ws(nodeId)
                                                          << L") because it is not synced");
        }
        return true;
    }

    if (side == ReplicaSide::Remote) {
        // Check path length
        if (isPathTooLong(path, nodeId, type)) {
            return true;
        }

        if (type == NodeType::Directory && isTooBig(snapshot, nodeId, size)) {
            if (ParametersCache::isExtendedLogEnabled()) {
                LOGW_SYNCPAL_DEBUG(_logger, L"Blacklisting item with " << Utility::formatSyncPath(path) << L" ("
                                                                       << Utility::s2ws(nodeId) << L") because it is too big");
            }
            return true;
        }
    }
    return false;
}

bool ComputeFSOperationWorker::isInUnsyncedListParentSearchInDb(const NodeId &nodeId, const ReplicaSide side) const {
    if (_localTmpUnsyncedList.empty() && _remoteTmpUnsyncedList.empty() && _remoteUnsyncedList.empty()) {
        return false;
    }

    NodeId tmpNodeId = nodeId;
    bool found = false;
    do {
        // Check if node already exists on other side
        NodeId otherTmpNodeId;
        _syncDbCache.correspondingNodeId(side, tmpNodeId, otherTmpNodeId, found);

        if (const NodeId localId = side == ReplicaSide::Local ? tmpNodeId : otherTmpNodeId;
            !localId.empty() && _localTmpUnsyncedList.contains(localId)) {
            return true;
        }
        if (const NodeId remoteId = side == ReplicaSide::Remote ? tmpNodeId : otherTmpNodeId;
            !remoteId.empty() && (_remoteTmpUnsyncedList.contains(remoteId) || _remoteUnsyncedList.contains(remoteId))) {
            return true;
        }

        if (!_syncDbCache.parent(side, tmpNodeId, tmpNodeId, found)) {
            LOG_WARN(_logger, "Error in SyncDb::parent");
            break;
        }
    } while (found);

    return false;
}

bool ComputeFSOperationWorker::isInUnsyncedListParentSearchInSnapshot(const std::shared_ptr<const Snapshot> snapshot,
                                                                      const NodeId &nodeId, const ReplicaSide side) const {
    if (_localTmpUnsyncedList.empty() && _remoteTmpUnsyncedList.empty() && _remoteUnsyncedList.empty()) {
        return false;
    }

    NodeId tmpNodeId = nodeId;
    while (!tmpNodeId.empty() && tmpNodeId != snapshot->rootFolderId()) {
        // Check if node already exists on other side
        NodeId otherTmpNodeId;
        bool found = false;
        _syncDbCache.correspondingNodeId(side, tmpNodeId, otherTmpNodeId, found);

        if (const NodeId localId = side == ReplicaSide::Local ? tmpNodeId : otherTmpNodeId;
            !localId.empty() && _localTmpUnsyncedList.contains(localId)) {
            return true;
        }
        if (const NodeId remoteId = side == ReplicaSide::Remote ? tmpNodeId : otherTmpNodeId;
            !remoteId.empty() && (_remoteTmpUnsyncedList.contains(remoteId) || _remoteUnsyncedList.contains(remoteId))) {
            return true;
        }

        tmpNodeId = snapshot->parentId(tmpNodeId);
    }

    return false;
}

bool ComputeFSOperationWorker::isWhitelisted(const std::shared_ptr<const Snapshot> snapshot, const NodeId &nodeId) const {
    NodeIdSet whiteList;
    SyncNodeCache::instance()->syncNodes(_syncPal->syncDbId(), SyncNodeType::WhiteList, whiteList);

    NodeId tmpNodeId = nodeId;
    while (!tmpNodeId.empty() && tmpNodeId != snapshot->rootFolderId()) {
        if (whiteList.find(tmpNodeId) != whiteList.end()) {
            return true;
        }

        tmpNodeId = snapshot->parentId(tmpNodeId);
    }

    return false;
}

bool ComputeFSOperationWorker::isTooBig(const std::shared_ptr<const Snapshot> remoteSnapshot, const NodeId &remoteNodeId,
                                        int64_t size) {
    if (isWhitelisted(remoteSnapshot, remoteNodeId)) {
        return false;
    }

    // Check if file already exist on local side
    NodeId localNodeId;
    bool found = false;
    _syncDbCache.correspondingNodeId(ReplicaSide::Remote, remoteNodeId, localNodeId, found);
    if (found) {
        // We already synchronize the item locally, keep it
        return false;
    }

    // On first sync after migration from version under 3.4.0, the DB is empty but a big folder might as been whitelisted
    // Therefor check also with path
    SyncPath relativePath;
    if (bool ignore = false; remoteSnapshot->path(remoteNodeId, relativePath, ignore)) {
        if (ignore) {
            notifyIgnoredItem(remoteNodeId, relativePath, remoteSnapshot->type(remoteNodeId));
            return false;
        }

        localNodeId = _syncPal->snapshotCopy(ReplicaSide::Local)->itemId(relativePath);
        if (!localNodeId.empty()) {
            // We already synchronize the item locally, keep it
            return false;
        }
    }

    if (ParametersCache::instance()->parameters().useBigFolderSizeLimit() &&
        size > ParametersCache::instance()->parameters().bigFolderSizeLimitB() &&
        _sync.virtualFileMode() == VirtualFileMode::Off) {
        // Update undecided list
        NodeIdSet tmp;
        SyncNodeCache::instance()->syncNodes(_syncPal->syncDbId(), SyncNodeType::UndecidedList, tmp);

        // Delete all create operations that might have already been created on children
        deleteChildOpRecursively(remoteSnapshot, remoteNodeId, tmp);

        tmp.insert(remoteNodeId);
        SyncNodeCache::instance()->update(_syncPal->syncDbId(), SyncNodeType::UndecidedList, tmp);

        // Update unsynced list cache
        updateUnsyncedList();

        return true;
    }

    return false;
}

bool ComputeFSOperationWorker::isPathTooLong(const SyncPath &path, const NodeId &nodeId, NodeType type) const {
    const SyncPath absolutePath = _syncPal->localPath() / path;
    const size_t pathSize = absolutePath.native().size();
    if (PlatformInconsistencyCheckerUtility::instance()->isPathTooLong(pathSize)) {
        LOGW_SYNCPAL_WARN(_logger, L"Path length too long (" << pathSize << L" characters) for item with "
                                                             << Utility::formatSyncPath(absolutePath) << L". Item is ignored.");

        Error err(_syncPal->syncDbId(), "", nodeId, type, path, ConflictType::None, InconsistencyType::PathLength);
        _syncPal->addError(err);

        return true;
    }
    return false;
}

ExitInfo ComputeFSOperationWorker::isReusedNodeId(const NodeId &localNodeId, const DbNode &dbNode,
                                                  const std::shared_ptr<const Snapshot> &snapshot, bool &isReused) const {
    isReused = false;
    // Check if the node is in the snapshot
    if (snapshot->side() != ReplicaSide::Local || !snapshot->exists(localNodeId)) {
        return ExitCode::Ok;
    }

    // Check if the node type has changed
    if (snapshot->type(localNodeId) != NodeType::Unknown && dbNode.type() != NodeType::Unknown &&
        snapshot->type(localNodeId) != dbNode.type()) {
        isReused = true;
        LOGW_SYNCPAL_DEBUG(_logger, L"Node type has changed for " << Utility::s2ws(localNodeId) << L" from " << dbNode.type()
                                                                  << L" to " << snapshot->type(localNodeId));
        return ExitCode::Ok;
    }

    /* The nodeId will be considered as reused if each of the following has changed :
     * - the creation date,
     * - the modification date,
     * - the size,
     * - the path (this is needed as some software might delete and recreate a file when saving it, wich will change all the
     *             previous properties, but the file is still the same)
     */

    // Check if the creation date has changed
    if (snapshot->createdAt(localNodeId) == dbNode.created().value()) {
        return ExitCode::Ok;
    }

    // Check if the mtime has changed (for a directory, the mtime is updated when a child is added or removed or when the
    // directory is renamed)
    if (snapshot->lastModified(localNodeId) == dbNode.lastModified(ReplicaSide::Local)) {
        return ExitCode::Ok;
    }

    // Check if the node size has changed
    if (snapshot->size(localNodeId) == dbNode.size()) {
        return ExitCode::Ok;
    }

    // Check if the node path has changed
    SyncPath localDbPath;
    if (bool found = false; !_syncDb->path(ReplicaSide::Local, localNodeId, localDbPath, found)) {
        LOG_SYNCPAL_WARN(_logger, "Error in SyncDb::path");
        return {ExitCode::DbError, ExitCause::DbAccessError};
    } else if (!found) {
        LOG_SYNCPAL_WARN(_logger, "Node not found in DB");
        return {ExitCode::DataError, ExitCause::DbEntryNotFound};
    }

    SyncPath localSnapshotPath;
    if (bool ignore = false; !snapshot->path(localNodeId, localSnapshotPath, ignore)) {
        if (ignore) {
            return ExitCode::Ok;
        }
        LOG_SYNCPAL_WARN(_logger, "Failed to retrieve path from snapshot for item " << localNodeId);
        return {ExitCode::DataError, ExitCause::InvalidSnapshot};
    }

    if (localDbPath == localSnapshotPath) {
        return ExitCode::Ok;
    }

    LOGW_SYNCPAL_DEBUG(_logger, L"Path, size, creation date and modification date have all changed for "
                                        << Utility::s2ws(localNodeId) << L". Node is reused.");
    isReused = true;
    return ExitCode::Ok;
}

ExitInfo ComputeFSOperationWorker::checkIfOkToDelete(const ReplicaSide side, const SyncPath &relativePath, const NodeId &nodeId,
                                                     bool &isExcluded) {
    if (side != ReplicaSide::Local) return ExitCode::Ok;

    if (!_syncPal->snapshotCopy(ReplicaSide::Local)->itemId(relativePath).empty()) {
        // Item with the same path but different ID exist
        // This is an Edit operation (Delete-Create)
        return ExitCode::Ok;
    }

    const SyncPath absolutePath = _syncPal->localPath() / relativePath;
    bool existsWithSameId = false;
    NodeId otherNodeId;
    IoError ioError = IoError::Success;
    if (!IoHelper::checkIfPathExistsWithSameNodeId(absolutePath, nodeId, existsWithSameId, otherNodeId, ioError)) {
        LOGW_SYNCPAL_WARN(_logger, L"Error in IoHelper::checkIfPathExistsWithSameNodeId: "
                                           << Utility::formatIoError(absolutePath, ioError));

        if (ioError == IoError::InvalidFileName) {
            // Observed on MacOSX under special circumstances; see getItemType unit test edge cases.
            setExitCause(ExitCause::InvalidName);
            return {ExitCode::SystemError, ExitCause::InvalidName};

        } else if (ioError == IoError::AccessDenied) {
            setExitCause(ExitCause::FileAccessError);
            return {ExitCode::SystemError, ExitCause::FileAccessError};
        }
        setExitCause(ExitCause::Unknown);
        return ExitCode::SystemError;
    }

    if (!existsWithSameId) return ExitCode::Ok;

    // Check if file is synced
    if (ExclusionTemplateCache::instance()->isExcluded(relativePath)) {
        isExcluded = true;
        return ExitCode::Ok;
    }
    if (_syncPal->snapshotCopy(ReplicaSide::Local)->isOrphan(nodeId)) {
        // This can happen if the propagation of template exclusions has been unexpectedly interrupted.
        // This special handling should be removed once the app keeps track on such interruptions.
        return ExitCode::Ok;
    }

    LOGW_SYNCPAL_DEBUG(_logger, L"Item " << Path2WStr(absolutePath)
                                         << L" still exists on local replica. Snapshot not up to date, restarting sync.");

    sentry::Handler::captureMessage(sentry::Level::Warning, "ComputeFSOperationWorker::checkIfOkToDelete",
                                    "Unwanted local delete operation averted");

    setExitCause(ExitCause::InvalidSnapshot);
    return {ExitCode::DataError, ExitCause::InvalidSnapshot}; // We need to rebuild the local snapshot from scratch.
}

void ComputeFSOperationWorker::deleteChildOpRecursively(const std::shared_ptr<const Snapshot> remoteSnapshot,
                                                        const NodeId &remoteNodeId, NodeIdSet &tmpTooBigList) {
    NodeIdSet childrenIds;
    remoteSnapshot->getChildrenIds(remoteNodeId, childrenIds);

    for (auto &childId: childrenIds) {
        if (remoteSnapshot->type(childId) == NodeType::Directory) {
            deleteChildOpRecursively(remoteSnapshot, childId, tmpTooBigList);
        }
        _syncPal->_remoteOperationSet->removeOp(remoteNodeId, OperationType::Create);
        tmpTooBigList.erase(childId);
    }
}

void ComputeFSOperationWorker::updateUnsyncedList() {
    sentry::pTraces::scoped::UpdateUnsyncedList perfMonitor(syncDbId());
    SyncNodeCache::instance()->syncNodes(_syncPal->syncDbId(), SyncNodeType::UndecidedList, _remoteUnsyncedList);
    NodeIdSet tmp;
    SyncNodeCache::instance()->syncNodes(_syncPal->syncDbId(), SyncNodeType::BlackList, tmp);
    _remoteUnsyncedList.merge(tmp);
    SyncNodeCache::instance()->syncNodes(_syncPal->syncDbId(), SyncNodeType::TmpRemoteBlacklist, _remoteTmpUnsyncedList);
    _remoteUnsyncedList.merge(_remoteTmpUnsyncedList);

    SyncNodeCache::instance()->syncNodes(_syncPal->syncDbId(), SyncNodeType::TmpLocalBlacklist,
                                         _localTmpUnsyncedList); // Only tmp list on local side
}

bool ComputeFSOperationWorker::addFolderToDelete(const SyncPath &path) {
    SyncPath normalizedPath;
    if (!Utility::normalizedSyncPath(path, normalizedPath)) {
        LOGW_SYNCPAL_WARN(_logger, L"Error in Utility::normalizedSyncPath: " << Utility::formatSyncPath(path));
        return false;
    }

    // Remove sub dirs
    auto dirPathToDeleteSetIt = _dirPathToDeleteSet.begin();
    while (dirPathToDeleteSetIt != _dirPathToDeleteSet.end()) {
        if (CommonUtility::isSubDir(normalizedPath, *dirPathToDeleteSetIt)) {
            dirPathToDeleteSetIt = _dirPathToDeleteSet.erase(dirPathToDeleteSetIt);
        } else {
            dirPathToDeleteSetIt++;
        }
    }

    // Insert dir
    _dirPathToDeleteSet.insert(normalizedPath);

    return true;
}

bool ComputeFSOperationWorker::checkIfPathIsInDeletedFolder(const SyncPath &path, bool &isInDeletedFolder) {
    isInDeletedFolder = false;

    SyncPath normalizedPath;
    if (!Utility::normalizedSyncPath(path, normalizedPath)) {
        LOGW_SYNCPAL_WARN(_logger, L"Error in Utility::normalizedSyncPath: " << Utility::formatSyncPath(path));
        return false;
    }

    for (auto dirPathToDeleteSetIt = _dirPathToDeleteSet.begin(); dirPathToDeleteSetIt != _dirPathToDeleteSet.end();
         ++dirPathToDeleteSetIt) {
        if (CommonUtility::isSubDir(*dirPathToDeleteSetIt, normalizedPath)) {
            isInDeletedFolder = true;
            break;
        }
    }

    return true;
}

bool ComputeFSOperationWorker::hasChangedSinceLastSeen(const SyncDb::NodeIds &nodeIds) const {
    // Check if the item has change since the last sync
    for (const auto side: std::array<ReplicaSide, 2>{ReplicaSide::Local, ReplicaSide::Remote}) {
        const auto lastItemChangeSnapshotRevision = _syncPal->snapshotCopy(side)->lastChangeRevision(nodeIds.nodeId(side));
        const auto lastSyncedSnapshotRevision =
                side == ReplicaSide::Local ? _lastLocalSnapshotSyncedRevision : _lastRemoteSnapshotSyncedRevision;
        if (lastItemChangeSnapshotRevision == 0 || lastItemChangeSnapshotRevision > lastSyncedSnapshotRevision) {
            return true;
        }
    }
    return false;
}

void ComputeFSOperationWorker::notifyIgnoredItem(const NodeId &nodeId, const SyncPath &relativePath, const NodeType nodeType) {
    if (!relativePath.root_name().empty()) {
        // Display the error only once per broken path.
        // We used root name here because the path is a relative path here. Therefor, root name should always be empty.
        // Only broken path (ex: a directory named "E:S") will have a non empty root name.
        const auto [_, inserted] = _ignoredDirectoryNames.insert(relativePath.root_name());
        if (inserted) {
            LOGW_SYNCPAL_INFO(_logger,
                              L"Item (or one of its descendants) has been ignored: " << Utility::formatSyncPath(relativePath));
            const Error err(_syncPal->syncDbId(), "", nodeId, nodeType, relativePath, ConflictType::None,
                            InconsistencyType::ReservedName);
            _syncPal->addError(err);
        }
    }
}

ExitInfo ComputeFSOperationWorker::blacklistItem(const SyncPath &relativeLocalPath) {
    // Blacklist item
    if (ExitInfo exitInfo = _syncPal->handleAccessDeniedItem(relativeLocalPath); !exitInfo) {
        LOGW_SYNCPAL_WARN(_logger, L"Error in SyncPal::handleAccessDeniedItem: " << Utility::formatSyncPath(relativeLocalPath));
        return exitInfo;
    }

    // Update unsynced list cache
    updateUnsyncedList();
    return ExitCode::Ok;
}

} // namespace KDC<|MERGE_RESOLUTION|>--- conflicted
+++ resolved
@@ -485,29 +485,6 @@
                 continue;
             }
 
-<<<<<<< HEAD
-=======
-            if (side == ReplicaSide::Local) {
-                // TODO : this portion of code aimed to wait for a file to be available locally before starting to synchronize it
-                // For example, on Windows, when copying a big file inside the sync folder, the creation event is received
-                // immediately but the copy will take some time. Therefor, the file will appear locked during the copy.
-                // However, this will also block the update of file locked by an application during its edition (Microsoft Office,
-                // Open Office, ...)
-                //                const bool isLink = _syncPal->snapshotCopy(ReplicaSide::Local)->isLink(nodeId);
-                //
-                //                if (type == NodeType::File && !isLink) {
-                //                    // On Windows, we receive CREATE event while the file is still being copied
-                //                    // Do not start synchronizing the file while copying is in progress
-                //                    const SyncPath absolutePath = _syncPal->localPath() / snapshotPath;
-                //                    if (!IoHelper::isFileAccessible(absolutePath, ioError)) {
-                //                        LOG_SYNCPAL_INFO(_logger, L"Item \"" << Path2WStr(absolutePath).c_str()
-                //                                                             << L"\" is not ready. Synchronization postponed.");
-                //                        continue;
-                //                    }
-                //                }
-            }
-
->>>>>>> bb871247
             // Create operation
             FSOpPtr fsOp = std::make_shared<FSOperation>(OperationType::Create, nodeId, type, snapshot->createdAt(nodeId),
                                                          snapshot->lastModified(nodeId), snapshotSize, snapshotPath);
