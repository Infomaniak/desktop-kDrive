--- conflicted
+++ resolved
@@ -30,15 +30,10 @@
 std::unordered_map<UniqueId, std::shared_ptr<ComputeChecksumJob>> ContentChecksumWorker::_runningJobs;
 
 ContentChecksumWorker::ContentChecksumWorker(std::shared_ptr<SyncPal> syncPal, const std::string &name,
-<<<<<<< HEAD
                                              const std::string &shortName, std::shared_ptr<LiveSnapshot> localSnapshot) :
-    ISyncWorker(syncPal, name, shortName), _localSnapshot(localSnapshot), _threadPool(1, 5) // Min 1 thread, max 5
-=======
-                                             const std::string &shortName, std::shared_ptr<Snapshot> localSnapshot) :
     ISyncWorker(syncPal, name, shortName),
     _localSnapshot(localSnapshot),
     _threadPool(1, 5) // Min 1 thread, max 5
->>>>>>> 2cd8568d
 {}
 
 ContentChecksumWorker::~ContentChecksumWorker() {
