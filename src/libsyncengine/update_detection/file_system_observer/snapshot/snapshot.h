--- conflicted
+++ resolved
@@ -90,13 +90,8 @@
         NodeId _rootFolderId;
         std::unordered_map<NodeId, SnapshotItem> _items;  // key: id
         bool _isValid = false;
-<<<<<<< HEAD
         mutable std::recursive_mutex _mutex;
 
-        friend class TestSnapshot;
-=======
-        std::recursive_mutex _mutex;
->>>>>>> 77f9427c
 };
 
 }  // namespace KDC