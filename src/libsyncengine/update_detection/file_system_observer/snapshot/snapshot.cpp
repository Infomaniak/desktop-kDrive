--- conflicted
+++ resolved
@@ -345,51 +345,5 @@
 SnapshotRevision Snapshot::revision() const {
     return _revision;
 }
-<<<<<<< HEAD
-
-bool Snapshot::checkIntegrityRecursively() const {
-    const auto rootItemIt = _items.find(rootFolderId());
-    if (rootItemIt == _items.end()) {
-        LOG_WARN(Log::instance()->getLogger(), "Root folder id not found in snapshot");
-        return false;
-    }
-
-    return checkIntegrityRecursively(rootItemIt->second);
-}
-
-bool Snapshot::checkIntegrityRecursively(const std::shared_ptr<SnapshotItem> &parentItem) const {
-    // Check that we do not have the same file twice in the same folder
-    std::set<SyncName> names;
-    for (const auto &child: parentItem->children()) {
-        if (!checkIntegrityRecursively(child)) {
-            return false;
-        }
-
-        const auto result = names.insert(child->name());
-        if (!result.second) {
-            LOGW_WARN(Log::instance()->getLogger(),
-                      L"Snapshot integrity check failed, the folder named: \""
-                              << SyncName2WStr(parentItem->name()) << L"\"(" << Utility::s2ws(parentItem->id())
-                              << L") contains: \"" << SyncName2WStr(child->name()) << L"\" twice with two different NodeIds");
-            return false;
-        }
-    }
-    return true;
-}
-
-void Snapshot::removeChildrenRecursively(const std::shared_ptr<SnapshotItem> &parent) {
-    auto it = parent->children().begin();
-    while (it != parent->children().end()) {
-        const auto &child = *it;
-        const NodeId childId = child->id();
-
-        removeChildrenRecursively(child);
-        ++it;
-        parent->removeChild(child);
-        _items.erase(childId);
-    }
-}
-
-=======
->>>>>>> b7eb587c
+
 } // namespace KDC