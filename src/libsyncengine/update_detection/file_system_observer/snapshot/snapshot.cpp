--- conflicted
+++ resolved
@@ -95,7 +95,7 @@
 
     // Check if `newItem` already exists with the same path but a different Id
     if (const auto newParent = findItem(newItem.parentId()); newParent) {
-        for (const auto& child: newParent->children()) {
+        for (const auto &child: newParent->children()) {
             if (child->normalizedName() == newItem.normalizedName() && child->id() != newItem.id()) {
                 LOGW_DEBUG(Log::instance()->getLogger(),
                            L"Item: " << SyncName2WStr(newItem.name()) << L" (" << Utility::s2ws(newItem.id())
@@ -108,12 +108,6 @@
         }
     }
 
-<<<<<<< HEAD
-    const SnapshotItem prevItem = _items[newItem.id()];
-
-    // Update parent's children lists
-=======
->>>>>>> 5f26e2e5
     bool parentChanged = false;
     auto item = findItem(newItem.id());
     // Update old parent's children lists if the item already exists
@@ -138,440 +132,444 @@
 
     if (parentChanged) {
         // Add children to new parent
-        if (auto newParent = findItem(newItem.parentId()); !newParent) {
-            // New parent not found, create it
-            LOG_DEBUG(Log::instance()->getLogger(),
-                      "Parent " << newItem.parentId().c_str() << " does not exist yet, creating it");
-            newParent = std::make_shared<SnapshotItem>(newItem.parentId());
-            (void) _items.try_emplace(newItem.parentId(), newParent);
-            newParent->addChild(item);
-        } else {
-            newParent->addChild(item);
-        }
-    }
-<<<<<<< HEAD
-
-    // Update item
-    _items[newItem.id()].copyExceptChildren(newItem);
-
-    if (!isOrphan(newItem.id()) && newItem != prevItem) {
-=======
-    if (parentChanged || !isOrphan(item->id())) {
->>>>>>> 5f26e2e5
-        startUpdate();
-    }
-
-    if (ParametersCache::isExtendedLogEnabled()) {
-        LOGW_DEBUG(Log::instance()->getLogger(), L"Item: " << SyncName2WStr(item->name()) << L" (" << Utility::s2ws(item->id())
-                                                           << L") updated at:" << item->lastModified());
-    }
-    return true;
-}
-
-bool Snapshot::removeItem(const NodeId itemId) {
-    if (auto item = findItem(itemId); item) {
-        return removeItem(item);
-    }
-    return true; // Nothing to delete
-}
-
-bool Snapshot::removeItem(std::shared_ptr<SnapshotItem> &item) {
-    const std::scoped_lock lock(_mutex);
-
-    if (!item) {
-        assert(false);
-        return false;
-    }
-
-    if (!isOrphan(item->id())) {
-        startUpdate();
-    }
-
-    // First remove all children
-    removeChildrenRecursively(item);
-
-    // Remove it also from its parent's children
-    if (const auto parentItem = findItem(item->parentId()); parentItem) {
-        parentItem->removeChild(item);
-    }
-    const NodeId itemId = item->id();
-    item.reset();
-    _items.erase(itemId);
-
-    if (ParametersCache::isExtendedLogEnabled()) {
-        LOG_DEBUG(Log::instance()->getLogger(), "Item " << itemId << " removed from " << _side << " snapshot.");
-    }
-
-    return true;
-}
-
-NodeId Snapshot::itemId(const SyncPath &path) const {
-    const std::scoped_lock lock(_mutex);
-
-    NodeId ret;
-    auto item = _items.at(_rootFolderId);
-    LOG_IF_FAIL(Log::instance()->getLogger(), item);
-
-    for (auto pathIt = path.begin(); pathIt != path.end(); pathIt++) {
+        itParent = _items.find(newItem.parentId());
+        if (itParent == _items.end()) {
+            if (auto newParent = findItem(newItem.parentId()); !newParent) {
+                // New parent not found, create it
+                LOG_DEBUG(Log::instance()->getLogger(),
+                          "Parent " << newItem.parentId().c_str() << " does not exist yet, creating it");
+                itParent = _items.insert({newItem.parentId(), SnapshotItem(newItem.parentId())}).first;
+                newParent = std::make_shared<SnapshotItem>(newItem.parentId());
+                (void) _items.try_emplace(newItem.parentId(), newParent);
+                newParent->addChild(item);
+            } else {
+                newParent->addChild(item);
+            }
+
+            itParent->second.addChildren(newItem.id());
+        }
+
+        // Update item
+        _items[newItem.id()].copyExceptChildren(newItem);
+
+        if (!isOrphan(newItem.id()) && newItem != prevItem) {
+            if (parentChanged || !isOrphan(item->id())) {
+                startUpdate();
+            }
+
+            if (ParametersCache::isExtendedLogEnabled()) {
+                LOGW_DEBUG(Log::instance()->getLogger(), L"Item: " << SyncName2WStr(item->name()) << L" ("
+                                                                   << Utility::s2ws(item->id()) << L") updated at:"
+                                                                   << item->lastModified());
+            }
+            return true;
+        }
+
+        bool Snapshot::removeItem(const NodeId itemId) {
+            if (auto item = findItem(itemId); item) {
+                return removeItem(item);
+            }
+            return true; // Nothing to delete
+        }
+
+        bool Snapshot::removeItem(std::shared_ptr<SnapshotItem> & item) {
+            const std::scoped_lock lock(_mutex);
+
+            if (!item) {
+                assert(false);
+                return false;
+            }
+
+            if (!isOrphan(item->id())) {
+                startUpdate();
+            }
+
+            // First remove all children
+            removeChildrenRecursively(item);
+
+            // Remove it also from its parent's children
+            if (const auto parentItem = findItem(item->parentId()); parentItem) {
+                parentItem->removeChild(item);
+            }
+            const NodeId itemId = item->id();
+            item.reset();
+            _items.erase(itemId);
+
+            if (ParametersCache::isExtendedLogEnabled()) {
+                LOG_DEBUG(Log::instance()->getLogger(), "Item " << itemId << " removed from " << _side << " snapshot.");
+            }
+
+            return true;
+        }
+
+        NodeId Snapshot::itemId(const SyncPath &path) const {
+            const std::scoped_lock lock(_mutex);
+
+            NodeId ret;
+            auto item = _items.at(_rootFolderId);
+            LOG_IF_FAIL(Log::instance()->getLogger(), item);
+
+            for (auto pathIt = path.begin(); pathIt != path.end(); pathIt++) {
 #ifndef _WIN32
-        if (pathIt->lexically_normal() == SyncPath(Str("/")).lexically_normal()) {
-            continue;
-        }
+                if (pathIt->lexically_normal() == SyncPath(Str("/")).lexically_normal()) {
+                    continue;
+                }
 #endif // _WIN32
 
-        bool idFound = false;
-        for (const auto &child: item->children()) {
-            if (child->name() == *pathIt) {
-                item = child;
-                idFound = true;
-                break;
-            }
-        }
-
-        if (!idFound) {
-            return "";
-        }
-    }
-
-    return item->id();
-}
-
-NodeId Snapshot::parentId(const NodeId &itemId) const {
-    const std::scoped_lock lock(_mutex);
-    NodeId ret;
-    if (const auto item = findItem(itemId); item) {
-        ret = item->parentId();
-    }
-    return ret;
-}
-
-bool Snapshot::path(const NodeId &itemId, SyncPath &path, bool &ignore) const noexcept {
-    path.clear();
-    ignore = false;
-
-    if (itemId.empty()) {
-        LOG_WARN(Log::instance()->getLogger(), "Error in Snapshot::path: empty item ID argument.");
-        return false;
-    }
-
-    bool ok = true;
-    std::deque<std::pair<NodeId, SyncName>> ancestors;
-    {
-        bool parentIsRoot = false;
-        NodeId id = itemId;
-        const std::scoped_lock lock(_mutex);
-        while (!parentIsRoot) {
-            if (const auto item = findItem(id); item) {
-                if (_copy) {
-                    if (!item->path().empty()) {
-                        path = item->path();
+                bool idFound = false;
+                for (const auto &child: item->children()) {
+                    if (child->name() == *pathIt) {
+                        item = child;
+                        idFound = true;
                         break;
                     }
                 }
 
-                ancestors.push_back({item->id(), item->name()});
-                id = item->parentId();
-                parentIsRoot = id == _rootFolderId;
-                continue;
-            }
-
-            ok = false;
-            break;
-        }
-    }
-
-    // Construct path
-    SyncPath tmpParentPath(path);
-    while (!ancestors.empty()) {
-        path /= ancestors.back().second;
-        if (_copy) {
-            const auto item = findItem(ancestors.back().first);
-            assert(item);
-            item->setPath(path);
-        }
-        ancestors.pop_back();
-    }
-
-    // Trick to ignore items with a pattern like "X:" in their names on Windows.
-    // Since only relative path are stored in the snapshot, the root name should always be empty.
-    // If it is not empty, that means that the item name is invalid.
-    if (!path.root_name().empty()) {
-        ignore = true;
-        return false;
-    }
-
-    return ok;
-}
-
-SyncName Snapshot::name(const NodeId &itemId) const {
-    const std::scoped_lock lock(_mutex);
-    if (const auto item = findItem(itemId); item) {
-        return item->name();
-    }
-    return SyncName();
-}
-
-bool Snapshot::setName(const NodeId &itemId, const SyncName &newName) {
-    const std::scoped_lock lock(_mutex);
-    if (const auto item = findItem(itemId); item) {
-        item->setName(newName);
-        if (!isOrphan(itemId)) {
-            startUpdate();
-        }
-        return true;
-    }
-    return false;
-}
-
-SyncTime Snapshot::createdAt(const NodeId &itemId) const {
-    const std::scoped_lock lock(_mutex);
-    if (const auto item = findItem(itemId); item) {
-        return item->createdAt();
-    }
-    return 0;
-}
-
-bool Snapshot::setCreatedAt(const NodeId &itemId, SyncTime newTime) {
-    const std::scoped_lock lock(_mutex);
-    if (const auto item = findItem(itemId); item) {
-        item->setCreatedAt(newTime);
-        if (!isOrphan(itemId)) {
-            startUpdate();
-        }
-        return true;
-    }
-    return false;
-}
-
-SyncTime Snapshot::lastModified(const NodeId &itemId) const {
-    const std::scoped_lock lock(_mutex);
-    if (const auto item = findItem(itemId); item) {
-        return item->lastModified();
-    }
-    return 0;
-}
-
-bool Snapshot::setLastModified(const NodeId &itemId, SyncTime newTime) {
-    const std::scoped_lock lock(_mutex);
-    if (const auto it = _items.find(itemId); it != _items.end()) {
-        it->second->setLastModified(newTime);
-
-        if (!isOrphan(itemId)) {
-            startUpdate();
-        }
-        return true;
-    }
-    return false;
-}
-
-NodeType Snapshot::type(const NodeId &itemId) const {
-    const std::scoped_lock lock(_mutex);
-    if (const auto item = findItem(itemId); item) {
-        return item->type();
-    }
-    return NodeType::Unknown;
-}
-
-int64_t Snapshot::size(const NodeId &itemId) const {
-    const std::scoped_lock lock(_mutex);
-    if (const auto item = findItem(itemId); item) {
-        return item->size();
-    }
-    return 0;
-}
-
-std::string Snapshot::contentChecksum(const NodeId &itemId) const {
-    const std::scoped_lock lock(_mutex);
-    if (const auto item = findItem(itemId); item) {
-        return item->contentChecksum();
-    }
-    return "";
-}
-
-bool Snapshot::setContentChecksum(const NodeId &itemId, const std::string &newChecksum) {
-    const std::scoped_lock lock(_mutex);
-    // Note: do not call "startUpdate" here since the computation of content checksum is asynchronous
-    if (const auto item = findItem(itemId); item) {
-        item->setContentChecksum(newChecksum);
-        return true;
-    }
-    return false;
-}
-
-bool Snapshot::canWrite(const NodeId &itemId) const {
-    const std::scoped_lock lock(_mutex);
-    if (const auto item = findItem(itemId); item) {
-        return item->canWrite();
-    }
-    return true;
-}
-
-bool Snapshot::canShare(const NodeId &itemId) const {
-    const std::scoped_lock lock(_mutex);
-    if (const auto item = findItem(itemId); item) {
-        return item->canShare();
-    }
-    return true;
-}
-
-bool Snapshot::clearContentChecksum(const NodeId &itemId) {
-    const std::scoped_lock lock(_mutex);
-    return setContentChecksum(itemId, "");
-}
-
-bool Snapshot::exists(const NodeId &itemId) const {
-    const std::scoped_lock lock(_mutex);
-    return findItem(itemId) && !isOrphan(itemId);
-}
-
-bool Snapshot::pathExists(const SyncPath &path) const {
-    const std::scoped_lock lock(_mutex);
-    return !itemId(path).empty();
-}
-
-bool Snapshot::isLink(const NodeId &itemId) const {
-    const std::scoped_lock lock(_mutex);
-    if (const auto item = findItem(itemId); item) {
-        return item->isLink();
-    }
-    return false;
-}
-
-bool Snapshot::getChildren(const NodeId &itemId, std::unordered_set<std::shared_ptr<SnapshotItem>> &children) const {
-    const std::scoped_lock lock(_mutex);
-    if (const auto item = findItem(itemId); item) {
-        children = item->children();
-        return true;
-    }
-    return false;
-}
-
-std::shared_ptr<SnapshotItem> Snapshot::findItem(const NodeId &itemId) const {
-    const std::scoped_lock lock(_mutex);
-    if (const auto it = _items.find(itemId); it != _items.end()) {
-        return it->second;
-    }
-    return nullptr;
-}
-
-bool Snapshot::getChildrenIds(const NodeId &itemId, NodeSet &childrenIds) const {
-    const std::scoped_lock lock(_mutex);
-    std::unordered_set<std::shared_ptr<SnapshotItem>> children;
-    if (!getChildren(itemId, children)) {
-        return false;
-    }
-    childrenIds.clear();
-    for (const auto &child: children) {
-        (void) childrenIds.insert(child->id());
-    }
-    return true;
-}
-
-void Snapshot::ids(NodeSet &ids) const {
-    const std::scoped_lock lock(_mutex);
-    ids.clear();
-    for (const auto &[id, _]: _items) {
-        ids.insert(id);
-    }
-}
-
-bool Snapshot::isAncestor(const NodeId &itemId, const NodeId &ancestorItemId) const {
-    const std::scoped_lock lock(_mutex);
-    if (itemId == _rootFolderId) {
-        // Root directory cannot have any ancestor
-        return false;
-    }
-
-    NodeId directParentId = parentId(itemId);
-    if (directParentId == ancestorItemId) {
-        return true;
-    }
-
-    if (directParentId == _rootFolderId) {
-        // We have reached the root directory
-        return false;
-    }
-
-    return isAncestor(directParentId, ancestorItemId);
-}
-
-bool Snapshot::isOrphan(const NodeId &itemId) const {
-    if (itemId == _rootFolderId) {
-        return false;
-    }
-
-    NodeId nextParentId = parentId(itemId);
-    while (nextParentId != _rootFolderId) {
-        const NodeId tmpNextParentId = parentId(nextParentId);
-        if (tmpNextParentId.empty()) {
+                if (!idFound) {
+                    return "";
+                }
+            }
+
+            return item->id();
+        }
+
+        NodeId Snapshot::parentId(const NodeId &itemId) const {
+            const std::scoped_lock lock(_mutex);
+            NodeId ret;
+            if (const auto item = findItem(itemId); item) {
+                ret = item->parentId();
+            }
+            return ret;
+        }
+
+        bool Snapshot::path(const NodeId &itemId, SyncPath &path, bool &ignore) const noexcept {
+            path.clear();
+            ignore = false;
+
+            if (itemId.empty()) {
+                LOG_WARN(Log::instance()->getLogger(), "Error in Snapshot::path: empty item ID argument.");
+                return false;
+            }
+
+            bool ok = true;
+            std::deque<std::pair<NodeId, SyncName>> ancestors;
+            {
+                bool parentIsRoot = false;
+                NodeId id = itemId;
+                const std::scoped_lock lock(_mutex);
+                while (!parentIsRoot) {
+                    if (const auto item = findItem(id); item) {
+                        if (_copy) {
+                            if (!item->path().empty()) {
+                                path = item->path();
+                                break;
+                            }
+                        }
+
+                        ancestors.push_back({item->id(), item->name()});
+                        id = item->parentId();
+                        parentIsRoot = id == _rootFolderId;
+                        continue;
+                    }
+
+                    ok = false;
+                    break;
+                }
+            }
+
+            // Construct path
+            SyncPath tmpParentPath(path);
+            while (!ancestors.empty()) {
+                path /= ancestors.back().second;
+                if (_copy) {
+                    const auto item = findItem(ancestors.back().first);
+                    assert(item);
+                    item->setPath(path);
+                }
+                ancestors.pop_back();
+            }
+
+            // Trick to ignore items with a pattern like "X:" in their names on Windows.
+            // Since only relative path are stored in the snapshot, the root name should always be empty.
+            // If it is not empty, that means that the item name is invalid.
+            if (!path.root_name().empty()) {
+                ignore = true;
+                return false;
+            }
+
+            return ok;
+        }
+
+        SyncName Snapshot::name(const NodeId &itemId) const {
+            const std::scoped_lock lock(_mutex);
+            if (const auto item = findItem(itemId); item) {
+                return item->name();
+            }
+            return SyncName();
+        }
+
+        bool Snapshot::setName(const NodeId &itemId, const SyncName &newName) {
+            const std::scoped_lock lock(_mutex);
+            if (const auto item = findItem(itemId); item) {
+                item->setName(newName);
+                if (!isOrphan(itemId)) {
+                    startUpdate();
+                }
+                return true;
+            }
+            return false;
+        }
+
+        SyncTime Snapshot::createdAt(const NodeId &itemId) const {
+            const std::scoped_lock lock(_mutex);
+            if (const auto item = findItem(itemId); item) {
+                return item->createdAt();
+            }
+            return 0;
+        }
+
+        bool Snapshot::setCreatedAt(const NodeId &itemId, SyncTime newTime) {
+            const std::scoped_lock lock(_mutex);
+            if (const auto item = findItem(itemId); item) {
+                item->setCreatedAt(newTime);
+                if (!isOrphan(itemId)) {
+                    startUpdate();
+                }
+                return true;
+            }
+            return false;
+        }
+
+        SyncTime Snapshot::lastModified(const NodeId &itemId) const {
+            const std::scoped_lock lock(_mutex);
+            if (const auto item = findItem(itemId); item) {
+                return item->lastModified();
+            }
+            return 0;
+        }
+
+        bool Snapshot::setLastModified(const NodeId &itemId, SyncTime newTime) {
+            const std::scoped_lock lock(_mutex);
+            if (const auto it = _items.find(itemId); it != _items.end()) {
+                it->second->setLastModified(newTime);
+
+                if (!isOrphan(itemId)) {
+                    startUpdate();
+                }
+                return true;
+            }
+            return false;
+        }
+
+        NodeType Snapshot::type(const NodeId &itemId) const {
+            const std::scoped_lock lock(_mutex);
+            if (const auto item = findItem(itemId); item) {
+                return item->type();
+            }
+            return NodeType::Unknown;
+        }
+
+        int64_t Snapshot::size(const NodeId &itemId) const {
+            const std::scoped_lock lock(_mutex);
+            if (const auto item = findItem(itemId); item) {
+                return item->size();
+            }
+            return 0;
+        }
+
+        std::string Snapshot::contentChecksum(const NodeId &itemId) const {
+            const std::scoped_lock lock(_mutex);
+            if (const auto item = findItem(itemId); item) {
+                return item->contentChecksum();
+            }
+            return "";
+        }
+
+        bool Snapshot::setContentChecksum(const NodeId &itemId, const std::string &newChecksum) {
+            const std::scoped_lock lock(_mutex);
+            // Note: do not call "startUpdate" here since the computation of content checksum is asynchronous
+            if (const auto item = findItem(itemId); item) {
+                item->setContentChecksum(newChecksum);
+                return true;
+            }
+            return false;
+        }
+
+        bool Snapshot::canWrite(const NodeId &itemId) const {
+            const std::scoped_lock lock(_mutex);
+            if (const auto item = findItem(itemId); item) {
+                return item->canWrite();
+            }
             return true;
         }
-        if (tmpNextParentId == nextParentId) {
-            // Should not happen
-            LOG_WARN(Log::instance()->getLogger(), "Parent ID equals item ID " << nextParentId.c_str());
-            assert(false);
-            break;
-        }
-        nextParentId = tmpNextParentId;
-    }
-    return false;
-}
-
-bool Snapshot::isEmpty() const {
-    const std::scoped_lock lock(_mutex);
-    return _items.empty();
-}
-
-uint64_t Snapshot::nbItems() const {
-    const std::scoped_lock lock(_mutex);
-    return _items.size();
-}
-
-bool Snapshot::isValid() const {
-    const std::scoped_lock lock(_mutex);
-    return _isValid;
-}
-
-void Snapshot::setValid(bool newIsValid) {
-    const std::scoped_lock lock(_mutex);
-    _isValid = newIsValid;
-}
-
-bool Snapshot::checkIntegrityRecursively() const {
-    return checkIntegrityRecursively(_items.at(rootFolderId()));
-}
-
-bool Snapshot::checkIntegrityRecursively(const std::shared_ptr<SnapshotItem> &parentItem) const {
-    // Check that we do not have the same file twice in the same folder
-    std::set<SyncName> names;
-    for (const auto child: parentItem->children()) {
-        if (!checkIntegrityRecursively(child)) {
-            return false;
-        }
-
-        const auto result = names.insert(child->name());
-        if (!result.second) {
-            LOGW_WARN(Log::instance()->getLogger(),
-                      L"Snapshot integrity check failed, the folder named: \""
-                              << SyncName2WStr(parentItem->name()) << L"\"(" << Utility::s2ws(parentItem->id())
-                              << L") contains: \"" << SyncName2WStr(child->name()) << L"\" twice with two different NodeIds");
-            return false;
-        }
-    }
-    return true;
-}
-
-void Snapshot::removeChildrenRecursively(const std::shared_ptr<SnapshotItem> &parent) {
-    auto it = parent->children().begin();
-    while (it != parent->children().end()) {
-        const auto &child = *it;
-        const NodeId childId = child->id();
-
-        removeChildrenRecursively(child);
-        ++it;
-        parent->removeChild(child);
-        _items.erase(childId);
-    }
-}
-
-} // namespace KDC+
+        bool Snapshot::canShare(const NodeId &itemId) const {
+            const std::scoped_lock lock(_mutex);
+            if (const auto item = findItem(itemId); item) {
+                return item->canShare();
+            }
+            return true;
+        }
+
+        bool Snapshot::clearContentChecksum(const NodeId &itemId) {
+            const std::scoped_lock lock(_mutex);
+            return setContentChecksum(itemId, "");
+        }
+
+        bool Snapshot::exists(const NodeId &itemId) const {
+            const std::scoped_lock lock(_mutex);
+            return findItem(itemId) && !isOrphan(itemId);
+        }
+
+        bool Snapshot::pathExists(const SyncPath &path) const {
+            const std::scoped_lock lock(_mutex);
+            return !itemId(path).empty();
+        }
+
+        bool Snapshot::isLink(const NodeId &itemId) const {
+            const std::scoped_lock lock(_mutex);
+            if (const auto item = findItem(itemId); item) {
+                return item->isLink();
+            }
+            return false;
+        }
+
+        bool Snapshot::getChildren(const NodeId &itemId, std::unordered_set<std::shared_ptr<SnapshotItem>> &children) const {
+            const std::scoped_lock lock(_mutex);
+            if (const auto item = findItem(itemId); item) {
+                children = item->children();
+                return true;
+            }
+            return false;
+        }
+
+        std::shared_ptr<SnapshotItem> Snapshot::findItem(const NodeId &itemId) const {
+            const std::scoped_lock lock(_mutex);
+            if (const auto it = _items.find(itemId); it != _items.end()) {
+                return it->second;
+            }
+            return nullptr;
+        }
+
+        bool Snapshot::getChildrenIds(const NodeId &itemId, NodeSet &childrenIds) const {
+            const std::scoped_lock lock(_mutex);
+            std::unordered_set<std::shared_ptr<SnapshotItem>> children;
+            if (!getChildren(itemId, children)) {
+                return false;
+            }
+            childrenIds.clear();
+            for (const auto &child: children) {
+                (void) childrenIds.insert(child->id());
+            }
+            return true;
+        }
+
+        void Snapshot::ids(NodeSet & ids) const {
+            const std::scoped_lock lock(_mutex);
+            ids.clear();
+            for (const auto &[id, _]: _items) {
+                ids.insert(id);
+            }
+        }
+
+        bool Snapshot::isAncestor(const NodeId &itemId, const NodeId &ancestorItemId) const {
+            const std::scoped_lock lock(_mutex);
+            if (itemId == _rootFolderId) {
+                // Root directory cannot have any ancestor
+                return false;
+            }
+
+            NodeId directParentId = parentId(itemId);
+            if (directParentId == ancestorItemId) {
+                return true;
+            }
+
+            if (directParentId == _rootFolderId) {
+                // We have reached the root directory
+                return false;
+            }
+
+            return isAncestor(directParentId, ancestorItemId);
+        }
+
+        bool Snapshot::isOrphan(const NodeId &itemId) const {
+            if (itemId == _rootFolderId) {
+                return false;
+            }
+
+            NodeId nextParentId = parentId(itemId);
+            while (nextParentId != _rootFolderId) {
+                const NodeId tmpNextParentId = parentId(nextParentId);
+                if (tmpNextParentId.empty()) {
+                    return true;
+                }
+                if (tmpNextParentId == nextParentId) {
+                    // Should not happen
+                    LOG_WARN(Log::instance()->getLogger(), "Parent ID equals item ID " << nextParentId.c_str());
+                    assert(false);
+                    break;
+                }
+                nextParentId = tmpNextParentId;
+            }
+            return false;
+        }
+
+        bool Snapshot::isEmpty() const {
+            const std::scoped_lock lock(_mutex);
+            return _items.empty();
+        }
+
+        uint64_t Snapshot::nbItems() const {
+            const std::scoped_lock lock(_mutex);
+            return _items.size();
+        }
+
+        bool Snapshot::isValid() const {
+            const std::scoped_lock lock(_mutex);
+            return _isValid;
+        }
+
+        void Snapshot::setValid(bool newIsValid) {
+            const std::scoped_lock lock(_mutex);
+            _isValid = newIsValid;
+        }
+
+        bool Snapshot::checkIntegrityRecursively() const {
+            return checkIntegrityRecursively(_items.at(rootFolderId()));
+        }
+
+        bool Snapshot::checkIntegrityRecursively(const std::shared_ptr<SnapshotItem> &parentItem) const {
+            // Check that we do not have the same file twice in the same folder
+            std::set<SyncName> names;
+            for (const auto child: parentItem->children()) {
+                if (!checkIntegrityRecursively(child)) {
+                    return false;
+                }
+
+                const auto result = names.insert(child->name());
+                if (!result.second) {
+                    LOGW_WARN(Log::instance()->getLogger(), L"Snapshot integrity check failed, the folder named: \""
+                                                                    << SyncName2WStr(parentItem->name()) << L"\"("
+                                                                    << Utility::s2ws(parentItem->id()) << L") contains: \""
+                                                                    << SyncName2WStr(child->name())
+                                                                    << L"\" twice with two different NodeIds");
+                    return false;
+                }
+            }
+            return true;
+        }
+
+        void Snapshot::removeChildrenRecursively(const std::shared_ptr<SnapshotItem> &parent) {
+            auto it = parent->children().begin();
+            while (it != parent->children().end()) {
+                const auto &child = *it;
+                const NodeId childId = child->id();
+
+                removeChildrenRecursively(child);
+                ++it;
+                parent->removeChild(child);
+                _items.erase(childId);
+            }
+        }
+
+    } // namespace KDC