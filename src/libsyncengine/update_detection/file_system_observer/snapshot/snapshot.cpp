--- conflicted
+++ resolved
@@ -28,24 +28,14 @@
 #include <log4cplus/loggingmacros.h>
 
 namespace KDC {
-
-<<<<<<< HEAD
+  
 Snapshot::Snapshot(ReplicaSide side, const NodeId &rootFolderId) :
     _side(side),
-    _rootFolderId(rootFolderId) {}
-=======
-Snapshot::Snapshot(ReplicaSide side, const DbNode &dbNode) :
-    _side(side),
-    _rootFolderId(side == ReplicaSide::Local ? dbNode.nodeIdLocal().value() : dbNode.nodeIdRemote().value()) {
+    _rootFolderId(rootFolderId) {
     _revisionHandlder = std::make_shared<SnapshotRevisionHandler>();
     _items.try_emplace(_rootFolderId, std::make_shared<SnapshotItem>(_rootFolderId))
             .first->second->setSnapshotRevisionHandler(_revisionHandlder);
 }
-
-Snapshot::~Snapshot() {
-    _items.clear();
-}
->>>>>>> 2cd8568d
 
 Snapshot::Snapshot(Snapshot const &other) {
     if (this != &other) {
