/*
 * Infomaniak kDrive - Desktop
 * Copyright (C) 2023-2025 Infomaniak Network SA
 *
 * This program is free software: you can redistribute it and/or modify
 * it under the terms of the GNU General Public License as published by
 * the Free Software Foundation, either version 3 of the License, or
 * (at your option) any later version.
 *
 * This program is distributed in the hope that it will be useful,
 * but WITHOUT ANY WARRANTY; without even the implied warranty of
 * MERCHANTABILITY or FITNESS FOR A PARTICULAR PURPOSE.  See the
 * GNU General Public License for more details.
 *
 * You should have received a copy of the GNU General Public License
 * along with this program.  If not, see <http://www.gnu.org/licenses/>.
 */

#include "snapshot.h"
#include "libcommonserver/log/log.h"
#include "requests/parameterscache.h"

#include <filesystem>
#include <queue>
#include <vector>
#include <clocale>

#include <log4cplus/loggingmacros.h>

namespace KDC {

Snapshot::Snapshot(ReplicaSide side, const DbNode &dbNode) :
    _side(side), _rootFolderId(side == ReplicaSide::Local ? dbNode.nodeIdLocal().value() : dbNode.nodeIdRemote().value()) {
    (void) _items.try_emplace(_rootFolderId, std::make_shared<SnapshotItem>(_rootFolderId));
}

Snapshot::~Snapshot() {
    _items.clear();
}

Snapshot &Snapshot::operator=(const Snapshot &other) {
    if (this != &other) {
        const std::scoped_lock lock(_mutex, other._mutex);

        assert(_side == other._side);
        assert(_rootFolderId == other._rootFolderId);
        _items.clear();
        for (const auto &item: other._items) {
            _items.try_emplace(item.first, std::make_shared<SnapshotItem>(*item.second));
        }

        // Update the child list
        for (const auto &[_, item]: _items) {
            const auto childrensCopy = item->childrens();
            for (const auto &child: childrensCopy) {
                const auto childId = child->id();
                item->removeChildren(child); // Remove the old pointer
                item->addChildren(_items.at(childId)); // Add the new pointer
            }
        }

        _isValid = other._isValid;
        _copy = true;
    }

    return *this;
}

void Snapshot::init() {
    const std::scoped_lock lock(_mutex);
    startUpdate();

    _items.clear();
    (void) _items.try_emplace(_rootFolderId, std::make_shared<SnapshotItem>(_rootFolderId));

    _isValid = false;
}

bool Snapshot::updateItem(const SnapshotItem &newItem) {
    const std::scoped_lock lock(_mutex);

    if (newItem.parentId().empty()) {
        LOG_WARN(Log::instance()->getLogger(), "Parent ID is empty for item " << newItem.id().c_str());
        assert(false);
        return false;
    }

    if (newItem.parentId() == newItem.id()) {
        LOG_WARN(Log::instance()->getLogger(), "Parent ID equals item ID " << newItem.id().c_str());
        assert(false);
        return false;
    }

    // Check if `newItem` already exists with the same path but a different Id
    if (const auto newParent = findItem(newItem.parentId()); newParent) {
        for (auto child: newParent->childrens()) {
            if (child->normalizedName() == newItem.normalizedName() && child->id() != newItem.id()) {
                LOGW_DEBUG(Log::instance()->getLogger(),
                           L"Item: " << SyncName2WStr(newItem.name()) << L" (" << Utility::s2ws(newItem.id())
                                     << L") already exists in parent: " << Utility::s2ws(newItem.parentId())
                                     << L" with a different id. Removing it and adding the new one.");
                removeItem(child);
                break; // There should be (at most) only one item with the same name in a folder
            }
        }
    }

    bool parentChanged = false;
    auto item = findItem(newItem.id());
    // Update old parent's children lists if the item already exists
    if (item) {
        parentChanged = item->id() != _rootFolderId && item->parentId() != newItem.parentId();
        // Remove children from previous parent
        if (parentChanged) {
            if (const auto previousParent = findItem(item->parentId()); previousParent) {
                previousParent->removeChildren(item);
            }
        }

    } else {
        // Item does not exist yet, create it
        parentChanged = true;
        item = std::make_shared<SnapshotItem>(newItem.id());
        (void) _items.try_emplace(newItem.id(), item);
    }

    // Update item
    item->copyExceptChildren(newItem);

    if (parentChanged) {
        // Add children to new parent
        if (auto newParent = findItem(newItem.parentId()); !newParent) {
            // New parent not found, create it
            LOG_DEBUG(Log::instance()->getLogger(),
                      "Parent " << newItem.parentId().c_str() << " does not exist yet, creating it");
            newParent = std::make_shared<SnapshotItem>(newItem.parentId());
            (void) _items.try_emplace(newItem.parentId(), newParent);
            newParent->addChildren(item);
        } else {
            newParent->addChildren(item);
        }
    }
    if (parentChanged || !isOrphan(item->id())) {
        startUpdate();
    }

    if (ParametersCache::isExtendedLogEnabled()) {
        LOGW_DEBUG(Log::instance()->getLogger(), L"Item: " << SyncName2WStr(item->name()) << L" (" << Utility::s2ws(item->id())
                                                           << L") updated at:" << item->lastModified());
    }
    return true;
}

bool Snapshot::removeItem(const NodeId &itemId) {
    if (auto item = findItem(itemId); item) {
        return removeItem(item);
    }
    return true; // Nothing to delete
}

bool Snapshot::removeItem(std::shared_ptr<SnapshotItem> &item) {
    const std::scoped_lock lock(_mutex);

    if (!item) {
        assert(false);
        return false;
    }

    if (!isOrphan(item->id())) {
        startUpdate();
    }

    // First remove all children
    removeChildrenRecursively(item);

    // Remove it also from its parent's children
    if (const auto parentItem = findItem(item->parentId()); parentItem) {
        parentItem->removeChildren(item);
    }
    const NodeId itemId = item->id();
    item.reset();
    _items.erase(itemId);

    if (ParametersCache::isExtendedLogEnabled()) {
        LOG_DEBUG(Log::instance()->getLogger(), "Item " << itemId << " removed from " << _side << " snapshot.");
    }

    return true;
}

NodeId Snapshot::itemId(const SyncPath &path) const {
    const std::scoped_lock lock(_mutex);

    NodeId ret;
    auto item = _items.at(_rootFolderId);
    LOG_IF_FAIL(Log::instance()->getLogger(), item);

    for (auto pathIt = path.begin(); pathIt != path.end(); pathIt++) {
#ifndef _WIN32
        if (pathIt->lexically_normal() == SyncPath(Str("/")).lexically_normal()) {
            continue;
        }
#endif // _WIN32

        bool idFound = false;
        for (const auto &child: item->childrens()) {
            if (child->name() == *pathIt) {
                item = child;
                idFound = true;
                break;
            }
        }

        if (!idFound) {
            return "";
        }
    }

    return item->id();
}

NodeId Snapshot::parentId(const NodeId &itemId) const {
    const std::scoped_lock lock(_mutex);
    NodeId ret;
    if (const auto item = findItem(itemId); item) {
        ret = item->parentId();
    }
    return ret;
}

bool Snapshot::path(const NodeId &itemId, SyncPath &path, bool &ignore) const noexcept {
    path.clear();
    ignore = false;

    if (itemId.empty()) {
        LOG_WARN(Log::instance()->getLogger(), "Error in Snapshot::path: empty item ID argument.");
        return false;
    }

    bool ok = true;
    std::deque<std::pair<NodeId, SyncName>> ancestors;
    {
        bool parentIsRoot = false;
        NodeId id = itemId;
        const std::scoped_lock lock(_mutex);
        while (!parentIsRoot) {
            if (const auto item = findItem(id); item) {
                if (_copy) {
                    if (!item->path().empty()) {
                        path = item->path();
                        break;
                    }
                }

                ancestors.push_back({item->id(), item->name()});
                id = item->parentId();
                parentIsRoot = id == _rootFolderId;
                continue;
            }

            ok = false;
            break;
        }
    }

    // Construct path
    SyncPath tmpParentPath(path);
    while (!ancestors.empty()) {
        path /= ancestors.back().second;
        if (_copy) {
            const auto item = findItem(ancestors.back().first);
            assert(item);
            item->setPath(path);
        }
        ancestors.pop_back();
    }

    // Trick to ignore items with a pattern like "X:" in their names on Windows.
    // Since only relative path are stored in the snapshot, the root name should always be empty.
    // If it is not empty, that means that the item name is invalid.
    if (!path.root_name().empty()) {
        ignore = true;
        return false;
    }

    return ok;
}

SyncName Snapshot::name(const NodeId &itemId) const {
    const std::scoped_lock lock(_mutex);
    if (const auto item = findItem(itemId); item) {
        return item->name();
    }
    return SyncName();
}

bool Snapshot::setName(const NodeId &itemId, const SyncName &newName) {
    const std::scoped_lock lock(_mutex);
    if (const auto item = findItem(itemId); item) {
        item->setName(newName);
        if (!isOrphan(itemId)) {
            startUpdate();
        }
        return true;
    }
    return false;
}

SyncTime Snapshot::createdAt(const NodeId &itemId) const {
    const std::scoped_lock lock(_mutex);
    if (const auto item = findItem(itemId); item) {
        return item->createdAt();
    }
    return 0;
}

bool Snapshot::setCreatedAt(const NodeId &itemId, SyncTime newTime) {
    const std::scoped_lock lock(_mutex);
    if (const auto item = findItem(itemId); item) {
        item->setCreatedAt(newTime);
        if (!isOrphan(itemId)) {
            startUpdate();
        }
        return true;
    }
    return false;
}

SyncTime Snapshot::lastModified(const NodeId &itemId) const {
    const std::scoped_lock lock(_mutex);
    if (const auto item = findItem(itemId); item) {
        return item->lastModified();
    }
    return 0;
}

bool Snapshot::setLastModified(const NodeId &itemId, SyncTime newTime) {
    const std::scoped_lock lock(_mutex);
    if (const auto it = _items.find(itemId); it != _items.end()) {
        it->second->setLastModified(newTime);

        if (!isOrphan(itemId)) {
            startUpdate();
        }
        return true;
    }
    return false;
}

NodeType Snapshot::type(const NodeId &itemId) const {
    const std::scoped_lock lock(_mutex);
    if (const auto item = findItem(itemId); item) {
        return item->type();
    }
    return NodeType::Unknown;
}

int64_t Snapshot::size(const NodeId &itemId) const {
    const std::scoped_lock lock(_mutex);
    int64_t ret = 0;
<<<<<<< HEAD
    const auto item = findItem(itemId);
    if (!item) return 0;

    if (item->type() == NodeType::Directory) {
        std::unordered_set<std::shared_ptr<SnapshotItem>> childrens;
        childrens = item->childrens();
        for (auto &child: childrens) {
            ret += size(child->id());
=======
    if (type(itemId) == NodeType::Directory) {
        NodeSet childrenIds;
        getChildrenIds(itemId, childrenIds);
        for (auto &childId: childrenIds) {
            ret += size(childId);
>>>>>>> 6e69fe58
        }
    } else {
        return item->size();
    }
    return ret;
}

std::string Snapshot::contentChecksum(const NodeId &itemId) const {
    const std::scoped_lock lock(_mutex);
    if (const auto item = findItem(itemId); item) {
        return item->contentChecksum();
    }
    return "";
}

bool Snapshot::setContentChecksum(const NodeId &itemId, const std::string &newChecksum) {
    const std::scoped_lock lock(_mutex);
    // Note: do not call "startUpdate" here since the computation of content checksum is asynchronous
    if (const auto item = findItem(itemId); item) {
        item->setContentChecksum(newChecksum);
        return true;
    }
    return false;
}

bool Snapshot::canWrite(const NodeId &itemId) const {
    const std::scoped_lock lock(_mutex);
    if (const auto item = findItem(itemId); item) {
        return item->canWrite();
    }
    return true;
}

bool Snapshot::canShare(const NodeId &itemId) const {
    const std::scoped_lock lock(_mutex);
    if (const auto item = findItem(itemId); item) {
        return item->canShare();
    }
    return true;
}

bool Snapshot::clearContentChecksum(const NodeId &itemId) {
    const std::scoped_lock lock(_mutex);
    return setContentChecksum(itemId, "");
}

bool Snapshot::exists(const NodeId &itemId) const {
    const std::scoped_lock lock(_mutex);
    return findItem(itemId) && !isOrphan(itemId);
}

bool Snapshot::pathExists(const SyncPath &path) const {
    const std::scoped_lock lock(_mutex);
    return !itemId(path).empty();
}

bool Snapshot::isLink(const NodeId &itemId) const {
    const std::scoped_lock lock(_mutex);
    if (const auto item = findItem(itemId); item) {
        return item->isLink();
    }
    return false;
}

<<<<<<< HEAD
bool Snapshot::getChildrens(const NodeId &itemId, std::unordered_set<std::shared_ptr<SnapshotItem>> &childrens) const {
=======
bool Snapshot::getChildrenIds(const NodeId &itemId, NodeSet &childrenIds) const {
>>>>>>> 6e69fe58
    const std::scoped_lock lock(_mutex);
    if (const auto item = findItem(itemId); item) {
        childrens = item->childrens();
        return true;
    }
    return false;
}

<<<<<<< HEAD
std::shared_ptr<SnapshotItem> Snapshot::findItem(const NodeId &itemId) const {
    const std::scoped_lock lock(_mutex);
    if (const auto it = _items.find(itemId); it != _items.end()) {
        return it->second;
    }
    return nullptr;
}

bool Snapshot::getChildrenIds(const NodeId &itemId, std::unordered_set<NodeId> &childrenIds) const {
    const std::scoped_lock lock(_mutex);
    std::unordered_set<std::shared_ptr<SnapshotItem>> childrens;
    if (!getChildrens(itemId, childrens)) {
        return false;
    }
    childrenIds.clear();
    for (const auto &child: childrens) {
        (void) childrenIds.insert(child->id());
    }
    return true;
}

void Snapshot::ids(std::unordered_set<NodeId> &ids) const {
=======
void Snapshot::ids(NodeSet &ids) const {
>>>>>>> 6e69fe58
    const std::scoped_lock lock(_mutex);
    ids.clear();
    for (const auto &[id, _]: _items) {
        ids.insert(id);
    }
}

bool Snapshot::isAncestor(const NodeId &itemId, const NodeId &ancestorItemId) const {
    const std::scoped_lock lock(_mutex);
    if (itemId == _rootFolderId) {
        // Root directory cannot have any ancestor
        return false;
    }

    NodeId directParentId = parentId(itemId);
    if (directParentId == ancestorItemId) {
        return true;
    }

    if (directParentId == _rootFolderId) {
        // We have reached the root directory
        return false;
    }

    return isAncestor(directParentId, ancestorItemId);
}

bool Snapshot::isOrphan(const NodeId &itemId) const {
    if (itemId == _rootFolderId) {
        return false;
    }

    NodeId nextParentId = parentId(itemId);
    while (nextParentId != _rootFolderId) {
        const NodeId tmpNextParentId = parentId(nextParentId);
        if (tmpNextParentId.empty()) {
            return true;
        }
        if (tmpNextParentId == nextParentId) {
            // Should not happen
            LOG_WARN(Log::instance()->getLogger(), "Parent ID equals item ID " << nextParentId.c_str());
            assert(false);
            break;
        }
        nextParentId = tmpNextParentId;
    }
    return false;
}

bool Snapshot::isEmpty() const {
    const std::scoped_lock lock(_mutex);
    return _items.empty();
}

uint64_t Snapshot::nbItems() const {
    const std::scoped_lock lock(_mutex);
    return _items.size();
}

bool Snapshot::isValid() const {
    const std::scoped_lock lock(_mutex);
    return _isValid;
}

void Snapshot::setValid(bool newIsValid) {
    const std::scoped_lock lock(_mutex);
    _isValid = newIsValid;
}

bool Snapshot::checkIntegrityRecursively() const {
    return checkIntegrityRecursively(_items.at(rootFolderId()));
}

bool Snapshot::checkIntegrityRecursively(const std::shared_ptr<SnapshotItem> &parentItem) const {
    // Check that we do not have the same file twice in the same folder
    std::set<SyncName> names;
    for (const auto child: parentItem->childrens()) {
        if (!checkIntegrityRecursively(child)) {
            return false;
        }

        const auto result = names.insert(child->name());
        if (!result.second) {
            LOGW_WARN(Log::instance()->getLogger(),
                      L"Snapshot integrity check failed, the folder named: \""
                              << SyncName2WStr(parentItem->name()) << L"\"(" << Utility::s2ws(parentItem->id())
                              << L") contains: \"" << SyncName2WStr(child->name()) << L"\" twice with two different NodeIds");
            return false;
        }
    }
    return true;
}

void Snapshot::removeChildrenRecursively(const std::shared_ptr<SnapshotItem> &parent) {
    auto it = parent->childrens().begin();
    while (it != parent->childrens().end()) {
        const auto &child = *it;
        const NodeId childId = child->id();

        removeChildrenRecursively(child);
        ++it;
        parent->removeChildren(child);
        _items.erase(childId);
    }
}

} // namespace KDC<|MERGE_RESOLUTION|>--- conflicted
+++ resolved
@@ -358,7 +358,6 @@
 int64_t Snapshot::size(const NodeId &itemId) const {
     const std::scoped_lock lock(_mutex);
     int64_t ret = 0;
-<<<<<<< HEAD
     const auto item = findItem(itemId);
     if (!item) return 0;
 
@@ -367,13 +366,6 @@
         childrens = item->childrens();
         for (auto &child: childrens) {
             ret += size(child->id());
-=======
-    if (type(itemId) == NodeType::Directory) {
-        NodeSet childrenIds;
-        getChildrenIds(itemId, childrenIds);
-        for (auto &childId: childrenIds) {
-            ret += size(childId);
->>>>>>> 6e69fe58
         }
     } else {
         return item->size();
@@ -438,11 +430,7 @@
     return false;
 }
 
-<<<<<<< HEAD
 bool Snapshot::getChildrens(const NodeId &itemId, std::unordered_set<std::shared_ptr<SnapshotItem>> &childrens) const {
-=======
-bool Snapshot::getChildrenIds(const NodeId &itemId, NodeSet &childrenIds) const {
->>>>>>> 6e69fe58
     const std::scoped_lock lock(_mutex);
     if (const auto item = findItem(itemId); item) {
         childrens = item->childrens();
@@ -451,7 +439,6 @@
     return false;
 }
 
-<<<<<<< HEAD
 std::shared_ptr<SnapshotItem> Snapshot::findItem(const NodeId &itemId) const {
     const std::scoped_lock lock(_mutex);
     if (const auto it = _items.find(itemId); it != _items.end()) {
@@ -460,7 +447,7 @@
     return nullptr;
 }
 
-bool Snapshot::getChildrenIds(const NodeId &itemId, std::unordered_set<NodeId> &childrenIds) const {
+bool Snapshot::getChildrenIds(const NodeId &itemId, NodeSet &childrenIds) const {
     const std::scoped_lock lock(_mutex);
     std::unordered_set<std::shared_ptr<SnapshotItem>> childrens;
     if (!getChildrens(itemId, childrens)) {
@@ -473,10 +460,7 @@
     return true;
 }
 
-void Snapshot::ids(std::unordered_set<NodeId> &ids) const {
-=======
 void Snapshot::ids(NodeSet &ids) const {
->>>>>>> 6e69fe58
     const std::scoped_lock lock(_mutex);
     ids.clear();
     for (const auto &[id, _]: _items) {
