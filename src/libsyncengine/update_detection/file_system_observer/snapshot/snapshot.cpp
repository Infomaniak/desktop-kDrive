--- conflicted
+++ resolved
@@ -237,21 +237,14 @@
     }
 
     // Construct path
-<<<<<<< HEAD
-    path.clear();
-=======
     SyncName tmp;
->>>>>>> e425f273
     while (!names.empty()) {
         path /= names.back();
         names.pop_back();
     }
-<<<<<<< HEAD
-=======
     if (!tmp.empty()) tmp.pop_back();  // Remove the last '/'
     path = tmp;
 
->>>>>>> e425f273
     return ok;
 }
 
