/*
 * Infomaniak kDrive - Desktop
 * Copyright (C) 2023-2024 Infomaniak Network SA
 *
 * This program is free software: you can redistribute it and/or modify
 * it under the terms of the GNU General Public License as published by
 * the Free Software Foundation, either version 3 of the License, or
 * (at your option) any later version.
 *
 * This program is distributed in the hope that it will be useful,
 * but WITHOUT ANY WARRANTY; without even the implied warranty of
 * MERCHANTABILITY or FITNESS FOR A PARTICULAR PURPOSE.  See the
 * GNU General Public License for more details.
 *
 * You should have received a copy of the GNU General Public License
 * along with this program.  If not, see <http://www.gnu.org/licenses/>.
 */

#include "filesystemobserverworker.h"

#include <log4cplus/loggingmacros.h>

namespace KDC {

<<<<<<< HEAD
FileSystemObserverWorker::FileSystemObserverWorker(std::shared_ptr<SyncPal> syncPal, const std::string &name,
                                                   const std::string &shortName, ReplicaSide side) :
    ISyncWorker(syncPal, name, shortName), _syncDb(syncPal->_syncDb), _snapshot(syncPal->snapshot(side)) {}
=======
constexpr int maxRetryBeforeInvalidation = 3;
>>>>>>> b2fe50da

FileSystemObserverWorker::FileSystemObserverWorker(std::shared_ptr<SyncPal> syncPal, const std::string &name,
                                                   const std::string &shortName, const ReplicaSide side) :
    ISyncWorker(syncPal, name, shortName), _syncDb(syncPal->_syncDb), _snapshot(syncPal->snapshot(side)) {}

void FileSystemObserverWorker::invalidateSnapshot() {
    if (!_snapshot->isValid()) return;

    _invalidateCounter++;
    if (_invalidateCounter < maxRetryBeforeInvalidation) {
        LOG_SYNCPAL_DEBUG(_logger, _snapshot->side()
                                           << " snapshot is not invalidated. Invalidation count: " << _invalidateCounter);
        return;
    }

    _snapshot->init();
    _invalidateCounter = 0;
    LOG_SYNCPAL_DEBUG(_logger, _snapshot->side() << " snapshot invalidated");
}

void FileSystemObserverWorker::forceUpdate() {
    const std::scoped_lock lock(_mutex);
    _updating = true;
}

} // namespace KDC<|MERGE_RESOLUTION|>--- conflicted
+++ resolved
@@ -22,13 +22,7 @@
 
 namespace KDC {
 
-<<<<<<< HEAD
-FileSystemObserverWorker::FileSystemObserverWorker(std::shared_ptr<SyncPal> syncPal, const std::string &name,
-                                                   const std::string &shortName, ReplicaSide side) :
-    ISyncWorker(syncPal, name, shortName), _syncDb(syncPal->_syncDb), _snapshot(syncPal->snapshot(side)) {}
-=======
 constexpr int maxRetryBeforeInvalidation = 3;
->>>>>>> b2fe50da
 
 FileSystemObserverWorker::FileSystemObserverWorker(std::shared_ptr<SyncPal> syncPal, const std::string &name,
                                                    const std::string &shortName, const ReplicaSide side) :
