--- conflicted
+++ resolved
@@ -24,12 +24,7 @@
 
 struct FSOperation {
     public:
-<<<<<<< HEAD
-        FSOperation() {}
         FSOperation(OperationType operationType, const NodeId &nodeId, NodeType objectType = NodeType::Unknown,
-=======
-        FSOperation(OperationType operationType, const NodeId &nodeId, NodeType objectType = NodeTypeUnknown,
->>>>>>> e9ab562b
                     SyncTime createdAt = 0, SyncTime lastModified = 0, int64_t size = 0, const SyncPath &path = "",
                     const SyncPath &destinationPath = "");
 
