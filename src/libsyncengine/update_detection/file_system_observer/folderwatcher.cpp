/*
 * Infomaniak kDrive - Desktop
 * Copyright (C) 2023-2024 Infomaniak Network SA
 *
 * This program is free software: you can redistribute it and/or modify
 * it under the terms of the GNU General Public License as published by
 * the Free Software Foundation, either version 3 of the License, or
 * (at your option) any later version.
 *
 * This program is distributed in the hope that it will be useful,
 * but WITHOUT ANY WARRANTY; without even the implied warranty of
 * MERCHANTABILITY or FITNESS FOR A PARTICULAR PURPOSE.  See the
 * GNU General Public License for more details.
 *
 * You should have received a copy of the GNU General Public License
 * along with this program.  If not, see <http://www.gnu.org/licenses/>.
 */

#include "folderwatcher.h"
#include "localfilesystemobserverworker.h"

#include <log4cplus/loggingmacros.h>

namespace KDC {

FolderWatcher::FolderWatcher(LocalFileSystemObserverWorker *parent, const SyncPath &path) :
    _logger(Log::instance()->getLogger()), _parent(parent), _folder(path) {}

void FolderWatcher::start() {
    LOG_DEBUG(_logger, "Start Folder Watcher");
    _stop = false;

    _thread = std::make_unique<std::thread>(executeFunc, this);

#if defined(__APPLE__)
    _thread->detach();
#endif
}

void FolderWatcher::stop() {
    LOG_DEBUG(_logger, "Stop Folder Watcher");
    _stop = true;

    stopWatching();

#if !defined(__APPLE__)
    if (_thread && _thread->joinable()) {
        _thread->join();
    }
#endif

    _thread = nullptr;
}

void FolderWatcher::executeFunc(void *thisWorker) {
    ((FolderWatcher *) thisWorker)->startWatching();
<<<<<<< HEAD
    Utility::terminateThreadFunction();
=======
    log4cplus::threadCleanup();
>>>>>>> 21d68d0e
}

} // namespace KDC<|MERGE_RESOLUTION|>--- conflicted
+++ resolved
@@ -54,11 +54,7 @@
 
 void FolderWatcher::executeFunc(void *thisWorker) {
     ((FolderWatcher *) thisWorker)->startWatching();
-<<<<<<< HEAD
-    Utility::terminateThreadFunction();
-=======
     log4cplus::threadCleanup();
->>>>>>> 21d68d0e
 }
 
 } // namespace KDC