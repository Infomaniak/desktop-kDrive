--- conflicted
+++ resolved
@@ -49,12 +49,8 @@
 
 void FolderWatcher_win::startWatching() {
     LOGW_DEBUG(_logger, L"Start watching folder: " << _folder.wstring());
-<<<<<<< HEAD
-    LOG_DEBUG(_logger, "File system format: " << CommonUtility::fileSystemName(_folder));
-=======
     LOG_DEBUG(_logger, "File system format: " << Utility::fileSystemName(_folder));
     LOG_DEBUG(_logger, "Free space on disk: " << Utility::getFreeDiskSpace(_folder) << " bytes.");
->>>>>>> 63a8e5db
 
     _resultEventHandle = CreateEvent(nullptr, true, false, nullptr);
     _stopEventHandle = CreateEvent(nullptr, true, false, nullptr);
