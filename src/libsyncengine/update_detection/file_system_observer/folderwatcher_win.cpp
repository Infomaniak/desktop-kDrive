--- conflicted
+++ resolved
@@ -176,14 +176,9 @@
 
             if (!skip) {
                 if (ParametersCache::isExtendedLogEnabled()) {
-<<<<<<< HEAD
-                    LOGW_DEBUG(_logger, L"Operation " << opType << (converted ? L"(converted) " : L"") << L" detected on item with "
-                                                      << Utility::formatSyncPath(longfilepath));
-=======
                     LOGW_DEBUG(_logger, L"Operation " << opType << (converted ? L"(converted) " : L"")
                                                       << L" detected on item with "
-                                                      << Utility::formatSyncPath(longfilepath).c_str());
->>>>>>> ded665bf
+                                                      << Utility::formatSyncPath(longfilepath));
                 }
 
                 changeDetected(longfilepath, opType);
