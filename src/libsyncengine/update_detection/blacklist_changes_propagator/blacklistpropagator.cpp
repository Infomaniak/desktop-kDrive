--- conflicted
+++ resolved
@@ -44,52 +44,52 @@
     bool found = true;
     if (!ParmsDb::instance()->selectSync(_syncPal->syncDbId(), _sync, found)) {
         LOG_SYNCPAL_WARN(Log::instance()->getLogger(), "Error in ParmsDb::selectSync");
-        _exitCode = ExitCode::DbError;
+        _exitCode = ExitCodeDbError;
         return;
     }
     if (!found) {
         LOG_SYNCPAL_WARN(Log::instance()->getLogger(), "Sync not found");
-        _exitCode = ExitCode::DataError;
+        _exitCode = ExitCodeDataError;
         return;
     }
 
     ExitCode exitCode = checkNodes();
-    if (exitCode != ExitCode::Ok) {
+    if (exitCode != ExitCodeOk) {
         LOG_SYNCPAL_WARN(Log::instance()->getLogger(), "Error in BlacklistPropagator::checkNodes");
         _exitCode = exitCode;
         return;
     }
 
     LOG_SYNCPAL_DEBUG(Log::instance()->getLogger(), "BlacklistPropagator ended");
-    _exitCode = ExitCode::Ok;
+    _exitCode = ExitCodeOk;
 }
 
 ExitCode BlacklistPropagator::checkNodes() {
-    ExitCode exitCode(ExitCode::Unknown);
+    ExitCode exitCode(ExitCodeUnknown);
 
     _syncPal->_syncHasFullyCompleted = false;
 
     std::unordered_set<NodeId> blackList;
-    SyncNodeCache::instance()->syncNodes(_syncPal->syncDbId(), SyncNodeType::BlackList, blackList);
+    SyncNodeCache::instance()->syncNodes(_syncPal->syncDbId(), SyncNodeTypeBlackList, blackList);
 
     if (blackList.empty()) {
         LOG_SYNCPAL_DEBUG(Log::instance()->getLogger(), "Blacklist is empty");
-        return ExitCode::Ok;
+        return ExitCodeOk;
     }
 
     bool noItemToRemoveFound = true;
     for (auto &remoteNodeId : blackList) {
         if (isAborted()) {
             LOG_SYNCPAL_INFO(Log::instance()->getLogger(), "BlacklistPropagator aborted " << jobId());
-            return ExitCode::Ok;
+            return ExitCodeOk;
         }
 
         // Check if item still exist
         DbNodeId dbId;
         bool found = false;
-        if (!_syncPal->_syncDb->dbId(ReplicaSide::Remote, remoteNodeId, dbId, found)) {
+        if (!_syncPal->_syncDb->dbId(ReplicaSideRemote, remoteNodeId, dbId, found)) {
             LOG_SYNCPAL_WARN(Log::instance()->getLogger(), "Error in SyncDb::dbId");
-            exitCode = ExitCode::DbError;
+            exitCode = ExitCodeDbError;
             break;
         }
 
@@ -97,27 +97,27 @@
             noItemToRemoveFound = false;
 
             NodeId localNodeId;
-            if (!_syncPal->_syncDb->correspondingNodeId(ReplicaSide::Remote, remoteNodeId, localNodeId, found)) {
+            if (!_syncPal->_syncDb->correspondingNodeId(ReplicaSideRemote, remoteNodeId, localNodeId, found)) {
                 LOG_SYNCPAL_WARN(Log::instance()->getLogger(), "Error in SyncDb::correspondingNodeId");
-                exitCode = ExitCode::DbError;
+                exitCode = ExitCodeDbError;
                 break;
             }
             if (!found) {
                 LOG_SYNCPAL_WARN(Log::instance()->getLogger(),
                                  "Corresponding node ID not found for remote ID = " << remoteNodeId.c_str());
-                exitCode = ExitCode::DataError;
+                exitCode = ExitCodeDataError;
                 break;
             }
 
             exitCode = removeItem(localNodeId, remoteNodeId, dbId);
-            if (exitCode != ExitCode::Ok) {
+            if (exitCode != ExitCodeOk) {
                 break;
             }
         }
     }
 
     if (noItemToRemoveFound) {
-        exitCode = ExitCode::Ok;
+        exitCode = ExitCodeOk;
     }
 
     return exitCode;
@@ -130,17 +130,17 @@
     bool found = false;
     if (!_syncPal->_syncDb->path(dbId, localPath, remotePath, found)) {
         LOG_SYNCPAL_WARN(Log::instance()->getLogger(), "Error in SyncDb::path");
-        return ExitCode::DbError;
+        return ExitCodeDbError;
     }
     if (!found) {
         LOG_SYNCPAL_INFO(Log::instance()->getLogger(), "Node not found for id = " << dbId);
-        return ExitCode::DataError;
+        return ExitCodeDataError;
     }
 
     SyncPath absolutePath = _sync.localPath() / localPath;
 
     // Cancel hydration
-    const bool liteSyncActivated = _syncPal->_vfsMode != VirtualFileMode::Off;
+    const bool liteSyncActivated = _syncPal->_vfsMode != VirtualFileModeOff;
     if (liteSyncActivated) {
         try {
             std::error_code ec;
@@ -148,17 +148,12 @@
                 absolutePath, std::filesystem::directory_options::skip_permission_denied, ec);
             if (ec) {
                 LOGW_SYNCPAL_WARN(Log::instance()->getLogger(),
-<<<<<<< HEAD
-                                  "Error in BlacklistPropagator::removeItem :" << Utility::formatStdError(ec).c_str());
-                return ExitCode::SystemError;
-=======
                                   L"Error in BlacklistPropagator::removeItem :" << Utility::formatStdError(ec).c_str());
                 return ExitCodeSystemError;
->>>>>>> 5fea1566
             }
             for (; dirIt != std::filesystem::recursive_directory_iterator(); ++dirIt) {
                 if (isAborted()) {
-                    return ExitCode::Ok;
+                    return ExitCodeOk;
                 }
 
 #ifdef _WIN32
@@ -177,7 +172,7 @@
                 // Check if the directory entry is managed
                 bool isManaged = true;
                 bool isLink = false;
-                IoError ioError = IoError::Success;
+                IoError ioError = IoErrorSuccess;
                 if (!Utility::checkIfDirEntryIsManaged(dirIt, isManaged, isLink, ioError)) {
                     LOGW_SYNCPAL_WARN(Log::instance()->getLogger(),
                                       L"Error in Utility::checkIfDirEntryIsManaged - path=" << Path2WStr(absolutePath).c_str());
@@ -185,14 +180,14 @@
                     continue;
                 }
 
-                if (ioError == IoError::NoSuchFileOrDirectory) {
+                if (ioError == IoErrorNoSuchFileOrDirectory) {
                     LOGW_SYNCPAL_DEBUG(Log::instance()->getLogger(),
                                        L"Directory entry does not exist anymore - path=" << Path2WStr(absolutePath).c_str());
                     dirIt.disable_recursion_pending();
                     continue;
                 }
 
-                if (ioError == IoError::AccessDenied) {
+                if (ioError == IoErrorAccessDenied) {
                     LOGW_SYNCPAL_DEBUG(Log::instance()->getLogger(),
                                        L"Directory misses search permission: " << Utility::formatSyncPath(absolutePath).c_str());
                     dirIt.disable_recursion_pending();
@@ -213,10 +208,10 @@
         } catch (std::filesystem::filesystem_error &e) {
             LOG_SYNCPAL_WARN(Log::instance()->getLogger(),
                              "Error caught in BlacklistPropagator::removeItem: " << e.code() << " - " << e.what());
-            return ExitCode::SystemError;
+            return ExitCodeSystemError;
         } catch (...) {
             LOG_SYNCPAL_WARN(Log::instance()->getLogger(), "Error caught in BlacklistPropagator::removeItem");
-            return ExitCode::SystemError;
+            return ExitCodeSystemError;
         }
 
         LOGW_SYNCPAL_DEBUG(Log::instance()->getLogger(), L"Cancel hydration: " << Utility::formatSyncPath(absolutePath).c_str());
@@ -225,11 +220,11 @@
 
     // Remove item from filesystem
     bool exists = false;
-    IoError ioError = IoError::Success;
+    IoError ioError = IoErrorSuccess;
     if (!IoHelper::checkIfPathExists(absolutePath, exists, ioError)) {
         LOGW_WARN(Log::instance()->getLogger(),
                   L"Error in IoHelper::checkIfPathExists for path=" << Utility::formatIoError(absolutePath, ioError).c_str());
-        return ExitCode::SystemError;
+        return ExitCodeSystemError;
     }
 
     if (exists) {
@@ -243,7 +238,7 @@
         LocalDeleteJob job(_syncPal->driveDbId(), _syncPal->_localPath, localPath, liteSyncActivated, remoteNodeId);
         job.setBypassCheck(true);
         job.runSynchronously();
-        if (job.exitCode() != ExitCode::Ok) {
+        if (job.exitCode() != ExitCodeOk) {
             LOGW_SYNCPAL_WARN(Log::instance()->getLogger(), L"Failed to remove item with "
                                                                 << Utility::formatSyncPath(absolutePath).c_str() << L" ("
                                                                 << Utility::s2ws(localNodeId).c_str()
@@ -253,8 +248,8 @@
             PlatformInconsistencyCheckerUtility::renameLocalFile(
                 absolutePath, PlatformInconsistencyCheckerUtility::SuffixTypeBlacklisted, &destPath);
 
-            Error err(_syncPal->syncDbId(), "", "", NodeType::Directory, absolutePath, ConflictType::None, InconsistencyType::None,
-                      CancelType::MoveToBinFailed, destPath);
+            Error err(_syncPal->syncDbId(), "", "", NodeTypeDirectory, absolutePath, ConflictTypeNone, InconsistencyTypeNone,
+                      CancelTypeMoveToBinFailed, destPath);
             _syncPal->addError(err);
         } else {
             LOGW_SYNCPAL_DEBUG(Log::instance()->getLogger(), L"Item with " << Utility::formatSyncPath(absolutePath).c_str()
@@ -266,14 +261,14 @@
     // Remove node (and children by cascade) from DB
     if (!_syncPal->_syncDb->deleteNode(dbId, found)) {
         LOG_SYNCPAL_WARN(Log::instance()->getLogger(), "Error in SyncDb::deleteNode");
-        return ExitCode::DbError;
+        return ExitCodeDbError;
     }
     if (!found) {
         LOG_SYNCPAL_WARN(Log::instance()->getLogger(), "Node not found in node table for dbId=" << dbId);
-        return ExitCode::DataError;
-    }
-
-    return ExitCode::Ok;
+        return ExitCodeDataError;
+    }
+
+    return ExitCodeOk;
 }
 
 }  // namespace KDC