--- conflicted
+++ resolved
@@ -200,15 +200,9 @@
     }
 
     if (ParametersCache::isExtendedLogEnabled() && newId != oldId) {
-<<<<<<< HEAD
         LOGW_DEBUG(Log::instance()->getLogger(), _side << L" update tree: Node ID changed from '" << CommonUtility::s2ws(oldId)
                                                        << L"' to '" << CommonUtility::s2ws(newId) << L"' for node "
-                                                       << Utility::formatSyncName(node->name()) << L"'.");
-=======
-        LOGW_DEBUG(Log::instance()->getLogger(), _side << L" update tree: Node ID changed from '" << Utility::s2ws(oldId)
-                                                       << L"' to '" << Utility::s2ws(newId) << L"' for node "
                                                        << Utility::formatSyncName(node->name()) << L".");
->>>>>>> 82caa062
     }
 
     if (!oldId.empty() && _nodes.contains(oldId)) {
