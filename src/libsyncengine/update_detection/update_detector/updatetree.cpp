--- conflicted
+++ resolved
@@ -202,11 +202,7 @@
     if (ParametersCache::isExtendedLogEnabled() && newId != oldId) {
         LOGW_DEBUG(Log::instance()->getLogger(), _side << L" update tree: Node ID changed from '" << CommonUtility::s2ws(oldId)
                                                        << L"' to '" << CommonUtility::s2ws(newId) << L"' for node "
-<<<<<<< HEAD
-                                                       << Utility::formatSyncName(node->name()) << L"'.");
-=======
                                                        << Utility::formatSyncName(node->name()) << L".");
->>>>>>> 3204fefe
     }
 
     if (!oldId.empty() && _nodes.contains(oldId)) {
