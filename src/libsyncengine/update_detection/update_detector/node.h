--- conflicted
+++ resolved
@@ -127,9 +127,8 @@
         size_t deleteChildren(const NodeId &childId);
         std::shared_ptr<Node> getChildExcept(SyncName name, OperationType except);
 
-<<<<<<< HEAD
-        void setChangeEvents(const OperationType ops) { _changeEvents = ops; }
-        void insertChangeEvent(const OperationType &op) { _changeEvents |= op; }
+        void setChangeEvents(const OperationType ops);
+        void insertChangeEvent(const OperationType &op);
         void deleteChangeEvent(const OperationType &op) { _changeEvents ^= op; }
         void clearChangeEvents() { _changeEvents = OperationType::None; }
         bool hasChangeEvent() const { return _changeEvents != OperationType::None; }
@@ -137,17 +136,6 @@
 
         void insertConflictAlreadyConsidered(const ConflictType &conf) { _conflictsAlreadyConsidered.push_back(conf); }
         void clearConflictAlreadyConsidered() { _conflictsAlreadyConsidered.clear(); }
-=======
-        void setChangeEvents(const OperationType ops);
-        void insertChangeEvent(const OperationType &op);
-        inline void deleteChangeEvent(const OperationType &op) { _changeEvents ^= op; }
-        inline void clearChangeEvents() { _changeEvents = OperationType::None; }
-        inline bool hasChangeEvent() const { return _changeEvents != OperationType::None; }
-        inline bool hasChangeEvent(const OperationType op) const { return (_changeEvents & op) == op; }
-
-        inline void insertConflictAlreadyConsidered(const ConflictType &conf) { _conflictsAlreadyConsidered.push_back(conf); }
-        inline void clearConflictAlreadyConsidered() { _conflictsAlreadyConsidered.clear(); }
->>>>>>> 3f4e345c
 
         bool isEditFromDeleteCreate() const;
 
