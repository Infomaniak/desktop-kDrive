/*
 * Infomaniak kDrive - Desktop
 * Copyright (C) 2023-2024 Infomaniak Network SA
 *
 * This program is free software: you can redistribute it and/or modify
 * it under the terms of the GNU General Public License as published by
 * the Free Software Foundation, either version 3 of the License, or
 * (at your option) any later version.
 *
 * This program is distributed in the hope that it will be useful,
 * but WITHOUT ANY WARRANTY; without even the implied warranty of
 * MERCHANTABILITY or FITNESS FOR A PARTICULAR PURPOSE.  See the
 * GNU General Public License for more details.
 *
 * You should have received a copy of the GNU General Public License
 * along with this program.  If not, see <http://www.gnu.org/licenses/>.
 */

#pragma once

#include "utility/types.h"
#include "libcommonserver/utility/utility.h"

#include <algorithm>
#include <vector>
#include <optional>
#include <unordered_map>

namespace KDC {

class Node {
    public:
        const static Node _nullNode;

        Node(const std::optional<DbNodeId> &idb, const ReplicaSide &side, const SyncName &name, NodeType type,
             const std::optional<NodeId> &id, std::optional<SyncTime> createdAt, std::optional<SyncTime> lastmodified,
             int64_t size);

        Node(const std::optional<DbNodeId> &idb, const ReplicaSide &side, const SyncName &name, NodeType type,
             OperationType changeEvents, const std::optional<NodeId> &id, std::optional<SyncTime> createdAt,
             std::optional<SyncTime> lastmodified, int64_t size, std::shared_ptr<Node> parentNode,
             std::optional<SyncPath> moveOrigin = std::nullopt, std::optional<DbNodeId> moveOriginParentDbId = std::nullopt);

        /**
         * @brief Node
         *
         * Node constructor for temporary nodes only
         * A temporary ID is generated and flag _isTmp is set to true
         *
         * @param side
         * @param name
         * @param type
         * @param parentNode
         */
        Node(const ReplicaSide &side, const SyncName &name, NodeType type, std::shared_ptr<Node> parentNode);

        Node();

        bool operator==(const Node &n) const;
        inline bool operator!=(const Node &n) const { return !(n == *this); }

        inline std::optional<DbNodeId> idb() const { return _idb; }
        inline ReplicaSide side() const { return _side; }
        inline SyncName name() const { return _name; }
        inline NodeType type() const { return _type; }
<<<<<<< HEAD
        inline SyncName validLocalName() const {
            return _validLocalName;
        }  // TODO : to be removed, local and remote names are always the same
        inline SyncName finalLocalName() const {
            return _validLocalName.empty() ? _name : _validLocalName;
        }  // TODO : to be removed, local and remote names are always the same
=======
>>>>>>> 5fea1566
        inline InconsistencyType inconsistencyType() const { return _inconsistencyType; }
        inline OperationType changeEvents() const { return _changeEvents; }
        inline std::optional<SyncTime> createdAt() const { return _createdAt; }
        inline std::optional<SyncTime> lastmodified() const { return _lastModified; }
        inline int64_t size() { return _size; }
        inline std::optional<NodeId> id() const { return _id; }
        inline std::optional<NodeId> previousId() const { return _previousId; }
        inline NodeStatus status() const { return _status; }
        inline std::shared_ptr<Node> parentNode() const { return _parentNode; }
        inline const std::optional<SyncPath> &moveOrigin() const { return _moveOrigin; }
        inline const std::optional<DbNodeId> &moveOriginParentDbId() const { return _moveOriginParentDbId; }
        inline const std::vector<ConflictType> &conflictsAlreadyConsidered() const { return _conflictsAlreadyConsidered; }
        inline bool hasConflictAlreadyConsidered(const ConflictType conf) {
            return std::count(_conflictsAlreadyConsidered.cbegin(), _conflictsAlreadyConsidered.cend(), conf) > 0;
        }

        inline void setIdb(const std::optional<DbNodeId> &idb) { _idb = idb; }
        inline void setName(const SyncName &name) { _name = Utility::normalizedSyncName(name); }
        inline void setInconsistencyType(InconsistencyType newInconsistencyType) { _inconsistencyType = newInconsistencyType; }
        inline void addInconsistencyType(InconsistencyType newInconsistencyType) { _inconsistencyType |= newInconsistencyType; }
        inline void setCreatedAt(const std::optional<SyncTime> &createdAt) { _createdAt = createdAt; }
        inline void setLastModified(const std::optional<SyncTime> &lastmodified) { _lastModified = lastmodified; }
        inline void setSize(int64_t size) { _size = size; }
        inline void setId(const std::optional<NodeId> &nodeId) { _id = nodeId; }
        inline void setPreviousId(const std::optional<NodeId> &previousNodeId) { _previousId = previousNodeId; }
        inline void setParentNode(const std::shared_ptr<Node> &parentNode) { _parentNode = parentNode; }
        inline void setMoveOrigin(const std::optional<SyncPath> &moveOrigin) { _moveOrigin = moveOrigin; }
        inline void setMoveOriginParentDbId(const std::optional<DbNodeId> &moveOriginParentDbId) {
            _moveOriginParentDbId = moveOriginParentDbId;
        }
        inline void setStatus(const NodeStatus &status) { _status = status; }

        inline std::unordered_map<NodeId, std::shared_ptr<Node>> &children() { return _childrenById; }
        std::shared_ptr<Node> findChildren(const SyncName &name, const NodeId &nodeId = "");
        std::shared_ptr<Node> findChildrenById(const NodeId &nodeId);
        bool insertChildren(std::shared_ptr<Node> child);
        size_t deleteChildren(std::shared_ptr<Node> child);
        size_t deleteChildren(const NodeId &childId);
        std::shared_ptr<Node> getChildExcept(SyncName name, OperationType except);

        inline void setChangeEvents(const OperationType ops) { _changeEvents = ops; }
        inline void insertChangeEvent(const OperationType &op) { _changeEvents |= op; }
        inline void deleteChangeEvent(const OperationType &op) { _changeEvents ^= op; }
<<<<<<< HEAD
        inline void clearChangeEvents() { _changeEvents = OperationType::None; }
        inline bool hasChangeEvent() { return _changeEvents != OperationType::None; }
        inline bool hasChangeEvent(const OperationType op) { return (_changeEvents & op) == op; }
=======
        inline void clearChangeEvents() { _changeEvents = OperationTypeNone; }
        inline bool hasChangeEvent() const { return _changeEvents != OperationTypeNone; }
        inline bool hasChangeEvent(const int op) const { return _changeEvents & op; }
>>>>>>> 5fea1566

        inline void insertConflictAlreadyConsidered(const ConflictType &conf) { _conflictsAlreadyConsidered.push_back(conf); }
        inline void clearConflictAlreadyConsidered() { _conflictsAlreadyConsidered.clear(); }

        bool isEditFromDeleteCreate() const;

        [[nodiscard]] bool isRoot() const;
        [[nodiscard]] bool isCommonDocumentsFolder() const;
        [[nodiscard]] bool isSharedFolder() const;

        [[nodiscard]] SyncPath getPath() const;

        [[nodiscard]] inline bool isTmp() const { return _isTmp; }
        inline void setIsTmp(bool newIsTmp) { _isTmp = newIsTmp; }

    private:
        std::optional<DbNodeId> _idb = std::nullopt;
        ReplicaSide _side = ReplicaSide::Unknown;
        SyncName _name;
<<<<<<< HEAD
        SyncName _validLocalName;
        InconsistencyType _inconsistencyType = InconsistencyType::None;
        NodeType _type = NodeType::Unknown;
        OperationType _changeEvents = OperationType::None;
=======
        InconsistencyType _inconsistencyType = InconsistencyTypeNone;
        NodeType _type = NodeTypeUnknown;
        int _changeEvents = OperationTypeNone;
>>>>>>> 5fea1566
        std::optional<NodeId> _id = std::nullopt;
        std::optional<NodeId> _previousId = std::nullopt;
        std::optional<SyncTime> _createdAt = std::nullopt;
        std::optional<SyncTime> _lastModified = std::nullopt;
        int64_t _size = 0;
        NodeStatus _status = NodeStatus::Unprocessed;  // node was already processed during reconciliation
        std::unordered_map<NodeId, std::shared_ptr<Node>> _childrenById;
        std::shared_ptr<Node> _parentNode = nullptr;
        // For moved items
        std::optional<SyncPath> _moveOrigin = std::nullopt;            // path before it was moved
        std::optional<DbNodeId> _moveOriginParentDbId = std::nullopt;  // parent dir id before it was moved
        // For conflicts resolutions
        std::vector<ConflictType> _conflictsAlreadyConsidered;

        bool _isTmp = false;
};

}  // namespace KDC<|MERGE_RESOLUTION|>--- conflicted
+++ resolved
@@ -36,10 +36,10 @@
              const std::optional<NodeId> &id, std::optional<SyncTime> createdAt, std::optional<SyncTime> lastmodified,
              int64_t size);
 
-        Node(const std::optional<DbNodeId> &idb, const ReplicaSide &side, const SyncName &name, NodeType type,
-             OperationType changeEvents, const std::optional<NodeId> &id, std::optional<SyncTime> createdAt,
-             std::optional<SyncTime> lastmodified, int64_t size, std::shared_ptr<Node> parentNode,
-             std::optional<SyncPath> moveOrigin = std::nullopt, std::optional<DbNodeId> moveOriginParentDbId = std::nullopt);
+        Node(const std::optional<DbNodeId> &idb, const ReplicaSide &side, const SyncName &name, NodeType type, int changeEvents,
+             const std::optional<NodeId> &id, std::optional<SyncTime> createdAt, std::optional<SyncTime> lastmodified,
+             int64_t size, std::shared_ptr<Node> parentNode, std::optional<SyncPath> moveOrigin = std::nullopt,
+             std::optional<DbNodeId> moveOriginParentDbId = std::nullopt);
 
         /**
          * @brief Node
@@ -63,17 +63,8 @@
         inline ReplicaSide side() const { return _side; }
         inline SyncName name() const { return _name; }
         inline NodeType type() const { return _type; }
-<<<<<<< HEAD
-        inline SyncName validLocalName() const {
-            return _validLocalName;
-        }  // TODO : to be removed, local and remote names are always the same
-        inline SyncName finalLocalName() const {
-            return _validLocalName.empty() ? _name : _validLocalName;
-        }  // TODO : to be removed, local and remote names are always the same
-=======
->>>>>>> 5fea1566
         inline InconsistencyType inconsistencyType() const { return _inconsistencyType; }
-        inline OperationType changeEvents() const { return _changeEvents; }
+        inline int changeEvents() const { return _changeEvents; }
         inline std::optional<SyncTime> createdAt() const { return _createdAt; }
         inline std::optional<SyncTime> lastmodified() const { return _lastModified; }
         inline int64_t size() { return _size; }
@@ -112,18 +103,12 @@
         size_t deleteChildren(const NodeId &childId);
         std::shared_ptr<Node> getChildExcept(SyncName name, OperationType except);
 
-        inline void setChangeEvents(const OperationType ops) { _changeEvents = ops; }
+        inline void setChangeEvents(const int ops) { _changeEvents = ops; }
         inline void insertChangeEvent(const OperationType &op) { _changeEvents |= op; }
         inline void deleteChangeEvent(const OperationType &op) { _changeEvents ^= op; }
-<<<<<<< HEAD
-        inline void clearChangeEvents() { _changeEvents = OperationType::None; }
-        inline bool hasChangeEvent() { return _changeEvents != OperationType::None; }
-        inline bool hasChangeEvent(const OperationType op) { return (_changeEvents & op) == op; }
-=======
         inline void clearChangeEvents() { _changeEvents = OperationTypeNone; }
         inline bool hasChangeEvent() const { return _changeEvents != OperationTypeNone; }
         inline bool hasChangeEvent(const int op) const { return _changeEvents & op; }
->>>>>>> 5fea1566
 
         inline void insertConflictAlreadyConsidered(const ConflictType &conf) { _conflictsAlreadyConsidered.push_back(conf); }
         inline void clearConflictAlreadyConsidered() { _conflictsAlreadyConsidered.clear(); }
@@ -141,24 +126,17 @@
 
     private:
         std::optional<DbNodeId> _idb = std::nullopt;
-        ReplicaSide _side = ReplicaSide::Unknown;
+        ReplicaSide _side = ReplicaSideUnknown;
         SyncName _name;
-<<<<<<< HEAD
-        SyncName _validLocalName;
-        InconsistencyType _inconsistencyType = InconsistencyType::None;
-        NodeType _type = NodeType::Unknown;
-        OperationType _changeEvents = OperationType::None;
-=======
         InconsistencyType _inconsistencyType = InconsistencyTypeNone;
         NodeType _type = NodeTypeUnknown;
         int _changeEvents = OperationTypeNone;
->>>>>>> 5fea1566
         std::optional<NodeId> _id = std::nullopt;
         std::optional<NodeId> _previousId = std::nullopt;
         std::optional<SyncTime> _createdAt = std::nullopt;
         std::optional<SyncTime> _lastModified = std::nullopt;
         int64_t _size = 0;
-        NodeStatus _status = NodeStatus::Unprocessed;  // node was already processed during reconciliation
+        NodeStatus _status = NodeStatusUnprocessed;  // node was already processed during reconciliation
         std::unordered_map<NodeId, std::shared_ptr<Node>> _childrenById;
         std::shared_ptr<Node> _parentNode = nullptr;
         // For moved items
