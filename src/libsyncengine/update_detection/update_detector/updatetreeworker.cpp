/*
 * Infomaniak kDrive - Desktop
 * Copyright (C) 2023-2024 Infomaniak Network SA
 *
 * This program is free software: you can redistribute it and/or modify
 * it under the terms of the GNU General Public License as published by
 * the Free Software Foundation, either version 3 of the License, or
 * (at your option) any later version.
 *
 * This program is distributed in the hope that it will be useful,
 * but WITHOUT ANY WARRANTY; without even the implied warranty of
 * MERCHANTABILITY or FITNESS FOR A PARTICULAR PURPOSE.  See the
 * GNU General Public License for more details.
 *
 * You should have received a copy of the GNU General Public License
 * along with this program.  If not, see <http://www.gnu.org/licenses/>.
 */

#include "updatetreeworker.h"
#include "libcommon/utility/utility.h"
#include "libcommonserver/utility/utility.h"
#include "requests/parameterscache.h"

#include <iostream>
#include <log4cplus/loggingmacros.h>


namespace KDC {

UpdateTreeWorker::UpdateTreeWorker(std::shared_ptr<SyncPal> syncPal, const std::string &name, const std::string &shortName,
                                   ReplicaSide side)
    : ISyncWorker(syncPal, name, shortName),
      _syncDb(syncPal->_syncDb),
      _operationSet(syncPal->operationSet(side)),
      _updateTree(syncPal->updateTree(side)),
      _side(side) {}

UpdateTreeWorker::UpdateTreeWorker(std::shared_ptr<SyncDb> syncDb, std::shared_ptr<FSOperationSet> operationSet,
                                   std::shared_ptr<UpdateTree> updateTree, const std::string &name, const std::string &shortName,
                                   ReplicaSide side)
    : ISyncWorker(nullptr, name, shortName), _syncDb(syncDb), _operationSet(operationSet), _updateTree(updateTree), _side(side) {}

UpdateTreeWorker::~UpdateTreeWorker() {
    _operationSet.reset();
    _updateTree.reset();
}

void UpdateTreeWorker::execute() {
    ExitCode exitCode(ExitCode::Unknown);

    LOG_SYNCPAL_DEBUG(_logger, "Worker started: name=" << name().c_str());

    auto start = std::chrono::steady_clock::now();

    _updateTree->startUpdate();

    // Reset nodes working properties
    for (const auto &nodeItem : _updateTree->nodes()) {
        nodeItem.second->clearChangeEvents();
        nodeItem.second->clearConflictAlreadyConsidered();
        nodeItem.second->setInconsistencyType(InconsistencyType::None);
        nodeItem.second->setPreviousId(std::nullopt);
    }

    _updateTree->previousIdSet().clear();

    std::vector<stepptr> steptab = {&UpdateTreeWorker::step1MoveDirectory,   &UpdateTreeWorker::step2MoveFile,
                                    &UpdateTreeWorker::step3DeleteDirectory, &UpdateTreeWorker::step4DeleteFile,
                                    &UpdateTreeWorker::step5CreateDirectory, &UpdateTreeWorker::step6CreateFile,
                                    &UpdateTreeWorker::step7EditFile,        &UpdateTreeWorker::step8CompleteUpdateTree};

    for (auto stepn : steptab) {
        exitCode = (this->*stepn)();
        if (exitCode != ExitCode::Ok) {
            setDone(exitCode);
            return;
        }
        if (stopAsked()) {
            setDone(ExitCode::Ok);
            return;
        }
    }

    integrityCheck();
    drawUpdateTree();

    std::chrono::duration<double> elapsed_seconds = std::chrono::steady_clock::now() - start;

    if (exitCode == ExitCode::Ok) {
        LOG_SYNCPAL_DEBUG(_logger, "Update Tree " << _side << " updated in: " << elapsed_seconds.count() << "s");
    } else {
        LOG_SYNCPAL_WARN(_logger, "Update Tree " << _side << " generation failed after: " << elapsed_seconds.count() << "s");
    }

    // Clear unexpected operation set once used
    _operationSet->clear();

    setDone(exitCode);
    LOG_SYNCPAL_DEBUG(_logger, "Worker stopped: name=" << name().c_str());
}

ExitCode UpdateTreeWorker::step1MoveDirectory() {
    return createMoveNodes(NodeType::Directory);
}

ExitCode UpdateTreeWorker::step2MoveFile() {
    return createMoveNodes(NodeType::File);
}

ExitCode UpdateTreeWorker::searchForParentNode(const SyncPath &nodePath, std::shared_ptr<Node> &parentNode) {
    parentNode.reset();
    std::optional<NodeId> parentNodeId;
    bool found = false;
    if (!_syncDb->id(_side, nodePath.parent_path(), parentNodeId, found)) {
        LOG_SYNCPAL_WARN(_logger, "Error in SyncDb::id");
        return ExitCode::DbError;
    }

    if (found && parentNodeId) {
        if (auto parentNodeIt = _updateTree->nodes().find(*parentNodeId); parentNodeIt != _updateTree->nodes().end()) {
            // The parent node exists.
            parentNode = parentNodeIt->second;
        }
    }

    return ExitCode::Ok;
}

ExitCode UpdateTreeWorker::step3DeleteDirectory() {
    std::unordered_set<UniqueId> deleteOpsIds = _operationSet->getOpsByType(OperationType::Delete);
    for (const auto &deleteOpId : deleteOpsIds) {
        // worker stop or pause
        if (stopAsked()) {
            return ExitCode::Ok;
        }

        while (pauseAsked() || isPaused()) {
            if (!isPaused()) {
                setPauseDone();
            }

            Utility::msleep(LOOP_PAUSE_SLEEP_PERIOD);
        }

        FSOpPtr deleteOp = nullptr;
        _operationSet->getOp(deleteOpId, deleteOp);

        if (deleteOp->objectType() != NodeType::Directory) {
            continue;
        }

        auto currentNodeIt = _updateTree->nodes().find(deleteOp->nodeId());
        if (currentNodeIt != _updateTree->nodes().end()) {
            // Node exists
            currentNodeIt->second->insertChangeEvent(OperationType::Delete);
            currentNodeIt->second->setCreatedAt(deleteOp->createdAt());
            currentNodeIt->second->setLastModified(deleteOp->lastModified());
            currentNodeIt->second->setSize(deleteOp->size());
            currentNodeIt->second->setIsTmp(false);
            if (ParametersCache::isExtendedLogEnabled()) {
                LOGW_SYNCPAL_DEBUG(
                    _logger,
                    _side << L" update tree: Node '" << SyncName2WStr(currentNodeIt->second->name()).c_str() << L"' (node ID: '"
                          << Utility::s2ws(currentNodeIt->second->id().has_value() ? *currentNodeIt->second->id() : NodeId())
                                 .c_str()
                          << L"', DB ID: '" << (currentNodeIt->second->idb().has_value() ? *currentNodeIt->second->idb() : -1)
                          << L"') updated. Operation DELETE inserted in change events.");
            }
        } else {
            std::shared_ptr<Node> parentNode;
            if (const auto searchExitCode = searchForParentNode(deleteOp->path(), parentNode); searchExitCode != ExitCode::Ok) {
                return searchExitCode;
            };

            if (!parentNode) {
                SyncPath newPath;
                if (const auto newPathExitCode = getNewPathAfterMove(deleteOp->path(), newPath);
                    newPathExitCode != ExitCode::Ok) {
                    LOG_SYNCPAL_WARN(_logger, "Error in UpdateTreeWorker::getNewPathAfterMove");
                    return newPathExitCode;
                }
                parentNode = getOrCreateNodeFromDeletedPath(newPath.parent_path());
            }

            // Find dbNodeId
            DbNodeId idb = 0;
            bool found = false;
            if (!_syncDb->dbId(_side, deleteOp->nodeId(), idb, found)) {
                LOG_SYNCPAL_WARN(_logger, "Error in SyncDb::dbId");
                return ExitCode::DbError;
            }
            if (!found) {
                LOG_SYNCPAL_WARN(_logger, "Node not found for id = " << deleteOp->nodeId().c_str());
                return ExitCode::DataError;
            }

            // Check if parentNode has got a child with the same name
            std::shared_ptr<Node> newNode = parentNode->findChildrenById(deleteOp->nodeId());
            if (newNode != nullptr) {
                // Node already exists, update it
                newNode->setIdb(idb);
                if (!updateNodeId(newNode, deleteOp->nodeId())) {
                    LOGW_SYNCPAL_WARN(_logger, L"Error in UpdateTreeWorker::updateNodeId");
                    return ExitCode::DataError;
                }
                newNode->setCreatedAt(deleteOp->createdAt());
                newNode->setLastModified(deleteOp->lastModified());
                newNode->setSize(deleteOp->size());
                newNode->insertChangeEvent(OperationType::Delete);
                newNode->setIsTmp(false);
                _updateTree->nodes()[deleteOp->nodeId()] = newNode;
                if (ParametersCache::isExtendedLogEnabled()) {
                    LOGW_SYNCPAL_DEBUG(
                        _logger, _side << L" update tree: Node '" << SyncName2WStr(newNode->name()).c_str() << L"' (node ID: '"
                                       << Utility::s2ws(newNode->id().has_value() ? *newNode->id() : NodeId()).c_str()
                                       << L"', DB ID: '" << (newNode->idb().has_value() ? *newNode->idb() : -1)
                                       << L"') updated. Operation DELETE inserted in change events.");
                }
            } else {
                // create node
                newNode = std::shared_ptr<Node>(new Node(idb, _side, deleteOp->path().filename().native(), deleteOp->objectType(),
                                                         OperationType::Delete, deleteOp->nodeId(), deleteOp->createdAt(),
                                                         deleteOp->lastModified(), deleteOp->size(), parentNode));
                if (newNode == nullptr) {
                    std::cout << "Failed to allocate memory" << std::endl;
                    LOG_SYNCPAL_ERROR(_logger, "Failed to allocate memory");
                    return ExitCode::SystemError;
                }

                if (!parentNode->insertChildren(newNode)) {
                    LOGW_SYNCPAL_WARN(_logger, L"Error in Node::insertChildren: node name="
                                                   << SyncName2WStr(newNode->name()).c_str()
                                                   << " parent node name=" << SyncName2WStr(parentNode->name()).c_str());
                    return ExitCode::DataError;
                }

                _updateTree->nodes()[deleteOp->nodeId()] = newNode;
                if (ParametersCache::isExtendedLogEnabled()) {
                    LOGW_SYNCPAL_DEBUG(
                        _logger, _side << L" update tree: Node '" << SyncName2WStr(newNode->name()).c_str() << L"' (node ID: '"
                                       << Utility::s2ws(newNode->id().has_value() ? *newNode->id() : NodeId()).c_str()
                                       << L"', DB ID: '" << (newNode->idb().has_value() ? *newNode->idb() : -1)
                                       << L"', parent ID: '"
                                       << Utility::s2ws(parentNode->id().has_value() ? *parentNode->id() : NodeId()).c_str()
                                       << L"') inserted. Operation DELETE inserted in change events.");
                }
            }
        }
    }
    return ExitCode::Ok;
}

ExitCode UpdateTreeWorker::handleCreateOperationsWithSamePath() {
    _createFileOperationSet.clear();
    FSOpPtrMap createDirectoryOperationSet;
    std::unordered_set<UniqueId> createOpsIds = _operationSet->getOpsByType(OperationType::Create);

    bool isSnapshotRebuildRequired = false;

    for (const auto &createOpId : createOpsIds) {
        // worker stop or pause
        if (stopAsked()) {
            return ExitCode::Ok;
        }
        while (pauseAsked() || isPaused()) {
            if (!isPaused()) {
                setPauseDone();
            }

            Utility::msleep(LOOP_PAUSE_SLEEP_PERIOD);
        }

        FSOpPtr createOp;
        _operationSet->getOp(createOpId, createOp);

        std::pair<FSOpPtrMap::iterator, bool> insertionResult;
        switch (createOp->objectType()) {
            case NodeType::File:
                insertionResult = _createFileOperationSet.try_emplace(createOp->path(), createOp);
                break;
            case NodeType::Directory:
                insertionResult = createDirectoryOperationSet.try_emplace(createOp->path(), createOp);
                break;
            default:
                break;
        }

        if (!insertionResult.second) {
            // Failed to insert Create operation. A full rebuild of the snapshot is required.
            // The following issue has been identified: the operating system missed a delete operation, in which case a snapshot
            // rebuild is both required and sufficient.


            LOGW_SYNCPAL_WARN(_logger, _side << L" update tree: Operation Create already exists on item with "
                                             << Utility::formatSyncPath(createOp->path()).c_str());

<<<<<<< HEAD
            SentryHandler::instance()->captureMessage(SentryLevel::Warning, "UpdateTreeWorker::step4",
                                                      "2 Create operations detected on the same item");

            if (_syncPal) {  // `_syncPal`can be set with `nullptr` in tests.
                _syncPal->increaseErrorCount(createOp->nodeId(), createOp->objectType(), createOp->path(), _side);
                if (_syncPal->getErrorCount(createOp->nodeId(), _side) > 1) {
                    // We are in situation (2), i.e. duplicate normalized names.
                    // We display to the user an explicit error message about item name inconsistency.
                    Error err(_syncPal->syncDbId(), "", createOp->nodeId(), createOp->objectType(), createOp->path(),
                              ConflictType::None, InconsistencyType::DuplicateNames, CancelType::None);
                    _syncPal->addError(err);
                }
            }

=======
#ifdef NDEBUG
            sentry_capture_event(sentry_value_new_message_event(SENTRY_LEVEL_WARNING, "UpdateTreeWorker::step4",
                                                                "2 Create operations detected on the same item"));
#endif
>>>>>>> 693c7573
            isSnapshotRebuildRequired = true;
        }
    }

    return isSnapshotRebuildRequired ? ExitCode::DataError : ExitCode::Ok;
}

void UpdateTreeWorker::logUpdate(const std::shared_ptr<Node> node, const OperationType opType,
                                 const std::shared_ptr<Node> parentNode) {
    if (!ParametersCache::isExtendedLogEnabled()) return;

    std::wstring parentIdStr;
    std::wstring updateTypeStr = L"updated";
    if (parentNode) {
        parentIdStr = L"parent ID: '" + Utility::s2ws(parentNode->id() ? *parentNode->id() : NodeId()) + L"'";
        updateTypeStr = L"inserted";
    }

    const std::wstring updateTreeStr = Utility::s2ws(toString(_side)) + L" update tree";
    const std::wstring nodeStr = L"Node '" + SyncName2WStr(node->name()) + L"'";
    const std::wstring nodeIdStr = L"node ID: '" + Utility::s2ws(node->id() ? *node->id() : NodeId()) + L"'";
    const std::wstring dbIdStr = L"DB ID: '" + std::to_wstring(node->idb() ? *node->idb() : -1) + L"'";
    const std::wstring opTypeStr = Utility::s2ws(toString(opType));

    LOGW_SYNCPAL_DEBUG(_logger, updateTreeStr.c_str()
                                    << L": " << nodeStr.c_str() << L" (" << nodeIdStr.c_str() << L", " << dbIdStr.c_str() << L", "
                                    << parentIdStr.c_str() << L") " << updateTypeStr.c_str() << L". Operation "
                                    << opTypeStr.c_str() << L" inserted in change events.");
}

bool UpdateTreeWorker::updateTmpFileNode(std::shared_ptr<Node> newNode, const FSOpPtr op, const FSOpPtr deleteOp,
                                         OperationType opType) {
    assert(newNode != nullptr && newNode->isTmp());

    if (!updateNodeId(newNode, op->nodeId())) {
        LOGW_SYNCPAL_WARN(_logger, L"Error in UpdateTreeWorker::updateNodeId");
        return false;
    }
    newNode->setCreatedAt(op->createdAt());
    newNode->setLastModified(op->lastModified());
    newNode->setSize(op->size());
    newNode->insertChangeEvent(opType);
    newNode->setIsTmp(false);

    if (opType == OperationType::Edit) {
        newNode->setPreviousId(deleteOp->nodeId());
        _updateTree->previousIdSet()[deleteOp->nodeId()] = op->nodeId();
    }

    _updateTree->nodes()[op->nodeId()] = newNode;
    logUpdate(newNode, opType);

    return true;
}

ExitCode UpdateTreeWorker::step4DeleteFile() {
    const ExitCode exitCode = handleCreateOperationsWithSamePath();
    if (exitCode != ExitCode::Ok) return exitCode;  // Rebuild the snapshot.

    std::unordered_set<UniqueId> deleteOpsIds = _operationSet->getOpsByType(OperationType::Delete);
    for (const auto &deleteOpId : deleteOpsIds) {
        // worker stop or pause
        if (stopAsked()) {
            return ExitCode::Ok;
        }
        while (pauseAsked() || isPaused()) {
            if (!isPaused()) {
                setPauseDone();
            }

            Utility::msleep(LOOP_PAUSE_SLEEP_PERIOD);
        }

        FSOpPtr deleteOp = nullptr;
        _operationSet->getOp(deleteOpId, deleteOp);
        if (deleteOp->objectType() != NodeType::File) {
            continue;
        }

        FSOpPtr op = deleteOp;
        if (_side == ReplicaSide::Local) {
            // Transform a Delete and a Create operations into one Edit operation.
            // Some software, such as Excel, keeps the current version into a temporary directory and move it to the destination,
            // replacing the original file. However, this behavior should be applied only on local side.
            if (auto createFileOpSetIt = _createFileOperationSet.find(deleteOp->path());
                createFileOpSetIt != _createFileOperationSet.end()) {
                FSOpPtr tmp = nullptr;
                if (!_operationSet->findOp(createFileOpSetIt->second->nodeId(), createFileOpSetIt->second->operationType(),
                                           tmp)) {
                    continue;
                }

                // op is now the createOperation
                op = tmp;
                _createFileOperationSet.erase(deleteOp->path());
            }
        }

        const OperationType opType = op->operationType() == OperationType::Create ? OperationType::Edit : OperationType::Delete;
        if (auto currentNodeIt = _updateTree->nodes().find(deleteOp->nodeId()); currentNodeIt != _updateTree->nodes().end()) {
            // Node is already in the update tree, it can be a Delete or an Edit
            std::shared_ptr<Node> currentNode = currentNodeIt->second;
            if (!updateNodeId(currentNode, op->nodeId())) {
                LOGW_SYNCPAL_WARN(_logger, L"Error in UpdateTreeWorker::updateNodeId");
                return ExitCode::DataError;
            }
            currentNode->setCreatedAt(op->createdAt());
            currentNode->setLastModified(op->lastModified());
            currentNode->setSize(op->size());
            currentNode->insertChangeEvent(opType);
            currentNode->setIsTmp(false);

            // TODO: refactor other OperationType::Edit conditions

            // If it's an edit (Delete-Create) we change it's id
            if (opType == OperationType::Edit) {
                currentNode->setPreviousId(deleteOp->nodeId());
                _updateTree->previousIdSet()[deleteOp->nodeId()] = op->nodeId();

                // replace node in _nodes map because id changed
                auto node = _updateTree->nodes().extract(deleteOp->nodeId());
                node.key() = op->nodeId();
                _updateTree->nodes().insert(std::move(node));
            }

            logUpdate(currentNode, opType);
        } else {
            std::shared_ptr<Node> parentNode;
            if (const auto exitCode = searchForParentNode(op->path(), parentNode); exitCode != ExitCode::Ok) {
                return exitCode;
            };

            if (!parentNode) {
                parentNode = getOrCreateNodeFromDeletedPath(op->path().parent_path());
            }

            // find child node
            std::shared_ptr<Node> newNode = parentNode->findChildrenById(deleteOp->nodeId());
            if (newNode != nullptr && newNode->isTmp()) {
                // Tmp node already exists, update it
                if (!updateTmpFileNode(newNode, op, deleteOp, opType)) {
                    LOG_SYNCPAL_WARN(_logger, "Error in UpdateTreeWorker::updateTmpFileNode");
                    return ExitCode::DataError;
                }
            } else {
                // create node
                DbNodeId idb = 0;
                bool found = false;
                if (!_syncDb->dbId(_side, deleteOp->nodeId(), idb, found)) {
                    LOG_SYNCPAL_WARN(_logger, "Error in SyncDb::dbId");
                    return ExitCode::DbError;
                }
                if (!found) {
                    LOG_SYNCPAL_WARN(_logger, "Node not found for id = " << deleteOp->nodeId().c_str());
                    return ExitCode::DataError;
                }

                newNode =
                    std::shared_ptr<Node>(new Node(idb, _side, op->path().filename().native(), op->objectType(), opType,
                                                   op->nodeId(), op->createdAt(), op->lastModified(), op->size(), parentNode));
                if (newNode == nullptr) {
                    std::cout << "Failed to allocate memory" << std::endl;
                    LOG_SYNCPAL_ERROR(_logger, "Failed to allocate memory");
                    return ExitCode::SystemError;
                }

                // store old NodeId to retrieve node in Db
                if (opType == OperationType::Edit) {
                    newNode->setPreviousId(deleteOp->nodeId());
                    _updateTree->previousIdSet()[deleteOp->nodeId()] = op->nodeId();
                }

                if (!parentNode->insertChildren(newNode)) {
                    LOGW_SYNCPAL_WARN(_logger, L"Error in Node::insertChildren: node name="
                                                   << SyncName2WStr(newNode->name()).c_str()
                                                   << " parent node name=" << SyncName2WStr(parentNode->name()).c_str());
                    return ExitCode::DataError;
                }

                _updateTree->nodes()[op->nodeId()] = newNode;
                logUpdate(newNode, opType, parentNode);
            }
        }
    }

    return ExitCode::Ok;
}

ExitCode UpdateTreeWorker::step5CreateDirectory() {
    std::unordered_set<UniqueId> createOpsIds = _operationSet->getOpsByType(OperationType::Create);
    for (const auto &createOpId : createOpsIds) {
        // worker stop or pause
        if (stopAsked()) {
            return ExitCode::Ok;
        }

        while (pauseAsked() || isPaused()) {
            if (!isPaused()) {
                setPauseDone();
            }

            Utility::msleep(LOOP_PAUSE_SLEEP_PERIOD);
        }

        FSOpPtr createOp = nullptr;
        _operationSet->getOp(createOpId, createOp);
        if (createOp->objectType() != NodeType::Directory) {
            continue;
        }

        // find node by path because it may have been created before
        std::shared_ptr<Node> currentNode = getOrCreateNodeFromExistingPath(createOp->path());
        if (currentNode->hasChangeEvent(OperationType::Delete)) {
            // A directory has been deleted and another one has been created with the same name
            currentNode->setPreviousId(currentNode->id());
        }
        if (!updateNodeId(currentNode, createOp->nodeId())) {
            LOGW_SYNCPAL_WARN(_logger, L"Error in UpdateTreeWorker::updateNodeId");
            return ExitCode::DataError;
        }
        currentNode->setCreatedAt(createOp->createdAt());
        currentNode->setLastModified(createOp->lastModified());
        currentNode->setSize(createOp->size());
        currentNode->insertChangeEvent(createOp->operationType());
        currentNode->setIsTmp(false);
        _updateTree->nodes()[createOp->nodeId()] = currentNode;
        if (ParametersCache::isExtendedLogEnabled()) {
            LOGW_SYNCPAL_DEBUG(
                _logger, _side << L" update tree: Node '" << SyncName2WStr(currentNode->name()).c_str() << L"' (node ID: '"
                               << Utility::s2ws(currentNode->id().has_value() ? *currentNode->id() : std::string()).c_str()
                               << L"', DB ID: '" << (currentNode->idb().has_value() ? *currentNode->idb() : -1)
                               << L"') inserted. Operation " << createOp->operationType() << L" inserted in change events.");
        }
    }
    return ExitCode::Ok;
}

ExitCode UpdateTreeWorker::step6CreateFile() {
    for (const auto &op : _createFileOperationSet) {
        // worker stop or pause
        if (stopAsked()) {
            return ExitCode::Ok;
        }
        while (pauseAsked() || isPaused()) {
            if (!isPaused()) {
                setPauseDone();
            }

            Utility::msleep(LOOP_PAUSE_SLEEP_PERIOD);
        }

        FSOpPtr operation = op.second;

        // find parentNode by path
        std::shared_ptr<Node> parentNode = getOrCreateNodeFromExistingPath(operation->path().parent_path());
        std::shared_ptr<Node> newNode = parentNode->findChildrenById(operation->nodeId());
        if (newNode != nullptr) {
            // Node already exists, update it
            if (newNode->name() == operation->path().filename().native()) {
                if (!updateNodeId(newNode, operation->nodeId())) {
                    LOGW_SYNCPAL_WARN(_logger, L"Error in UpdateTreeWorker::updateNodeId");
                    return ExitCode::DataError;
                }
                newNode->setCreatedAt(operation->createdAt());
                newNode->setLastModified(operation->lastModified());
                newNode->setSize(operation->size());
                newNode->insertChangeEvent(operation->operationType());
                newNode->setIsTmp(false);

                _updateTree->nodes()[operation->nodeId()] = newNode;
                if (ParametersCache::isExtendedLogEnabled()) {
                    LOGW_SYNCPAL_DEBUG(
                        _logger,
                        _side << L" update tree: Node '" << SyncName2WStr(newNode->name()).c_str() << L"' (node ID: '"
                              << Utility::s2ws(newNode->id().has_value() ? *newNode->id() : std::string()).c_str()
                              << L"', DB ID: '" << (newNode->idb().has_value() ? *newNode->idb() : -1) << L"', parent ID: '"
                              << Utility::s2ws(parentNode->id().has_value() ? *parentNode->id() : "-1").c_str()
                              << L"') updated. Operation " << operation->operationType() << L" inserted in change events.");
                }
                continue;
            }
        }

        // create node
        newNode = std::shared_ptr<Node>(new Node(
            std::nullopt, _side, operation->path().filename().native(), operation->objectType(), operation->operationType(),
            operation->nodeId(), operation->createdAt(), operation->lastModified(), operation->size(), parentNode));
        if (newNode == nullptr) {
            std::cout << "Failed to allocate memory" << std::endl;
            LOG_SYNCPAL_ERROR(_logger, "Failed to allocate memory");
            return ExitCode::SystemError;
        }

        if (!parentNode->insertChildren(newNode)) {
            LOGW_SYNCPAL_WARN(_logger, L"Error in Node::insertChildren: node name="
                                           << SyncName2WStr(newNode->name()).c_str()
                                           << " parent node name=" << SyncName2WStr(parentNode->name()).c_str());
            return ExitCode::DataError;
        }

        _updateTree->nodes()[operation->nodeId()] = newNode;
        if (ParametersCache::isExtendedLogEnabled()) {
            LOGW_SYNCPAL_DEBUG(
                _logger, _side << L" update tree: Node '" << SyncName2WStr(newNode->name()).c_str() << L"' (node ID: '"
                               << Utility::s2ws(newNode->id().has_value() ? *newNode->id() : "").c_str() << L"', DB ID: '"
                               << (newNode->idb().has_value() ? *newNode->idb() : -1) << L"', parent ID: '"
                               << Utility::s2ws(parentNode->id().has_value() ? *parentNode->id() : "-1").c_str()
                               << L"') inserted. Operation " << operation->operationType() << L" inserted in change events.");
        }
    }
    return ExitCode::Ok;
}

ExitCode UpdateTreeWorker::step7EditFile() {
    std::unordered_set<UniqueId> editOpsIds = _operationSet->getOpsByType(OperationType::Edit);
    for (const auto &editOpId : editOpsIds) {
        // worker stop or pause
        if (stopAsked()) {
            return ExitCode::Ok;
        }

        while (pauseAsked() || isPaused()) {
            if (!isPaused()) {
                setPauseDone();
            }

            Utility::msleep(LOOP_PAUSE_SLEEP_PERIOD);
        }

        FSOpPtr editOp = nullptr;
        _operationSet->getOp(editOpId, editOp);
        if (editOp->objectType() != NodeType::File) {
            continue;
        }
        // find parentNode by path because should have been created
        std::shared_ptr<Node> parentNode = getOrCreateNodeFromExistingPath(editOp->path().parent_path());
        std::shared_ptr<Node> newNode = parentNode->findChildrenById(editOp->nodeId());
        if (newNode != nullptr) {
            // Node already exists, update it
            newNode->setCreatedAt(editOp->createdAt());
            newNode->setLastModified(editOp->lastModified());
            newNode->setSize(editOp->size());
            newNode->insertChangeEvent(editOp->operationType());
            if (!updateNodeId(newNode, editOp->nodeId())) {
                LOGW_SYNCPAL_WARN(_logger, L"Error in UpdateTreeWorker::updateNodeId");
                return ExitCode::DataError;
            }
            newNode->setIsTmp(false);

            _updateTree->nodes()[editOp->nodeId()] = newNode;
            if (ParametersCache::isExtendedLogEnabled()) {
                LOGW_SYNCPAL_DEBUG(
                    _logger, _side << L" update tree: Node '" << SyncName2WStr(newNode->name()).c_str() << L"' (node ID: '"
                                   << Utility::s2ws(newNode->id().has_value() ? *newNode->id() : std::string()).c_str()
                                   << L"', DB ID: '" << (newNode->idb().has_value() ? *newNode->idb() : -1)
                                   << L"') updated. Operation " << editOp->operationType() << L" inserted in change events.");
            }
            continue;
        }

        // create node
        DbNodeId idb;
        bool found = false;
        if (!_syncDb->dbId(_side, editOp->nodeId(), idb, found)) {
            LOG_SYNCPAL_WARN(_logger, "Error in SyncDb::dbId");
            return ExitCode::DbError;
        }
        if (!found) {
            LOG_SYNCPAL_WARN(_logger, "Node not found for id = " << editOp->nodeId().c_str());
            return ExitCode::DataError;
        }

        newNode = std::shared_ptr<Node>(new Node(idb, _side, editOp->path().filename().native(), editOp->objectType(),
                                                 editOp->operationType(), editOp->nodeId(), editOp->createdAt(),
                                                 editOp->lastModified(), editOp->size(), parentNode));
        if (newNode == nullptr) {
            std::cout << "Failed to allocate memory" << std::endl;
            LOG_SYNCPAL_ERROR(_logger, "Failed to allocate memory");
            return ExitCode::SystemError;
        }

        if (!parentNode->insertChildren(newNode)) {
            LOGW_SYNCPAL_WARN(_logger, L"Error in Node::insertChildren: node name="
                                           << SyncName2WStr(newNode->name()).c_str()
                                           << " parent node name=" << SyncName2WStr(parentNode->name()).c_str());
            return ExitCode::DataError;
        }

        _updateTree->nodes()[editOp->nodeId()] = newNode;
        if (ParametersCache::isExtendedLogEnabled()) {
            LOGW_SYNCPAL_DEBUG(
                _logger, _side << L" update tree: Node '" << SyncName2WStr(newNode->name()).c_str() << L"' (node ID: '"
                               << Utility::s2ws(newNode->id().has_value() ? *newNode->id() : std::string()).c_str()
                               << L"', DB ID: '" << (newNode->idb().has_value() ? *newNode->idb() : -1) << L"', parent ID: '"
                               << Utility::s2ws(parentNode->id().has_value() ? *parentNode->id() : std::string()).c_str()
                               << L"') inserted. editOp " << editOp->operationType() << L" inserted in change events.");
        }
    }

    return ExitCode::Ok;
}

ExitCode UpdateTreeWorker::step8CompleteUpdateTree() {
    if (stopAsked()) {
        return ExitCode::Ok;
    }

    bool found = false;
    std::vector<NodeId> dbNodeIds;
    if (!_syncDb->ids(_side, dbNodeIds, found)) {
        LOG_SYNCPAL_WARN(_logger, "Error in SyncDb::dbNodeIds");
        return ExitCode::DbError;
    }
    if (!found) {
        LOG_SYNCPAL_DEBUG(_logger, "There is no dbNodeIds for side=" << _side);
        return ExitCode::Ok;
    }

    // update each existing nodes
    ExitCode exitCode = ExitCode::Unknown;
    try {
        exitCode = updateNodeWithDb(_updateTree->rootNode());
    } catch (std::exception &e) {
        LOG_WARN(_logger, "updateNodeWithDb failed - err= " << e.what());
        return ExitCode::DataError;
    }

    if (exitCode != ExitCode::Ok) {
        LOG_SYNCPAL_WARN(_logger, "Error in updateNodeWithDb");
        return exitCode;
    }

    std::optional<NodeId> rootNodeId =
        (_side == ReplicaSide::Local ? _syncDb->rootNode().nodeIdLocal() : _syncDb->rootNode().nodeIdRemote());

    // creating missing nodes
    for (const NodeId &dbNodeId : dbNodeIds) {
        // worker stop or pause
        if (stopAsked()) {
            return ExitCode::Ok;
        }
        while (pauseAsked() || isPaused()) {
            if (!isPaused()) {
                setPauseDone();
            }

            Utility::msleep(LOOP_PAUSE_SLEEP_PERIOD);
        }

        if (dbNodeId == rootNodeId.value()) {
            // Ignore root folder
            continue;
        }

        NodeId previousNodeId = dbNodeId;

        NodeId newNodeId = dbNodeId;
        auto previousToNewIdIt = _updateTree->previousIdSet().find(dbNodeId);
        if (previousToNewIdIt != _updateTree->previousIdSet().end()) {
            newNodeId = previousToNewIdIt->second;
        }

        if (_updateTree->nodes().find(newNodeId) == _updateTree->nodes().end()) {
            // create node
            NodeId parentId;
            if (!_syncDb->parent(_side, previousNodeId, parentId, found)) {
                LOG_SYNCPAL_WARN(_logger, "Error in SyncDb::parent");
                return ExitCode::DbError;
            }
            if (!found) {
                LOG_SYNCPAL_WARN(_logger, "Node or parent node not found for dbNodeId = " << previousNodeId.c_str());
                return ExitCode::DataError;
            }
            // not sure that parentId is already in _nodes ??
            std::shared_ptr<Node> parentNode;  // parentNode could be null
            auto parentIt = _updateTree->nodes().find(parentId);
            if (parentIt != _updateTree->nodes().end()) {
                parentNode = parentIt->second;
            }

            DbNode dbNode;
            if (!_syncDb->node(_side, previousNodeId, dbNode, found)) {
                LOG_SYNCPAL_WARN(_logger, "Error in SyncDb::node");
                return ExitCode::DbError;
            }
            if (!found) {
                LOG_SYNCPAL_WARN(_logger, "Failed to retrieve node for dbId=" << previousNodeId.c_str());
                return ExitCode::DataError;
            }

            SyncTime lastModified =
                _side == ReplicaSide::Local ? dbNode.lastModifiedLocal().value() : dbNode.lastModifiedRemote().value();
            SyncName name = dbNode.nameRemote();
            std::shared_ptr<Node> newNode =
                std::shared_ptr<Node>(new Node(dbNode.nodeId(), _side, name, dbNode.type(), {}, newNodeId, dbNode.created(),
                                               lastModified, dbNode.size(), parentNode));
            if (newNode == nullptr) {
                std::cout << "Failed to allocate memory" << std::endl;
                LOG_SYNCPAL_ERROR(_logger, "Failed to allocate memory");
                return ExitCode::SystemError;
            }

            if (!parentNode->insertChildren(newNode)) {
                LOGW_SYNCPAL_WARN(_logger, L"Error in Node::insertChildren: node name="
                                               << SyncName2WStr(newNode->name()).c_str()
                                               << " parent node name=" << SyncName2WStr(parentNode->name()).c_str());
                return ExitCode::DataError;
            }

            _updateTree->nodes()[newNodeId] = newNode;
            if (ParametersCache::isExtendedLogEnabled()) {
                LOGW_SYNCPAL_DEBUG(
                    _logger, _side << L" update tree: Node '" << SyncName2WStr(newNode->name()).c_str() << L"' (node ID: '"
                                   << Utility::s2ws(newNode->id().has_value() ? *newNode->id() : std::string()).c_str()
                                   << L"', DB ID: '" << (newNode->idb().has_value() ? *newNode->idb() : 1) << L"', parent ID: '"
                                   << Utility::s2ws(parentNode->id().has_value() ? *parentNode->id() : std::string()).c_str()
                                   << L"') inserted. Without change events.");
            }
        }
    }

    return exitCode;
}

ExitCode UpdateTreeWorker::createMoveNodes(const NodeType &nodeType) {
    std::unordered_set<UniqueId> moveOpsIds = _operationSet->getOpsByType(OperationType::Move);
    for (const auto &moveOpId : moveOpsIds) {
        if (stopAsked()) {
            return ExitCode::Ok;
        }

        while (pauseAsked() || isPaused()) {
            if (!isPaused()) {
                setPauseDone();
            }

            Utility::msleep(LOOP_PAUSE_SLEEP_PERIOD);
        }

        FSOpPtr moveOp = nullptr;
        _operationSet->getOp(moveOpId, moveOp);
        if (moveOp->objectType() != nodeType) {
            continue;
        }

        auto currentNodeIt = _updateTree->nodes().find(moveOp->nodeId());
        // if node exist
        if (currentNodeIt != _updateTree->nodes().end()) {
            // verify if the same node exist
            std::shared_ptr<Node> currentNode = currentNodeIt->second;
            std::shared_ptr<Node> alreadyExistNode = _updateTree->getNodeByPath(moveOp->destinationPath());
            if (alreadyExistNode && alreadyExistNode->isTmp()) {
                // merging nodes we keep currentNode
                if (!mergingTempNodeToRealNode(alreadyExistNode, currentNode)) {
                    LOGW_SYNCPAL_WARN(_logger, L"Error in UpdateTreeWorker::mergingTempNodeToRealNode");
                    return ExitCode::DataError;
                }
            }

            // create node if not exist
            std::shared_ptr<Node> parentNode = getOrCreateNodeFromExistingPath(moveOp->destinationPath().parent_path());

            currentNode->insertChangeEvent(OperationType::Move);
            currentNode->setCreatedAt(moveOp->createdAt());
            currentNode->setLastModified(moveOp->lastModified());
            currentNode->setSize(moveOp->size());
            currentNode->setMoveOriginParentDbId(currentNode->parentNode()->idb());
            currentNode->setIsTmp(false);
            ExitCode tmpExitCode = updateNameFromDbForMoveOp(currentNode, moveOp);
            if (tmpExitCode != ExitCode::Ok) {
                return tmpExitCode;
            }

            // delete the current Node from children list of old parent
            if (!currentNode->parentNode()->deleteChildren(currentNode)) {
                LOG_SYNCPAL_WARN(_logger, "children " << currentNodeIt->first.c_str() << " was not affected to parent "
                                                      << (currentNodeIt->second->parentNode()->id().has_value()
                                                              ? *currentNodeIt->second->parentNode()->id()
                                                              : std::string())
                                                             .c_str());
                return ExitCode::DataError;
            }

            currentNode->setName(moveOp->destinationPath().filename().native());

            // set new parent
            if (!currentNode->setParentNode(parentNode)) {
                LOGW_SYNCPAL_WARN(_logger, L"Error in Node::setParentNode: node name="
                                               << SyncName2WStr(parentNode->name()).c_str()
                                               << " parent node name=" << SyncName2WStr(currentNode->name()).c_str());
                return ExitCode::DataError;
            }

            currentNode->setMoveOrigin(moveOp->path());

            // insert currentNode into children list of new parent
            if (!parentNode->insertChildren(currentNode)) {
                LOGW_SYNCPAL_WARN(_logger, L"Error in Node::insertChildren: node name="
                                               << SyncName2WStr(currentNode->name()).c_str()
                                               << " parent node name=" << SyncName2WStr(parentNode->name()).c_str());
                return ExitCode::DataError;
            }

            if (ParametersCache::isExtendedLogEnabled()) {
                LOGW_SYNCPAL_DEBUG(
                    _logger, _side << L" update tree: Node '" << SyncName2WStr(currentNode->name()).c_str() << L"' (node ID: '"
                                   << Utility::s2ws(currentNode->id().has_value() ? *currentNode->id() : std::string()).c_str()
                                   << L"', DB ID: '" << (currentNode->idb().has_value() ? *currentNode->idb() : -1)
                                   << L"', parent ID: '"
                                   << Utility::s2ws(parentNode->id().has_value() ? *parentNode->id() : std::string()).c_str()
                                   << L"') inserted. Operation " << moveOp->operationType() << L" inserted in change events.");
            }
        } else {
            // get parentNode
            std::shared_ptr<Node> parentNode = getOrCreateNodeFromExistingPath(moveOp->destinationPath().parent_path());

            // create node
            DbNodeId idb;
            bool found = false;
            if (!_syncDb->dbId(_side, moveOp->nodeId(), idb, found)) {
                LOG_SYNCPAL_WARN(_logger, "Error in SyncDb::dbId");
                return ExitCode::DbError;
            }
            if (!found) {
                LOG_SYNCPAL_WARN(_logger, "Node not found for id = " << moveOp->nodeId().c_str());
                return ExitCode::DataError;
            }

            std::shared_ptr<Node> newNode =
                std::make_shared<Node>(idb, _side, moveOp->destinationPath().filename().native(), moveOp->objectType(),
                                       OperationType::Move, moveOp->nodeId(), moveOp->createdAt(), moveOp->lastModified(),
                                       moveOp->size(), parentNode, moveOp->path(), std::nullopt);
            if (newNode == nullptr) {
                std::cout << "Failed to allocate memory" << std::endl;
                LOG_SYNCPAL_ERROR(_logger, "Failed to allocate memory");
                return ExitCode::SystemError;
            }

            ExitCode tmpExitCode = updateNameFromDbForMoveOp(newNode, moveOp);
            if (tmpExitCode != ExitCode::Ok) {
                return tmpExitCode;
            }

            for (auto &child : parentNode->children()) {
                if (child.second->name() == moveOp->destinationPath().filename() && child.second->isTmp()) {
                    if (!mergingTempNodeToRealNode(child.second, newNode)) {
                        LOGW_SYNCPAL_WARN(_logger, L"Error in UpdateTreeWorker::mergingTempNodeToRealNode");
                        return ExitCode::DataError;
                    }

                    break;
                }
            }

            if (!parentNode->insertChildren(newNode)) {
                LOGW_SYNCPAL_WARN(_logger, L"Error in Node::insertChildren: node name="
                                               << SyncName2WStr(newNode->name()).c_str()
                                               << " parent node name=" << SyncName2WStr(parentNode->name()).c_str());
                return ExitCode::DataError;
            }

            _updateTree->nodes()[*newNode->id()] = newNode;
            if (ParametersCache::isExtendedLogEnabled()) {
                LOGW_SYNCPAL_DEBUG(
                    _logger, _side << L" update tree: Node '" << SyncName2WStr(newNode->name()).c_str() << L"' (node ID: '"
                                   << Utility::s2ws(newNode->id().has_value() ? *newNode->id() : std::string()).c_str()
                                   << L"', DB ID: '" << (newNode->idb().has_value() ? *newNode->idb() : -1) << L"', parent ID: '"
                                   << Utility::s2ws(parentNode->id().has_value() ? *parentNode->id() : std::string()).c_str()
                                   << L"') inserted. Operation " << moveOp->operationType() << L" inserted in change events.");
            }
        }
    }

    return ExitCode::Ok;
}

bool UpdateTreeWorker::updateNodeId(std::shared_ptr<Node> node, const NodeId &newId) {
    const NodeId oldId = node->id().has_value() ? *node->id() : "";

    node->parentNode()->deleteChildren(node);
    node->setId(newId);

    if (!node->parentNode()->insertChildren(node)) {
        LOGW_SYNCPAL_WARN(_logger, L"Error in Node::insertChildren: node name="
                                       << SyncName2WStr(node->name()).c_str()
                                       << " parent node name=" << SyncName2WStr(node->parentNode()->name()).c_str());
        return false;
    }

    if (ParametersCache::isExtendedLogEnabled() && newId != oldId) {
        LOGW_SYNCPAL_DEBUG(_logger, _side << L" update tree: Node ID changed from '" << Utility::s2ws(oldId).c_str() << L"' to '"
                                          << Utility::s2ws(newId).c_str() << L"' for node '"
                                          << SyncName2WStr(node->name()).c_str() << L"'.");
    }

    return true;
}

std::shared_ptr<Node> UpdateTreeWorker::getOrCreateNodeFromPath(const SyncPath &path, bool isDeleted) {
    if (path.empty()) {
        return _updateTree->rootNode();
    }

    // Split path
    std::vector<SyncName> names;
    SyncPath pathTmp(path);
    while (pathTmp != pathTmp.root_path()) {
        names.push_back(
            pathTmp.filename().native());  // TODO : not optimized to do push back on vector, use queue or deque instead
        pathTmp = pathTmp.parent_path();
    }

    // create intermediate nodes if needed
    std::shared_ptr<Node> tmpNode = _updateTree->rootNode();
    for (auto nameIt = names.rbegin(); nameIt != names.rend(); ++nameIt) {
        std::shared_ptr<Node> tmpChildNode = nullptr;
        for (auto &[_, childNode] : tmpNode->children()) {
            if (childNode->type() == NodeType::Directory && *nameIt == childNode->name()) {
                if (!isDeleted && childNode->hasChangeEvent(OperationType::Delete)) {
                    // An item on a deleted branch can only have a DELETE change event. If it has any other
                    // change event, it means its parent is on a different branch.
                    continue;
                }
                tmpChildNode = childNode;
                break;
            }
        }

        if (tmpChildNode == nullptr) {
            // create tmp Node
            tmpChildNode = std::make_shared<Node>(_side, *nameIt, NodeType::Directory, tmpNode);

            if (tmpChildNode == nullptr) {
                std::cout << "Failed to allocate memory" << std::endl;
                LOG_SYNCPAL_ERROR(_logger, "Failed to allocate memory");
                return nullptr;
            }

            if (!tmpNode->insertChildren(tmpChildNode)) {
                LOGW_SYNCPAL_WARN(_logger, L"Error in Node::insertChildren: node name="
                                               << SyncName2WStr(tmpChildNode->name()).c_str()
                                               << " parent node name=" << SyncName2WStr(tmpNode->name()).c_str());
                return nullptr;
            }
        }
        tmpNode = tmpChildNode;
    }
    return tmpNode;
}

bool UpdateTreeWorker::mergingTempNodeToRealNode(std::shared_ptr<Node> tmpNode, std::shared_ptr<Node> realNode) {
    // merging ids
    if (tmpNode->id().has_value() && !realNode->id().has_value()) {
        // TODO: How is this possible?? Tmp node should NEVER have a valid id and real node should ALWAYS have a valid id
        if (!updateNodeId(realNode, tmpNode->id().value())) {
            LOGW_SYNCPAL_WARN(_logger, L"Error in UpdateTreeWorker::updateNodeId");
            return false;
        }
        LOGW_SYNCPAL_DEBUG(_logger, _side << L" update tree: Real node ID updated with tmp node ID. Should never happen...");
    }

    // merging tmpNode's children to realNode
    for (auto &child : tmpNode->children()) {
        if (!child.second->setParentNode(realNode)) {
            LOGW_SYNCPAL_WARN(_logger, L"Error in Node::setParentNode: node name="
                                           << SyncName2WStr(realNode->name()).c_str()
                                           << " parent node name=" << SyncName2WStr(child.second->name()).c_str());
            return false;
        }

        if (!realNode->insertChildren(child.second)) {
            LOGW_SYNCPAL_WARN(_logger, L"Error in Node::insertChildren: node name="
                                           << SyncName2WStr(child.second->name()).c_str()
                                           << " parent node name=" << SyncName2WStr(realNode->name()).c_str());
            return false;
        }
    }

    // temp node removed from children list
    std::shared_ptr<Node> parentTmpNode = tmpNode->parentNode();
    parentTmpNode->deleteChildren(tmpNode);

    // Real node added as child of parent node
    if (!realNode->parentNode()->insertChildren(realNode)) {
        LOGW_SYNCPAL_WARN(_logger, L"Error in Node::insertChildren: node name="
                                       << SyncName2WStr(realNode->name()).c_str()
                                       << " parent node name=" << SyncName2WStr(realNode->parentNode()->name()).c_str());
        return false;
    }

    return true;
}

bool UpdateTreeWorker::integrityCheck() {
    // TODO : check if this does not slow the process too much
    LOGW_SYNCPAL_INFO(_logger, _side << L" update tree integrity check started");
    for (const auto &node : _updateTree->nodes()) {
        if (node.second->isTmp() || Utility::startsWith(*node.second->id(), "tmp_")) {
            LOGW_SYNCPAL_WARN(
                _logger, _side << L" update tree integrity check failed. A temporary node remains in the update tree: "
                               << L" (node ID: '"
                               << Utility::s2ws(node.second->id().has_value() ? *node.second->id() : std::string()).c_str()
                               << L"', DB ID: '" << (node.second->idb().has_value() ? *node.second->idb() : -1) << L"', name: '"
                               << SyncName2WStr(node.second->name()).c_str() << L"')");
            return false;
        }
    }

    LOGW_SYNCPAL_INFO(_logger, _side << L" update tree integrity check finished");
    return true;
}

void UpdateTreeWorker::drawUpdateTree() {
    const std::string drawUpdateTree = CommonUtility::envVarValue("KDRIVE_DEBUG_DRAW_UPDATETREE");
    if (drawUpdateTree.empty()) {
        return;
    }

    SyncName treeStr;
    drawUpdateTreeRow(_updateTree->rootNode(), treeStr);
    LOGW_SYNCPAL_INFO(_logger, _side << L" update tree:\n" << SyncName2WStr(treeStr).c_str());
}

void UpdateTreeWorker::drawUpdateTreeRow(const std::shared_ptr<Node> node, SyncName &treeStr, uint64_t depth /*= 0*/) {
    for (int i = 0; i < depth; i++) {
        treeStr += Str(" ");
    }
    treeStr += Str("'") + node->name() + Str("'");
    treeStr += Str("[");
    treeStr += Str2SyncName(*node->id());
    treeStr += Str(" / ");
    treeStr += node->changeEvents() != OperationType::None ? Str2SyncName(toString(node->changeEvents())).c_str() : Str("-");
    treeStr += Str("]");
    treeStr += Str("\n");

    depth++;
    for (const auto &[_, childNode] : node->children()) {
        drawUpdateTreeRow(childNode, treeStr, depth);
    }
}

ExitCode UpdateTreeWorker::getNewPathAfterMove(const SyncPath &path, SyncPath &newPath) {
    // Split path
    std::vector<std::pair<SyncName, NodeId>> names;
    SyncPath pathTmp(path);
    while (pathTmp != pathTmp.root_path()) {
        names.emplace_back(pathTmp.filename(), "0");
        pathTmp = pathTmp.parent_path();
    }

    // Vector ID
    SyncPath tmpPath;
    for (auto nameIt = names.rbegin(); nameIt != names.rend(); ++nameIt) {
        tmpPath.append(nameIt->first);
        bool found = false;
        std::optional<NodeId> tmpNodeId{};
        if (!_syncDb->id(_side, tmpPath, tmpNodeId, found)) {
            LOG_SYNCPAL_WARN(_logger, "Error in SyncDb::id");
            return ExitCode::DbError;
        }
        if (!found || !tmpNodeId.has_value()) {
            LOGW_SYNCPAL_WARN(_logger, L"Node not found for " << Utility::formatSyncPath(tmpPath).c_str());
            return ExitCode::DataError;
        }
        nameIt->second = *tmpNodeId;
    }

    for (auto nameIt = names.rbegin(); nameIt != names.rend(); ++nameIt) {
        FSOpPtr op = nullptr;
        if (_operationSet->findOp(nameIt->second, OperationType::Move, op)) {
            newPath = op->destinationPath();
        } else {
            newPath.append(nameIt->first);
        }
    }
    return ExitCode::Ok;
}

ExitCode UpdateTreeWorker::updateNodeWithDb(const std::shared_ptr<Node> parentNode) {
    std::queue<std::shared_ptr<Node>> nodeQueue;
    nodeQueue.push(parentNode);

    while (!nodeQueue.empty()) {
        std::shared_ptr<Node> node = nodeQueue.front();
        nodeQueue.pop();

        if (stopAsked()) {
            return ExitCode::Ok;
        }

        while (pauseAsked() || isPaused()) {
            if (!isPaused()) {
                setPauseDone();
            }

            Utility::msleep(LOOP_PAUSE_SLEEP_PERIOD);
        }

        bool found = false;

        // update myself
        // if it's a create we don't have node's database data
        if (node->hasChangeEvent(OperationType::Create)) {
            continue;
        }

        // if node is temporary node
        if (node->isTmp()) {
            if (ExitCode exitCode = updateTmpNode(node); exitCode != ExitCode::Ok) {
                return exitCode;
            }
        }

        // use previous nodeId if it's an Edit from Delete-Create
        if (!node->id().has_value()) {
            LOGW_SYNCPAL_WARN(_logger, L"Failed to retrieve ID for node= " << SyncName2WStr(node->name()).c_str());
            return ExitCode::DataError;
        }

        NodeId usableNodeId = node->id().value();
        if (node->isEditFromDeleteCreate()) {
            if (!node->previousId().has_value()) {
                LOGW_SYNCPAL_WARN(_logger, L"Failed to retrieve previousId for node= " << SyncName2WStr(node->name()).c_str());
                return ExitCode::DataError;
            }
            usableNodeId = node->previousId().value();
        }

        DbNode dbNode;
        if (!_syncDb->node(_side, usableNodeId, dbNode, found)) {
            LOG_SYNCPAL_WARN(_logger, "Error in SyncDb::node");
            return ExitCode::DbError;
        }
        if (!found) {
            LOG_SYNCPAL_WARN(_logger, "Failed to retrieve node for id=" << usableNodeId.c_str());
            return ExitCode::DataError;
        }

        // if it's a Move event
        if (node->hasChangeEvent(OperationType::Move)) {
            // update parentDbId
            node->setMoveOriginParentDbId(dbNode.parentNodeId());

            SyncPath localPath;
            SyncPath remotePath;
            if (!_syncDb->path(node->idb().value(), localPath, remotePath, found)) {
                LOG_SYNCPAL_WARN(_logger, "Error in SyncDb::path");
                return ExitCode::DbError;
            }
            if (!found) {
                LOG_SYNCPAL_WARN(_logger, "Failed to retrieve node for DB ID=" << node->idb().value());
                return ExitCode::DataError;
            }
            node->setMoveOrigin(_side == ReplicaSide::Local ? localPath
                                                            : remotePath);  // TODO : no need to keep both remote and local paths
                                                                            // since we do not rename the file locally anymore.
        }

        // if it's dbNodeId is null
        if (!node->idb().has_value() && dbNode.nodeId()) {
            node->setIdb(dbNode.nodeId());
        }

        // if it's meta-data is null
        if (!node->createdAt().has_value()) {
            node->setCreatedAt(dbNode.created());
        }
        if (!node->lastmodified().has_value()) {
            node->setLastModified(_side == ReplicaSide::Local ? dbNode.lastModifiedLocal() : dbNode.lastModifiedRemote());
        }
        if (node->size() == 0) {
            node->setSize(dbNode.size());
        }

        for (auto &nodeChild : node->children()) {
            nodeQueue.push(nodeChild.second);
        }
    }

    return ExitCode::Ok;
}

ExitCode UpdateTreeWorker::updateTmpNode(const std::shared_ptr<Node> tmpNode) {
    SyncPath dbPath;
    // If it's a move, we need the previous path to be able to retrieve database data from path
    if (ExitCode exitCode = getOriginPath(tmpNode, dbPath); exitCode != ExitCode::Ok) {
        return exitCode;
    }

    std::optional<NodeId> id;
    bool found = false;
    if (!_syncDb->id(_side, dbPath, id, found)) {
        LOG_SYNCPAL_WARN(_logger, "Error in SyncDb::id");
        return ExitCode::DbError;
    }
    if (!found) {
        LOGW_SYNCPAL_WARN(_logger, L"Node not found in DB for " << Utility::formatSyncPath(dbPath).c_str() << L" (Node name: '"
                                                                << SyncName2WStr(tmpNode->name()).c_str() << L"') on side"
                                                                << _side);
        return ExitCode::DataError;
    }
    if (!id.has_value()) {
        LOGW_SYNCPAL_WARN(_logger, L"Failed to retrieve ID for node= " << SyncName2WStr(tmpNode->name()).c_str());
        return ExitCode::DataError;
    }

    if (!updateNodeId(tmpNode, id.value())) {
        LOGW_SYNCPAL_WARN(_logger, L"Error in UpdateTreeWorker::updateNodeId");
        return ExitCode::DataError;
    }

    DbNodeId dbId;
    if (!_syncDb->dbId(_side, *id, dbId, found)) {
        LOG_SYNCPAL_WARN(_logger, "Error in SyncDb::dbId");
        return ExitCode::DbError;
    }
    if (!found) {
        LOGW_SYNCPAL_WARN(_logger, L"Node not found for ID = "
                                       << Utility::s2ws(*id).c_str() << L" (Node name: '"
                                       << SyncName2WStr(tmpNode->name()).c_str() << L"', node valid name: '"
                                       << SyncName2WStr(tmpNode->name()).c_str() << L"') on side" << _side);
        return ExitCode::DataError;
    }
    tmpNode->setIdb(dbId);
    tmpNode->setIsTmp(false);

    const auto &prevNode = _updateTree->nodes()[*id];
    if (prevNode) {
        // Update children list
        for (const auto &[_, childNode] : prevNode->children()) {
            if (!tmpNode->insertChildren(childNode)) {
                LOGW_SYNCPAL_WARN(_logger, L"Error in Node::insertChildren: node name="
                                               << SyncName2WStr(childNode->name()).c_str()
                                               << " parent node name=" << SyncName2WStr(tmpNode->name()).c_str());
                return ExitCode::DataError;
            }

            // set new parent
            if (!childNode->setParentNode(tmpNode)) {
                LOGW_SYNCPAL_WARN(_logger, L"Error in Node::setParentNode: node name="
                                               << SyncName2WStr(tmpNode->name()).c_str()
                                               << " parent node name=" << SyncName2WStr(childNode->name()).c_str());
                return ExitCode::DataError;
            }

            LOGW_SYNCPAL_DEBUG(
                _logger, _side << L" update tree: Node '" << SyncName2WStr(childNode->name()).c_str() << L"' (node ID: '"
                               << Utility::s2ws((childNode->id().has_value() ? *childNode->id() : std::string())).c_str()
                               << L"') inserted in children list of node '" << SyncName2WStr(tmpNode->name()).c_str()
                               << L"' (node ID: '"
                               << Utility::s2ws((tmpNode->id().has_value() ? *tmpNode->id() : std::string())).c_str() << L"')");
        }

        // Update events
        if (tmpNode->changeEvents() != prevNode->changeEvents()) {
            tmpNode->setChangeEvents(prevNode->changeEvents());
            LOGW_SYNCPAL_DEBUG(
                _logger, _side << L" update tree: Changed events to '" << prevNode->changeEvents() << "' for node '"
                               << SyncName2WStr(tmpNode->name()).c_str() << L"' (node ID: '"
                               << Utility::s2ws((tmpNode->id().has_value() ? *tmpNode->id() : std::string())).c_str() << L"')");
        }
    }

    _updateTree->nodes()[*id] = tmpNode;
    if (ParametersCache::isExtendedLogEnabled()) {
        LOGW_SYNCPAL_DEBUG(
            _logger,
            _side << L" update tree: Node '" << SyncName2WStr(tmpNode->name()).c_str() << L"' (node ID: '"
                  << Utility::s2ws((tmpNode->id().has_value() ? *tmpNode->id() : std::string())).c_str() << L"', DB ID: '"
                  << (tmpNode->idb().has_value() ? *tmpNode->idb() : -1) << L"', parent ID: '"
                  << Utility::s2ws(tmpNode->parentNode()->id().has_value() ? *tmpNode->parentNode()->id() : std::string()).c_str()
                  << L"') updated. Node updated with DB");
    }

    return ExitCode::Ok;
}

ExitCode UpdateTreeWorker::getOriginPath(const std::shared_ptr<Node> node, SyncPath &path) {
    path.clear();

    if (!node) {
        return ExitCode::DataError;
    }

    std::vector<SyncName> names;
    std::shared_ptr<Node> tmpNode = node;
    while (tmpNode && tmpNode->parentNode() != nullptr) {
        if (tmpNode->moveOriginParentDbId().has_value() && tmpNode->moveOrigin().has_value()) {
            // Save origin file name
            names.push_back(tmpNode->moveOrigin().value().filename());

            // Get origin parent
            DbNode dbNode;
            bool found = false;
            if (!_syncDb->node(tmpNode->moveOriginParentDbId().value(), dbNode, found)) {
                LOG_SYNCPAL_WARN(_logger, "Error in SyncDb::node");
                return ExitCode::DbError;
            }
            if (!found) {
                LOG_SYNCPAL_WARN(
                    _logger, "Failed to retrieve node for id=" << (node->id().has_value() ? *node->id() : std::string()).c_str());
                return ExitCode::DataError;
            }

            SyncPath localPath;
            SyncPath remotePath;
            if (!_syncDb->path(dbNode.nodeId(), localPath, remotePath, found)) {
                LOG_SYNCPAL_WARN(_logger, "Error in SyncDb::path");
                return ExitCode::DbError;
            }
            if (!found) {
                LOG_SYNCPAL_WARN(_logger, "Failed to retrieve node path for nodeId=" << dbNode.nodeId());
                return ExitCode::DataError;
            }

            path = localPath;
            break;
        } else {
            names.push_back(tmpNode->name());
            tmpNode = tmpNode->parentNode();
        }
    }

    for (std::vector<SyncName>::reverse_iterator nameIt = names.rbegin(); nameIt != names.rend(); ++nameIt) {
        path /= *nameIt;
    }

    return ExitCode::Ok;
}

ExitCode UpdateTreeWorker::updateNameFromDbForMoveOp(const std::shared_ptr<Node> node, FSOpPtr moveOp) {
    if (_side == ReplicaSide::Remote) {
        return ExitCode::Ok;
    }

    if (moveOp->operationType() != OperationType::Move) {
        return ExitCode::Ok;
    }

    // Does the file has a valid name in DB?
    DbNode dbNode;
    bool found = false;
    if (!_syncDb->node(_side, node->id().has_value() ? *node->id() : std::string(), dbNode, found)) {
        LOG_SYNCPAL_WARN(_logger, "Error in SyncDb::node");
        return ExitCode::DbError;
    }
    if (!found) {
        LOG_SYNCPAL_WARN(_logger,
                         "Failed to retrieve node for id=" << (node->id().has_value() ? *node->id() : std::string()).c_str());
        return ExitCode::DataError;
    }

    if (dbNode.nameLocal() != dbNode.nameRemote()) {  // Useless?? Now the local and remote name are always the same
        // Check if the file has been renamed locally
        if (moveOp->destinationPath().filename() != dbNode.nameLocal()) {
            // The file has been renamed locally, propagate the change on remote
            node->setName(moveOp->destinationPath().filename().native());
        } else {
            // The file has been moved but not renamed, keep the names from DB
            node->setName(dbNode.nameRemote());
        }
    }

    return ExitCode::Ok;
}

}  // namespace KDC<|MERGE_RESOLUTION|>--- conflicted
+++ resolved
@@ -294,27 +294,8 @@
             LOGW_SYNCPAL_WARN(_logger, _side << L" update tree: Operation Create already exists on item with "
                                              << Utility::formatSyncPath(createOp->path()).c_str());
 
-<<<<<<< HEAD
             SentryHandler::instance()->captureMessage(SentryLevel::Warning, "UpdateTreeWorker::step4",
                                                       "2 Create operations detected on the same item");
-
-            if (_syncPal) {  // `_syncPal`can be set with `nullptr` in tests.
-                _syncPal->increaseErrorCount(createOp->nodeId(), createOp->objectType(), createOp->path(), _side);
-                if (_syncPal->getErrorCount(createOp->nodeId(), _side) > 1) {
-                    // We are in situation (2), i.e. duplicate normalized names.
-                    // We display to the user an explicit error message about item name inconsistency.
-                    Error err(_syncPal->syncDbId(), "", createOp->nodeId(), createOp->objectType(), createOp->path(),
-                              ConflictType::None, InconsistencyType::DuplicateNames, CancelType::None);
-                    _syncPal->addError(err);
-                }
-            }
-
-=======
-#ifdef NDEBUG
-            sentry_capture_event(sentry_value_new_message_event(SENTRY_LEVEL_WARNING, "UpdateTreeWorker::step4",
-                                                                "2 Create operations detected on the same item"));
-#endif
->>>>>>> 693c7573
             isSnapshotRebuildRequired = true;
         }
     }
