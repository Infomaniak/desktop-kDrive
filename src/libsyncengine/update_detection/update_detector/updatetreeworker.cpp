--- conflicted
+++ resolved
@@ -572,12 +572,8 @@
 }
 
 ExitCode UpdateTreeWorker::step6CreateFile() {
-<<<<<<< HEAD
-    for (const auto &[/*normalized path*/ _, operation]: _createFileOperationSet) {
-=======
     auto perfMonitor = sentry::pTraces::scoped::Step6CreateFile(syncDbId());
     for (const auto &op: _createFileOperationSet) {
->>>>>>> 1982bf3e
         // worker stop or pause
         if (stopAsked()) {
             return ExitCode::Ok;
