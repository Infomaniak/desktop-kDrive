--- conflicted
+++ resolved
@@ -103,20 +103,7 @@
         LOG_IF_FAIL(deleteNode)
         const auto deleteNodeParentPath = deleteNode->getPath().parent_path();
         NodeId deleteNodeParentId;
-<<<<<<< HEAD
-        if (!getIdFromDb(deleteNode->side(), deleteNodeParentPath.parent_path(), deleteNodeParentId)) {
-            continue;
-        }
-=======
         if (!getIdFromDb(deleteNode->side(), deleteNodeParentPath, deleteNodeParentId)) continue;
-
-        for (const auto &moveOpId: moveOps) {
-            const auto moveOp = _syncPal->_syncOps->getOp(moveOpId);
-            LOG_IF_FAIL(moveOp)
-            if (moveOp->targetSide() != deleteOp->targetSide()) {
-                continue;
-            }
->>>>>>> bb871247
 
         const auto moveNode = moveOp->affectedNode();
         LOG_IF_FAIL(moveNode)
