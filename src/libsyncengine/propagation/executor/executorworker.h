/*
 * Infomaniak kDrive - Desktop
 * Copyright (C) 2023-2024 Infomaniak Network SA
 *
 * This program is free software: you can redistribute it and/or modify
 * it under the terms of the GNU General Public License as published by
 * the Free Software Foundation, either version 3 of the License, or
 * (at your option) any later version.
 *
 * This program is distributed in the hope that it will be useful,
 * but WITHOUT ANY WARRANTY; without even the implied warranty of
 * MERCHANTABILITY or FITNESS FOR A PARTICULAR PURPOSE.  See the
 * GNU General Public License for more details.
 *
 * You should have received a copy of the GNU General Public License
 * along with this program.  If not, see <http://www.gnu.org/licenses/>.
 */

#pragma once

#include "syncpal/operationprocessor.h"
#include "syncpal/syncpal.h"
#include "reconciliation/syncoperation.h"
#include "jobs/abstractjob.h"

#include <queue>
#include <unordered_map>

namespace KDC {

class AbstractNetworkJob;
class UpdateTree;
class FSOperationSet;
class SyncDb;

/**
 * A thread safe implementation of the terminated jobs queue.
 * In the context of `ExecutorWorker`, the terminated jobs queue is the only container that can be accessed from multiple threads,
 * namely, the job threads. Therefore, it is the only container that requires to be thread safe.
 */
class TerminatedJobsQueue {
    public:
        void push(const UniqueId id) {
            const std::scoped_lock lock(_mutex);
            _terminatedJobs.push(id);
        }
        void pop() {
            const std::scoped_lock lock(_mutex);
            _terminatedJobs.pop();
        }
        [[nodiscard]] UniqueId front() const { return _terminatedJobs.front(); }
        [[nodiscard]] bool empty() const { return _terminatedJobs.empty(); }

    private:
        std::queue<UniqueId> _terminatedJobs;
        std::mutex _mutex;
};

class ExecutorWorker : public OperationProcessor {
    public:
        ExecutorWorker(std::shared_ptr<SyncPal> syncPal, const std::string &name, const std::string &shortName);

        void executorCallback(UniqueId jobId);

    protected:
        /// @note _executorExitCode and _executorExitCause must be set when the function returns
        void execute() override;

    private:
<<<<<<< HEAD
        void initProgressManager();
        void initSyncFileItem(SyncOpPtr syncOp, SyncFileItem &syncItem);

        ExitInfo handleCreateOp(SyncOpPtr syncOp, std::shared_ptr<AbstractJob> &job, bool &ignored);
        void checkAlreadyExcluded(const SyncPath &absolutePath, const NodeId &parentId);
        ExitInfo generateCreateJob(SyncOpPtr syncOp, std::shared_ptr<AbstractJob> &job) noexcept;
        ExitInfo checkLiteSyncInfoForCreate(SyncOpPtr syncOp, const SyncPath &path, bool &isDehydratedPlaceholder);
        ExitInfo createPlaceholder(const SyncPath &relativeLocalPath);
        ExitInfo convertToPlaceholder(const SyncPath &relativeLocalPath, bool hydrated);

        ExitInfo handleEditOp(SyncOpPtr syncOp, std::shared_ptr<AbstractJob> &job, bool &ignored);
        ExitInfo generateEditJob(SyncOpPtr syncOp, std::shared_ptr<AbstractJob> &job);
=======
        /// @note _executorExitCode and _executorExitCause must be set when the function returns with hasError == true
        void handleCreateOp(SyncOpPtr syncOp, std::shared_ptr<AbstractJob> &job, bool &hasError, bool &ignored);

        /// @note _executorExitCode and _executorExitCause must be set when the function returns false
        bool checkAlreadyExcluded(const SyncPath &absolutePath, const NodeId &parentId);

        /// @note _executorExitCode and _executorExitCause must be set when the function returns false
        bool generateCreateJob(SyncOpPtr syncOp, std::shared_ptr<AbstractJob> &job) noexcept;

        /// @note _executorExitCode and _executorExitCause must be set when the function returns false
        bool checkLiteSyncInfoForCreate(SyncOpPtr syncOp, const SyncPath &path, bool &isDehydratedPlaceholder);

        /// @note _executorExitCode and _executorExitCause must be set when the function returns with hasError == true
        void handleEditOp(SyncOpPtr syncOp, std::shared_ptr<AbstractJob> &job, bool &hasError, bool &ignored);

        /// @note _executorExitCode and _executorExitCause must be set when the function returns false
        bool generateEditJob(SyncOpPtr syncOp, std::shared_ptr<AbstractJob> &job);
>>>>>>> 258aa7da

        /**
         * This method aims to fix the last modification date of a local file using the date stored in DB. This allows us to fix
         * wrong EDIT operations generated on dehydrated placeholders.
         * @param syncOp : the operation to propagate.
         * @param absolutePath : absolute local path of the affected file.
         * @return `true` if the date is modified successfully.
         * @note _executorExitCode and _executorExitCause must be set when the function returns false
         */
<<<<<<< HEAD
        ExitInfo fixModificationDate(SyncOpPtr syncOp, const SyncPath &absolutePath);
        ExitInfo checkLiteSyncInfoForEdit(SyncOpPtr syncOp, const SyncPath &absolutePath, bool &ignoreItem,
                                      bool &isSyncing); // TODO : is called "check..." but perform some actions. Wording not
                                                        // good, function probably does too much

        ExitInfo handleMoveOp(SyncOpPtr syncOp, bool &ignored, bool &bypassProgressComplete);
        ExitInfo generateMoveJob(SyncOpPtr syncOp, bool &ignored, bool &bypassProgressComplete);

        ExitInfo handleDeleteOp(SyncOpPtr syncOp, bool &ignored, bool &bypassProgressComplete);
        ExitInfo generateDeleteJob(SyncOpPtr syncOp, bool &ignored, bool &bypassProgressComplete);
=======
        bool fixModificationDate(SyncOpPtr syncOp, const SyncPath &absolutePath);

        /// @note _executorExitCode and _executorExitCause must be set when the function returns false
        bool checkLiteSyncInfoForEdit(SyncOpPtr syncOp, const SyncPath &absolutePath, bool &ignoreItem,
                                      bool &isSyncing); // TODO : is called "check..." but perform some actions. Wording not
                                                        // good, function probably does too much

        /// @note _executorExitCode and _executorExitCause must be set when the function returns with hasError == true
        void handleMoveOp(SyncOpPtr syncOp, bool &hasError, bool &ignored, bool &bypassProgressComplete);

        /// @note _executorExitCode and _executorExitCause must be set when the function returns false
        bool generateMoveJob(SyncOpPtr syncOp, bool &ignored, bool &bypassProgressComplete);

        /// @note _executorExitCode and _executorExitCause must be set when the function returns with hasError == true
        void handleDeleteOp(SyncOpPtr syncOp, bool &hasError, bool &ignored, bool &bypassProgressComplete);
>>>>>>> 258aa7da

        /// @note _executorExitCode and _executorExitCause must be set when the function returns false
        bool generateDeleteJob(SyncOpPtr syncOp, bool &ignored, bool &bypassProgressComplete);

<<<<<<< HEAD
        ExitInfo waitForAllJobsToFinish();
        ExitInfo deleteFinishedAsyncJobs();
        ExitInfo handleManagedBackError(ExitCause jobExitCause, SyncOpPtr syncOp, bool isInconsistencyIssue,
                                        bool downloadImpossible);
        ExitInfo handleFinishedJob(std::shared_ptr<AbstractJob> job, SyncOpPtr syncOp, const SyncPath &relativeLocalPath,
                               bool &ignored, bool &bypassProgressComplete);
        ExitInfo handleForbiddenAction(SyncOpPtr syncOp, const SyncPath &relativeLocalPath, bool &ignored);
        void sendProgress();

        ExitInfo propagateConflictToDbAndTree(SyncOpPtr syncOp, bool &propagateChange);
        ExitInfo propagateChangeToDbAndTree(SyncOpPtr syncOp, std::shared_ptr<AbstractJob> job, std::shared_ptr<Node> &node);
        ExitInfo propagateCreateToDbAndTree(SyncOpPtr syncOp, const NodeId &newNodeId, std::optional<SyncTime> newLastModTime,
                                        std::shared_ptr<Node> &node);
        ExitInfo propagateEditToDbAndTree(SyncOpPtr syncOp, const NodeId &newNodeId, std::optional<SyncTime> newLastModTime,
                                      std::shared_ptr<Node> &node);
        ExitInfo propagateMoveToDbAndTree(SyncOpPtr syncOp);
        ExitInfo propagateDeleteToDbAndTree(SyncOpPtr syncOp);
        ExitInfo deleteFromDb(std::shared_ptr<Node> node);

        ExitInfo runCreateDirJob(SyncOpPtr syncOp, std::shared_ptr<AbstractJob> job);
=======
        /// @note _executorExitCode and _executorExitCause must be set when the function returns with hasError == true
        void waitForAllJobsToFinish(bool &hasError);

        /// @note _executorExitCode and _executorExitCause must be set when the function returns false
        bool deleteFinishedAsyncJobs();

        /// @note _executorExitCode and _executorExitCause must be set when the function returns false
        bool handleManagedBackError(ExitCause jobExitCause, SyncOpPtr syncOp, bool isInconsistencyIssue, bool downloadImpossible);

        /// @note _executorExitCode and _executorExitCause must be set when the function returns false
        bool handleFinishedJob(std::shared_ptr<AbstractJob> job, SyncOpPtr syncOp, const SyncPath &relativeLocalPath,
                               bool &ignored, bool &bypassProgressComplete);

        /// @note _executorExitCode and _executorExitCause must be set when the function returns false
        bool propagateConflictToDbAndTree(SyncOpPtr syncOp, bool &propagateChange);

        /// @note _executorExitCode and _executorExitCause must be set when the function returns false
        bool propagateChangeToDbAndTree(SyncOpPtr syncOp, std::shared_ptr<AbstractJob> job, std::shared_ptr<Node> &node);

        /// @note _executorExitCode and _executorExitCause must be set when the function returns false
        bool propagateCreateToDbAndTree(SyncOpPtr syncOp, const NodeId &newNodeId, std::optional<SyncTime> newLastModTime,
                                        std::shared_ptr<Node> &node);

        /// @note _executorExitCode and _executorExitCause must be set when the function returns false
        bool propagateEditToDbAndTree(SyncOpPtr syncOp, const NodeId &newNodeId, std::optional<SyncTime> newLastModTime,
                                      std::shared_ptr<Node> &node);

        /// @note _executorExitCode and _executorExitCause must be set when the function returns false
        bool propagateMoveToDbAndTree(SyncOpPtr syncOp);

        /// @note _executorExitCode and _executorExitCause must be set when the function returns false
        bool propagateDeleteToDbAndTree(SyncOpPtr syncOp);

        /// @note _executorExitCode and _executorExitCause must be set when the function returns false
        bool deleteFromDb(std::shared_ptr<Node> node);

        ExitCode createPlaceholder(const SyncPath &relativeLocalPath, ExitCause &exitCause);
        ExitCode convertToPlaceholder(const SyncPath &relativeLocalPath, bool hydrated, ExitCause &exitCause);
        ExitCode processCreateOrConvertToPlaceholderError(const SyncPath &relativeLocalPath, bool create, ExitCause &exitCause);
>>>>>>> 258aa7da

        void initProgressManager();
        bool initSyncFileItem(SyncOpPtr syncOp, SyncFileItem &syncItem);
        void handleForbiddenAction(SyncOpPtr syncOp, const SyncPath &relativeLocalPath, bool &ignored);
        void sendProgress();
        bool hasRight(SyncOpPtr syncOp, bool &exists);
        bool enoughLocalSpace(SyncOpPtr syncOp);
        bool runCreateDirJob(SyncOpPtr syncOp, std::shared_ptr<AbstractJob> job);
        void cancelAllOngoingJobs(bool reschedule = false);
        void manageJobDependencies(SyncOpPtr syncOp, std::shared_ptr<AbstractJob> job);

        inline bool isLiteSyncActivated() { return _syncPal->vfsMode() != VirtualFileMode::Off; }

        inline std::shared_ptr<UpdateTree> affectedUpdateTree(SyncOpPtr syncOp) {
            return _syncPal->updateTree(otherSide(syncOp->targetSide()));
        }
        inline std::shared_ptr<UpdateTree> targetUpdateTree(SyncOpPtr syncOp) {
            return _syncPal->updateTree(syncOp->targetSide());
        }

        void increaseErrorCount(SyncOpPtr syncOp);

        ExitInfo getFileSize(const SyncPath &path, uint64_t &size);
        void logCorrespondingNodeErrorMsg(const SyncOpPtr syncOp);

        void setProgressComplete(const SyncOpPtr syncOp, SyncFileStatus status);

        ExitInfo handleOpsExecutionError(SyncOpPtr syncOp, ExitInfo opsExitInfo);
        ExitInfo handleOpsFileAccessError(SyncOpPtr syncOp, ExitInfo opsExitInfo);

        ExitInfo removeDependentOps(SyncOpPtr syncOp);

        std::unordered_map<UniqueId, std::shared_ptr<AbstractJob>> _ongoingJobs;
        TerminatedJobsQueue _terminatedJobs;
        std::unordered_map<UniqueId, SyncOpPtr> _jobToSyncOpMap;
        std::unordered_map<UniqueId, UniqueId> _syncOpToJobMap;
        std::list<UniqueId> _opList;
        std::chrono::steady_clock::time_point _fileProgressTimer = std::chrono::steady_clock::now();

        bool _snapshotToInvalidate = false;

        friend class TestExecutorWorker;
        friend class TestWorkers;
};

} // namespace KDC<|MERGE_RESOLUTION|>--- conflicted
+++ resolved
@@ -67,38 +67,18 @@
         void execute() override;
 
     private:
-<<<<<<< HEAD
         void initProgressManager();
         void initSyncFileItem(SyncOpPtr syncOp, SyncFileItem &syncItem);
 
         ExitInfo handleCreateOp(SyncOpPtr syncOp, std::shared_ptr<AbstractJob> &job, bool &ignored);
-        void checkAlreadyExcluded(const SyncPath &absolutePath, const NodeId &parentId);
+        ExitInfo checkAlreadyExcluded(const SyncPath &absolutePath, const NodeId &parentId);
         ExitInfo generateCreateJob(SyncOpPtr syncOp, std::shared_ptr<AbstractJob> &job) noexcept;
         ExitInfo checkLiteSyncInfoForCreate(SyncOpPtr syncOp, const SyncPath &path, bool &isDehydratedPlaceholder);
         ExitInfo createPlaceholder(const SyncPath &relativeLocalPath);
         ExitInfo convertToPlaceholder(const SyncPath &relativeLocalPath, bool hydrated);
-
+        ExitInfo processCreateOrConvertToPlaceholderError(const SyncPath &relativeLocalPath, bool create);
         ExitInfo handleEditOp(SyncOpPtr syncOp, std::shared_ptr<AbstractJob> &job, bool &ignored);
         ExitInfo generateEditJob(SyncOpPtr syncOp, std::shared_ptr<AbstractJob> &job);
-=======
-        /// @note _executorExitCode and _executorExitCause must be set when the function returns with hasError == true
-        void handleCreateOp(SyncOpPtr syncOp, std::shared_ptr<AbstractJob> &job, bool &hasError, bool &ignored);
-
-        /// @note _executorExitCode and _executorExitCause must be set when the function returns false
-        bool checkAlreadyExcluded(const SyncPath &absolutePath, const NodeId &parentId);
-
-        /// @note _executorExitCode and _executorExitCause must be set when the function returns false
-        bool generateCreateJob(SyncOpPtr syncOp, std::shared_ptr<AbstractJob> &job) noexcept;
-
-        /// @note _executorExitCode and _executorExitCause must be set when the function returns false
-        bool checkLiteSyncInfoForCreate(SyncOpPtr syncOp, const SyncPath &path, bool &isDehydratedPlaceholder);
-
-        /// @note _executorExitCode and _executorExitCause must be set when the function returns with hasError == true
-        void handleEditOp(SyncOpPtr syncOp, std::shared_ptr<AbstractJob> &job, bool &hasError, bool &ignored);
-
-        /// @note _executorExitCode and _executorExitCause must be set when the function returns false
-        bool generateEditJob(SyncOpPtr syncOp, std::shared_ptr<AbstractJob> &job);
->>>>>>> 258aa7da
 
         /**
          * This method aims to fix the last modification date of a local file using the date stored in DB. This allows us to fix
@@ -108,108 +88,42 @@
          * @return `true` if the date is modified successfully.
          * @note _executorExitCode and _executorExitCause must be set when the function returns false
          */
-<<<<<<< HEAD
         ExitInfo fixModificationDate(SyncOpPtr syncOp, const SyncPath &absolutePath);
         ExitInfo checkLiteSyncInfoForEdit(SyncOpPtr syncOp, const SyncPath &absolutePath, bool &ignoreItem,
-                                      bool &isSyncing); // TODO : is called "check..." but perform some actions. Wording not
-                                                        // good, function probably does too much
+                                          bool &isSyncing); // TODO : is called "check..." but perform some actions. Wording not
+                                                            // good, function probably does too much
 
         ExitInfo handleMoveOp(SyncOpPtr syncOp, bool &ignored, bool &bypassProgressComplete);
         ExitInfo generateMoveJob(SyncOpPtr syncOp, bool &ignored, bool &bypassProgressComplete);
 
         ExitInfo handleDeleteOp(SyncOpPtr syncOp, bool &ignored, bool &bypassProgressComplete);
         ExitInfo generateDeleteJob(SyncOpPtr syncOp, bool &ignored, bool &bypassProgressComplete);
-=======
-        bool fixModificationDate(SyncOpPtr syncOp, const SyncPath &absolutePath);
-
-        /// @note _executorExitCode and _executorExitCause must be set when the function returns false
-        bool checkLiteSyncInfoForEdit(SyncOpPtr syncOp, const SyncPath &absolutePath, bool &ignoreItem,
-                                      bool &isSyncing); // TODO : is called "check..." but perform some actions. Wording not
-                                                        // good, function probably does too much
 
         /// @note _executorExitCode and _executorExitCause must be set when the function returns with hasError == true
-        void handleMoveOp(SyncOpPtr syncOp, bool &hasError, bool &ignored, bool &bypassProgressComplete);
+        void waitForAllJobsToFinish(bool &hasError);
 
-        /// @note _executorExitCode and _executorExitCause must be set when the function returns false
-        bool generateMoveJob(SyncOpPtr syncOp, bool &ignored, bool &bypassProgressComplete);
-
-        /// @note _executorExitCode and _executorExitCause must be set when the function returns with hasError == true
-        void handleDeleteOp(SyncOpPtr syncOp, bool &hasError, bool &ignored, bool &bypassProgressComplete);
->>>>>>> 258aa7da
-
-        /// @note _executorExitCode and _executorExitCause must be set when the function returns false
-        bool generateDeleteJob(SyncOpPtr syncOp, bool &ignored, bool &bypassProgressComplete);
-
-<<<<<<< HEAD
         ExitInfo waitForAllJobsToFinish();
         ExitInfo deleteFinishedAsyncJobs();
         ExitInfo handleManagedBackError(ExitCause jobExitCause, SyncOpPtr syncOp, bool isInconsistencyIssue,
                                         bool downloadImpossible);
         ExitInfo handleFinishedJob(std::shared_ptr<AbstractJob> job, SyncOpPtr syncOp, const SyncPath &relativeLocalPath,
-                               bool &ignored, bool &bypassProgressComplete);
+                                   bool &ignored, bool &bypassProgressComplete);
         ExitInfo handleForbiddenAction(SyncOpPtr syncOp, const SyncPath &relativeLocalPath, bool &ignored);
         void sendProgress();
+        bool hasRight(SyncOpPtr syncOp, bool &exists);
+        bool enoughLocalSpace(SyncOpPtr syncOp);
 
         ExitInfo propagateConflictToDbAndTree(SyncOpPtr syncOp, bool &propagateChange);
         ExitInfo propagateChangeToDbAndTree(SyncOpPtr syncOp, std::shared_ptr<AbstractJob> job, std::shared_ptr<Node> &node);
         ExitInfo propagateCreateToDbAndTree(SyncOpPtr syncOp, const NodeId &newNodeId, std::optional<SyncTime> newLastModTime,
-                                        std::shared_ptr<Node> &node);
+                                            std::shared_ptr<Node> &node);
         ExitInfo propagateEditToDbAndTree(SyncOpPtr syncOp, const NodeId &newNodeId, std::optional<SyncTime> newLastModTime,
-                                      std::shared_ptr<Node> &node);
+                                          std::shared_ptr<Node> &node);
         ExitInfo propagateMoveToDbAndTree(SyncOpPtr syncOp);
         ExitInfo propagateDeleteToDbAndTree(SyncOpPtr syncOp);
         ExitInfo deleteFromDb(std::shared_ptr<Node> node);
 
         ExitInfo runCreateDirJob(SyncOpPtr syncOp, std::shared_ptr<AbstractJob> job);
-=======
-        /// @note _executorExitCode and _executorExitCause must be set when the function returns with hasError == true
-        void waitForAllJobsToFinish(bool &hasError);
-
-        /// @note _executorExitCode and _executorExitCause must be set when the function returns false
-        bool deleteFinishedAsyncJobs();
-
-        /// @note _executorExitCode and _executorExitCause must be set when the function returns false
-        bool handleManagedBackError(ExitCause jobExitCause, SyncOpPtr syncOp, bool isInconsistencyIssue, bool downloadImpossible);
-
-        /// @note _executorExitCode and _executorExitCause must be set when the function returns false
-        bool handleFinishedJob(std::shared_ptr<AbstractJob> job, SyncOpPtr syncOp, const SyncPath &relativeLocalPath,
-                               bool &ignored, bool &bypassProgressComplete);
-
-        /// @note _executorExitCode and _executorExitCause must be set when the function returns false
-        bool propagateConflictToDbAndTree(SyncOpPtr syncOp, bool &propagateChange);
-
-        /// @note _executorExitCode and _executorExitCause must be set when the function returns false
-        bool propagateChangeToDbAndTree(SyncOpPtr syncOp, std::shared_ptr<AbstractJob> job, std::shared_ptr<Node> &node);
-
-        /// @note _executorExitCode and _executorExitCause must be set when the function returns false
-        bool propagateCreateToDbAndTree(SyncOpPtr syncOp, const NodeId &newNodeId, std::optional<SyncTime> newLastModTime,
-                                        std::shared_ptr<Node> &node);
-
-        /// @note _executorExitCode and _executorExitCause must be set when the function returns false
-        bool propagateEditToDbAndTree(SyncOpPtr syncOp, const NodeId &newNodeId, std::optional<SyncTime> newLastModTime,
-                                      std::shared_ptr<Node> &node);
-
-        /// @note _executorExitCode and _executorExitCause must be set when the function returns false
-        bool propagateMoveToDbAndTree(SyncOpPtr syncOp);
-
-        /// @note _executorExitCode and _executorExitCause must be set when the function returns false
-        bool propagateDeleteToDbAndTree(SyncOpPtr syncOp);
-
-        /// @note _executorExitCode and _executorExitCause must be set when the function returns false
-        bool deleteFromDb(std::shared_ptr<Node> node);
-
-        ExitCode createPlaceholder(const SyncPath &relativeLocalPath, ExitCause &exitCause);
-        ExitCode convertToPlaceholder(const SyncPath &relativeLocalPath, bool hydrated, ExitCause &exitCause);
-        ExitCode processCreateOrConvertToPlaceholderError(const SyncPath &relativeLocalPath, bool create, ExitCause &exitCause);
->>>>>>> 258aa7da
-
-        void initProgressManager();
-        bool initSyncFileItem(SyncOpPtr syncOp, SyncFileItem &syncItem);
-        void handleForbiddenAction(SyncOpPtr syncOp, const SyncPath &relativeLocalPath, bool &ignored);
-        void sendProgress();
-        bool hasRight(SyncOpPtr syncOp, bool &exists);
-        bool enoughLocalSpace(SyncOpPtr syncOp);
-        bool runCreateDirJob(SyncOpPtr syncOp, std::shared_ptr<AbstractJob> job);
         void cancelAllOngoingJobs(bool reschedule = false);
         void manageJobDependencies(SyncOpPtr syncOp, std::shared_ptr<AbstractJob> job);
 
