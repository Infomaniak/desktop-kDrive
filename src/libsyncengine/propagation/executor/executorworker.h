--- conflicted
+++ resolved
@@ -117,17 +117,9 @@
         ExitInfo propagateConflictToDbAndTree(SyncOpPtr syncOp, bool &propagateChange);
         ExitInfo propagateChangeToDbAndTree(SyncOpPtr syncOp, std::shared_ptr<AbstractJob> job, std::shared_ptr<Node> &node);
         ExitInfo propagateCreateToDbAndTree(SyncOpPtr syncOp, const NodeId &newNodeId, std::optional<SyncTime> newLastModTime,
-<<<<<<< HEAD
-                                            std::optional<SyncTime> newLastCrTime,
-                                            std::shared_ptr<Node> &node);
+                                            std::optional<SyncTime> newLastCrTime, std::shared_ptr<Node> &node, int64_t newSize = -1);
         ExitInfo propagateEditToDbAndTree(SyncOpPtr syncOp, const NodeId &newNodeId, std::optional<SyncTime> newLastModTime,
-                                          std::optional<SyncTime> newLastCrTime,
-                                          std::shared_ptr<Node> &node);
-=======
-                                            std::shared_ptr<Node> &node, int64_t newSize = -1);
-        ExitInfo propagateEditToDbAndTree(SyncOpPtr syncOp, const NodeId &newNodeId, std::optional<SyncTime> newLastModTime,
-                                          std::shared_ptr<Node> &node, int64_t newSize = -1);
->>>>>>> 092f4530
+                                          std::optional<SyncTime> newLastCrTime, std::shared_ptr<Node> &node, int64_t newSize = -1);
         ExitInfo propagateMoveToDbAndTree(SyncOpPtr syncOp);
         ExitInfo propagateDeleteToDbAndTree(SyncOpPtr syncOp);
         ExitInfo deleteFromDb(std::shared_ptr<Node> node);
