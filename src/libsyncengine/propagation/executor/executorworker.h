/*
 * Infomaniak kDrive - Desktop
 * Copyright (C) 2023-2024 Infomaniak Network SA
 *
 * This program is free software: you can redistribute it and/or modify
 * it under the terms of the GNU General Public License as published by
 * the Free Software Foundation, either version 3 of the License, or
 * (at your option) any later version.
 *
 * This program is distributed in the hope that it will be useful,
 * but WITHOUT ANY WARRANTY; without even the implied warranty of
 * MERCHANTABILITY or FITNESS FOR A PARTICULAR PURPOSE.  See the
 * GNU General Public License for more details.
 *
 * You should have received a copy of the GNU General Public License
 * along with this program.  If not, see <http://www.gnu.org/licenses/>.
 */

#pragma once

#include "syncpal/operationprocessor.h"
#include "syncpal/syncpal.h"
#include "reconciliation/syncoperation.h"
#include "jobs/abstractjob.h"

#include <queue>
#include <unordered_map>

namespace KDC {

class AbstractNetworkJob;
class UpdateTree;
class FSOperationSet;
class SyncDb;

/**
 * A thread safe implementation of the terminated jobs queue.
 * In the context of `ExecutorWorker`, the terminated jobs queue is the only container that can be accessed from multiple threads,
 * namely, the job threads. Therefore, it is the only container that requires to be thread safe.
 */
class TerminatedJobsQueue {
    public:
        void push(const UniqueId id) {
            const std::scoped_lock lock(_mutex);
            _terminatedJobs.push(id);
        }
        void pop() {
            const std::scoped_lock lock(_mutex);
            _terminatedJobs.pop();
        }
        [[nodiscard]] UniqueId front() const { return _terminatedJobs.front(); }
        [[nodiscard]] bool empty() const { return _terminatedJobs.empty(); }

    private:
        std::queue<UniqueId> _terminatedJobs;
        std::mutex _mutex;
};

class ExecutorWorker : public OperationProcessor {
    public:
        ExecutorWorker(std::shared_ptr<SyncPal> syncPal, const std::string &name, const std::string &shortName);

        void executorCallback(UniqueId jobId);

    protected:
        void execute() override;

    private:
        void initProgressManager();
        bool initSyncFileItem(SyncOpPtr syncOp, SyncFileItem &syncItem);

        void handleCreateOp(SyncOpPtr syncOp, std::shared_ptr<AbstractJob> &job, bool &hasError);
        void checkAlreadyExcluded(const SyncPath &absolutePath, const NodeId &parentId);
        bool generateCreateJob(SyncOpPtr syncOp, std::shared_ptr<AbstractJob> &job) noexcept;
        bool checkLiteSyncInfoForCreate(SyncOpPtr syncOp, const SyncPath &path, bool &isDehydratedPlaceholder);
        bool createPlaceholder(const SyncPath &relativeLocalPath);
        bool convertToPlaceholder(const SyncPath &relativeLocalPath, bool hydrated, bool &needRestart);

        void handleEditOp(SyncOpPtr syncOp, std::shared_ptr<AbstractJob> &job, bool &hasError);
        bool generateEditJob(SyncOpPtr syncOp, std::shared_ptr<AbstractJob> &job);
    
        /**
         * This method aims to fix the last modification date of a local file using the date stored in DB. This allows us to fix wrong
         * EDIT operations generated on dehydrated placeholders.
         * @param syncOp : the operation to propagate.
         * @param absolutePath : absolute local path of the affected file.
         * @return `true` if the date is modified successfully.
         */
        bool fixModificationDate(SyncOpPtr syncOp, const SyncPath &absolutePath);
        bool checkLiteSyncInfoForEdit(SyncOpPtr syncOp, const SyncPath &absolutePath, bool &ignoreItem,
                                      bool &isSyncing);  // TODO : is called "check..." but perform some actions. Wording not
                                                         // good, function probably does too much

        void handleMoveOp(SyncOpPtr syncOp, bool &hasError);
        bool generateMoveJob(SyncOpPtr syncOp);

        void handleDeleteOp(SyncOpPtr syncOp, bool &hasError);
        bool generateDeleteJob(SyncOpPtr syncOp);

        bool hasRight(SyncOpPtr syncOp, bool &exists);
        bool enoughLocalSpace(SyncOpPtr syncOp);

        void waitForAllJobsToFinish(bool &hasError);
        bool deleteFinishedAsyncJobs();
        bool handleManagedBackError(ExitCause jobExitCause, SyncOpPtr syncOp, bool isInconsistencyIssue, bool downloadImpossible);
        bool handleFinishedJob(std::shared_ptr<AbstractJob> job, SyncOpPtr syncOp, const SyncPath &relativeLocalPath);
        void handleForbiddenAction(SyncOpPtr syncOp, const SyncPath &relativeLocalPath);
        void sendProgress();

        bool propagateConflictToDbAndTree(SyncOpPtr syncOp, bool &propagateChange);
        bool propagateChangeToDbAndTree(SyncOpPtr syncOp, std::shared_ptr<AbstractJob> job, std::shared_ptr<Node> &node);
        bool propagateCreateToDbAndTree(SyncOpPtr syncOp, const NodeId &newNodeId, std::optional<SyncTime> newLastModTime,
                                        std::shared_ptr<Node> &node);
        bool propagateEditToDbAndTree(SyncOpPtr syncOp, const NodeId &newNodeId, std::optional<SyncTime> newLastModTime,
                                      std::shared_ptr<Node> &node);
        bool propagateMoveToDbAndTree(SyncOpPtr syncOp);
        bool propagateDeleteToDbAndTree(SyncOpPtr syncOp);
        bool deleteFromDb(std::shared_ptr<Node> node);

        bool runCreateDirJob(SyncOpPtr syncOp, std::shared_ptr<AbstractJob> job);

        void cancelAllOngoingJobs(bool reschedule = false);

        void manageJobDependencies(SyncOpPtr syncOp, std::shared_ptr<AbstractJob> job);

        inline bool isLiteSyncActivated() { return _syncPal->_vfsMode != VirtualFileModeOff; }

        inline std::shared_ptr<UpdateTree> affectedUpdateTree(SyncOpPtr syncOp) {
            return _syncPal->updateTree(otherSide(syncOp->targetSide()));
        }
        inline std::shared_ptr<UpdateTree> targetUpdateTree(SyncOpPtr syncOp) {
            return _syncPal->updateTree(syncOp->targetSide());
        }

        void increaseErrorCount(SyncOpPtr syncOp);

        std::unordered_map<UniqueId, std::shared_ptr<AbstractJob>> _ongoingJobs;
        TerminatedJobsQueue _terminatedJobs;
        std::unordered_map<UniqueId, SyncOpPtr> _jobToSyncOpMap;
        std::unordered_map<UniqueId, UniqueId> _syncOpToJobMap;
        std::list<UniqueId> _opList;

        ExitCode _executorExitCode = ExitCodeUnknown;
        ExitCause _executorExitCause = ExitCauseUnknown;

        std::chrono::steady_clock::time_point _fileProgressTimer = std::chrono::steady_clock::now();

        bool _snapshotToInvalidate = false;

<<<<<<< HEAD
        friend class TestExecutor;
=======
>>>>>>> 675ad219
        friend class TestExecutorWorker;
};

}  // namespace KDC<|MERGE_RESOLUTION|>--- conflicted
+++ resolved
@@ -147,10 +147,7 @@
 
         bool _snapshotToInvalidate = false;
 
-<<<<<<< HEAD
         friend class TestExecutor;
-=======
->>>>>>> 675ad219
         friend class TestExecutorWorker;
 };
 
