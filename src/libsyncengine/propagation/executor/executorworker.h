/*
 * Infomaniak kDrive - Desktop
 * Copyright (C) 2023-2024 Infomaniak Network SA
 *
 * This program is free software: you can redistribute it and/or modify
 * it under the terms of the GNU General Public License as published by
 * the Free Software Foundation, either version 3 of the License, or
 * (at your option) any later version.
 *
 * This program is distributed in the hope that it will be useful,
 * but WITHOUT ANY WARRANTY; without even the implied warranty of
 * MERCHANTABILITY or FITNESS FOR A PARTICULAR PURPOSE.  See the
 * GNU General Public License for more details.
 *
 * You should have received a copy of the GNU General Public License
 * along with this program.  If not, see <http://www.gnu.org/licenses/>.
 */

#pragma once

#include "syncpal/operationprocessor.h"
#include "syncpal/syncpal.h"
#include "reconciliation/syncoperation.h"
#include "jobs/abstractjob.h"

#include <queue>
#include <unordered_map>

namespace KDC {

class AbstractNetworkJob;
class UpdateTree;
class FSOperationSet;
class SyncDb;

/**
 * A thread safe implementation of the terminated jobs queue.
 * In the context of `ExecutorWorker`, the terminated jobs queue is the only container that can be accessed from multiple threads,
 * namely, the job threads. Therefore, it is the only container that requires to be thread safe.
 */
class TerminatedJobsQueue {
    public:
        void push(const UniqueId id) {
            const std::scoped_lock lock(_mutex);
            _terminatedJobs.push(id);
        }
        void pop() {
            const std::scoped_lock lock(_mutex);
            _terminatedJobs.pop();
        }
        [[nodiscard]] UniqueId front() const { return _terminatedJobs.front(); }
        [[nodiscard]] bool empty() const { return _terminatedJobs.empty(); }

    private:
        std::queue<UniqueId> _terminatedJobs;
        std::mutex _mutex;
};

class ExecutorWorker : public OperationProcessor {
    public:
        ExecutorWorker(std::shared_ptr<SyncPal> syncPal, const std::string &name, const std::string &shortName);

        void executorCallback(UniqueId jobId);

    protected:
        void execute() override;

    private:
        void initProgressManager();
        bool initSyncFileItem(SyncOpPtr syncOp, SyncFileItem &syncItem);

        void handleCreateOp(SyncOpPtr syncOp, std::shared_ptr<AbstractJob> &job, bool &hasError);
        void checkAlreadyExcluded(const SyncPath &absolutePath, const NodeId &parentId);
        bool generateCreateJob(SyncOpPtr syncOp, std::shared_ptr<AbstractJob> &job) noexcept;
        bool checkLiteSyncInfoForCreate(SyncOpPtr syncOp, const SyncPath &path, bool &isDehydratedPlaceholder);
        bool createPlaceholder(const SyncPath &relativeLocalPath);
        bool convertToPlaceholder(const SyncPath &relativeLocalPath, bool hydrated, bool &needRestart);

        void handleEditOp(SyncOpPtr syncOp, std::shared_ptr<AbstractJob> &job, bool &hasError);
        bool generateEditJob(SyncOpPtr syncOp, std::shared_ptr<AbstractJob> &job);
    
        /**
         * This method aims to fix the last modification date of a local file using the date stored in DB. This allows us to fix wrong
         * EDIT operations generated on dehydrated placeholders.
         * @param syncOp : the operation to propagate.
         * @param absolutePath : absolute local path of the affected file.
         * @return `true` if the date is modified successfully.
         */
        bool fixModificationDate(SyncOpPtr syncOp, const SyncPath &absolutePath);
        bool checkLiteSyncInfoForEdit(SyncOpPtr syncOp, const SyncPath &absolutePath, bool &ignoreItem,
                                      bool &isSyncing);  // TODO : is called "check..." but perform some actions. Wording not
                                                         // good, function probably does too much

        void handleMoveOp(SyncOpPtr syncOp, bool &hasError);
        bool generateMoveJob(SyncOpPtr syncOp);

        void handleDeleteOp(SyncOpPtr syncOp, bool &hasError);
        bool generateDeleteJob(SyncOpPtr syncOp);

        bool hasRight(SyncOpPtr syncOp, bool &exists);
        bool enoughLocalSpace(SyncOpPtr syncOp);

        void waitForAllJobsToFinish(bool &hasError);
        bool deleteFinishedAsyncJobs();
        bool handleManagedBackError(ExitCause jobExitCause, SyncOpPtr syncOp, bool isInconsistencyIssue, bool downloadImpossible);
        bool handleFinishedJob(std::shared_ptr<AbstractJob> job, SyncOpPtr syncOp, const SyncPath &relativeLocalPath);
        void handleForbiddenAction(SyncOpPtr syncOp, const SyncPath &relativeLocalPath);
        void sendProgress();

        bool propagateConflictToDbAndTree(SyncOpPtr syncOp, bool &propagateChange);
        bool propagateChangeToDbAndTree(SyncOpPtr syncOp, std::shared_ptr<AbstractJob> job, std::shared_ptr<Node> &node);
        bool propagateCreateToDbAndTree(SyncOpPtr syncOp, const NodeId &newNodeId, std::optional<SyncTime> newLastModTime,
                                        std::shared_ptr<Node> &node);
        bool propagateEditToDbAndTree(SyncOpPtr syncOp, const NodeId &newNodeId, std::optional<SyncTime> newLastModTime,
                                      std::shared_ptr<Node> &node);
        bool propagateMoveToDbAndTree(SyncOpPtr syncOp);
        bool propagateDeleteToDbAndTree(SyncOpPtr syncOp);
        bool deleteFromDb(std::shared_ptr<Node> node);

        bool runCreateDirJob(SyncOpPtr syncOp, std::shared_ptr<AbstractJob> job);

        void cancelAllOngoingJobs(bool reschedule = false);

        void manageJobDependencies(SyncOpPtr syncOp, std::shared_ptr<AbstractJob> job);

        inline bool isLiteSyncActivated() { return _syncPal->_vfsMode != VirtualFileMode::Off; }

        inline std::shared_ptr<UpdateTree> affectedUpdateTree(SyncOpPtr syncOp) {
            return _syncPal->updateTree(otherSide(syncOp->targetSide()));
        }
        inline std::shared_ptr<UpdateTree> targetUpdateTree(SyncOpPtr syncOp) {
            return _syncPal->updateTree(syncOp->targetSide());
        }

        void increaseErrorCount(SyncOpPtr syncOp);

        bool getFileSize(const SyncPath &path, uint64_t &size);

        std::unordered_map<UniqueId, std::shared_ptr<AbstractJob>> _ongoingJobs;
        TerminatedJobsQueue _terminatedJobs;
        std::unordered_map<UniqueId, SyncOpPtr> _jobToSyncOpMap;
        std::unordered_map<UniqueId, UniqueId> _syncOpToJobMap;
        std::list<UniqueId> _opList;

<<<<<<< HEAD
        std::mutex _mutex;
        ExitCode _executorExitCode = ExitCode::Unknown;
        ExitCause _executorExitCause = ExitCause::Unknown;
=======
        ExitCode _executorExitCode = ExitCodeUnknown;
        ExitCause _executorExitCause = ExitCauseUnknown;
>>>>>>> 5fea1566

        std::chrono::steady_clock::time_point _fileProgressTimer = std::chrono::steady_clock::now();

        bool _snapshotToInvalidate = false;

        friend class TestExecutorWorker;
};

}  // namespace KDC<|MERGE_RESOLUTION|>--- conflicted
+++ resolved
@@ -123,7 +123,7 @@
 
         void manageJobDependencies(SyncOpPtr syncOp, std::shared_ptr<AbstractJob> job);
 
-        inline bool isLiteSyncActivated() { return _syncPal->_vfsMode != VirtualFileMode::Off; }
+        inline bool isLiteSyncActivated() { return _syncPal->_vfsMode != VirtualFileModeOff; }
 
         inline std::shared_ptr<UpdateTree> affectedUpdateTree(SyncOpPtr syncOp) {
             return _syncPal->updateTree(otherSide(syncOp->targetSide()));
@@ -142,14 +142,8 @@
         std::unordered_map<UniqueId, UniqueId> _syncOpToJobMap;
         std::list<UniqueId> _opList;
 
-<<<<<<< HEAD
-        std::mutex _mutex;
-        ExitCode _executorExitCode = ExitCode::Unknown;
-        ExitCause _executorExitCause = ExitCause::Unknown;
-=======
         ExitCode _executorExitCode = ExitCodeUnknown;
         ExitCause _executorExitCause = ExitCauseUnknown;
->>>>>>> 5fea1566
 
         std::chrono::steady_clock::time_point _fileProgressTimer = std::chrono::steady_clock::now();
 
