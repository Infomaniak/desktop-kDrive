--- conflicted
+++ resolved
@@ -116,17 +116,12 @@
 
         ExitInfo propagateConflictToDbAndTree(SyncOpPtr syncOp, bool &propagateChange);
         ExitInfo propagateChangeToDbAndTree(SyncOpPtr syncOp, std::shared_ptr<AbstractJob> job, std::shared_ptr<Node> &node);
-<<<<<<< HEAD
-        ExitInfo propagateCreateToDbAndTree(SyncOpPtr syncOp, const NodeId &newNodeId, std::optional<SyncTime> newLastModTime,
-                                            std::optional<SyncTime> newCreationTime, std::shared_ptr<Node> &node, int64_t newSize = -1);
-        ExitInfo propagateEditToDbAndTree(SyncOpPtr syncOp, const NodeId &newNodeId, std::optional<SyncTime> newLastModTime,
-                                          std::optional<SyncTime> newCreationTime, std::shared_ptr<Node> &node, int64_t newSize = -1);
-=======
         ExitInfo propagateCreateToDbAndTree(SyncOpPtr syncOp, const NodeId &newNodeId, std::optional<SyncTime> newCreationTime,
-                                            std::optional<SyncTime> newLastModificationTime, std::shared_ptr<Node> &node);
+                                            std::optional<SyncTime> newLastModificationTime, std::shared_ptr<Node> &node,
+                                            int64_t newSize = -1);
         ExitInfo propagateEditToDbAndTree(SyncOpPtr syncOp, const NodeId &newNodeId, std::optional<SyncTime> newCreationTime,
-                                          std::optional<SyncTime> newLastModificationTime, std::shared_ptr<Node> &node);
->>>>>>> 2d0e7653
+                                          std::optional<SyncTime> newLastModificationTime, std::shared_ptr<Node> &node,
+                                          int64_t newSize = -1);
         ExitInfo propagateMoveToDbAndTree(SyncOpPtr syncOp);
         ExitInfo propagateDeleteToDbAndTree(SyncOpPtr syncOp);
         ExitInfo deleteFromDb(std::shared_ptr<Node> node);
