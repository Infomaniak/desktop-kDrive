/*
 * Infomaniak kDrive - Desktop
 * Copyright (C) 2023-2025 Infomaniak Network SA
 *
 * This program is free software: you can redistribute it and/or modify
 * it under the terms of the GNU General Public License as published by
 * the Free Software Foundation, either version 3 of the License, or
 * (at your option) any later version.
 *
 * This program is distributed in the hope that it will be useful,
 * but WITHOUT ANY WARRANTY; without even the implied warranty of
 * MERCHANTABILITY or FITNESS FOR A PARTICULAR PURPOSE.  See the
 * GNU General Public License for more details.
 *
 * You should have received a copy of the GNU General Public License
 * along with this program.  If not, see <http://www.gnu.org/licenses/>.
 */

#pragma once

#include "syncpal/operationprocessor.h"
#include "syncpal/syncpal.h"
#include "reconciliation/syncoperation.h"
#include "jobs/abstractjob.h"

#include <queue>
#include <unordered_map>

namespace KDC {

class AbstractNetworkJob;
class UpdateTree;
class FSOperationSet;
class SyncDb;

/**
 * A thread safe implementation of the terminated jobs queue.
 * In the context of `ExecutorWorker`, the terminated jobs queue is the only container that can be accessed from multiple threads,
 * namely, the job threads. Therefore, it is the only container that requires to be thread safe.
 */
class TerminatedJobsQueue : public std::recursive_mutex {
    public:
        void push(const UniqueId id) {
            const std::scoped_lock lock(*this);
            _terminatedJobs.push(id);
        }
        void pop() {
            const std::scoped_lock lock(*this);
            _terminatedJobs.pop();
        }
        [[nodiscard]] UniqueId front() {
            const std::scoped_lock lock(*this);
            return _terminatedJobs.front();
        }
        [[nodiscard]] bool empty() {
            const std::scoped_lock lock(*this);
            return _terminatedJobs.empty();
        }

    private:
        std::queue<UniqueId> _terminatedJobs;
};

class ExecutorWorker : public OperationProcessor {
    public:
        ExecutorWorker(std::shared_ptr<SyncPal> syncPal, const std::string &name, const std::string &shortName);

        void executorCallback(UniqueId jobId);

    protected:
        /// @note _executorExitCode and _executorExitCause must be set when the function returns
        void execute() override;

    private:
        void initProgressManager();
        void initSyncFileItem(SyncOpPtr syncOp, SyncFileItem &syncItem);

        ExitInfo handleCreateOp(SyncOpPtr syncOp, std::shared_ptr<AbstractJob> &job, bool &ignored, bool &hydrating);
        ExitInfo checkAlreadyExcluded(const SyncPath &absolutePath, const NodeId &parentId);
        ExitInfo generateCreateJob(SyncOpPtr syncOp, std::shared_ptr<AbstractJob> &job, bool &hydrating) noexcept;
        ExitInfo checkLiteSyncInfoForCreate(SyncOpPtr syncOp, const SyncPath &path, bool &isDehydratedPlaceholder);
        ExitInfo createPlaceholder(const SyncPath &relativeLocalPath);
        ExitInfo convertToPlaceholder(const SyncPath &relativeLocalPath, bool hydrated);
        ExitInfo handleEditOp(SyncOpPtr syncOp, std::shared_ptr<AbstractJob> &job, bool &ignored);
        ExitInfo generateEditJob(SyncOpPtr syncOp, std::shared_ptr<AbstractJob> &job);

        /**
         * This method aims to fix the last modification date of a local file using the date stored in DB. This allows us to fix
         * wrong EDIT operations generated on dehydrated placeholders.
         * @param syncOp : the operation to propagate.
         * @param absolutePath : absolute local path of the affected file.
         * @return `true` if the date is modified successfully.
         * @note _executorExitCode and _executorExitCause must be set when the function returns false
         */
        ExitInfo fixModificationDate(SyncOpPtr syncOp, const SyncPath &absolutePath);
        ExitInfo checkLiteSyncInfoForEdit(SyncOpPtr syncOp, const SyncPath &absolutePath, bool &ignoreItem,
                                          bool &isSyncing); // TODO : is called "check..." but perform some actions. Wording not
                                                            // good, function probably does too much

        ExitInfo handleMoveOp(SyncOpPtr syncOp, bool &ignored, bool &bypassProgressComplete);
        ExitInfo generateMoveJob(SyncOpPtr syncOp, bool &ignored, bool &bypassProgressComplete);

        ExitInfo handleDeleteOp(SyncOpPtr syncOp, bool &ignored, bool &bypassProgressComplete);
        ExitInfo generateDeleteJob(SyncOpPtr syncOp, bool &ignored, bool &bypassProgressComplete);

        ExitInfo waitForAllJobsToFinish();
        ExitInfo deleteFinishedAsyncJobs();
        ExitInfo handleManagedBackError(ExitCause jobExitCause, SyncOpPtr syncOp, bool invalidName, bool downloadImpossible);
        ExitInfo handleFinishedJob(std::shared_ptr<AbstractJob> job, SyncOpPtr syncOp, const SyncPath &relativeLocalPath,
                                   bool &ignored, bool &bypassProgressComplete);
        ExitInfo handleForbiddenAction(SyncOpPtr syncOp, const SyncPath &relativeLocalPath, bool &ignored);
        void sendProgress();
        bool isValidDestination(SyncOpPtr syncOp);
        bool enoughLocalSpace(SyncOpPtr syncOp);

        ExitInfo propagateConflictToDbAndTree(SyncOpPtr syncOp, bool &propagateChange);
        ExitInfo propagateChangeToDbAndTree(SyncOpPtr syncOp, std::shared_ptr<AbstractJob> job, std::shared_ptr<Node> &node);
        ExitInfo propagateCreateToDbAndTree(SyncOpPtr syncOp, const NodeId &newNodeId, std::optional<SyncTime> newLastModTime,
                                            std::shared_ptr<Node> &node);
        ExitInfo propagateEditToDbAndTree(SyncOpPtr syncOp, const NodeId &newNodeId, std::optional<SyncTime> newLastModTime,
                                          std::shared_ptr<Node> &node);
        ExitInfo propagateMoveToDbAndTree(SyncOpPtr syncOp);
        ExitInfo propagateDeleteToDbAndTree(SyncOpPtr syncOp);
        ExitInfo deleteFromDb(std::shared_ptr<Node> node);

        ExitInfo runCreateDirJob(SyncOpPtr syncOp, std::shared_ptr<AbstractJob> job);
        void cancelAllOngoingJobs();
        void manageJobDependencies(SyncOpPtr syncOp, std::shared_ptr<AbstractJob> job);

        [[nodiscard]] bool isLiteSyncActivated() const { return _syncPal->vfsMode() != VirtualFileMode::Off; }

        [[nodiscard]] std::shared_ptr<UpdateTree> affectedUpdateTree(SyncOpPtr syncOp) const {
            return _syncPal->updateTree(otherSide(syncOp->targetSide()));
        }
        [[nodiscard]] std::shared_ptr<UpdateTree> targetUpdateTree(SyncOpPtr syncOp) const {
            return _syncPal->updateTree(syncOp->targetSide());
        }

        void increaseErrorCount(SyncOpPtr syncOp);

        ExitInfo getFileSize(const SyncPath &path, uint64_t &size);

        bool deleteOpNodes(SyncOpPtr syncOp);

        void setProgressComplete(SyncOpPtr syncOp, SyncFileStatus status);
<<<<<<< HEAD

        static void getNodeIdsFromOp(SyncOpPtr syncOp, NodeId &localNodeId, NodeId &remoteNodeId);
=======
>>>>>>> f8f79e6d

        // This methode will return ExitCode::Ok if the error is safely managed and the executor can continue. Else, it will
        // return opsExitInfo.
        ExitInfo handleExecutorError(SyncOpPtr syncOp, const ExitInfo &opsExitInfo);
        ExitInfo handleOpsLocalFileAccessError(SyncOpPtr syncOp, const ExitInfo &opsExitInfo);
        ExitInfo handleOpsFileNotFound(SyncOpPtr syncOp, const ExitInfo &opsExitInfo);
        ExitInfo handleOpsAlreadyExistError(SyncOpPtr syncOp, const ExitInfo &opsExitInfo);

        ExitInfo removeDependentOps(SyncOpPtr syncOp);
        ExitInfo removeDependentOps(std::shared_ptr<Node> localNode, std::shared_ptr<Node> remoteNode, OperationType opType);

        std::unordered_map<UniqueId, std::shared_ptr<AbstractJob>> _ongoingJobs;
        TerminatedJobsQueue _terminatedJobs;
        std::unordered_map<UniqueId, SyncOpPtr> _jobToSyncOpMap;
        std::unordered_map<UniqueId, UniqueId> _syncOpToJobMap;

        std::list<UniqueId> _opList;
        std::recursive_mutex _opListMutex;

        std::chrono::steady_clock::time_point _fileProgressTimer = std::chrono::steady_clock::now();

        bool _snapshotToInvalidate = false;

        friend class TestExecutorWorker;
        friend class TestWorkers;
};

} // namespace KDC<|MERGE_RESOLUTION|>--- conflicted
+++ resolved
@@ -143,11 +143,8 @@
         bool deleteOpNodes(SyncOpPtr syncOp);
 
         void setProgressComplete(SyncOpPtr syncOp, SyncFileStatus status);
-<<<<<<< HEAD
 
         static void getNodeIdsFromOp(SyncOpPtr syncOp, NodeId &localNodeId, NodeId &remoteNodeId);
-=======
->>>>>>> f8f79e6d
 
         // This methode will return ExitCode::Ok if the error is safely managed and the executor can continue. Else, it will
         // return opsExitInfo.
