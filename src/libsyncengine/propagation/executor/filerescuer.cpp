--- conflicted
+++ resolved
@@ -39,15 +39,9 @@
         if (counter) {
             suffix = Str(" (") + Str2SyncName(std::to_string(counter)) + Str(")"); // TODO : use format when fully moved to c++20
         }
-<<<<<<< HEAD
-        const SyncName filename =
-                Path2Str(syncOp->relativeOriginPath().stem()) + suffix + Path2Str(syncOp->relativeOriginPath().extension());
-        relativeDestinationPath = _rescueFolderName / filename;
-=======
         const SyncName filename = Str2SyncName(syncOp->relativeOriginPath().stem().string()) + suffix +
                                   Str2SyncName(syncOp->relativeOriginPath().extension().string());
         relativeDestinationPath = rescueFolderName / filename;
->>>>>>> 95fcafbf
         LocalMoveJob rescueJob(absoluteOriginPath, _syncPal->localPath() / relativeDestinationPath);
         exitInfo = rescueJob.runSynchronously();
         if (exitInfo.cause() == ExitCause::FileAlreadyExist) {
