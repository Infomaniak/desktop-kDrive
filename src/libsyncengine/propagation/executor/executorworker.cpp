/*
 * Infomaniak kDrive - Desktop
 * Copyright (C) 2023-2024 Infomaniak Network SA
 *
 * This program is free software: you can redistribute it and/or modify
 * it under the terms of the GNU General Public License as published by
 * the Free Software Foundation, either version 3 of the License, or
 * (at your option) any later version.
 *
 * This program is distributed in the hope that it will be useful,
 * but WITHOUT ANY WARRANTY; without even the implied warranty of
 * MERCHANTABILITY or FITNESS FOR A PARTICULAR PURPOSE.  See the
 * GNU General Public License for more details.
 *
 * You should have received a copy of the GNU General Public License
 * along with this program.  If not, see <http://www.gnu.org/licenses/>.
 */

#include "executorworker.h"
#include "jobs/local/localcreatedirjob.h"
#include "jobs/local/localdeletejob.h"
#include "jobs/local/localmovejob.h"
#include "../../jobs/network/API_v2/createdirjob.h"
#include "../../jobs/network/API_v2/deletejob.h"
#include "../../jobs/network/API_v2/downloadjob.h"
#include "../../jobs/network/API_v2/movejob.h"
#include "../../jobs/network/API_v2/renamejob.h"
#include "../../jobs/network/API_v2/uploadjob.h"
#include "../../jobs/network/API_v2/getfilelistjob.h"
#include "jobs/network/API_v2/upload_session/driveuploadsession.h"
#include "reconciliation/platform_inconsistency_checker/platforminconsistencycheckerutility.h"
#include "update_detection/file_system_observer/filesystemobserverworker.h"
#include "update_detection/update_detector/updatetree.h"
#include "jobs/jobmanager.h"
#include "libcommonserver/io/filestat.h"
#include "libcommonserver/io/iohelper.h"
#include "libcommonserver/utility/utility.h"
#include "requests/parameterscache.h"
#include "requests/syncnodecache.h"
#include "utility/jsonparserutility.h"

#include <iostream>
#include <log4cplus/loggingmacros.h>

namespace KDC {

#define SEND_PROGRESS_DELAY 1 // 1 sec
#define SNAPSHOT_INVALIDATION_THRESHOLD 100 // Changes

ExecutorWorker::ExecutorWorker(std::shared_ptr<SyncPal> syncPal, const std::string &name, const std::string &shortName) :
    OperationProcessor(syncPal, name, shortName) {}

void ExecutorWorker::executorCallback(UniqueId jobId) {
    _terminatedJobs.push(jobId);
}

void ExecutorWorker::execute() {
    _executorExitCode = ExitCode::Unknown;
    _executorExitCause = ExitCause::Unknown;
    _snapshotToInvalidate = false;

    _jobToSyncOpMap.clear();
    _syncOpToJobMap.clear();

    LOG_SYNCPAL_DEBUG(_logger, "Worker started: name=" << name().c_str());

    LOG_SYNCPAL_DEBUG(_logger, "JobManager::instance()->countManagedJobs(): " << JobManager::instance()->countManagedJobs());
    LOG_SYNCPAL_DEBUG(_logger, "JobManager::instance()->maxNbThreads() * 2: " << JobManager::instance()->maxNbThreads() * 2);

    // Keep a copy of the sorted list
    _opList = _syncPal->_syncOps->opSortedList();

    initProgressManager();

    uint64_t changesCounter = 0;
    bool hasError = false;
    while (!_opList.empty()) { // Same loop twice because we might reschedule the jobs after a pause TODO : refactor double loop
        // Create all the jobs
        while (!_opList.empty()) {
            if (!deleteFinishedAsyncJobs()) {
                hasError = true;
                cancelAllOngoingJobs();
                break;
            }

            sendProgress();

            if (stopAsked()) {
                cancelAllOngoingJobs();
                break;
            }

            while (pauseAsked() || isPaused()) {
                if (!isPaused()) {
                    setPauseDone();
                    cancelAllOngoingJobs(true);
                }

                Utility::msleep(LOOP_PAUSE_SLEEP_PERIOD);

                if (unpauseAsked()) {
                    setUnpauseDone();
                }
            }

            if (JobManager::instance()->countManagedJobs() > JobManager::instance()->maxNbThreads() * 2) {
                if (ParametersCache::isExtendedLogEnabled()) {
                    LOG_SYNCPAL_DEBUG(_logger, "Maximum number of jobs reached");
                }
                Utility::msleep(LOOP_PAUSE_SLEEP_PERIOD);
                continue;
            }

            UniqueId opId = _opList.front();
            _opList.pop_front();
            SyncOpPtr syncOp = _syncPal->_syncOps->getOp(opId);

            if (!syncOp) {
                LOG_SYNCPAL_WARN(_logger, "Operation doesn't exist anymore: id=" << opId);
                continue;
            }

            changesCounter++;

            std::shared_ptr<AbstractJob> job = nullptr;
            switch (syncOp->type()) {
                case OperationType::Create: {
                    handleCreateOp(syncOp, job, hasError);
                    break;
                }
                case OperationType::Edit: {
                    handleEditOp(syncOp, job, hasError);
                    break;
                }
                case OperationType::Move: {
                    handleMoveOp(syncOp, hasError);
                    break;
                }
                case OperationType::Delete: {
                    handleDeleteOp(syncOp, hasError);
                    break;
                }
                default: {
                    LOGW_SYNCPAL_WARN(_logger, L"Unknown operation type: "
                                                       << syncOp->type() << L" on file "
                                                       << SyncName2WStr(syncOp->affectedNode()->name()).c_str());
                    _executorExitCode = ExitCode::DataError;
                    _executorExitCause = ExitCause::Unknown;
                    hasError = true;
                    cancelAllOngoingJobs();
                    break;
                }
            }

            if (hasError) {
                increaseErrorCount(syncOp);
                cancelAllOngoingJobs();
                break;
            }

            if (job) {
                manageJobDependencies(syncOp, job);
                std::function<void(UniqueId)> callback =
                        std::bind(&ExecutorWorker::executorCallback, this, std::placeholders::_1);
                JobManager::instance()->queueAsyncJob(job, Poco::Thread::PRIO_NORMAL, callback);
                _ongoingJobs.insert({job->jobId(), job});
                _jobToSyncOpMap.insert({job->jobId(), syncOp});
            } else {
                if (syncOp->affectedNode()->id().has_value()) {
                    std::unordered_set<NodeId> whiteList;
                    SyncNodeCache::instance()->syncNodes(_syncPal->syncDbId(), SyncNodeType::WhiteList, whiteList);
                    if (whiteList.find(syncOp->affectedNode()->id().value()) != whiteList.end()) {
                        // This item has been synchronized, it can now be removed from white list
                        whiteList.erase(syncOp->affectedNode()->id().value());
                        SyncNodeCache::instance()->update(_syncPal->syncDbId(), SyncNodeType::WhiteList, whiteList);
                    }
                }
            }
        }

        waitForAllJobsToFinish(hasError);
    }

    if (!hasError) {
        _executorExitCode = ExitCode::Ok;
    }

    _syncPal->_syncOps->clear();
    _syncPal->_remoteFSObserverWorker->forceUpdate();

    if (changesCounter > SNAPSHOT_INVALIDATION_THRESHOLD) {
        // If there are too many changes on the local filesystem, the OS stops sending events at some point.
        LOG_SYNCPAL_INFO(_logger, "Local snapshot is potentially invalid");
        _snapshotToInvalidate = true;
    }

    if (_snapshotToInvalidate) {
        LOG_SYNCPAL_INFO(_logger, "Invalidate local snapshot");
        _syncPal->_localFSObserverWorker->invalidateSnapshot();
    }

    _syncPal->vfsCleanUpStatuses();

    setExitCause(_executorExitCause);
    setDone(_executorExitCode);
    LOG_SYNCPAL_DEBUG(_logger, "Worker stopped: name=" << name().c_str());
}

void ExecutorWorker::initProgressManager() {
    for (const auto syncOpId: _opList) {
        SyncFileItem syncItem;
        SyncOpPtr syncOp = _syncPal->_syncOps->getOp(syncOpId);
        if (!syncOp) {
            LOG_SYNCPAL_WARN(_logger, "Operation doesn't exist anymore: id=" << syncOpId);
            continue;
        }

        if (syncOp->omit()) {
            continue; // Do not notify UI of progress in case of pseudo conflicts
        }

        if (initSyncFileItem(syncOp, syncItem)) {
            _syncPal->initProgress(syncItem);
        }
    }
}

bool ExecutorWorker::initSyncFileItem(SyncOpPtr syncOp, SyncFileItem &syncItem) {
    syncItem.setType(syncOp->affectedNode()->type());
    syncItem.setConflict(syncOp->conflict().type());
    syncItem.setInconsistency(syncOp->affectedNode()->inconsistencyType());
    syncItem.setSize(syncOp->affectedNode()->size());
    syncItem.setModTime(syncOp->affectedNode()->lastmodified().has_value() ? syncOp->affectedNode()->lastmodified().value() : 0);
    syncItem.setCreationTime(syncOp->affectedNode()->createdAt().has_value() ? syncOp->affectedNode()->createdAt().value() : 0);

    if (bitWiseEnumToBool(syncOp->type() & OperationType::Move)) {
        syncItem.setInstruction(SyncFileInstruction::Move);
        syncItem.setPath(syncOp->affectedNode()->moveOrigin().has_value() ? *syncOp->affectedNode()->moveOrigin() : SyncPath());
        syncItem.setNewPath(syncOp->affectedNode()->getPath());
    } else {
        syncItem.setPath(syncOp->affectedNode()->getPath());

        if (bitWiseEnumToBool(syncOp->type() & OperationType::Edit)) {
            syncItem.setInstruction(SyncFileInstruction::Update);
        } else if (bitWiseEnumToBool(syncOp->type() & OperationType::Delete)) {
            syncItem.setInstruction(SyncFileInstruction::Remove);
        }
    }

    if (syncOp->targetSide() == ReplicaSide::Local) {
        syncItem.setLocalNodeId(syncOp->correspondingNode() ? syncOp->correspondingNode()->id() : std::nullopt);
        syncItem.setRemoteNodeId(syncOp->affectedNode()->id());
        syncItem.setDirection(SyncDirection::Down);
        if (bitWiseEnumToBool(syncOp->type() & OperationType::Create)) {
            syncItem.setInstruction(SyncFileInstruction::Get);
        }
    } else {
        syncItem.setLocalNodeId(syncOp->affectedNode()->id());
        syncItem.setRemoteNodeId(syncOp->correspondingNode() ? syncOp->correspondingNode()->id() : std::nullopt);
        syncItem.setDirection(SyncDirection::Up);
        if (bitWiseEnumToBool(syncOp->type() & OperationType::Create)) {
            syncItem.setInstruction(SyncFileInstruction::Put);
        }
    }

    return true;
}

void ExecutorWorker::handleCreateOp(SyncOpPtr syncOp, std::shared_ptr<AbstractJob> &job, bool &hasError) {
    // The execution of the create operation consists of three steps:
    // 1. If omit-flag is False, propagate the file or directory to target replica, because the object is missing there.
    // 2. Insert a new entry into the database, to avoid that the object is detected again by compute_ops() on the next sync
    // iteration.
    // 3. Update the update tree structures to ensure that follow-up operations can execute correctly, as they are based on the
    // information in these structures.
    SyncPath relativeLocalFilePath = syncOp->nodePath(ReplicaSide::Local);
    assert(!relativeLocalFilePath.empty());
    SyncPath absoluteLocalFilePath = _syncPal->localPath() / relativeLocalFilePath;
    if (isLiteSyncActivated() && !syncOp->omit()) {
        bool isDehydratedPlaceholder = false;
        if (!checkLiteSyncInfoForCreate(syncOp, absoluteLocalFilePath, isDehydratedPlaceholder)) {
            hasError = true;
            return;
        }

        if (isDehydratedPlaceholder) {
            // Blacklist dehydrated placeholder
            PlatformInconsistencyCheckerUtility::renameLocalFile(absoluteLocalFilePath,
                                                                 PlatformInconsistencyCheckerUtility::SuffixTypeBlacklisted);

            // Remove from update tree
            if (!affectedUpdateTree(syncOp)->deleteNode(syncOp->affectedNode())) {
                LOGW_SYNCPAL_WARN(_logger, L"Error in UpdateTree::deleteNode: node name="
                                                   << SyncName2WStr(syncOp->affectedNode()->name()).c_str());
                hasError = true;
                return;
            }

            if (!targetUpdateTree(syncOp)->deleteNode(syncOp->correspondingNode())) {
                LOGW_SYNCPAL_WARN(_logger, L"Error in UpdateTree::deleteNode: node name="
                                                   << SyncName2WStr(syncOp->correspondingNode()->name()).c_str());
                hasError = true;
                return;
            }

            return;
        }
    }

    if (syncOp->omit()) {
        // Do not generate job, only push changes in DB and update tree
        std::shared_ptr<Node> node;
        if (!propagateCreateToDbAndTree(
                    syncOp, syncOp->correspondingNode()->id().has_value() ? *syncOp->correspondingNode()->id() : std::string(),
                    syncOp->affectedNode()->lastmodified(), node)) {
            LOGW_SYNCPAL_WARN(_logger, L"Failed to propagate changes in DB or update tree for: "
                                               << SyncName2WStr(syncOp->affectedNode()->name()).c_str());
            _syncPal->setProgressComplete(relativeLocalFilePath, SyncFileStatus::Error);
            hasError = true;
            return;
        }

        _syncPal->setProgressComplete(relativeLocalFilePath, SyncFileStatus::Success);
    } else {
        if (!isLiteSyncActivated() && !enoughLocalSpace(syncOp)) {
            _executorExitCode = ExitCode::SystemError;
            _executorExitCause = ExitCause::NotEnoughDiskSpace;
            _syncPal->addError(Error(_syncPal->syncDbId(), name(), _executorExitCode, _executorExitCause));
            hasError = true;
            return;
        }

        bool exists = false;
        if (!hasRight(syncOp, exists)) {
            if (syncOp->targetSide() == ReplicaSide::Local) {
                // Ignore operation
                _syncPal->setProgressComplete(relativeLocalFilePath,
                                              SyncFileStatus::Ignored); // TODO : do not exclude item from sync, rollback
            } else if (syncOp->targetSide() == ReplicaSide::Remote) {
                if (!exists) {
                    _syncPal->setProgressComplete(relativeLocalFilePath, SyncFileStatus::Error);
                    _executorExitCode = ExitCode::DataError;
                    _executorExitCause = ExitCause::UnexpectedFileSystemEvent;
                    hasError = true;
                    return;
                }

                bool needRestart = false;
                if (!convertToPlaceholder(relativeLocalFilePath, true, needRestart)) {
                    LOGW_SYNCPAL_WARN(_logger, L"Failed to create placeholder for: "
                                                       << SyncName2WStr(syncOp->affectedNode()->name()).c_str());
                    _syncPal->setProgressComplete(relativeLocalFilePath, SyncFileStatus::Error);
                    _executorExitCode = needRestart ? ExitCode::DataError : ExitCode::SystemError;
                    _executorExitCause = needRestart ? ExitCause::UnexpectedFileSystemEvent : ExitCause::Unknown;
                    hasError = true;
                    return;
                }

                // Ignore operation
                SyncFileItem syncItem;
                if (_syncPal->getSyncFileItem(relativeLocalFilePath, syncItem)) {
                    Error err(_syncPal->syncDbId(), syncItem.localNodeId().has_value() ? syncItem.localNodeId().value() : "",
                              syncItem.remoteNodeId().has_value() ? syncItem.remoteNodeId().value() : "", syncItem.type(),
                              syncOp->affectedNode()->moveOrigin().has_value() ? syncOp->affectedNode()->moveOrigin().value()
                                                                               : syncItem.path(),
                              syncItem.conflict(), syncItem.inconsistency(), CancelType::Create);
                    _syncPal->addError(err);
                }

                _syncPal->setProgressComplete(relativeLocalFilePath, SyncFileStatus::Ignored);
                std::shared_ptr<UpdateTree> sourceUpdateTree = affectedUpdateTree(syncOp);
                if (!sourceUpdateTree->deleteNode(syncOp->affectedNode())) {
                    LOGW_SYNCPAL_WARN(_logger, L"Error in UpdateTree::deleteNode: node name="
                                                       << SyncName2WStr(syncOp->affectedNode()->name()).c_str());
                    _executorExitCode = ExitCode::DataError;
                    _executorExitCause = ExitCause::Unknown;
                    hasError = true;
                    return;
                }
            }

            return;
        }

        if (!generateCreateJob(syncOp, job)) {
            hasError = true;
            return;
        }

        if (job && syncOp->affectedNode()->type() == NodeType::Directory) {
            // Propagate the directory creation immediately in order to avoid blocking other dependant job creation
            if (!runCreateDirJob(syncOp, job)) {
                _syncPal->setProgressComplete(relativeLocalFilePath, SyncFileStatus::Error);

                std::shared_ptr<CreateDirJob> createDirJob = std::dynamic_pointer_cast<CreateDirJob>(job);
                if (createDirJob && (createDirJob->getStatusCode() == Poco::Net::HTTPResponse::HTTP_BAD_REQUEST ||
                                     createDirJob->getStatusCode() == Poco::Net::HTTPResponse::HTTP_FORBIDDEN)) {
                    checkAlreadyExcluded(absoluteLocalFilePath, createDirJob->parentDirId());
                }

                hasError = true;

                if (syncOp->targetSide() == ReplicaSide::Local) {
                    _executorExitCode = job->exitCode() == ExitCode::NeedRestart ? ExitCode::DataError : job->exitCode();
                    _executorExitCause =
                            job->exitCode() == ExitCode::NeedRestart ? ExitCause::FileAlreadyExist : job->exitCause();
                } else if (syncOp->targetSide() == ReplicaSide::Remote) {
                    _executorExitCode = job->exitCode() == ExitCode::NeedRestart ? ExitCode::BackError : job->exitCode();
                    _executorExitCause =
                            job->exitCode() == ExitCode::NeedRestart ? ExitCause::FileAlreadyExist : job->exitCause();
                }

                return;
            }

            bool needRestart = false;
            if (!convertToPlaceholder(relativeLocalFilePath, syncOp->targetSide() == ReplicaSide::Remote, needRestart)) {
                LOGW_SYNCPAL_WARN(_logger, L"Failed to convert to placeholder for: "
                                                   << SyncName2WStr(syncOp->affectedNode()->name()).c_str());
                if (needRestart) {
                    _executorExitCode = ExitCode::DataError;
                    _executorExitCause = ExitCause::UnexpectedFileSystemEvent;
                } else {
                    _syncPal->setProgressComplete(relativeLocalFilePath, SyncFileStatus::Error);
                    _executorExitCode = ExitCode::SystemError;
                    _executorExitCause = ExitCause::Unknown;
                }

                hasError = true;
                return;
            }

            job.reset();
            _syncPal->setProgressComplete(relativeLocalFilePath, SyncFileStatus::Success);
        }
    }
}

void ExecutorWorker::checkAlreadyExcluded(const SyncPath &absolutePath, const NodeId &parentId) {
    bool alreadyExist = false;

    // List all items in parent dir
    GetFileListJob job(_syncPal->driveDbId(), parentId);
    job.runSynchronously();

    try {
        Poco::JSON::Object::Ptr resObj = job.jsonRes();
        Poco::JSON::Array::Ptr dataArray = resObj->getArray(dataKey);
        for (Poco::JSON::Array::ConstIterator it = dataArray->begin(); it != dataArray->end(); ++it) {
            Poco::JSON::Object::Ptr obj = it->extract<Poco::JSON::Object::Ptr>();
            if (obj) {
                std::string name;
                if (!JsonParserUtility::extractValue(obj, nameKey, name)) {
                    return;
                }

                if (name == absolutePath.filename().string()) {
                    alreadyExist = true;
                }
            }
        }
    } catch (...) {
        LOGW_SYNCPAL_WARN(_logger,
                          L"Failed to check if file: " << Utility::formatSyncPath(absolutePath).c_str() << L" already exist.");
    }

    if (!alreadyExist) {
        return;
    }

    // The item already exist, exclude it
    PlatformInconsistencyCheckerUtility::renameLocalFile(absolutePath,
                                                         PlatformInconsistencyCheckerUtility::SuffixTypeBlacklisted);

    _executorExitCode = ExitCode::DataError;
    _executorExitCause = ExitCause::FileAlreadyExist;
}

bool ExecutorWorker::generateCreateJob(SyncOpPtr syncOp, std::shared_ptr<AbstractJob> &job) noexcept {
    // 1. If omit-flag is False, propagate the file or directory to replica Y, because the object is missing there.
    std::shared_ptr<Node> newCorrespondingParentNode = nullptr;
    if (affectedUpdateTree(syncOp)->rootNode() == syncOp->affectedNode()->parentNode()) {
        newCorrespondingParentNode = targetUpdateTree(syncOp)->rootNode();

        if (!newCorrespondingParentNode) {
            LOGW_SYNCPAL_WARN(_logger, L"Failed to get target root node");
            _syncPal->setProgressComplete(syncOp->affectedNode()->getPath(), SyncFileStatus::Error);
            _executorExitCode = ExitCode::DataError;
            _executorExitCause = ExitCause::Unknown;
            return false;
        }
    } else {
        newCorrespondingParentNode = correspondingNodeInOtherTree(syncOp->affectedNode()->parentNode());

        if (!newCorrespondingParentNode) {
            LOGW_SYNCPAL_WARN(_logger, L"Failed to get corresponding parent node: "
                                               << SyncName2WStr(syncOp->affectedNode()->name()).c_str());
            _syncPal->setProgressComplete(syncOp->affectedNode()->getPath(), SyncFileStatus::Error);
            _executorExitCode = ExitCode::DataError;
            _executorExitCause = ExitCause::Unknown;
            return false;
        }
    }

    if (syncOp->targetSide() == ReplicaSide::Local) {
        SyncPath relativeLocalFilePath = newCorrespondingParentNode->getPath() / syncOp->newName();
        SyncPath absoluteLocalFilePath = _syncPal->localPath() / relativeLocalFilePath;

        bool placeholderCreation = isLiteSyncActivated() && syncOp->affectedNode()->type() == NodeType::File;
        if (placeholderCreation && syncOp->affectedNode()->id().has_value()) {
            const bool isLink = _syncPal->_remoteSnapshot->isLink(*syncOp->affectedNode()->id());
            placeholderCreation = !isLink;
        }

        if (placeholderCreation) {
            if (!createPlaceholder(relativeLocalFilePath)) {
                LOGW_SYNCPAL_WARN(_logger,
                                  L"Failed to create placeholder for: " << SyncName2WStr(syncOp->affectedNode()->name()).c_str());
                _syncPal->setProgressComplete(relativeLocalFilePath, SyncFileStatus::Error);

                bool parentExists = false;
                IoError ioError = IoError::Success;
                if (!IoHelper::checkIfPathExists(absoluteLocalFilePath.parent_path(), parentExists, ioError)) {
                    LOGW_WARN(_logger, L"Error in IoHelper::checkIfPathExists: "
                                               << Utility::formatIoError(absoluteLocalFilePath.parent_path(), ioError).c_str());
                    _executorExitCode = ExitCode::SystemError;
                    _executorExitCause = ExitCause::FileAccessError;
                    return false;
                }

                if (ioError == IoError::AccessDenied) {
                    LOGW_WARN(_logger, L"Item misses search permission: "
                                               << Utility::formatSyncPath(absoluteLocalFilePath.parent_path()).c_str());
                    _executorExitCode = ExitCode::SystemError;
                    _executorExitCause = ExitCause::NoSearchPermission;
                    return false;
                }

                bool exists = false;
                if (!IoHelper::checkIfPathExists(absoluteLocalFilePath, exists, ioError)) {
                    LOGW_WARN(_logger, L"Error in IoHelper::checkIfPathExists: "
                                               << Utility::formatIoError(absoluteLocalFilePath, ioError).c_str());
                    _executorExitCode = ExitCode::SystemError;
                    _executorExitCause = ExitCause::FileAccessError;
                    return false;
                }

                if (ioError == IoError::AccessDenied) {
                    LOGW_WARN(_logger,
                              L"Item misses search permission: " << Utility::formatSyncPath(absoluteLocalFilePath).c_str());
                    _executorExitCode = ExitCode::SystemError;
                    _executorExitCause = ExitCause::NoSearchPermission;
                    return false;
                }

                bool restart = !parentExists // Parent path does not exist on local replica. Rebuild the snapshots.
                               || exists; // Item already exist. Rebuild the snapshots.

                _executorExitCode = restart ? ExitCode::DataError : ExitCode::SystemError;
                _executorExitCause = restart ? ExitCause::InvalidSnapshot : ExitCause::FileAccessError;
                return false;
            }

            FileStat fileStat;
            IoError ioError = IoError::Success;
            if (!IoHelper::getFileStat(absoluteLocalFilePath, &fileStat, ioError)) {
                LOGW_SYNCPAL_WARN(_logger, L"Error in IoHelper::getFileStat: "
                                                   << Utility::formatIoError(absoluteLocalFilePath, ioError).c_str());
                _syncPal->setProgressComplete(relativeLocalFilePath, SyncFileStatus::Error);
                _executorExitCode = ExitCode::SystemError;
                _executorExitCause = ExitCause::Unknown;
                return false;
            }

            if (ioError == IoError::NoSuchFileOrDirectory) {
                LOGW_WARN(_logger, L"Item does not exist anymore: " << Utility::formatSyncPath(absoluteLocalFilePath).c_str());
                _executorExitCode = ExitCode::DataError;
                _executorExitCause = ExitCause::InvalidSnapshot;
                return false;
            } else if (ioError == IoError::AccessDenied) {
                LOGW_WARN(_logger, L"Item misses search permission: " << Utility::formatSyncPath(absoluteLocalFilePath).c_str());
                _executorExitCode = ExitCode::SystemError;
                _executorExitCause = ExitCause::NoSearchPermission;
                return false;
            }

            std::shared_ptr<Node> newNode = nullptr;
            if (!propagateCreateToDbAndTree(syncOp, std::to_string(fileStat.inode), syncOp->affectedNode()->lastmodified(),
                                            newNode)) {
                LOGW_SYNCPAL_WARN(_logger, L"Failed to propagate changes in DB or update tree for: "
                                                   << SyncName2WStr(syncOp->affectedNode()->name()).c_str());
                _syncPal->setProgressComplete(relativeLocalFilePath, SyncFileStatus::Error);
                return false;
            }

            SyncFileStatus status = SyncFileStatus::Success;

            // Check for inconsistency
            if (syncOp->affectedNode()->inconsistencyType() != InconsistencyType::None) {
                // Notify user that the file has been renamed
                SyncFileItem syncItem;
                if (_syncPal->getSyncFileItem(relativeLocalFilePath, syncItem)) {
                    status = SyncFileStatus::Inconsistency;

                    Error err(_syncPal->syncDbId(), syncItem.localNodeId().has_value() ? syncItem.localNodeId().value() : "",
                              syncItem.remoteNodeId().has_value() ? syncItem.remoteNodeId().value() : "", syncItem.type(),
                              syncItem.newPath().has_value() ? syncItem.newPath().value() : syncItem.path(), syncItem.conflict(),
                              syncItem.inconsistency());
                    _syncPal->addError(err);
                }
            }

            _syncPal->setProgressComplete(relativeLocalFilePath, status);
        } else {
            if (syncOp->affectedNode()->type() == NodeType::Directory) {
                job = std::make_shared<LocalCreateDirJob>(absoluteLocalFilePath);
            } else {
                bool exists = false;
                IoError ioError = IoError::Success;
                if (!IoHelper::checkIfPathExists(absoluteLocalFilePath, exists, ioError)) {
                    LOGW_WARN(_logger, L"Error in IoHelper::checkIfPathExists: "
                                               << Utility::formatIoError(absoluteLocalFilePath, ioError).c_str());
                    _executorExitCode = ExitCode::SystemError;
                    _executorExitCause = ExitCause::FileAccessError;
                    return false;
                }

                if (exists) {
                    // Normal in lite sync mode
                    // or in case where a remote item and a local item have same name with different cases
                    // (ex: 'test.txt' on local replica needs to be uploaded, 'Text.txt' on remote replica needs to be downloaded)
                    if (ParametersCache::isExtendedLogEnabled()) {
                        LOGW_SYNCPAL_DEBUG(_logger, L"File: " << Utility::formatSyncPath(absoluteLocalFilePath).c_str()
                                                              << L" already exists on local replica");
                    }
                    // Do not propagate this file
                    return true;
                } else {
                    try {
                        job = std::make_shared<DownloadJob>(
                                _syncPal->driveDbId(),
                                syncOp->affectedNode()->id().has_value() ? *syncOp->affectedNode()->id() : std::string(),
                                absoluteLocalFilePath, syncOp->affectedNode()->size(),
                                syncOp->affectedNode()->createdAt().has_value() ? *syncOp->affectedNode()->createdAt() : 0,
                                syncOp->affectedNode()->lastmodified().has_value() ? *syncOp->affectedNode()->lastmodified() : 0,
                                true);
                    } catch (std::exception const &e) {
                        LOGW_SYNCPAL_WARN(_logger, L"Error in DownloadJob::DownloadJob for driveDbId="
                                                           << _syncPal->driveDbId() << L" : " << Utility::s2ws(e.what()).c_str());
                        _executorExitCode = ExitCode::DataError;
                        _executorExitCause = ExitCause::Unknown;
                        return false;
                    }

                    job->setAffectedFilePath(relativeLocalFilePath);
                }
            }
        }
    } else {
        SyncPath relativeLocalFilePath = syncOp->nodePath(ReplicaSide::Local);
        SyncPath absoluteLocalFilePath = _syncPal->localPath() / relativeLocalFilePath;
        if (syncOp->affectedNode()->type() == NodeType::Directory) {
            bool needRestart = false;
            if (!convertToPlaceholder(relativeLocalFilePath, syncOp->targetSide() == ReplicaSide::Remote, needRestart)) {
                if (needRestart) {
                    LOGW_SYNCPAL_DEBUG(_logger, SyncName2WStr(syncOp->affectedNode()->name()).c_str()
                                                        << L" does not exist anymore. Aborting jobs and restarting sync.");
                } else {
                    LOGW_SYNCPAL_WARN(_logger, L"Failed to create placeholder for: "
                                                       << SyncName2WStr(syncOp->affectedNode()->name()).c_str());
                }
                _syncPal->setProgressComplete(relativeLocalFilePath, SyncFileStatus::Error);
                _executorExitCode = needRestart ? ExitCode::Ok : ExitCode::SystemError;
                _executorExitCause = ExitCause::Unknown;
                _syncPal->setRestart(true);

                if (!_syncPal->updateTree(ReplicaSide::Local)->deleteNode(syncOp->affectedNode())) {
                    LOGW_SYNCPAL_WARN(_logger, L"Error in UpdateTree::deleteNode: node name="
                                                       << SyncName2WStr(syncOp->affectedNode()->name()).c_str());
                }

                return false;
            }

            try {
                job = std::make_shared<CreateDirJob>(
                        _syncPal->driveDbId(), absoluteLocalFilePath,
                        newCorrespondingParentNode->id().has_value() ? *newCorrespondingParentNode->id() : std::string(),
                        syncOp->newName());
            } catch (std::exception const &e) {
                LOGW_SYNCPAL_WARN(_logger, L"Error in CreateDirJob::CreateDirJob for driveDbId="
                                                   << _syncPal->driveDbId() << L" : " << Utility::s2ws(e.what()).c_str());
                _executorExitCode = ExitCode::DataError;
                _executorExitCause = ExitCause::Unknown;
                return false;
            }
        } else {
            bool needRestart = false;
            if (!convertToPlaceholder(relativeLocalFilePath, true, needRestart)) {
                LOGW_SYNCPAL_WARN(_logger,
                                  L"Failed to create placeholder for: " << SyncName2WStr(syncOp->affectedNode()->name()).c_str());
                _syncPal->setProgressComplete(relativeLocalFilePath, SyncFileStatus::Error);
                _executorExitCode = needRestart
                                            ? ExitCode::DataError
                                            : ExitCode::SystemError; // TODO : data error here leads to a rebuild of the snapshots
                // while just running the sync again should be enough
                _executorExitCause = needRestart ? ExitCause::UnexpectedFileSystemEvent : ExitCause::Unknown;
                return false;
            }

            uint64_t filesize = 0;
            if (!getFileSize(absoluteLocalFilePath, filesize)) {
                LOGW_WARN(_logger,
                          L"Error in ExecutorWorker::getFileSize for " << Utility::formatSyncPath(absoluteLocalFilePath).c_str());
                return false;
            }

            if (filesize > useUploadSessionThreshold) {
                try {
                    int uploadSessionParallelJobs = ParametersCache::instance()->parameters().uploadSessionParallelJobs();
                    job = std::make_shared<DriveUploadSession>(
                            _syncPal->driveDbId(), _syncPal->_syncDb, absoluteLocalFilePath, syncOp->affectedNode()->name(),
                            newCorrespondingParentNode->id().has_value() ? *newCorrespondingParentNode->id() : std::string(),
                            syncOp->affectedNode()->lastmodified() ? *syncOp->affectedNode()->lastmodified() : 0,
                            isLiteSyncActivated(), uploadSessionParallelJobs);
                } catch (std::exception const &e) {
                    LOGW_SYNCPAL_WARN(_logger,
                                      L"Error in DriveUploadSession::DriveUploadSession: " << Utility::s2ws(e.what()).c_str());
                    _executorExitCode = ExitCode::DataError;
                    _executorExitCause = ExitCause::Unknown;
                    return false;
                }
            } else {
                try {
                    job = std::make_shared<UploadJob>(
                            _syncPal->driveDbId(), absoluteLocalFilePath, syncOp->affectedNode()->name(),
                            newCorrespondingParentNode->id().has_value() ? *newCorrespondingParentNode->id() : std::string(),
                            syncOp->affectedNode()->lastmodified() ? *syncOp->affectedNode()->lastmodified() : 0);
                } catch (std::exception const &e) {
                    LOGW_SYNCPAL_WARN(_logger, L"Error in UploadJob::UploadJob for driveDbId="
                                                       << _syncPal->driveDbId() << L" : " << Utility::s2ws(e.what()).c_str());
                    _executorExitCode = ExitCode::DataError;
                    _executorExitCause = ExitCause::Unknown;
                    return false;
                }
            }

            job->setAffectedFilePath(relativeLocalFilePath);
        }
    }

    if (job) {
        if (_syncPal->vfsMode() == VirtualFileMode::Mac || _syncPal->vfsMode() == VirtualFileMode::Win) {
            // Set VFS callbacks
            std::function<bool(const SyncPath &, PinState)> vfsSetPinStateCallback =
                    std::bind(&SyncPal::vfsSetPinState, _syncPal, std::placeholders::_1, std::placeholders::_2);
            job->setVfsSetPinStateCallback(vfsSetPinStateCallback);

            std::function<bool(const SyncPath &, const SyncTime &, const SyncTime &, const int64_t, const NodeId &,
                               std::string &)>
                    vfsUpdateMetadataCallback =
                            std::bind(&SyncPal::vfsUpdateMetadata, _syncPal, std::placeholders::_1, std::placeholders::_2,
                                      std::placeholders::_3, std::placeholders::_4, std::placeholders::_5, std::placeholders::_6);
            job->setVfsUpdateMetadataCallback(vfsUpdateMetadataCallback);

            std::function<bool(const SyncPath &)> vfsCancelHydrateCallback =
                    std::bind(&SyncPal::vfsCancelHydrate, _syncPal, std::placeholders::_1);
            job->setVfsCancelHydrateCallback(vfsCancelHydrateCallback);
        }

        std::function<bool(const SyncPath &, bool, int, bool)> vfsForceStatusCallback =
                std::bind(&SyncPal::vfsForceStatus, _syncPal, std::placeholders::_1, std::placeholders::_2, std::placeholders::_3,
                          std::placeholders::_4);
        job->setVfsForceStatusCallback(vfsForceStatusCallback);
    }

    return true;
}

bool ExecutorWorker::checkLiteSyncInfoForCreate(SyncOpPtr syncOp, const SyncPath &path, bool &isDehydratedPlaceholder) {
    isDehydratedPlaceholder = false;

    if (syncOp->targetSide() == ReplicaSide::Remote) {
        if (syncOp->affectedNode()->type() == NodeType::Directory) {
            return true;
        }

        bool isPlaceholder = false;
        bool isHydrated = false;
        bool isSyncing = false;
        int progress = 0;
        if (!_syncPal->vfsStatus(path, isPlaceholder, isHydrated, isSyncing, progress)) {
            LOGW_SYNCPAL_WARN(_logger, L"Error in vfsStatus: " << Utility::formatSyncPath(path).c_str());
            _executorExitCode = ExitCode::SystemError;
            _executorExitCause = ExitCause::FileAccessError;
            return false;
        }

        if (isPlaceholder && !isHydrated && !isSyncing) {
            LOGW_SYNCPAL_INFO(_logger, L"Do not upload dehydrated placeholders: " << Utility::formatSyncPath(path).c_str());
            isDehydratedPlaceholder = true;
        }
    }

    return true;
}

bool ExecutorWorker::createPlaceholder(const SyncPath &relativeLocalPath) {
    SyncFileItem syncItem;
    if (!_syncPal->getSyncFileItem(relativeLocalPath, syncItem)) {
        LOGW_SYNCPAL_WARN(_logger, L"Failed to retrieve SyncFileItem associated to item: "
                                           << Utility::formatSyncPath(relativeLocalPath).c_str());
        _executorExitCode = ExitCode::DataError;
        _executorExitCause = ExitCause::Unknown;
        return false;
    }
    return _syncPal->vfsCreatePlaceholder(relativeLocalPath, syncItem); // TODO : should not use SyncFileItem
}

bool ExecutorWorker::convertToPlaceholder(const SyncPath &relativeLocalPath, bool hydrated, bool &needRestart) {
    SyncFileItem syncItem;
    if (!_syncPal->getSyncFileItem(relativeLocalPath, syncItem)) {
        LOGW_SYNCPAL_WARN(_logger, L"Failed to retrieve SyncFileItem associated to item: "
                                           << Utility::formatSyncPath(relativeLocalPath).c_str());
        _executorExitCode = ExitCode::DataError;
        _executorExitCause = ExitCause::Unknown;
        return false;
    }

    syncItem.setDehydrated(!hydrated);

    SyncPath absoluteLocalFilePath = _syncPal->localPath() / relativeLocalPath;

    // Update the local ID
    FileStat fileStat;
    IoError ioError = IoError::Success;
    if (!IoHelper::getFileStat(absoluteLocalFilePath, &fileStat, ioError)) {
        LOGW_WARN(_logger, L"Error in IoHelper::getFileStat: " << Utility::formatIoError(absoluteLocalFilePath, ioError).c_str());
        _executorExitCode = ExitCode::SystemError;
        _executorExitCause = ExitCause::Unknown;
        return false;
    }

    if (ioError == IoError::NoSuchFileOrDirectory) {
        LOGW_WARN(_logger, L"Item does not exist anymore: " << Utility::formatSyncPath(absoluteLocalFilePath).c_str());
        _executorExitCode = ExitCode::DataError;
        _executorExitCause = ExitCause::InvalidSnapshot;
        return false;
    } else if (ioError == IoError::AccessDenied) {
        LOGW_WARN(_logger, L"Item misses search permission: " << Utility::formatSyncPath(absoluteLocalFilePath).c_str());
        _executorExitCode = ExitCode::SystemError;
        _executorExitCause = ExitCause::NoSearchPermission;
        return false;
    }

    syncItem.setLocalNodeId(std::to_string(fileStat.inode));

    if (!_syncPal->vfsConvertToPlaceholder(absoluteLocalFilePath, syncItem,
                                           needRestart)) { // TODO : should not use SyncFileItem
        return false;
    }

    if (!_syncPal->vfsSetPinState(absoluteLocalFilePath, hydrated ? PinState::AlwaysLocal : PinState::OnlineOnly)) {
        LOGW_WARN(_logger, L"Error in vfsSetPinState: " << Utility::formatSyncPath(absoluteLocalFilePath).c_str());
        return false;
    }

    return true;
}

void ExecutorWorker::handleEditOp(SyncOpPtr syncOp, std::shared_ptr<AbstractJob> &job, bool &hasError) {
    // The execution of the edit operation consists of three steps:
    // 1. If omit-flag is False, propagate the file to replicaY, replacing the existing one.
    // 2. Insert a new entry into the database, to avoid that the object is detected again by compute_ops() on the next sync
    // iteration.
    // 3. If the omit flag is False, update the updatetreeY structure to ensure that follow-up operations can execute correctly,
    // as they are based on the information in this structure.
    SyncPath relativeLocalFilePath = syncOp->nodePath(ReplicaSide::Local);

    if (relativeLocalFilePath.empty()) {
        _executorExitCode = ExitCode::DataError;
        _executorExitCause = ExitCause::Unknown;
        hasError = true;
        return;
    }

    if (isLiteSyncActivated()) {
        SyncPath absoluteLocalFilePath = _syncPal->localPath() / relativeLocalFilePath;
        bool ignoreItem = false;
        bool isSyncing = false;
        if (!checkLiteSyncInfoForEdit(syncOp, absoluteLocalFilePath, ignoreItem, isSyncing)) {
            hasError = true;
            return;
        }
        if (ignoreItem || isSyncing) {
            _syncPal->setProgressComplete(relativeLocalFilePath, ignoreItem ? SyncFileStatus::Ignored : SyncFileStatus::Syncing);
            return;
        }
    }

    if (syncOp->omit()) {
        // Do not generate job, only push changes in DB and update tree
        std::shared_ptr<Node> node;
        if (!propagateEditToDbAndTree(
                    syncOp, syncOp->correspondingNode()->id().has_value() ? *syncOp->correspondingNode()->id() : std::string(),
                    syncOp->affectedNode()->lastmodified(), node)) {
            LOGW_SYNCPAL_WARN(_logger, L"Failed to propagate changes in DB or update tree for: "
                                               << SyncName2WStr(syncOp->affectedNode()->name()).c_str());
            _syncPal->setProgressComplete(relativeLocalFilePath, SyncFileStatus::Error);
            hasError = true;
            return;
        }
    } else {
        if (!enoughLocalSpace(syncOp)) {
            _executorExitCode = ExitCode::SystemError;
            _executorExitCause = ExitCause::NotEnoughDiskSpace;
            _syncPal->addError(Error(_syncPal->syncDbId(), name(), _executorExitCode, _executorExitCause));
            hasError = true;
            return;
        }

        bool exists = false;
        if (!hasRight(syncOp, exists)) {
            // Ignore operation
            _syncPal->setProgressComplete(relativeLocalFilePath,
                                          SyncFileStatus::Ignored); // TODO: we do not want to propagate the changes, but they
                                                                    // must be kept on local replica.
            // Rename the file and exclude the renamed file
            return;
        }

        if (!generateEditJob(syncOp, job)) {
            hasError = true;
            return;
        }
    }
}

bool ExecutorWorker::generateEditJob(SyncOpPtr syncOp, std::shared_ptr<AbstractJob> &job) {
    // 1. If omit-flag is False, propagate the file to replicaY, replacing the existing one.
    if (syncOp->targetSide() == ReplicaSide::Local) {
        SyncPath relativeLocalFilePath = syncOp->nodePath(ReplicaSide::Local);
        SyncPath absoluteLocalFilePath = _syncPal->localPath() / relativeLocalFilePath;

        try {
            job = std::make_shared<DownloadJob>(
                    _syncPal->driveDbId(), syncOp->affectedNode()->id() ? *syncOp->affectedNode()->id() : std::string(),
                    absoluteLocalFilePath, syncOp->affectedNode()->size(),
                    syncOp->affectedNode()->createdAt().has_value() ? *syncOp->affectedNode()->createdAt() : 0,
                    syncOp->affectedNode()->lastmodified().has_value() ? *syncOp->affectedNode()->lastmodified() : 0, false);
        } catch (std::exception const &e) {
            LOGW_SYNCPAL_WARN(_logger, L"Error in DownloadJob::DownloadJob for driveDbId=" << _syncPal->driveDbId() << L" : "
                                                                                           << Utility::s2ws(e.what()).c_str());
            _executorExitCode = ExitCode::DataError;
            _executorExitCause = ExitCause::Unknown;
            return false;
        }

        job->setAffectedFilePath(relativeLocalFilePath);

        // Set callbacks
        std::shared_ptr<DownloadJob> downloadJob = std::dynamic_pointer_cast<DownloadJob>(job);

        if (_syncPal->vfsMode() == VirtualFileMode::Mac || _syncPal->vfsMode() == VirtualFileMode::Win) {
            std::function<bool(const SyncPath &, PinState)> vfsSetPinStateCallback =
                    std::bind(&SyncPal::vfsSetPinState, _syncPal, std::placeholders::_1, std::placeholders::_2);
            downloadJob->setVfsSetPinStateCallback(vfsSetPinStateCallback);

            std::function<bool(const SyncPath &, bool, int, bool)> vfsForceStatusCallback =
                    std::bind(&SyncPal::vfsForceStatus, _syncPal, std::placeholders::_1, std::placeholders::_2,
                              std::placeholders::_3, std::placeholders::_4);
            downloadJob->setVfsForceStatusCallback(vfsForceStatusCallback);

            std::function<bool(const SyncPath &, const SyncTime &, const SyncTime &, const int64_t, const NodeId &,
                               std::string &)>
                    vfsUpdateMetadataCallback =
                            std::bind(&SyncPal::vfsUpdateMetadata, _syncPal, std::placeholders::_1, std::placeholders::_2,
                                      std::placeholders::_3, std::placeholders::_4, std::placeholders::_5, std::placeholders::_6);
            downloadJob->setVfsUpdateMetadataCallback(vfsUpdateMetadataCallback);
        }
    } else {
        SyncPath relativeLocalFilePath = syncOp->nodePath(ReplicaSide::Local);
        SyncPath absoluteLocalFilePath = _syncPal->localPath() / relativeLocalFilePath;

        uint64_t filesize;
        if (!getFileSize(absoluteLocalFilePath, filesize)) {
            LOGW_WARN(_logger,
                      L"Error in ExecutorWorker::getFileSize for " << Utility::formatSyncPath(absoluteLocalFilePath).c_str());
            return false;
        }

        if (filesize > useUploadSessionThreshold) {
            try {
                int uploadSessionParallelJobs = ParametersCache::instance()->parameters().uploadSessionParallelJobs();
                job = std::make_shared<DriveUploadSession>(
                        _syncPal->driveDbId(), _syncPal->_syncDb, absoluteLocalFilePath, syncOp->affectedNode()->name(),
                        syncOp->correspondingNode()->parentNode()->id() ? *syncOp->correspondingNode()->parentNode()->id()
                                                                        : std::string(),
                        syncOp->affectedNode()->lastmodified() ? *syncOp->affectedNode()->lastmodified() : 0,
                        isLiteSyncActivated(), uploadSessionParallelJobs);
            } catch (std::exception const &e) {
                LOGW_SYNCPAL_WARN(_logger,
                                  L"Error in DriveUploadSession::DriveUploadSession: " << Utility::s2ws(e.what()).c_str());
                _executorExitCode = ExitCode::DataError;
                _executorExitCause = ExitCause::Unknown;
                return false;
            };
        } else {
            if (!syncOp->correspondingNode()->id()) {
                // Should not happen
                LOGW_SYNCPAL_WARN(_logger, L"Edit operation with empty corresponding node id for "
                                                   << Utility::formatSyncPath(absoluteLocalFilePath).c_str());
                _executorExitCode = ExitCode::DataError;
                _executorExitCause = ExitCause::Unknown;

#ifdef NDEBUG
                sentry_capture_event(sentry_value_new_message_event(SENTRY_LEVEL_WARNING, "ExecutorWorker::generateEditJob",
                                                                    "Edit operation with empty corresponding node id"));
#endif

                return false;
            }

            try {
                job = std::make_shared<UploadJob>(
                        _syncPal->driveDbId(), absoluteLocalFilePath,
                        syncOp->correspondingNode()->id() ? *syncOp->correspondingNode()->id() : std::string(),
                        syncOp->affectedNode()->lastmodified() ? *syncOp->affectedNode()->lastmodified() : 0);
            } catch (std::exception const &e) {
                LOGW_SYNCPAL_WARN(_logger, L"Error in UploadJob::UploadJob for driveDbId=" << _syncPal->driveDbId() << L" : "
                                                                                           << Utility::s2ws(e.what()).c_str());
                _executorExitCode = ExitCode::DataError;
                _executorExitCause = ExitCause::Unknown;
                return false;
            }

            // Set callbacks
            std::shared_ptr<UploadJob> uploadJob = std::dynamic_pointer_cast<UploadJob>(job);
            if (_syncPal->vfsMode() == VirtualFileMode::Mac || _syncPal->vfsMode() == VirtualFileMode::Win) {
                std::function<bool(const SyncPath &, bool, int, bool)> vfsForceStatusCallback =
                        std::bind(&SyncPal::vfsForceStatus, _syncPal, std::placeholders::_1, std::placeholders::_2,
                                  std::placeholders::_3, std::placeholders::_4);
                uploadJob->setVfsForceStatusCallback(vfsForceStatusCallback);
            }
        }

        job->setAffectedFilePath(relativeLocalFilePath);
    }

    return true;
}

bool ExecutorWorker::fixModificationDate(SyncOpPtr syncOp, const SyncPath &absolutePath) {
    const auto id = syncOp->affectedNode()->id().has_value() ? syncOp->affectedNode()->id().value() : "";
    LOGW_SYNCPAL_DEBUG(_logger, L"Do not upload dehydrated placeholders: " << Utility::formatSyncPath(absolutePath).c_str()
                                                                           << L" (" << Utility::s2ws(id).c_str() << L")");

    // Update last modification date in order to avoid generating more EDIT operations.
    bool found = false;
    DbNode dbNode;
    if (!_syncPal->_syncDb->node(*syncOp->correspondingNode()->idb(), dbNode, found)) {
        LOG_SYNCPAL_WARN(_logger, "Error in SyncDb::node");
        _executorExitCode = ExitCode::DbError;
        _executorExitCause = ExitCause::DbAccessError;
        return false;
    }
    if (!found) {
        LOG_SYNCPAL_DEBUG(_logger, "Failed to retrieve node for dbId=" << *syncOp->correspondingNode()->idb());
        _executorExitCode = ExitCode::DataError;
        _executorExitCause = ExitCause::DbEntryNotFound;
        return false;
    }

    bool exists = false;
    if (!Utility::setFileDates(absolutePath, dbNode.created(), dbNode.lastModifiedRemote(), false, exists)) {
        LOGW_SYNCPAL_WARN(_logger, L"Error in Utility::setFileDates: " << Utility::formatSyncPath(absolutePath).c_str());
    }
    if (exists) {
        LOGW_SYNCPAL_INFO(_logger,
                          L"Last modification date updated locally to avoid further wrongly generated EDIT operations for file: "
                                  << Utility::formatSyncPath(absolutePath).c_str());
    }
    // If file does not exist anymore, do nothing special. This is fine, it will not generate EDIT operations anymore.
    return true;
}

bool ExecutorWorker::checkLiteSyncInfoForEdit(SyncOpPtr syncOp, const SyncPath &absolutePath, bool &ignoreItem, bool &isSyncing) {
    ignoreItem = false;

    bool isPlaceholder = false;
    bool isHydrated = false;
    bool isSyncingTmp = false;
    int progress = 0;
    if (!_syncPal->vfsStatus(absolutePath, isPlaceholder, isHydrated, isSyncingTmp, progress)) {
        LOGW_SYNCPAL_WARN(_logger, L"Error in vfsStatus: " << Utility::formatSyncPath(absolutePath).c_str());
        _executorExitCode = ExitCode::SystemError;
        _executorExitCause = ExitCause::FileAccessError;
        return false;
    }

    if (syncOp->targetSide() == ReplicaSide::Remote) {
        if (isPlaceholder && !isHydrated) {
            ignoreItem = true;
            return fixModificationDate(syncOp, absolutePath);
        }
    } else {
        if (isPlaceholder) {
            PinState pinState = PinState::Unspecified;
            if (!_syncPal->vfsPinState(absolutePath, pinState)) {
                LOGW_SYNCPAL_WARN(_logger, L"Error in vfsPinState for file: " << Utility::formatSyncPath(absolutePath).c_str());
                _executorExitCode = ExitCode::SystemError;
                _executorExitCause = ExitCause::InconsistentPinState;
                return false;
            }

            switch (pinState) {
                case PinState::Inherited: {
                    // TODO : what do we do in that case??
                    LOG_SYNCPAL_WARN(_logger, "Inherited pin state not implemented yet");
                    _executorExitCode = ExitCode::DataError;
                    _executorExitCause = ExitCause::Unknown;
                    return false;
                }
                case PinState::AlwaysLocal: {
                    if (isSyncingTmp) {
                        // Ignore this item until it is synchronized
                        isSyncing = true;
                    } else if (isHydrated) {
                        // Download
                    }
                    break;
                }
                case PinState::OnlineOnly: {
                    // Update metadata
                    std::string error;
                    _syncPal->vfsUpdateMetadata(
                            absolutePath,
                            syncOp->affectedNode()->createdAt().has_value() ? *syncOp->affectedNode()->createdAt() : 0,
                            syncOp->affectedNode()->lastmodified().has_value() ? *syncOp->affectedNode()->lastmodified() : 0,
                            syncOp->affectedNode()->size(),
                            syncOp->affectedNode()->id().has_value() ? *syncOp->affectedNode()->id() : std::string(), error);
                    syncOp->setOmit(true); // Do not propagate change in file system, only in DB
                    break;
                }
                case PinState::Unspecified:
                default: {
                    LOGW_SYNCPAL_DEBUG(_logger, L"Ignore EDIT for file: " << Path2WStr(absolutePath).c_str());
                    ignoreItem = true;
                    return true;
                }
            }
        }
    }

    return true;
}

void ExecutorWorker::handleMoveOp(SyncOpPtr syncOp, bool &hasError) {
    // The three execution steps are as follows:
    // 1. If omit-flag is False, move the object on replica Y (where it still needs to be moved) from uY to vY, changing the name
    // to nameX.
    // 2. Update the database entry, to avoid detecting the move operation again.
    // 3. If the omit flag is False, update the updatetreeY structure to ensure that follow-up operations can execute correctly,
    // as they are based on the information in this structure.

    SyncPath relativePath = syncOp->affectedNode()->getPath();

    if (syncOp->omit()) {
        // Do not generate job, only push changes in DB and update tree
        if (syncOp->hasConflict()) {
            bool propagateChange = true;
            hasError = propagateConflictToDbAndTree(syncOp, propagateChange);

            Error err(_syncPal->syncDbId(),
                      syncOp->conflict().localNode() != nullptr
                              ? (syncOp->conflict().localNode()->id().has_value() ? syncOp->conflict().localNode()->id().value()
                                                                                  : "")
                              : "",
                      syncOp->conflict().remoteNode() != nullptr
                              ? (syncOp->conflict().remoteNode()->id().has_value() ? syncOp->conflict().remoteNode()->id().value()
                                                                                   : "")
                              : "",
                      syncOp->conflict().localNode() != nullptr ? syncOp->conflict().localNode()->type() : NodeType::Unknown,
                      syncOp->affectedNode()->moveOrigin().has_value() ? syncOp->affectedNode()->moveOrigin().value()
                                                                       : syncOp->affectedNode()->getPath(),
                      syncOp->conflict().type());

            _syncPal->addError(err);

            if (!propagateChange || hasError) {
                return;
            }
        }

        if (!propagateMoveToDbAndTree(syncOp)) {
            LOGW_SYNCPAL_WARN(_logger, L"Failed to propagate changes in DB or update tree for: "
                                               << SyncName2WStr(syncOp->affectedNode()->name()).c_str());
            _syncPal->setProgressComplete(relativePath, SyncFileStatus::Error);
            hasError = true;
            return;
        }
    } else {
        bool exists = false;
        if (!hasRight(syncOp, exists)) {
            // Ignore operation
            _syncPal->setProgressComplete(relativePath,
                                          SyncFileStatus::Ignored); // TODO : do not exclude the item from sync, rollback changes
            return;
        }

        if (!generateMoveJob(syncOp)) {
            hasError = true;
            return;
        }
    }
}

bool ExecutorWorker::generateMoveJob(SyncOpPtr syncOp) {
    // 1. If omit-flag is False, move the object on replica Y (where it still needs to be moved) from uY to vY, changing the name
    // to nameX.
    std::shared_ptr<AbstractJob> job = nullptr;

<<<<<<< HEAD
    SyncPath relativeDestLocalFilePath;
    SyncPath absoluteDestLocalFilePath;
    SyncPath relativeOriginLocalFilePath;
=======
    std::shared_ptr<Node> correspondingNode =
            syncOp->correspondingNode() ? syncOp->correspondingNode() : syncOp->affectedNode(); // No corresponding node => rename
>>>>>>> 4e8a4b54

    if (syncOp->targetSide() == ReplicaSide::Local) {
        // Target side is local, so corresponding node is on local side.
        std::shared_ptr<Node> correspondingNode = syncOp->correspondingNode();
        if (!correspondingNode) {
            LOGW_SYNCPAL_WARN(_logger, L"Corresponding node not found for item with "
                                           << Utility::formatSyncPath(syncOp->affectedNode()->getPath()).c_str());
            return false;
        }

        // Get the new parent node
        std::shared_ptr<Node> parentNode =
            syncOp->newParentNode() ? syncOp->newParentNode() : syncOp->affectedNode()->parentNode();
        if (!parentNode) {
            LOGW_SYNCPAL_WARN(_logger, L"Parent node not found for item with "
                                           << Utility::formatSyncPath(correspondingNode->getPath()).c_str());
            return false;
        }

        relativeDestLocalFilePath = parentNode->getPath() / syncOp->newName();
        relativeOriginLocalFilePath = correspondingNode->getPath();
        absoluteDestLocalFilePath = _syncPal->localPath() / relativeDestLocalFilePath;
        SyncPath absoluteOriginLocalFilePath = _syncPal->localPath() / relativeOriginLocalFilePath;
        job = std::make_shared<LocalMoveJob>(absoluteOriginLocalFilePath, absoluteDestLocalFilePath);
    } else {
        try {
            // Target side is remote, so affected node is on local side.
            std::shared_ptr<Node> correspondingNode = syncOp->correspondingNode();
            if (!correspondingNode) {
                LOGW_SYNCPAL_WARN(_logger, L"Corresponding node not found for item "
                                               << Utility::formatSyncPath(syncOp->affectedNode()->getPath()).c_str());
                return false;
            }

            // Get the new parent node
            std::shared_ptr<Node> parentNode =
                syncOp->newParentNode() ? syncOp->newParentNode() : syncOp->affectedNode()->parentNode();
            if (!parentNode) {
                LOGW_SYNCPAL_WARN(
                    _logger, L"Parent node not found for item " << Utility::formatSyncPath(correspondingNode->getPath()).c_str());
                return false;
            }

            relativeDestLocalFilePath = parentNode->getPath() / syncOp->newName();
            relativeOriginLocalFilePath = correspondingNode->getPath();
            absoluteDestLocalFilePath = _syncPal->localPath() / relativeDestLocalFilePath;
            SyncPath absoluteOriginLocalFilePath = _syncPal->localPath() / relativeOriginLocalFilePath;
            job = std::make_shared<LocalMoveJob>(absoluteOriginLocalFilePath, absoluteDestLocalFilePath);

            if (relativeOriginLocalFilePath.parent_path() == relativeDestLocalFilePath.parent_path()) {
                // This is just a rename
                job = std::make_shared<RenameJob>(_syncPal->driveDbId(),
                                                  correspondingNode->id().has_value() ? *correspondingNode->id() : std::string(),
                                                  absoluteDestLocalFilePath);
            } else {
                // This is a move

                // For all conflict involving an "undo move" operation, the correct parent is already stored in the syncOp
                std::shared_ptr<Node> remoteParentNode =
                        syncOp->conflict().type() == ConflictType::MoveParentDelete ||
                                        syncOp->conflict().type() == ConflictType::MoveMoveSource ||
                                        syncOp->conflict().type() == ConflictType::MoveMoveCycle
                                ? parentNode
                                : correspondingNodeInOtherTree(parentNode);
                if (!remoteParentNode) {
                    LOGW_SYNCPAL_WARN(_logger, L"Parent node not found for item " << Path2WStr(parentNode->getPath()).c_str());
                    return false;
                }
                job = std::make_shared<MoveJob>(_syncPal->driveDbId(), absoluteDestLocalFilePath,
                                                correspondingNode->id().has_value() ? *correspondingNode->id() : std::string(),
                                                remoteParentNode->id().has_value() ? *remoteParentNode->id() : std::string(),
                                                syncOp->newName());
            }

            if (syncOp->hasConflict()) {
                job->setBypassCheck(true);
            }

            // Set callbacks
            if (_syncPal->vfsMode() == VirtualFileMode::Mac || _syncPal->vfsMode() == VirtualFileMode::Win) {
                std::function<bool(const SyncPath &, bool, int, bool)> vfsForceStatusCallback =
                        std::bind(&SyncPal::vfsForceStatus, _syncPal, std::placeholders::_1, std::placeholders::_2,
                                  std::placeholders::_3, std::placeholders::_4);
                job->setVfsForceStatusCallback(vfsForceStatusCallback);

                std::function<bool(const SyncPath &, bool &, bool &, bool &, int &)> vfsStatusCallback =
                        std::bind(&SyncPal::vfsStatus, _syncPal, std::placeholders::_1, std::placeholders::_2,
                                  std::placeholders::_3, std::placeholders::_4, std::placeholders::_5);
                job->setVfsStatusCallback(vfsStatusCallback);
            }
        } catch (std::exception const &e) {
            LOGW_SYNCPAL_WARN(_logger, L"Error in MoveJob::MoveJob for driveDbId=" << _syncPal->driveDbId() << L" : "
                                                                                   << Utility::s2ws(e.what()).c_str());
            _executorExitCode = ExitCode::DataError;
            _executorExitCause = ExitCause::Unknown;
            return false;
        }
    }

    job->setAffectedFilePath(relativeDestLocalFilePath);
    job->runSynchronously();

    if (job->exitCode() == ExitCode::Ok && syncOp->conflict().type() != ConflictType::None) {
        // Conflict fixing job finished successfully
        // Propagate changes to DB and update trees
        std::shared_ptr<Node> newNode = nullptr;
        if (!propagateChangeToDbAndTree(syncOp, job, newNode)) {
            cancelAllOngoingJobs();
            _syncPal->setProgressComplete(relativeDestLocalFilePath, SyncFileStatus::Error);
            return false;
        }

        // Send conflict notification
        SyncFileItem syncItem;
        if (_syncPal->getSyncFileItem(syncOp->affectedNode()->getPath(), syncItem)) {
            NodeId localNodeId = syncOp->correspondingNode()->side() == ReplicaSide::Local
                                         ? syncItem.localNodeId().has_value() ? syncItem.localNodeId().value() : ""
                                         : "";
            NodeId remoteNodeId = syncOp->correspondingNode()->side() == ReplicaSide::Local ? ""
                                  : syncItem.remoteNodeId().has_value()                     ? syncItem.remoteNodeId().value()
                                                                                            : "";

            Error err(_syncPal->syncDbId(), localNodeId, remoteNodeId, syncItem.type(),
                      syncItem.newPath().has_value() ? syncItem.newPath().value() : syncItem.path(), syncItem.conflict(),
                      syncItem.inconsistency(), CancelType::None,
                      localNodeId.empty() ? relativeDestLocalFilePath : absoluteDestLocalFilePath);
            _syncPal->addError(err);
        }

        _syncPal->setProgressComplete(relativeOriginLocalFilePath, SyncFileStatus::Success);
        return true;
    }

    return handleFinishedJob(job, syncOp, syncOp->affectedNode()->getPath());
}

void ExecutorWorker::handleDeleteOp(SyncOpPtr syncOp, bool &hasError) {
    // The three execution steps are as follows:
    // 1. If omit-flag is False, delete the file or directory on replicaY, because the objects till exists there
    // 2. Remove the entry from the database. If nX is a directory node, also remove all entries for each node n ∈ S. This avoids
    // that the object(s) are detected again by compute_ops() on the next sync iteration
    // 3. Update the update tree structures to ensure that follow-up operations can execute correctly, as they are based on the
    // information in these structures
    SyncPath relativePath = syncOp->affectedNode()->getPath();
    if (syncOp->omit()) {
        // Do not generate job, only push changes in DB and update tree
        if (syncOp->hasConflict() &&
            syncOp->conflict().type() !=
                    ConflictType::EditDelete) { // Error message handled with move operation in case Edit-Delete conflict
            bool propagateChange = true;
            hasError = propagateConflictToDbAndTree(syncOp, propagateChange);

            Error err(_syncPal->syncDbId(),
                      syncOp->conflict().localNode() != nullptr
                              ? (syncOp->conflict().localNode()->id().has_value() ? syncOp->conflict().localNode()->id().value()
                                                                                  : "")
                              : "",
                      syncOp->conflict().remoteNode() != nullptr
                              ? (syncOp->conflict().remoteNode()->id().has_value() ? syncOp->conflict().remoteNode()->id().value()
                                                                                   : "")
                              : "",
                      syncOp->conflict().localNode() != nullptr ? syncOp->conflict().localNode()->type() : NodeType::Unknown,
                      syncOp->affectedNode()->moveOrigin().has_value() ? syncOp->affectedNode()->moveOrigin().value()
                                                                       : syncOp->affectedNode()->getPath(),
                      syncOp->conflict().type());

            _syncPal->addError(err);

            if (!propagateChange || hasError) {
                return;
            }
        }

        if (!propagateDeleteToDbAndTree(syncOp)) {
            LOGW_SYNCPAL_WARN(_logger, L"Failed to propagate changes in DB or update tree for: "
                                               << SyncName2WStr(syncOp->affectedNode()->name()).c_str());
            _syncPal->setProgressComplete(relativePath, SyncFileStatus::Error);
            hasError = true;
            return;
        }
    } else {
        bool exists = false;
        if (!hasRight(syncOp, exists)) {
            // Ignore operation
            _syncPal->setProgressComplete(relativePath,
                                          SyncFileStatus::Ignored); // TODO : do not exclude item from sync, rollback
            return;
        }

        if (!generateDeleteJob(syncOp)) {
            hasError = true;
            return;
        }
    }
}

bool ExecutorWorker::generateDeleteJob(SyncOpPtr syncOp) {
    // 1. If omit-flag is False, delete the file or directory on replicaY, because the objects till exists there
    std::shared_ptr<AbstractJob> job = nullptr;
    SyncPath relativeLocalFilePath = syncOp->nodePath(ReplicaSide::Local);
    SyncPath absoluteLocalFilePath = _syncPal->localPath() / relativeLocalFilePath;
    if (syncOp->targetSide() == ReplicaSide::Local) {
        bool isDehydratedPlaceholder = false;
        if (_syncPal->vfsMode() != VirtualFileMode::Off) {
            bool isPlaceholder = false;
            bool isHydrated = false;
            bool isSyncing = false;
            int progress = 0;
            if (!_syncPal->vfsStatus(absoluteLocalFilePath, isPlaceholder, isHydrated, isSyncing, progress)) {
                LOGW_SYNCPAL_WARN(_logger, L"Error in vfsStatus: " << Utility::formatSyncPath(absoluteLocalFilePath).c_str());
                _executorExitCode = ExitCode::SystemError;
                _executorExitCause = ExitCause::FileAccessError;
                return false;
            }
            isDehydratedPlaceholder = isPlaceholder && !isHydrated;
        }

        NodeId remoteNodeId = syncOp->affectedNode()->id().has_value() ? syncOp->affectedNode()->id().value() : "";
        if (remoteNodeId.empty()) {
            LOGW_SYNCPAL_WARN(_logger, L"Failed to retrieve node ID");
            _executorExitCode = ExitCode::DataError;
            _executorExitCause = ExitCause::Unknown;
            return false;
        }
        job = std::make_shared<LocalDeleteJob>(_syncPal->syncInfo(), relativeLocalFilePath, isDehydratedPlaceholder,
                                               remoteNodeId);
    } else {
        try {
            job = std::make_shared<DeleteJob>(
                    _syncPal->driveDbId(), syncOp->correspondingNode()->id() ? *syncOp->correspondingNode()->id() : std::string(),
                    syncOp->affectedNode()->id() ? *syncOp->affectedNode()->id() : std::string(), absoluteLocalFilePath);
        } catch (std::exception const &e) {
            LOGW_SYNCPAL_WARN(_logger, L"Error in DeleteJob::DeleteJob for driveDbId=" << _syncPal->driveDbId() << L" : "
                                                                                       << Utility::s2ws(e.what()).c_str());
            _executorExitCode = ExitCode::DataError;
            _executorExitCause = ExitCause::Unknown;
            return false;
        }
    }

    // If affected node has both create and delete events (node deleted and re-created with same name), then do not check
    job->setBypassCheck((syncOp->affectedNode()->hasChangeEvent(OperationType::Create) &&
                         syncOp->affectedNode()->hasChangeEvent(OperationType::Delete)) ||
                        syncOp->affectedNode()->isSharedFolder());

    job->setAffectedFilePath(relativeLocalFilePath);
    job->runSynchronously();
    return handleFinishedJob(job, syncOp, relativeLocalFilePath);
}

bool ExecutorWorker::hasRight(SyncOpPtr syncOp, bool &exists) {
    std::shared_ptr<Node> correspondingNode =
            syncOp->correspondingNode() ? syncOp->correspondingNode() : syncOp->affectedNode(); // No corresponding node => rename

    // Check if file exists
<<<<<<< HEAD
    SyncPath relativeLocalFilePath = syncOp->nodePath(ReplicaSide::Local);
=======
    SyncPath relativeLocalFilePath =
            (syncOp->type() == OperationType::Create ? syncOp->affectedNode()->getPath() : correspondingNode->getPath());
>>>>>>> 4e8a4b54
    SyncPath absoluteLocalFilePath = _syncPal->localPath() / relativeLocalFilePath;

    bool readPermission = false;
    bool writePermission = false;
    bool execPermission = false;
    IoError ioError = IoError::Success;
    if (!IoHelper::getRights(absoluteLocalFilePath, readPermission, writePermission, execPermission, ioError)) {
        LOGW_WARN(_logger, L"Error in Utility::getRights: " << Utility::formatSyncPath(absoluteLocalFilePath).c_str());
        return false;
    }
    exists = ioError != IoError::NoSuchFileOrDirectory;

    if (syncOp->targetSide() == ReplicaSide::Local) {
        switch (syncOp->type()) {
            case OperationType::Create: {
                if (exists && !writePermission) {
                    LOGW_SYNCPAL_DEBUG(_logger, L"Item: " << Utility::formatSyncPath(absoluteLocalFilePath).c_str()
                                                          << L" already exists but doesn't have write permissions!");
                    Error error(_syncPal->syncDbId(), "", "", NodeType::Directory, absoluteLocalFilePath, ConflictType::None,
                                InconsistencyType::None, CancelType::None, "", ExitCode::SystemError, ExitCause::FileAccessError);
                    _syncPal->addError(error);
                    return false;
                }
                break;
            }
            case OperationType::Edit:
            case OperationType::Move:
            case OperationType::Delete: {
                if (!exists) {
                    LOGW_SYNCPAL_WARN(_logger, L"Item: " << Utility::formatSyncPath(absoluteLocalFilePath).c_str()
                                                         << L" doesn't exist anymore!");
                    return false;
                }

                if (!writePermission) {
                    Error error(_syncPal->syncDbId(), "", "", NodeType::Directory, absoluteLocalFilePath, ConflictType::None,
                                InconsistencyType::None, CancelType::None, "", ExitCode::SystemError, ExitCause::FileAccessError);
                    _syncPal->addError(error);
                    LOGW_SYNCPAL_DEBUG(_logger, L"Item: " << Utility::formatSyncPath(absoluteLocalFilePath).c_str()
                                                          << L" doesn't have write permissions!");
                    return false;
                }
                break;
            }
            case OperationType::None:
            default: {
                break;
            }
        }
    } else if (syncOp->targetSide() == ReplicaSide::Remote) {
        switch (syncOp->type()) {
            case OperationType::Create: {
                if (!exists) {
                    LOGW_SYNCPAL_WARN(_logger, L"File/directory " << Path2WStr(absoluteLocalFilePath).c_str()
                                                                  << L" doesn't exist anymore!");
                    return false;
                }

                if (!writePermission) {
                    LOGW_SYNCPAL_DEBUG(_logger, L"Item: " << Utility::formatSyncPath(absoluteLocalFilePath).c_str()
                                                          << L" doesn't have write permissions!");
                    return false;
                }

                std::shared_ptr<Node> newCorrespondingParentNode = nullptr;
                if (affectedUpdateTree(syncOp)->rootNode() == syncOp->affectedNode()->parentNode()) {
                    newCorrespondingParentNode = targetUpdateTree(syncOp)->rootNode();
                } else {
                    newCorrespondingParentNode = correspondingNodeInOtherTree(syncOp->affectedNode()->parentNode());
                }

                if (!newCorrespondingParentNode || !newCorrespondingParentNode->id().has_value()) {
                    return false;
                }

                if (newCorrespondingParentNode->isCommonDocumentsFolder() &&
                    syncOp->affectedNode()->type() == NodeType::Directory) {
                    return true;
                }

                if (newCorrespondingParentNode->isSharedFolder()) {
                    return false;
                }

                return _syncPal->_remoteSnapshot->canWrite(*newCorrespondingParentNode->id());
            }
            case OperationType::Edit: {
                if (!exists) {
                    LOGW_SYNCPAL_WARN(_logger, L"Item: " << Utility::formatSyncPath(absoluteLocalFilePath).c_str()
                                                         << L" doesn't exist anymore!");
                    return false;
                }

                if (!correspondingNode->id().has_value()) {
                    return false;
                }

                return _syncPal->_remoteSnapshot->canWrite(*correspondingNode->id());
            }
            case OperationType::Move:
            case OperationType::Delete: {
                break;
            }
            case OperationType::None:
            default: {
                break;
            }
        }
    }
    return true;
}

bool ExecutorWorker::enoughLocalSpace(SyncOpPtr syncOp) {
    if (syncOp->targetSide() != ReplicaSide::Local) {
        // This is not a download operation
        return true;
    }

    if (syncOp->affectedNode()->type() != NodeType::File) {
        return true;
    }

    int64_t newSize = syncOp->affectedNode()->size();
    if (syncOp->type() == OperationType::Edit) {
        // Keep only the difference between remote size and local size
        newSize -= syncOp->correspondingNode()->size();
    }

    const int64_t freeBytes = Utility::freeDiskSpace(_syncPal->localPath());
    if (freeBytes >= 0) {
        if (freeBytes < newSize + Utility::freeDiskSpaceLimit()) {
            LOGW_SYNCPAL_WARN(_logger, L"Disk almost full, only " << freeBytes << L"B available at "
                                                                  << Utility::formatSyncPath(_syncPal->localPath()).c_str()
                                                                  << L". Synchronization canceled.");
            return false;
        }
    } else {
        LOGW_SYNCPAL_WARN(_logger, L"Could not determine free space available at "
                                           << Utility::formatSyncPath(_syncPal->localPath()).c_str());
    }

    return true;
}

void ExecutorWorker::waitForAllJobsToFinish(bool &hasError) {
    while (!_ongoingJobs.empty()) {
        if (stopAsked()) {
            cancelAllOngoingJobs();
            break;
        }

        while (pauseAsked() || isPaused()) {
            if (!isPaused()) {
                setPauseDone();
                cancelAllOngoingJobs(true);
            }

            Utility::msleep(LOOP_PAUSE_SLEEP_PERIOD);

            if (unpauseAsked()) {
                setUnpauseDone();
            }
        }

        if (!deleteFinishedAsyncJobs()) {
            hasError = true;
            cancelAllOngoingJobs();
            break;
        }

        sendProgress();
    }
}

bool ExecutorWorker::deleteFinishedAsyncJobs() {
    bool hasError = false;
    while (!_terminatedJobs.empty()) {
        // Delete all terminated jobs
        if (!hasError && _ongoingJobs.find(_terminatedJobs.front()) != _ongoingJobs.end()) {
            auto onGoingJobIt = _ongoingJobs.find(_terminatedJobs.front());
            if (onGoingJobIt == _ongoingJobs.end()) {
                LOGW_SYNCPAL_WARN(_logger, L"Terminated job not found");
                _terminatedJobs.pop();
                continue;
            }

            std::shared_ptr<AbstractJob> job = onGoingJobIt->second;

            auto jobToSyncOpIt = _jobToSyncOpMap.find(job->jobId());
            if (jobToSyncOpIt == _jobToSyncOpMap.end()) {
                LOGW_SYNCPAL_WARN(_logger, L"Sync Operation not found");
                _ongoingJobs.erase(job->jobId());
                _terminatedJobs.pop();
                continue;
            }

            SyncOpPtr syncOp = jobToSyncOpIt->second;
            SyncPath relativeLocalPath = syncOp->nodePath(ReplicaSide::Local);
            if (!handleFinishedJob(job, syncOp, relativeLocalPath)) {
                increaseErrorCount(syncOp);
                hasError = true;
            }

            if (!hasError) {
                if (syncOp->affectedNode()->id().has_value()) {
                    std::unordered_set<NodeId> whiteList;
                    SyncNodeCache::instance()->syncNodes(_syncPal->syncDbId(), SyncNodeType::WhiteList, whiteList);
                    if (whiteList.find(syncOp->affectedNode()->id().value()) != whiteList.end()) {
                        // This item has been synchronized, it can now be removed from white list
                        whiteList.erase(syncOp->affectedNode()->id().value());
                        SyncNodeCache::instance()->update(_syncPal->syncDbId(), SyncNodeType::WhiteList, whiteList);
                    }
                }
            }

            // Delete job
            _ongoingJobs.erase(_terminatedJobs.front());
        }
        _terminatedJobs.pop();
    }

    return !hasError;
}

bool ExecutorWorker::handleManagedBackError(ExitCause jobExitCause, SyncOpPtr syncOp, bool isInconsistencyIssue,
                                            bool downloadImpossible) {
    _executorExitCode = ExitCode::Ok;

    if (jobExitCause == ExitCause::NotFound && !downloadImpossible) {
        // The operation failed because the destination does not exist anymore
        _executorExitCode = ExitCode::DataError;
        LOG_SYNCPAL_DEBUG(_logger, "Destination does not exist anymore, restarting sync.");
        return false;
    }

    if (jobExitCause == ExitCause::QuotaExceeded) {
        _syncPal->pause();
    } else {
        // The item should be temporarily blacklisted
        _syncPal->blacklistTemporarily(syncOp->affectedNode()->id() ? *syncOp->affectedNode()->id() : std::string(),
                                       syncOp->affectedNode()->getPath(), otherSide(syncOp->targetSide()));
    }

    if (!affectedUpdateTree(syncOp)->deleteNode(syncOp->affectedNode())) {
        LOGW_SYNCPAL_WARN(
                _logger, L"Error in UpdateTree::deleteNode: node name=" << SyncName2WStr(syncOp->affectedNode()->name()).c_str());
        return false;
    }

    if (syncOp->correspondingNode()) {
        if (!targetUpdateTree(syncOp)->deleteNode(syncOp->correspondingNode())) {
            LOGW_SYNCPAL_WARN(_logger, L"Error in UpdateTree::deleteNode: node name="
                                               << SyncName2WStr(syncOp->correspondingNode()->name()).c_str());
            return false;
        }
    }

    NodeId locaNodeId;
    NodeId remoteNodeId;
    if (syncOp->targetSide() == ReplicaSide::Local) {
        if (syncOp->correspondingNode() && syncOp->correspondingNode()->id()) locaNodeId = *syncOp->correspondingNode()->id();
        remoteNodeId = syncOp->affectedNode()->id() ? *syncOp->affectedNode()->id() : std::string();
    } else {
        locaNodeId = syncOp->affectedNode()->id() ? *syncOp->affectedNode()->id() : std::string();
        if (syncOp->correspondingNode() && syncOp->correspondingNode()->id()) remoteNodeId = *syncOp->correspondingNode()->id();
    }

    Error error;
    if (isInconsistencyIssue) {
        error = Error(_syncPal->syncDbId(), locaNodeId, remoteNodeId, syncOp->affectedNode()->type(),
                      syncOp->affectedNode()->getPath(), ConflictType::None, InconsistencyType::ForbiddenChar);
    } else {
        error = Error(_syncPal->syncDbId(), locaNodeId, remoteNodeId, syncOp->affectedNode()->type(),
                      syncOp->affectedNode()->getPath(), ConflictType::None, InconsistencyType::None, CancelType::None, "",
                      ExitCode::BackError, jobExitCause);
    }
    _syncPal->addError(error);

    return true;
}

namespace details {
bool isManagedBackError(ExitCause exitCause) {
    static const std::set<ExitCause> managedExitCauses = {ExitCause::InvalidName,   ExitCause::ApiErr,
                                                          ExitCause::FileTooBig,    ExitCause::NotFound,
                                                          ExitCause::QuotaExceeded, ExitCause::UploadNotTerminated};

    return managedExitCauses.find(exitCause) != managedExitCauses.cend();
}
} // namespace details

bool ExecutorWorker::handleFinishedJob(std::shared_ptr<AbstractJob> job, SyncOpPtr syncOp, const SyncPath &relativeLocalPath) {
    if (job->exitCode() == ExitCode::NeedRestart) {
        cancelAllOngoingJobs();
        _syncPal->setRestart(true);
        _syncPal->setProgressComplete(
                relativeLocalPath,
                SyncFileStatus::Success); // Not really success but the file should not appear in error in Finder
        _executorExitCode = ExitCode::Ok;

        return false;
    }

    NodeId locaNodeId;
    NodeId remoteNodeId;
    if (syncOp->targetSide() == ReplicaSide::Local) {
        if (syncOp->correspondingNode() && syncOp->correspondingNode()->id()) locaNodeId = *syncOp->correspondingNode()->id();
        if (syncOp->affectedNode()->id()) remoteNodeId = *syncOp->affectedNode()->id();
    } else {
        if (syncOp->affectedNode()->id()) locaNodeId = *syncOp->affectedNode()->id();
        if (syncOp->correspondingNode() && syncOp->correspondingNode()->id()) remoteNodeId = *syncOp->correspondingNode()->id();
    }

    auto networkJob(std::dynamic_pointer_cast<AbstractNetworkJob>(job));
    if (const bool isInconsistencyIssue = job->exitCause() == ExitCause::InvalidName;
        job->exitCode() == ExitCode::BackError && details::isManagedBackError(job->exitCause())) {
        return handleManagedBackError(job->exitCause(), syncOp, isInconsistencyIssue,
                                      networkJob && networkJob->isDownloadImpossible());
    }

    if (job->exitCode() != ExitCode::Ok) {
        if (networkJob && (networkJob->getStatusCode() == Poco::Net::HTTPResponse::HTTP_FORBIDDEN ||
                           networkJob->getStatusCode() == Poco::Net::HTTPResponse::HTTP_CONFLICT)) {
            handleForbiddenAction(syncOp, relativeLocalPath);
        } else if (job->exitCode() == ExitCode::SystemError &&
                   (job->exitCause() == ExitCause::FileAccessError || job->exitCause() == ExitCause::MoveToTrashFailed)) {
            LOGW_DEBUG(_logger, L"Item: " << Utility::formatSyncPath(relativeLocalPath).c_str()
                                          << L" doesn't have write permissions or is locked!");
            _syncPal->blacklistTemporarily(
                    syncOp->affectedNode()->id().has_value() ? *syncOp->affectedNode()->id() : std::string(), relativeLocalPath,
                    otherSide(syncOp->targetSide()));
            Error error(_syncPal->syncDbId(), "", "", NodeType::Directory, _syncPal->localPath() / relativeLocalPath,
                        ConflictType::None, InconsistencyType::None, CancelType::None, "", job->exitCode(), job->exitCause());
            _syncPal->addError(error);

            if (!affectedUpdateTree(syncOp)->deleteNode(syncOp->affectedNode())) {
                LOGW_SYNCPAL_WARN(_logger, L"Error in UpdateTree::deleteNode: node name="
                                                   << SyncName2WStr(syncOp->affectedNode()->name()).c_str());
                _executorExitCode = ExitCode::DataError;
                _executorExitCause = ExitCause::Unknown;
                return false;
            }

            if (syncOp->correspondingNode()) {
                if (!targetUpdateTree(syncOp)->deleteNode(syncOp->correspondingNode())) {
                    LOGW_SYNCPAL_WARN(_logger, L"Error in UpdateTree::deleteNode: node name="
                                                       << SyncName2WStr(syncOp->correspondingNode()->name()).c_str());
                    _executorExitCode = ExitCode::DataError;
                    _executorExitCause = ExitCause::Unknown;
                    return false;
                }
            }
        } else {
            // Cancel all queued jobs
            _executorExitCode = job->exitCode();
            _executorExitCause = job->exitCause();
            LOGW_SYNCPAL_WARN(_logger,
                              L"Cancelling jobs. exit code: " << _executorExitCode << L" exit cause: " << _executorExitCause);
            cancelAllOngoingJobs();
            _syncPal->setProgressComplete(relativeLocalPath, SyncFileStatus::Error);
            return false;
        }
    } else {
        // Propagate changes to DB and update trees
        std::shared_ptr<Node> newNode;
        if (!propagateChangeToDbAndTree(syncOp, job, newNode)) {
            cancelAllOngoingJobs();
            _syncPal->setProgressComplete(relativeLocalPath, SyncFileStatus::Error);
            return false;
        }

        SyncFileStatus status = SyncFileStatus::Success;
        // Check for conflict or inconsistency
        if (SyncFileItem syncItem; _syncPal->getSyncFileItem(relativeLocalPath, syncItem)) {
            if (syncOp->conflict().type() != ConflictType::None) {
                status = SyncFileStatus::Conflict;
            } else if (syncItem.inconsistency() != InconsistencyType::None) {
                status = SyncFileStatus::Inconsistency;
            }

            if (status != SyncFileStatus::Success) {
                Error err(_syncPal->syncDbId(), syncItem.localNodeId() ? *syncItem.localNodeId() : "",
                          syncItem.remoteNodeId() ? *syncItem.remoteNodeId() : "", syncItem.type(),
                          syncItem.newPath() ? *syncItem.newPath() : syncItem.path(), syncItem.conflict(),
                          syncItem.inconsistency());
                _syncPal->addError(err);
            }
        }

        const bool bypassProgressComplete =
                syncOp->affectedNode()->hasChangeEvent(OperationType::Create) &&
                syncOp->affectedNode()->hasChangeEvent(
                        OperationType::Delete); // TODO : If node has both create and delete events, bypass
        // progress complete. But this should be refactored
        // alongside UpdateTreeWorker::getOrCreateNodeFromPath

        if (!bypassProgressComplete) {
            _syncPal->setProgressComplete(relativeLocalPath, status);
        }
    }

    return true;
}

void ExecutorWorker::handleForbiddenAction(SyncOpPtr syncOp, const SyncPath &relativeLocalPath) {
    const SyncPath absoluteLocalFilePath = _syncPal->localPath() / relativeLocalPath;

    bool removeFromDb = true;
    SyncFileStatus status = SyncFileStatus::Success;
    CancelType cancelType = CancelType::None;
    switch (syncOp->type()) {
        case OperationType::Create: {
            cancelType = CancelType::Create;
            status = SyncFileStatus::Ignored;
            removeFromDb = false;
            PlatformInconsistencyCheckerUtility::renameLocalFile(absoluteLocalFilePath,
                                                                 PlatformInconsistencyCheckerUtility::SuffixTypeBlacklisted);
            break;
        }
        case OperationType::Move: {
            // Delete the item from local replica
            NodeId remoteNodeId = syncOp->correspondingNode()->id().has_value() ? syncOp->correspondingNode()->id().value() : "";
            if (!remoteNodeId.empty()) {
                LocalDeleteJob deleteJob(_syncPal->syncInfo(), relativeLocalPath, isLiteSyncActivated(), remoteNodeId);
                deleteJob.setBypassCheck(true);
                deleteJob.runSynchronously();
            }

            cancelType = CancelType::Move;
            break;
        }
        case OperationType::Edit: {
            // Rename the file so as not to lose any information
            SyncPath newSyncPath;
            PlatformInconsistencyCheckerUtility::renameLocalFile(
                    absoluteLocalFilePath, PlatformInconsistencyCheckerUtility::SuffixTypeConflict, &newSyncPath);

            // Exclude file from sync
            if (!_syncPal->vfsFileStatusChanged(newSyncPath, SyncFileStatus::Ignored)) {
                LOGW_SYNCPAL_WARN(_logger,
                                  L"Error in SyncPal::vfsFileStatusChanged: " << Utility::formatSyncPath(newSyncPath).c_str());
            }

            cancelType = CancelType::Edit;
            break;
        }
        case OperationType::Delete: {
            cancelType = CancelType::Delete;
            break;
        }
        default: {
            break;
        }
    }

    SyncFileItem syncItem;
    if (_syncPal->getSyncFileItem(relativeLocalPath, syncItem)) {
        Error err(
                _syncPal->syncDbId(), syncItem.localNodeId().has_value() ? syncItem.localNodeId().value() : "",
                syncItem.remoteNodeId().has_value() ? syncItem.remoteNodeId().value() : "", syncItem.type(),
                syncOp->affectedNode()->moveOrigin().has_value() ? syncOp->affectedNode()->moveOrigin().value() : syncItem.path(),
                syncItem.conflict(), syncItem.inconsistency(), cancelType,
                syncOp->affectedNode()->moveOrigin().has_value() ? relativeLocalPath : "");
        _syncPal->addError(err);
    }
    _syncPal->setProgressComplete(relativeLocalPath, status);

    if (removeFromDb) {
        //  Remove the node from DB and tree so it will be re-created at its original location on next sync
        if (!propagateDeleteToDbAndTree(syncOp)) {
            LOGW_SYNCPAL_WARN(_logger, L"Failed to propagate changes in DB or update tree for: "
                                               << SyncName2WStr(syncOp->affectedNode()->name()).c_str());
        }
        _syncPal->setRestart(true);
    }
}

void ExecutorWorker::sendProgress() {
    std::chrono::duration<double> elapsed_seconds = std::chrono::steady_clock::now() - _fileProgressTimer;
    if (elapsed_seconds.count() > SEND_PROGRESS_DELAY) {
        _fileProgressTimer = std::chrono::steady_clock::now();

        for (const auto &jobInfo: _ongoingJobs) {
            if (jobInfo.second->isProgressTracked() && jobInfo.second->progressChanged()) {
                _syncPal->setProgress(jobInfo.second->affectedFilePath(), jobInfo.second->getProgress());
            }
        }
    }
}

bool ExecutorWorker::propagateConflictToDbAndTree(SyncOpPtr syncOp, bool &propagateChange) {
    propagateChange = true;

    switch (syncOp->conflict().type()) {
        case ConflictType::EditEdit: // Edit conflict pattern
        case ConflictType::CreateCreate: // Name clash conflict pattern
        case ConflictType::MoveCreate: // Name clash conflict pattern
        case ConflictType::MoveMoveDest: // Name clash conflict pattern
        case ConflictType::MoveMoveSource: // Name clash conflict pattern
        {
            if (syncOp->conflict().type() != ConflictType::MoveMoveSource) {
                DbNodeId dbId = -1;
                bool localNodeFoundInDb = false;
                // when it's an Edit-Edit we want to delete the node
                NodeId effectiveNodeId =
                        syncOp->conflict().localNode()->previousId().has_value() ? *syncOp->conflict().localNode()->previousId()
                        : syncOp->conflict().localNode()->id().has_value()       ? *syncOp->conflict().localNode()->id()
                                                                                 : std::string();
                _syncPal->_syncDb->dbId(ReplicaSide::Local, effectiveNodeId, dbId, localNodeFoundInDb);
                if (localNodeFoundInDb) {
                    // Remove local node from DB
                    if (!deleteFromDb(syncOp->conflict().localNode())) {
                        propagateChange = false;
                        return true;
                    }
                }
            }

            // Remove node from update tree
            if (!_syncPal->updateTree(ReplicaSide::Local)->deleteNode(syncOp->conflict().localNode())) {
                LOGW_SYNCPAL_WARN(_logger, L"Error in UpdateTree::deleteNode: node name="
                                                   << SyncName2WStr(syncOp->conflict().localNode()->name()).c_str());
            }

            if (!_syncPal->updateTree(ReplicaSide::Remote)->deleteNode(syncOp->conflict().remoteNode())) {
                LOGW_SYNCPAL_WARN(_logger, L"Error in UpdateTree::deleteNode: node name="
                                                   << SyncName2WStr(syncOp->conflict().remoteNode()->name()).c_str());
            }

            propagateChange = false;
            break;
        }
        case ConflictType::EditDelete: // Delete conflict pattern
        {
            if (syncOp->type() == OperationType::Delete) {
                // Just apply normal behavior for delete operations
                break;
            }

            // Do nothing about the move operation since the nodes will be remove from DB anyway
            propagateChange = false;
            break;
        }
        case ConflictType::CreateParentDelete: // Indirect conflict pattern
        {
            // Remove node from update tree
            std::shared_ptr<UpdateTree> updateTree = affectedUpdateTree(syncOp);
            if (!updateTree->deleteNode(syncOp->affectedNode())) {
                LOGW_SYNCPAL_WARN(_logger, L"Error in UpdateTree::deleteNode: node name="
                                                   << SyncName2WStr(syncOp->affectedNode()->name()).c_str());
            }

            // Do not propagate changes to the DB
            // The created node has been moved and will be discovered as new on next sync
            propagateChange = false;
            break;
        }
        case ConflictType::MoveDelete: // Delete conflict pattern
        case ConflictType::MoveParentDelete: // Indirect conflict pattern
        case ConflictType::MoveMoveCycle: // Name clash conflict pattern
        case ConflictType::None:
        default:
            // Just apply normal behavior
            break;
    }
    return false;
}

bool ExecutorWorker::propagateChangeToDbAndTree(SyncOpPtr syncOp, std::shared_ptr<AbstractJob> job, std::shared_ptr<Node> &node) {
    if (syncOp->hasConflict()) {
        bool propagateChange = true;
        bool hasError = propagateConflictToDbAndTree(syncOp, propagateChange);
        if (!propagateChange || hasError) {
            return !hasError;
        }
    }

    switch (syncOp->type()) {
        case OperationType::Create:
        case OperationType::Edit: {
            NodeId nodeId;
            SyncTime modtime = 0;
            if (syncOp->targetSide() == ReplicaSide::Local) {
                auto castJob(std::dynamic_pointer_cast<DownloadJob>(job));
                nodeId = castJob->localNodeId();
                modtime = castJob->modtime();
            } else {
                bool jobOk = false;
                auto uploadJob(std::dynamic_pointer_cast<UploadJob>(job));
                if (uploadJob) {
                    nodeId = uploadJob->nodeId();
                    modtime = uploadJob->modtime();
                    jobOk = true;
                } else {
                    auto uploadSessionJob(std::dynamic_pointer_cast<DriveUploadSession>(job));
                    if (uploadSessionJob) {
                        nodeId = uploadSessionJob->nodeId();
                        modtime = uploadSessionJob->modtime();
                        jobOk = true;
                    }
                }

                if (!jobOk) {
                    LOGW_SYNCPAL_WARN(_logger, L"Failed to cast upload job " << job->jobId());
                    _executorExitCode = ExitCode::SystemError;
                    _executorExitCause = ExitCause::Unknown;
                    return false;
                }
            }

            if (syncOp->type() == OperationType::Create) {
                return propagateCreateToDbAndTree(syncOp, nodeId, modtime, node);
            } else {
                return propagateEditToDbAndTree(syncOp, nodeId, modtime, node);
            }
        }
        case OperationType::Move: {
            return propagateMoveToDbAndTree(syncOp);
        }
        case OperationType::Delete: {
            return propagateDeleteToDbAndTree(syncOp);
        }
        default: {
            LOGW_SYNCPAL_WARN(_logger, L"Unknown operation type " << syncOp->type() << L" on file "
                                                                  << SyncName2WStr(syncOp->affectedNode()->name()).c_str());
        }
    }

    return false;
}

bool ExecutorWorker::propagateCreateToDbAndTree(SyncOpPtr syncOp, const NodeId &newNodeId, std::optional<SyncTime> newLastModTime,
                                                std::shared_ptr<Node> &node) {
    std::shared_ptr<Node> newCorrespondingParentNode = nullptr;
    if (affectedUpdateTree(syncOp)->rootNode() == syncOp->affectedNode()->parentNode()) {
        newCorrespondingParentNode = targetUpdateTree(syncOp)->rootNode();
    } else {
        newCorrespondingParentNode = correspondingNodeInOtherTree(syncOp->affectedNode()->parentNode());
    }

    if (!newCorrespondingParentNode) {
        LOG_SYNCPAL_WARN(_logger, "Corresponding parent node not found");
        _executorExitCode = ExitCode::DataError;
        _executorExitCause = ExitCause::Unknown;
        return false;
    }

    // 2. Insert a new entry into the database, to avoid that the object is detected again by compute_ops() on the next sync
    // iteration.
    std::string localId = syncOp->targetSide() == ReplicaSide::Local
                                  ? newNodeId
                                  : (syncOp->affectedNode()->id().has_value() ? *syncOp->affectedNode()->id() : "");
    std::string remoteId = syncOp->targetSide() == ReplicaSide::Local
<<<<<<< HEAD
                               ? (syncOp->affectedNode()->id().has_value() ? *syncOp->affectedNode()->id() : "")
                               : newNodeId;
    SyncName localName = syncOp->targetSide() == ReplicaSide::Local ? syncOp->newName() : syncOp->nodeName(ReplicaSide::Local);
    SyncName remoteName = syncOp->targetSide() == ReplicaSide::Remote ? syncOp->newName() : syncOp->nodeName(ReplicaSide::Remote);
=======
                                   ? (syncOp->affectedNode()->id().has_value() ? *syncOp->affectedNode()->id() : "")
                                   : newNodeId;
    SyncName localName = syncOp->targetSide() == ReplicaSide::Local ? syncOp->newName() : syncOp->affectedNode()->name();
    SyncName remoteName = localName;
>>>>>>> 4e8a4b54

    if (localId.empty() || remoteId.empty()) {
        LOGW_SYNCPAL_WARN(_logger, L"Empty " << (localId.empty() ? L"local" : L"remote") << L" id for item "
                                             << SyncName2WStr(syncOp->affectedNode()->name()).c_str());
        _executorExitCode = ExitCode::DataError;
        _executorExitCause = ExitCause::Unknown;
        return false;
    }

    DbNode dbNode(0, newCorrespondingParentNode->idb(), localName, remoteName, localId, remoteId,
                  syncOp->affectedNode()->createdAt(), newLastModTime, newLastModTime, syncOp->affectedNode()->type(),
                  syncOp->affectedNode()->size(), "" // TODO : change it once we start using content checksum
                  ,
                  syncOp->omit() ? SyncFileStatus::Success : SyncFileStatus::Unknown);

    if (ParametersCache::isExtendedLogEnabled()) {
        LOGW_SYNCPAL_DEBUG(
                _logger, L"Inserting in DB: "
                                 << L" localName=" << SyncName2WStr(localName).c_str() << L" / remoteName="
                                 << SyncName2WStr(remoteName).c_str() << L" / localId=" << Utility::s2ws(localId).c_str()
                                 << L" / remoteId=" << Utility::s2ws(remoteId).c_str() << L" / parent DB ID="
                                 << (newCorrespondingParentNode->idb().has_value() ? newCorrespondingParentNode->idb().value()
                                                                                   : -1)
                                 << L" / createdAt="
                                 << (syncOp->affectedNode()->createdAt().has_value() ? *syncOp->affectedNode()->createdAt() : -1)
                                 << L" / lastModTime=" << (newLastModTime.has_value() ? *newLastModTime : -1) << L" / type="
                                 << syncOp->affectedNode()->type());
    }

    if (dbNode.nameLocal().empty() || dbNode.nameRemote().empty() || !dbNode.nodeIdLocal().has_value() ||
        !dbNode.nodeIdRemote().has_value() || !dbNode.created().has_value() || !dbNode.lastModifiedLocal().has_value() ||
        !dbNode.lastModifiedRemote().has_value() || dbNode.type() == NodeType::Unknown) {
        LOG_SYNCPAL_ERROR(_logger, "Error inserting new node in DB!!!");
        assert(false);
    }

    DbNodeId newDbNodeId;
    bool constraintError = false;
    if (!_syncPal->_syncDb->insertNode(dbNode, newDbNodeId, constraintError)) {
        LOGW_SYNCPAL_WARN(
                _logger,
                L"Failed to insert node into DB:"
                        << L" local ID: " << Utility::s2ws(localId).c_str() << L", remote ID: " << Utility::s2ws(remoteId).c_str()
                        << L", local name: " << SyncName2WStr(localName).c_str() << L", remote name: "
                        << SyncName2WStr(remoteName).c_str() << L", parent DB ID: "
                        << (newCorrespondingParentNode->idb().has_value() ? newCorrespondingParentNode->idb().value() : -1));

        if (!constraintError) {
            _executorExitCode = ExitCode::DbError;
            _executorExitCause = ExitCause::DbAccessError;
            return false;
        }

        // Manage DELETE events not reported by the folder watcher
        // Some apps save files with DELETE + CREATE operations, but sometimes, the DELETE operation is not reported
        // => The local snapshot will contain 2 nodes with the same remote id
        // => A unique constraint error on the remote node id will occur when inserting the new node in DB
        DbNodeId dbNodeId;
        bool found = false;
        if (!_syncPal->_syncDb->dbId(ReplicaSide::Remote, remoteId, dbNodeId, found)) {
            LOG_SYNCPAL_WARN(_logger, "Error in SyncDb::dbId");
            _executorExitCode = ExitCode::DbError;
            _executorExitCause = ExitCause::DbAccessError;
            return false;
        }
        if (found) {
            // Delete old node
            if (!_syncPal->_syncDb->deleteNode(dbNodeId, found)) {
                LOG_SYNCPAL_WARN(_logger, "Error in SyncDb::deleteNode");
                _executorExitCode = ExitCode::DbError;
                _executorExitCause = ExitCause::DbAccessError;
                return false;
            }
        }

        // Create new node
        if (!_syncPal->_syncDb->insertNode(dbNode, newDbNodeId, constraintError)) {
            LOG_SYNCPAL_WARN(_logger, "Error in SyncDb::insertNode");
            _executorExitCode = constraintError ? ExitCode::DataError : ExitCode::DbError;
            _executorExitCause = ExitCause::DbAccessError;
            return false;
        }

        // The snapshot must be invalidated before the next sync
        _snapshotToInvalidate = true;
    }

    // 3. Update the update tree structures to ensure that follow-up operations can execute correctly, as they are based on
    // the information in these structures.
    if (syncOp->omit()) {
        // Update existing nodes
        syncOp->affectedNode()->setIdb(newDbNodeId);
        syncOp->correspondingNode()->setIdb(newDbNodeId);
        node = syncOp->correspondingNode();
    } else {
        // insert new node
        node = std::shared_ptr<Node>(
                new Node(newDbNodeId, syncOp->targetSide() == ReplicaSide::Local ? ReplicaSide::Local : ReplicaSide::Remote,
                         remoteName, syncOp->affectedNode()->type(), OperationType::None, newNodeId, newLastModTime,
                         newLastModTime, syncOp->affectedNode()->size(), newCorrespondingParentNode));
        if (node == nullptr) {
            _executorExitCode = ExitCode::SystemError;
            _executorExitCause = ExitCause::NotEnoughtMemory;
            std::cout << "Failed to allocate memory" << std::endl;
            LOG_SYNCPAL_ERROR(_logger, "Failed to allocate memory");
            return false;
        }

        std::shared_ptr<UpdateTree> updateTree = targetUpdateTree(syncOp);
        updateTree->insertNode(node);

        if (!newCorrespondingParentNode->insertChildren(node)) {
            LOGW_SYNCPAL_WARN(_logger, L"Error in Node::insertChildren: node name="
                                               << SyncName2WStr(node->name()).c_str() << " parent node name="
                                               << SyncName2WStr(newCorrespondingParentNode->name()).c_str());
            return false;
        }

        // Affected node does not have a valid DB ID yet, update it
        syncOp->affectedNode()->setIdb(newDbNodeId);
    }

    return true;
}

bool ExecutorWorker::propagateEditToDbAndTree(SyncOpPtr syncOp, const NodeId &newNodeId, std::optional<SyncTime> newLastModTime,
                                              std::shared_ptr<Node> &node) {
    DbNode dbNode;
    bool found = false;
    if (!_syncPal->_syncDb->node(*syncOp->correspondingNode()->idb(), dbNode, found)) {
        LOG_SYNCPAL_WARN(_logger, "Error in SyncDb::node");
        _executorExitCode = ExitCode::DbError;
        _executorExitCause = ExitCause::DbAccessError;
        return false;
    }
    if (!found) {
        LOG_SYNCPAL_DEBUG(_logger, "Failed to retrieve node for dbId=" << *syncOp->correspondingNode()->idb());
        _executorExitCode = ExitCode::DataError;
        _executorExitCause = ExitCause::DbEntryNotFound;
        return false;
    }

    // 2. Update the database entry, to avoid detecting the edit operation again.
    std::string localId = syncOp->targetSide() == ReplicaSide::Local ? newNodeId
                          : syncOp->affectedNode()->id().has_value() ? *syncOp->affectedNode()->id()
                                                                     : std::string();
    std::string remoteId = syncOp->targetSide() == ReplicaSide::Local
<<<<<<< HEAD
                               ? syncOp->affectedNode()->id().has_value() ? *syncOp->affectedNode()->id() : std::string()
                               : newNodeId;
    const SyncName localName = syncOp->nodeName(ReplicaSide::Local);
    const SyncName remoteName = syncOp->nodeName(ReplicaSide::Remote);
=======
                                   ? syncOp->affectedNode()->id().has_value() ? *syncOp->affectedNode()->id() : std::string()
                                   : newNodeId;
    SyncName localName = syncOp->affectedNode()->name();
    SyncName remoteName = syncOp->affectedNode()->name();
>>>>>>> 4e8a4b54

    if (localId.empty() || remoteId.empty()) {
        LOGW_SYNCPAL_WARN(_logger, L"Empty " << (localId.empty() ? L"local" : L"remote") << L" id for item "
                                             << SyncName2WStr(syncOp->affectedNode()->name()).c_str());
        _executorExitCode = ExitCode::DataError;
        _executorExitCause = ExitCause::Unknown;
        return false;
    }

    dbNode.setNodeIdLocal(localId);
    dbNode.setNodeIdRemote(remoteId);
    dbNode.setLastModifiedLocal(newLastModTime);
    dbNode.setLastModifiedRemote(newLastModTime);
    dbNode.setSize(syncOp->affectedNode()->size());
    dbNode.setChecksum(""); // TODO : change it once we start using content checksum
    if (syncOp->omit()) {
        dbNode.setStatus(SyncFileStatus::Success);
    }

    if (ParametersCache::isExtendedLogEnabled()) {
        LOGW_SYNCPAL_DEBUG(
                _logger,
                L"Updating DB: " << L" / localName=" << SyncName2WStr(localName).c_str() << L" / remoteName="
                                 << SyncName2WStr(remoteName).c_str() << L" / localId=" << Utility::s2ws(localId).c_str()
                                 << L" / remoteId=" << Utility::s2ws(remoteId).c_str() << L" / parent DB ID="
                                 << (dbNode.parentNodeId().has_value() ? dbNode.parentNodeId().value() : -1) << L" / createdAt="
                                 << (syncOp->affectedNode()->createdAt().has_value() ? *syncOp->affectedNode()->createdAt() : -1)
                                 << L" / lastModTime=" << (newLastModTime.has_value() ? *newLastModTime : -1) << L" / type="
                                 << syncOp->affectedNode()->type());
    }

    if (!_syncPal->_syncDb->updateNode(dbNode, found)) {
        LOGW_SYNCPAL_WARN(_logger, L"Failed to update node into DB: "
                                           << L"local ID: " << Utility::s2ws(localId).c_str() << L", remote ID: "
                                           << Utility::s2ws(remoteId).c_str() << L", local name: "
                                           << SyncName2WStr(localName).c_str() << L", remote name: "
                                           << SyncName2WStr(remoteName).c_str() << L", parent DB ID: "
                                           << (dbNode.parentNodeId().has_value() ? dbNode.parentNodeId().value() : -1));
        _executorExitCode = ExitCode::DbError;
        _executorExitCause = ExitCause::DbAccessError;
        return false;
    }
    if (!found) {
        _executorExitCode = ExitCode::DataError;
        _executorExitCause = ExitCause::DbEntryNotFound;
        return false;
    }

    // 3. If the omit flag is False, update the updatetreeY structure to ensure that follow-up operations can execute
    // correctly, as they are based on the information in this structure
    if (!syncOp->omit()) {
        syncOp->correspondingNode()->setId(syncOp->targetSide() == ReplicaSide::Local
                                                   ? localId
                                                   : remoteId); // ID might have changed in the case of a delete+create
        syncOp->correspondingNode()->setLastModified(newLastModTime);
    }
    node = syncOp->correspondingNode();

    return true;
}

bool ExecutorWorker::propagateMoveToDbAndTree(SyncOpPtr syncOp) {
    std::shared_ptr<Node> correspondingNode =
            syncOp->correspondingNode() ? syncOp->correspondingNode() : syncOp->affectedNode(); // No corresponding node => rename

    if (!correspondingNode || !correspondingNode->idb().has_value()) {
        LOG_SYNCPAL_WARN(_logger, "Invalid corresponding node");
        _executorExitCode = ExitCode::DataError;
        return false;
    }

    DbNode dbNode;
    bool found = false;
    if (!_syncPal->_syncDb->node(*correspondingNode->idb(), dbNode, found)) {
        LOG_SYNCPAL_WARN(_logger, "Error in SyncDb::node");
        _executorExitCode = ExitCode::DbError;
        _executorExitCause = ExitCause::DbAccessError;
        return false;
    }
    if (!found) {
        LOG_SYNCPAL_DEBUG(_logger, "Failed to retrieve node for dbId=" << *correspondingNode->idb());
        _executorExitCode = ExitCode::DataError;
        _executorExitCause = ExitCause::DbEntryNotFound;
        return false;
    }

    // 2. Update the database entry, to avoid detecting the move operation again.
    std::shared_ptr<Node> parentNode =
            syncOp->newParentNode()
                    ? syncOp->newParentNode()
                    : (syncOp->correspondingNode() ? correspondingNodeInOtherTree(syncOp->affectedNode()->parentNode())
                                                   : correspondingNode->parentNode());
    if (!parentNode) {
        LOGW_SYNCPAL_DEBUG(_logger,
                           L"Failed to get corresponding parent node: " << SyncName2WStr(syncOp->affectedNode()->name()).c_str());
        _executorExitCode = ExitCode::DataError;
        _executorExitCause = ExitCause::Unknown;
        return false;
    }

    std::string localId = syncOp->targetSide() == ReplicaSide::Local
                                  ? correspondingNode->id().has_value() ? *correspondingNode->id() : std::string()
                          : syncOp->affectedNode()->id().has_value() ? *syncOp->affectedNode()->id()
                                                                     : std::string();
    std::string remoteId = syncOp->targetSide() == ReplicaSide::Local
                                   ? syncOp->affectedNode()->id().has_value() ? *syncOp->affectedNode()->id() : std::string()
                           : correspondingNode->id().has_value() ? *correspondingNode->id()
                                                                 : std::string();
    SyncName localName = syncOp->targetSide() == ReplicaSide::Local ? syncOp->newName() : syncOp->nodeName(ReplicaSide::Local);
    SyncName remoteName = syncOp->targetSide() == ReplicaSide::Remote ? syncOp->newName() : syncOp->nodeName(ReplicaSide::Remote);

    if (localId.empty() || remoteId.empty()) {
        LOGW_SYNCPAL_WARN(_logger, L"Empty " << (localId.empty() ? L"local" : L"remote") << L" id for item "
                                             << SyncName2WStr(syncOp->affectedNode()->name()).c_str());
        _executorExitCode = ExitCode::DataError;
        _executorExitCause = ExitCause::Unknown;
        return false;
    }

    dbNode.setParentNodeId(parentNode->idb());
    dbNode.setNameLocal(localName);
    dbNode.setNameRemote(remoteName);
    if (syncOp->omit()) {
        dbNode.setStatus(SyncFileStatus::Success);
    }

    if (ParametersCache::isExtendedLogEnabled()) {
        LOGW_SYNCPAL_DEBUG(
                _logger,
                L"Updating DB: " << L" localName=" << SyncName2WStr(localName).c_str() << L" / remoteName="
                                 << SyncName2WStr(remoteName).c_str() << L" / localId=" << Utility::s2ws(localId).c_str()
                                 << L" / remoteId=" << Utility::s2ws(remoteId).c_str() << L" / parent DB ID="
                                 << (dbNode.parentNodeId().has_value() ? dbNode.parentNodeId().value() : -1) << L" / createdAt="
                                 << (syncOp->affectedNode()->createdAt().has_value() ? *syncOp->affectedNode()->createdAt() : -1)
                                 << L" / lastModTime="
                                 << (syncOp->affectedNode()->lastmodified().has_value() ? *syncOp->affectedNode()->lastmodified()
                                                                                        : -1)
                                 << L" / type=" << syncOp->affectedNode()->type());
    }

    if (!_syncPal->_syncDb->updateNode(dbNode, found)) {
        LOGW_SYNCPAL_WARN(_logger, L"Failed to update node into DB: "
                                           << L"local ID: " << Utility::s2ws(localId).c_str() << L", remote ID: "
                                           << Utility::s2ws(remoteId).c_str() << L", local name: "
                                           << SyncName2WStr(localName).c_str() << L", remote name: "
                                           << SyncName2WStr(remoteName).c_str() << L", parent DB ID: "
                                           << (dbNode.parentNodeId().has_value() ? dbNode.parentNodeId().value() : -1));
        _executorExitCode = ExitCode::DbError;
        _executorExitCause = ExitCause::DbAccessError;
        return false;
    }
    if (!found) {
        _executorExitCode = ExitCode::DataError;
        _executorExitCause = ExitCause::DbEntryNotFound;
        return false;
    }

    // 3. If the omit flag is False, update the updatetreeY structure to ensure that follow-up operations can execute
    // correctly, as they are based on the information in this structure.
    if (!syncOp->omit()) {
        auto prevParent = correspondingNode->parentNode();
        prevParent->deleteChildren(correspondingNode);

        correspondingNode->setName(remoteName);

        if (!correspondingNode->setParentNode(parentNode)) {
            LOGW_SYNCPAL_WARN(_logger, L"Error in Node::setParentNode: node name="
                                               << SyncName2WStr(parentNode->name()).c_str()
                                               << " parent node name=" << SyncName2WStr(correspondingNode->name()).c_str());
            return false;
        }

        if (!correspondingNode->parentNode()->insertChildren(correspondingNode)) {
            LOGW_SYNCPAL_WARN(_logger, L"Error in Node::insertChildren: node name="
                                               << SyncName2WStr(correspondingNode->name()).c_str() << " parent node name="
                                               << SyncName2WStr(correspondingNode->parentNode()->name()).c_str());
            return false;
        }
    }

    return true;
}

bool ExecutorWorker::propagateDeleteToDbAndTree(SyncOpPtr syncOp) {
    // 2. Remove the entry from the database. If nX is a directory node, also remove all entries for each node n ∈ S. This
    // avoids that the object(s) are detected again by compute_ops() on the next sync iteration
    if (!deleteFromDb(syncOp->affectedNode())) {
        return false;
    }

    // 3. Remove nX and nY from the update tree structures.
    if (!affectedUpdateTree(syncOp)->deleteNode(syncOp->affectedNode())) {
        LOGW_SYNCPAL_WARN(
                _logger, L"Error in UpdateTree::deleteNode: node name=" << SyncName2WStr(syncOp->affectedNode()->name()).c_str());
        return false;
    }

    if (!targetUpdateTree(syncOp)->deleteNode(syncOp->correspondingNode())) {
        LOGW_SYNCPAL_WARN(_logger, L"Error in UpdateTree::deleteNode: node name="
                                           << SyncName2WStr(syncOp->correspondingNode()->name()).c_str());
        return false;
    }

    return true;
}

bool ExecutorWorker::deleteFromDb(std::shared_ptr<Node> node) {
    if (!node->idb().has_value()) {
        LOGW_SYNCPAL_WARN(_logger, L"Node " << SyncName2WStr(node->name()).c_str() << L" does not have a DB ID");

        _executorExitCode = ExitCode::DataError;
        _executorExitCause = ExitCause::DbEntryNotFound;
        return false;
    }

    // Remove item (and children by cascade) from DB
    bool found = false;
    if (!_syncPal->_syncDb->deleteNode(*node->idb(), found)) {
        LOG_SYNCPAL_WARN(_logger, "Failed to remove node " << *node->idb() << " from DB");
        _executorExitCode = ExitCode::DbError;
        _executorExitCause = ExitCause::DbAccessError;
        return false;
    }
    if (!found) {
        LOG_SYNCPAL_WARN(_logger, "Node DB ID " << *node->idb() << " not found");
        _executorExitCode = ExitCode::DataError;
        _executorExitCause = ExitCause::DbEntryNotFound;
        return false;
    }

    if (ParametersCache::isExtendedLogEnabled()) {
        LOGW_SYNCPAL_DEBUG(_logger, L"Item \"" << SyncName2WStr(node->name()).c_str() << L"\" removed from DB");
    }

    return true;
}

bool ExecutorWorker::runCreateDirJob(SyncOpPtr syncOp, std::shared_ptr<AbstractJob> job) {
    job->runSynchronously();

    std::string errorCode;
    auto tokenJob(std::dynamic_pointer_cast<AbstractTokenNetworkJob>(job));
    if (tokenJob && tokenJob->hasErrorApi(&errorCode)) {
        const auto code = getNetworkErrorCode(errorCode);
        if (code == NetworkErrorCode::destinationAlreadyExists) {
            // Folder is already there, ignore this error
        } else if (code == NetworkErrorCode::forbiddenError) {
            // The item should be blacklisted
            _executorExitCode = ExitCode::Ok;
            _syncPal->blacklistTemporarily(
                    syncOp->affectedNode()->id().has_value() ? syncOp->affectedNode()->id().value() : std::string(),
                    syncOp->affectedNode()->getPath(), ReplicaSide::Local);
            Error error(_syncPal->syncDbId(),
                        syncOp->affectedNode()->id().has_value() ? syncOp->affectedNode()->id().value() : std::string(), "",
                        syncOp->affectedNode()->type(), syncOp->affectedNode()->getPath(), ConflictType::None,
                        InconsistencyType::None, CancelType::None, "", ExitCode::BackError, ExitCause::HttpErrForbidden);
            _syncPal->addError(error);

            if (!affectedUpdateTree(syncOp)->deleteNode(syncOp->affectedNode())) {
                LOGW_SYNCPAL_WARN(_logger, L"Error in UpdateTree::deleteNode: node name="
                                                   << SyncName2WStr(syncOp->affectedNode()->name()).c_str());
                return false;
            }

            if (syncOp->correspondingNode()) {
                if (!targetUpdateTree(syncOp)->deleteNode(syncOp->correspondingNode())) {
                    LOGW_SYNCPAL_WARN(_logger, L"Error in UpdateTree::deleteNode: node name="
                                                       << SyncName2WStr(syncOp->correspondingNode()->name()).c_str());
                    return false;
                }
            }
            return true;
        }
    }

    if (job->exitCode() == ExitCode::NeedRestart) {
        // Special case: not an error but sync needs to be restarted
        _executorExitCode = ExitCode::Ok;
        _syncPal->setRestart(true);
        return false;
    } else if ((syncOp->targetSide() == ReplicaSide::Local && job->exitCode() == ExitCode::DataError &&
                job->exitCause() == ExitCause::FileAlreadyExist) ||
               (syncOp->targetSide() == ReplicaSide::Remote && job->exitCode() == ExitCode::BackError &&
                job->exitCause() == ExitCause::FileAlreadyExist)) {
        auto localCreateDirJob(std::dynamic_pointer_cast<LocalCreateDirJob>(job));
        if (localCreateDirJob) {
            LOGW_SYNCPAL_WARN(_logger, L"Item: " << Utility::formatSyncPath(localCreateDirJob->destFilePath()).c_str()
                                                 << L" already exist. Blacklisting it on local replica.");
            PlatformInconsistencyCheckerUtility::renameLocalFile(_syncPal->localPath() / localCreateDirJob->destFilePath(),
                                                                 PlatformInconsistencyCheckerUtility::SuffixTypeBlacklisted);
        }
        return false;
    } else if (job->exitCode() != ExitCode::Ok) {
        LOGW_SYNCPAL_WARN(_logger, L"Failed to create directory: " << SyncName2WStr(syncOp->affectedNode()->name()).c_str());
        _executorExitCode = job->exitCode();
        _executorExitCause = job->exitCause();
        return false;
    }

    NodeId newNodeId;
    SyncTime newModTime = 0;

    if (syncOp->targetSide() == ReplicaSide::Local) {
        auto castJob(std::dynamic_pointer_cast<LocalCreateDirJob>(job));
        newNodeId = castJob->nodeId();
        newModTime = castJob->modtime();
    } else {
        auto castJob(std::dynamic_pointer_cast<CreateDirJob>(job));
        newNodeId = castJob->nodeId();
        newModTime = castJob->modtime();
    }

    if (newNodeId.empty()) {
        LOGW_SYNCPAL_WARN(_logger,
                          L"Failed to retreive ID for directory: " << SyncName2WStr(syncOp->affectedNode()->name()).c_str());
        _executorExitCode = ExitCode::DataError;
        _executorExitCause = ExitCause::ApiErr;
        return false;
    }

    std::shared_ptr<Node> newNode = nullptr;
    if (!propagateCreateToDbAndTree(syncOp, newNodeId, newModTime, newNode)) {
        LOGW_SYNCPAL_WARN(_logger, L"Failed to propagate changes in DB or update tree for: "
                                           << SyncName2WStr(syncOp->affectedNode()->name()).c_str());
        return false;
    }

    return true;
}

void ExecutorWorker::cancelAllOngoingJobs(bool reschedule /*= false*/) {
    LOG_SYNCPAL_DEBUG(_logger, "Cancelling all queued executor jobs");

    // First, abort all jobs that are not running yet to avoid starting them for nothing
    std::list<std::shared_ptr<AbstractJob>> remainingJobs;
    for (const auto &job: _ongoingJobs) {
        if (!job.second->isRunning()) {
            LOG_SYNCPAL_DEBUG(_logger, "Cancelling job: " << job.second->jobId());
            job.second->abort();

            if (reschedule) {
                _opList.push_front(_jobToSyncOpMap[job.first]->id());
            }
        } else {
            remainingJobs.push_back(job.second);
        }
    }

    // Then cancel jobs that are currently running
    for (const auto &job: remainingJobs) {
        LOG_SYNCPAL_DEBUG(_logger, "Cancelling job: " << job->jobId());
        job->abort();

        if (reschedule) {
            _opList.push_front(_jobToSyncOpMap[job->jobId()]->id());
        }
    }
    _ongoingJobs.clear();
    if (!reschedule) {
        _opList.clear();
    }

    LOG_SYNCPAL_DEBUG(_logger, "All queued executor jobs cancelled");
}

void ExecutorWorker::manageJobDependencies(SyncOpPtr syncOp, std::shared_ptr<AbstractJob> job) {
    _syncOpToJobMap.insert({syncOp->id(), job->jobId()});
    // Check for job dependencies on other job
    if (syncOp->hasParentOp()) {
        auto parentOpId = syncOp->parentId();
        if (_syncOpToJobMap.find(parentOpId) != _syncOpToJobMap.end()) {
            // The job ID associated with the parent sync operation
            auto parentJobId = _syncOpToJobMap.find(parentOpId)->second;
            job->setParentJobId(parentJobId);
        }
    }
}

void ExecutorWorker::increaseErrorCount(SyncOpPtr syncOp) {
    if (syncOp->affectedNode() && syncOp->affectedNode()->id().has_value()) {
        _syncPal->increaseErrorCount(*syncOp->affectedNode()->id(), syncOp->affectedNode()->type(),
                                     syncOp->affectedNode()->getPath(), otherSide(syncOp->targetSide()));

        if (!affectedUpdateTree(syncOp)->deleteNode(syncOp->affectedNode())) {
            LOGW_SYNCPAL_WARN(_logger, L"Error in UpdateTree::deleteNode: node name="
                                               << SyncName2WStr(syncOp->affectedNode()->name()).c_str());
        }

        if (syncOp->correspondingNode() && syncOp->correspondingNode()->id().has_value()) {
            if (!targetUpdateTree(syncOp)->deleteNode(syncOp->correspondingNode())) {
                LOGW_SYNCPAL_WARN(_logger, L"Error in UpdateTree::deleteNode: node name="
                                                   << SyncName2WStr(syncOp->correspondingNode()->name()).c_str());
            }
        }
    }
}

bool ExecutorWorker::getFileSize(const SyncPath &path, uint64_t &size) {
    IoError ioError = IoError::Unknown;
    if (!IoHelper::getFileSize(path, size, ioError)) {
        LOGW_WARN(_logger, L"Error in IoHelper::getFileSize for " << Utility::formatIoError(path, ioError).c_str());
        _executorExitCode = ExitCode::SystemError;
        _executorExitCause = ExitCause::Unknown;
        return false;
    }

    if (ioError == IoError::NoSuchFileOrDirectory) { // The synchronization will be re-started.
        LOGW_WARN(_logger, L"File doesn't exist: " << Utility::formatSyncPath(path).c_str());
        _executorExitCode = ExitCode::DataError;
        _executorExitCause = ExitCause::Unknown;
        return false;
    }

    if (ioError == IoError::AccessDenied) { // An action from the user is requested.
        LOGW_WARN(_logger, L"File search permission missing: " << Utility::formatSyncPath(path).c_str());
        _executorExitCode = ExitCode::SystemError;
        _executorExitCause = ExitCause::NoSearchPermission;
        return false;
    }

    assert(ioError == IoError::Success);
    if (ioError != IoError::Success) {
        LOGW_WARN(_logger, L"Unable to read file size for " << Utility::formatSyncPath(path).c_str());
        _executorExitCode = ExitCode::SystemError;
        _executorExitCause = ExitCause::Unknown;
        return false;
    }

    return true;
}

} // namespace KDC<|MERGE_RESOLUTION|>--- conflicted
+++ resolved
@@ -1220,30 +1220,25 @@
     // to nameX.
     std::shared_ptr<AbstractJob> job = nullptr;
 
-<<<<<<< HEAD
     SyncPath relativeDestLocalFilePath;
     SyncPath absoluteDestLocalFilePath;
     SyncPath relativeOriginLocalFilePath;
-=======
-    std::shared_ptr<Node> correspondingNode =
-            syncOp->correspondingNode() ? syncOp->correspondingNode() : syncOp->affectedNode(); // No corresponding node => rename
->>>>>>> 4e8a4b54
 
     if (syncOp->targetSide() == ReplicaSide::Local) {
         // Target side is local, so corresponding node is on local side.
         std::shared_ptr<Node> correspondingNode = syncOp->correspondingNode();
         if (!correspondingNode) {
             LOGW_SYNCPAL_WARN(_logger, L"Corresponding node not found for item with "
-                                           << Utility::formatSyncPath(syncOp->affectedNode()->getPath()).c_str());
+                                               << Utility::formatSyncPath(syncOp->affectedNode()->getPath()).c_str());
             return false;
         }
 
         // Get the new parent node
         std::shared_ptr<Node> parentNode =
-            syncOp->newParentNode() ? syncOp->newParentNode() : syncOp->affectedNode()->parentNode();
+                syncOp->newParentNode() ? syncOp->newParentNode() : syncOp->affectedNode()->parentNode();
         if (!parentNode) {
             LOGW_SYNCPAL_WARN(_logger, L"Parent node not found for item with "
-                                           << Utility::formatSyncPath(correspondingNode->getPath()).c_str());
+                                               << Utility::formatSyncPath(correspondingNode->getPath()).c_str());
             return false;
         }
 
@@ -1258,16 +1253,16 @@
             std::shared_ptr<Node> correspondingNode = syncOp->correspondingNode();
             if (!correspondingNode) {
                 LOGW_SYNCPAL_WARN(_logger, L"Corresponding node not found for item "
-                                               << Utility::formatSyncPath(syncOp->affectedNode()->getPath()).c_str());
+                                                   << Utility::formatSyncPath(syncOp->affectedNode()->getPath()).c_str());
                 return false;
             }
 
             // Get the new parent node
             std::shared_ptr<Node> parentNode =
-                syncOp->newParentNode() ? syncOp->newParentNode() : syncOp->affectedNode()->parentNode();
+                    syncOp->newParentNode() ? syncOp->newParentNode() : syncOp->affectedNode()->parentNode();
             if (!parentNode) {
-                LOGW_SYNCPAL_WARN(
-                    _logger, L"Parent node not found for item " << Utility::formatSyncPath(correspondingNode->getPath()).c_str());
+                LOGW_SYNCPAL_WARN(_logger, L"Parent node not found for item "
+                                                   << Utility::formatSyncPath(correspondingNode->getPath()).c_str());
                 return false;
             }
 
@@ -1483,12 +1478,7 @@
             syncOp->correspondingNode() ? syncOp->correspondingNode() : syncOp->affectedNode(); // No corresponding node => rename
 
     // Check if file exists
-<<<<<<< HEAD
     SyncPath relativeLocalFilePath = syncOp->nodePath(ReplicaSide::Local);
-=======
-    SyncPath relativeLocalFilePath =
-            (syncOp->type() == OperationType::Create ? syncOp->affectedNode()->getPath() : correspondingNode->getPath());
->>>>>>> 4e8a4b54
     SyncPath absoluteLocalFilePath = _syncPal->localPath() / relativeLocalFilePath;
 
     bool readPermission = false;
@@ -2142,17 +2132,10 @@
                                   ? newNodeId
                                   : (syncOp->affectedNode()->id().has_value() ? *syncOp->affectedNode()->id() : "");
     std::string remoteId = syncOp->targetSide() == ReplicaSide::Local
-<<<<<<< HEAD
-                               ? (syncOp->affectedNode()->id().has_value() ? *syncOp->affectedNode()->id() : "")
-                               : newNodeId;
+                                   ? (syncOp->affectedNode()->id().has_value() ? *syncOp->affectedNode()->id() : "")
+                                   : newNodeId;
     SyncName localName = syncOp->targetSide() == ReplicaSide::Local ? syncOp->newName() : syncOp->nodeName(ReplicaSide::Local);
     SyncName remoteName = syncOp->targetSide() == ReplicaSide::Remote ? syncOp->newName() : syncOp->nodeName(ReplicaSide::Remote);
-=======
-                                   ? (syncOp->affectedNode()->id().has_value() ? *syncOp->affectedNode()->id() : "")
-                                   : newNodeId;
-    SyncName localName = syncOp->targetSide() == ReplicaSide::Local ? syncOp->newName() : syncOp->affectedNode()->name();
-    SyncName remoteName = localName;
->>>>>>> 4e8a4b54
 
     if (localId.empty() || remoteId.empty()) {
         LOGW_SYNCPAL_WARN(_logger, L"Empty " << (localId.empty() ? L"local" : L"remote") << L" id for item "
@@ -2300,17 +2283,10 @@
                           : syncOp->affectedNode()->id().has_value() ? *syncOp->affectedNode()->id()
                                                                      : std::string();
     std::string remoteId = syncOp->targetSide() == ReplicaSide::Local
-<<<<<<< HEAD
-                               ? syncOp->affectedNode()->id().has_value() ? *syncOp->affectedNode()->id() : std::string()
-                               : newNodeId;
+                                   ? syncOp->affectedNode()->id().has_value() ? *syncOp->affectedNode()->id() : std::string()
+                                   : newNodeId;
     const SyncName localName = syncOp->nodeName(ReplicaSide::Local);
     const SyncName remoteName = syncOp->nodeName(ReplicaSide::Remote);
-=======
-                                   ? syncOp->affectedNode()->id().has_value() ? *syncOp->affectedNode()->id() : std::string()
-                                   : newNodeId;
-    SyncName localName = syncOp->affectedNode()->name();
-    SyncName remoteName = syncOp->affectedNode()->name();
->>>>>>> 4e8a4b54
 
     if (localId.empty() || remoteId.empty()) {
         LOGW_SYNCPAL_WARN(_logger, L"Empty " << (localId.empty() ? L"local" : L"remote") << L" id for item "
