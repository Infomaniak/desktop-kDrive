--- conflicted
+++ resolved
@@ -1090,13 +1090,8 @@
             return fixModificationDate(syncOp, absolutePath);
         }
     } else {
-<<<<<<< HEAD
         if (vfsStatus._isPlaceholder) {
             auto pinState = PinState::Unspecified;
-=======
-        if (isPlaceholder) {
-            PinState pinState = PinState::Unknown;
->>>>>>> 15768372
             if (!_syncPal->vfsPinState(absolutePath, pinState)) {
                 LOGW_SYNCPAL_WARN(_logger, L"Error in vfsPinState for file: " << Utility::formatSyncPath(absolutePath));
                 return {ExitCode::SystemError, ExitCause::InconsistentPinState};
