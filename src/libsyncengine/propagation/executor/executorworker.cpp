/*
 * Infomaniak kDrive - Desktop
 * Copyright (C) 2023-2024 Infomaniak Network SA
 *
 * This program is free software: you can redistribute it and/or modify
 * it under the terms of the GNU General Public License as published by
 * the Free Software Foundation, either version 3 of the License, or
 * (at your option) any later version.
 *
 * This program is distributed in the hope that it will be useful,
 * but WITHOUT ANY WARRANTY; without even the implied warranty of
 * MERCHANTABILITY or FITNESS FOR A PARTICULAR PURPOSE.  See the
 * GNU General Public License for more details.
 *
 * You should have received a copy of the GNU General Public License
 * along with this program.  If not, see <http://www.gnu.org/licenses/>.
 */

#include "executorworker.h"
#include "jobs/local/localcreatedirjob.h"
#include "jobs/local/localdeletejob.h"
#include "jobs/local/localmovejob.h"
#include "jobs/network/API_v2/createdirjob.h"
#include "jobs/network/API_v2/deletejob.h"
#include "jobs/network/API_v2/downloadjob.h"
#include "jobs/network/API_v2/movejob.h"
#include "jobs/network/API_v2/renamejob.h"
#include "jobs/network/API_v2/uploadjob.h"
#include "jobs/network/API_v2/getfilelistjob.h"
#include "jobs/network/API_v2/upload_session/driveuploadsession.h"
#include "reconciliation/platform_inconsistency_checker/platforminconsistencycheckerutility.h"
#include "update_detection/file_system_observer/filesystemobserverworker.h"
#include "update_detection/update_detector/updatetree.h"
#include "jobs/jobmanager.h"
#include "libcommon/log/sentry/ptraces.h"
#include "libcommonserver/io/filestat.h"
#include "libcommonserver/io/iohelper.h"
#include "libcommonserver/utility/utility.h"
#include "requests/parameterscache.h"
#include "requests/syncnodecache.h"
#include "utility/jsonparserutility.h"

#include <iostream>
#include <log4cplus/loggingmacros.h>

namespace KDC {

#define SEND_PROGRESS_DELAY 1 // 1 sec
#define SNAPSHOT_INVALIDATION_THRESHOLD 100 // Changes

ExecutorWorker::ExecutorWorker(std::shared_ptr<SyncPal> syncPal, const std::string &name, const std::string &shortName) :
    OperationProcessor(syncPal, name, shortName) {}

void ExecutorWorker::executorCallback(UniqueId jobId) {
    _terminatedJobs.push(jobId);
}

void ExecutorWorker::execute() {
    ExitInfo executorExitInfo = ExitCode::Ok;
    _snapshotToInvalidate = false;

    _jobToSyncOpMap.clear();
    _syncOpToJobMap.clear();

    LOG_SYNCPAL_DEBUG(_logger, "Worker started: name=" << name().c_str());

    LOG_SYNCPAL_DEBUG(_logger, "JobManager::instance()->countManagedJobs(): " << JobManager::instance()->countManagedJobs());
    LOG_SYNCPAL_DEBUG(_logger, "JobManager::instance()->maxNbThreads() * 2: " << JobManager::instance()->maxNbThreads() * 2);

    // Keep a copy of the sorted list
    _opList = _syncPal->_syncOps->opSortedList();
    initProgressManager();
    uint64_t changesCounter = 0;
    while (!_opList.empty()) { // Same loop twice because we might reschedule the jobs after a pause TODO : refactor double loop
        // Create all the jobs
        sentry::pTraces::scoped::JobGeneration perfMonitor(syncDbId());
        while (!_opList.empty()) {
            if (ExitInfo exitInfo = deleteFinishedAsyncJobs(); !exitInfo) {
                executorExitInfo = exitInfo;
                cancelAllOngoingJobs();
                break;
            }

            sendProgress();

            if (stopAsked()) {
                cancelAllOngoingJobs();
                break;
            }

            while (pauseAsked() || isPaused()) {
                if (!isPaused()) {
                    setPauseDone();
                    cancelAllOngoingJobs(true);
                }

                Utility::msleep(LOOP_PAUSE_SLEEP_PERIOD);

                if (unpauseAsked()) {
                    setUnpauseDone();
                }
            }

            if (JobManager::instance()->countManagedJobs() > static_cast<size_t>(JobManager::instance()->maxNbThreads()) * 2) {
                if (ParametersCache::isExtendedLogEnabled()) {
                    LOG_SYNCPAL_DEBUG(_logger, "Maximum number of jobs reached");
                }
                Utility::msleep(LOOP_PAUSE_SLEEP_PERIOD);
                continue;
            }

            UniqueId opId = 0;
            _opListMutex.lock();
            if (!_opList.empty()) {
                opId = _opList.front();
                _opList.pop_front();
            }
            _opListMutex.unlock();

            if (!opId) break;

            SyncOpPtr syncOp = _syncPal->_syncOps->getOp(opId);

            if (!syncOp) {
                LOG_SYNCPAL_WARN(_logger, "Operation doesn't exist anymore: id=" << opId);
                continue;
            }

            changesCounter++;

            std::shared_ptr<AbstractJob> job = nullptr;
            bool ignored = false;
            bool bypassProgressComplete = false;
            switch (syncOp->type()) {
                case OperationType::Create: {
                    executorExitInfo = handleCreateOp(syncOp, job, ignored);
                    break;
                }
                case OperationType::Edit: {
                    executorExitInfo = handleEditOp(syncOp, job, ignored);
                    break;
                }
                case OperationType::Move: {
                    executorExitInfo = handleMoveOp(syncOp, ignored, bypassProgressComplete);
                    break;
                }
                case OperationType::Delete: {
                    executorExitInfo = handleDeleteOp(syncOp, ignored, bypassProgressComplete);
                    break;
                }
                default: {
                    LOGW_SYNCPAL_WARN(_logger, L"Unknown operation type: "
                                                       << syncOp->type() << L" on file "
                                                       << Utility::formatSyncName(syncOp->affectedNode()->name()));
                    executorExitInfo = ExitCode::DataError;
                }
            }

            // If an operation fails but is correctly handled by handleExecutorError, execution can proceed.
            if (executorExitInfo.cause() == ExitCause::OperationCanceled) {
                if (!bypassProgressComplete) setProgressComplete(syncOp, SyncFileStatus::Error);
                continue;
            }

            if (!executorExitInfo) {
                executorExitInfo = handleExecutorError(syncOp, executorExitInfo);
                if (!executorExitInfo) { // If the error is not handled, stop the execution
                    increaseErrorCount(syncOp);
                    cancelAllOngoingJobs();
                    break;
                } else { // If the error is handled, continue the execution
                    if (!bypassProgressComplete) setProgressComplete(syncOp, SyncFileStatus::Error);
                    continue;
                }
                if (!bypassProgressComplete) setProgressComplete(syncOp, SyncFileStatus::Error);
            }

            if (job) {
                manageJobDependencies(syncOp, job);
                std::function<void(UniqueId)> callback =
                        std::bind(&ExecutorWorker::executorCallback, this, std::placeholders::_1);
                JobManager::instance()->queueAsyncJob(job, Poco::Thread::PRIO_NORMAL, callback);
                _ongoingJobs.insert({job->jobId(), job});
                _jobToSyncOpMap.insert({job->jobId(), syncOp});
            } else {
                if (!bypassProgressComplete) {
                    if (ignored) {
                        setProgressComplete(syncOp, SyncFileStatus::Ignored);
                    } else if (syncOp->affectedNode() && syncOp->affectedNode()->inconsistencyType() != InconsistencyType::None) {
                        setProgressComplete(syncOp, SyncFileStatus::Inconsistency);
                    } else {
                        setProgressComplete(syncOp, SyncFileStatus::Success);
                    }
                }

                if (syncOp->affectedNode()->id().has_value()) {
                    std::unordered_set<NodeId> whiteList;
                    SyncNodeCache::instance()->syncNodes(_syncPal->syncDbId(), SyncNodeType::WhiteList, whiteList);
                    if (whiteList.find(syncOp->affectedNode()->id().value()) != whiteList.end()) {
                        // This item has been synchronized, it can now be removed from white list
                        whiteList.erase(syncOp->affectedNode()->id().value());
                        SyncNodeCache::instance()->update(_syncPal->syncDbId(), SyncNodeType::WhiteList, whiteList);
                    }
                }
            }
        }
        perfMonitor.stop();
        sentry::pTraces::scoped::waitForAllJobsToFinish perfMonitorwaitForAllJobsToFinish(syncDbId());
        if (ExitInfo exitInfo = waitForAllJobsToFinish(); !exitInfo) {
            executorExitInfo = exitInfo;
            break;
        }
        perfMonitorwaitForAllJobsToFinish.stop();
    }

    _syncPal->_syncOps->clear();
    _syncPal->_remoteFSObserverWorker->forceUpdate();

    if (changesCounter > SNAPSHOT_INVALIDATION_THRESHOLD) {
        // If there are too many changes on the local filesystem, the OS stops sending events at some point.
        LOG_SYNCPAL_INFO(_logger, "Local snapshot is potentially invalid");
        _snapshotToInvalidate = true;
    }

    if (_snapshotToInvalidate) {
        LOG_SYNCPAL_INFO(_logger, "Invalidate local snapshot");
        _syncPal->_localFSObserverWorker->invalidateSnapshot();
    }

    _syncPal->vfsCleanUpStatuses();

    setExitCause(executorExitInfo.cause());
    setDone(executorExitInfo.code());
    LOG_SYNCPAL_DEBUG(_logger, "Worker stopped: name=" << name() << " " << executorExitInfo);
}

void ExecutorWorker::initProgressManager() {
    sentry::pTraces::scoped::InitProgress perfMonitor(syncDbId());

    for (const auto syncOpId: _opList) {
        SyncFileItem syncItem;
        SyncOpPtr syncOp = _syncPal->_syncOps->getOp(syncOpId);
        if (!syncOp) {
            LOG_SYNCPAL_WARN(_logger, "Operation doesn't exist anymore: id=" << syncOpId);
            continue;
        }

        if (syncOp->omit()) {
            continue; // Do not notify UI of progress in case of pseudo conflicts
        }

        initSyncFileItem(syncOp, syncItem);
        if (!_syncPal->initProgress(syncItem)) {
            LOG_SYNCPAL_WARN(_logger, "Error in SyncPal::initProgress: id=" << syncOpId);
        }
    }
}

void ExecutorWorker::initSyncFileItem(SyncOpPtr syncOp, SyncFileItem &syncItem) {
    syncItem.setType(syncOp->affectedNode()->type());
    syncItem.setConflict(syncOp->conflict().type());
    syncItem.setInconsistency(syncOp->affectedNode()->inconsistencyType());
    syncItem.setSize(syncOp->affectedNode()->size());
    syncItem.setModTime(syncOp->affectedNode()->lastmodified().has_value() ? syncOp->affectedNode()->lastmodified().value() : 0);
    syncItem.setCreationTime(syncOp->affectedNode()->createdAt().has_value() ? syncOp->affectedNode()->createdAt().value() : 0);

    if (bitWiseEnumToBool(syncOp->type() & OperationType::Move)) {
        syncItem.setInstruction(SyncFileInstruction::Move);
        syncItem.setPath(syncOp->affectedNode()->moveOrigin().has_value() ? *syncOp->affectedNode()->moveOrigin() : SyncPath());
        syncItem.setNewPath(syncOp->affectedNode()->getPath());
    } else {
        syncItem.setPath(syncOp->affectedNode()->getPath());

        if (bitWiseEnumToBool(syncOp->type() & OperationType::Edit)) {
            syncItem.setInstruction(SyncFileInstruction::Update);
        } else if (bitWiseEnumToBool(syncOp->type() & OperationType::Delete)) {
            syncItem.setInstruction(SyncFileInstruction::Remove);
        }
    }

    if (syncOp->targetSide() == ReplicaSide::Local) {
        syncItem.setLocalNodeId(syncOp->correspondingNode() ? syncOp->correspondingNode()->id() : std::nullopt);
        syncItem.setRemoteNodeId(syncOp->affectedNode()->id());
        syncItem.setDirection(SyncDirection::Down);
        if (bitWiseEnumToBool(syncOp->type() & OperationType::Create)) {
            syncItem.setInstruction(SyncFileInstruction::Get);
        }
    } else {
        syncItem.setLocalNodeId(syncOp->affectedNode()->id());
        syncItem.setRemoteNodeId(syncOp->correspondingNode() ? syncOp->correspondingNode()->id() : std::nullopt);
        syncItem.setDirection(SyncDirection::Up);
        if (bitWiseEnumToBool(syncOp->type() & OperationType::Create)) {
            syncItem.setInstruction(SyncFileInstruction::Put);
        }
    }
}

void ExecutorWorker::logCorrespondingNodeErrorMsg(const SyncOpPtr syncOp) {
    const std::wstring mainMsg = L"Error in UpdateTree::deleteNode: ";
    if (syncOp->correspondingNode()) {
        const auto nodeName = Utility::formatSyncName(syncOp->correspondingNode()->name());
        LOGW_SYNCPAL_WARN(_logger, mainMsg << L"correspondingNode name=" << L"'" << nodeName << L"'.");
    } else {
        const auto nodeName = Utility::formatSyncName(syncOp->affectedNode()->name());
        LOGW_SYNCPAL_WARN(_logger,
                          mainMsg << L"correspondingNode is nullptr, former affectedNode name=" << L"'" << nodeName << L"'.");
    }
}

void ExecutorWorker::setProgressComplete(const SyncOpPtr syncOp, SyncFileStatus status) {
    SyncPath relativeLocalFilePath;
    if (syncOp->type() == OperationType::Create || syncOp->type() == OperationType::Edit) {
        relativeLocalFilePath = syncOp->nodePath(ReplicaSide::Local);
    } else {
        relativeLocalFilePath = syncOp->affectedNode()->getPath();
    }

    if (!_syncPal->setProgressComplete(relativeLocalFilePath, status)) {
        LOGW_SYNCPAL_WARN(_logger, L"Error in SyncPal::setProgressComplete: " << Utility::formatSyncPath(relativeLocalFilePath));
    }
}

ExitInfo ExecutorWorker::handleCreateOp(SyncOpPtr syncOp, std::shared_ptr<AbstractJob> &job, bool &ignored) {
    // The execution of the create operation consists of three steps:
    // 1. If omit-flag is False, propagate the file or directory to target replica, because the object is missing there.
    // 2. Insert a new entry into the database, to avoid that the object is detected again by compute_ops() on the next sync
    // iteration.
    // 3. Update the update tree structures to ensure that follow-up operations can execute correctly, as they are based on
    // the information in these structures.
    ignored = false;

    SyncPath relativeLocalFilePath = syncOp->nodePath(ReplicaSide::Local);
    assert(!relativeLocalFilePath.empty());
    SyncPath absoluteLocalFilePath = _syncPal->localPath() / relativeLocalFilePath;
    if (isLiteSyncActivated() && !syncOp->omit()) {
        bool isDehydratedPlaceholder = false;
        if (ExitInfo exitInfo = checkLiteSyncInfoForCreate(syncOp, absoluteLocalFilePath, isDehydratedPlaceholder); !exitInfo) {
            LOG_SYNCPAL_WARN(_logger, "Error in checkLiteSyncInfoForCreate"
                                              << " " << exitInfo);
            return exitInfo;
        }

        if (isDehydratedPlaceholder) {
            // Blacklist dehydrated placeholder
            PlatformInconsistencyCheckerUtility::renameLocalFile(absoluteLocalFilePath,
                                                                 PlatformInconsistencyCheckerUtility::SuffixType::Blacklisted);

            // Remove from update tree
            if (!affectedUpdateTree(syncOp)->deleteNode(syncOp->affectedNode())) {
                LOGW_SYNCPAL_WARN(_logger, L"Error in UpdateTree::deleteNode: affectedNode name="
                                                   << Utility::formatSyncName(syncOp->affectedNode()->name()));
                return ExitCode::DataError;
            }

            if (!targetUpdateTree(syncOp)->deleteNode(syncOp->correspondingNode())) {
                logCorrespondingNodeErrorMsg(syncOp);
                return ExitCode::DataError;
            }

            return ExitCode::Ok;
        }
    }

    if (syncOp->omit()) {
        // Do not generate job, only push changes in DB and update tree
        std::shared_ptr<Node> node;
        if (ExitInfo exitInfo = propagateCreateToDbAndTree(
                    syncOp, syncOp->correspondingNode()->id().has_value() ? *syncOp->correspondingNode()->id() : std::string(),
                    syncOp->affectedNode()->lastmodified(), node);
            !exitInfo) {
<<<<<<< HEAD
            LOGW_SYNCPAL_WARN(_logger, L"Failed to propagate changes in DB or update tree for: "
                                               << SyncName2WStr(syncOp->affectedNode()->name()) << L" " << exitInfo);
=======
            LOGW_SYNCPAL_WARN(_logger, L"Failed to propagate changes in DB or update tree for "
                                               << Utility::formatSyncName(syncOp->affectedNode()->name()));
>>>>>>> 0cb30a03
            return exitInfo;
        }
    } else {
        if (!isLiteSyncActivated() && !enoughLocalSpace(syncOp)) {
            _syncPal->addError(Error(_syncPal->syncDbId(), name(), ExitCode::SystemError, ExitCause::NotEnoughDiskSpace));
            return {ExitCode::SystemError, ExitCause::NotEnoughDiskSpace};
        }

        if (!isValidDestination(syncOp)) {
            if (syncOp->targetSide() == ReplicaSide::Remote) {
                bool exists = false;
                if (auto ioError = IoError::Success; !IoHelper::checkIfPathExists(absoluteLocalFilePath, exists, ioError)) {
                    LOGW_WARN(_logger,
                              L"Error in Utility::checkIfPathExists: " << Utility::formatSyncPath(absoluteLocalFilePath));
                    return ExitCode::SystemError;
                }
                if (!exists) return {ExitCode::DataError, ExitCause::UnexpectedFileSystemEvent};

                // Ignore operation
                if (SyncFileItem syncItem; _syncPal->getSyncFileItem(relativeLocalFilePath, syncItem)) {
                    const Error err(
                            _syncPal->syncDbId(), syncItem.localNodeId().has_value() ? syncItem.localNodeId().value() : "",
                            syncItem.remoteNodeId().has_value() ? syncItem.remoteNodeId().value() : "", syncItem.type(),
                            syncOp->affectedNode()->moveOrigin().has_value() ? syncOp->affectedNode()->moveOrigin().value()
                                                                             : syncItem.path(),
                            syncItem.conflict(), syncItem.inconsistency(), CancelType::Create);
                    _syncPal->addError(err);
                }

                if (const std::shared_ptr<UpdateTree> sourceUpdateTree = affectedUpdateTree(syncOp);
                    !sourceUpdateTree->deleteNode(syncOp->affectedNode())) {
                    LOGW_SYNCPAL_WARN(_logger, L"Error in UpdateTree::deleteNode: node name="
                                                       << Utility::formatSyncName(syncOp->affectedNode()->name()));
                    return ExitCode::DataError;
                }
            }

            ignored = true;
            LOGW_SYNCPAL_INFO(_logger,
                              L"Forbidden destination, operation ignored: " << Utility::formatSyncPath(absoluteLocalFilePath));
            return ExitCode::Ok;
        }

        if (ExitInfo exitInfo = generateCreateJob(syncOp, job); !exitInfo) {
            LOGW_SYNCPAL_WARN(_logger, L"Failed to generate create job for: " << SyncName2WStr(syncOp->affectedNode()->name())
                                                                              << L" " << exitInfo);
            return exitInfo;
        }

        if (job && syncOp->affectedNode()->type() == NodeType::Directory) {
            // Propagate the directory creation immediately in order to avoid blocking other dependant job creation
            if (const ExitInfo exitInfoRunCreateDirJob = runCreateDirJob(syncOp, job); !exitInfoRunCreateDirJob) {
                std::shared_ptr<CreateDirJob> createDirJob = std::dynamic_pointer_cast<CreateDirJob>(job);
                if (createDirJob && (createDirJob->getStatusCode() == Poco::Net::HTTPResponse::HTTP_BAD_REQUEST ||
                                     createDirJob->getStatusCode() == Poco::Net::HTTPResponse::HTTP_FORBIDDEN)) {
                    if (const ExitInfo exitInfoCheckAlreadyExcluded =
                                checkAlreadyExcluded(absoluteLocalFilePath, createDirJob->parentDirId());
                        !exitInfoCheckAlreadyExcluded) {
                        LOG_SYNCPAL_WARN(_logger, "Error in ExecutorWorker::checkAlreadyExcluded"
                                                          << " " << exitInfoCheckAlreadyExcluded);
                        return exitInfoCheckAlreadyExcluded;
                    }

                    if (const ExitInfo exitInfo = handleForbiddenAction(syncOp, relativeLocalFilePath, ignored); !exitInfo) {
                        LOGW_SYNCPAL_WARN(_logger, L"Error in handleForbiddenAction for item: "
                                                           << Utility::formatSyncPath(relativeLocalFilePath) << L" " << exitInfo);
                        return exitInfo;
                    }
                    return {ExitCode::BackError, ExitCause::FileAccessError};
                }
                return exitInfoRunCreateDirJob;
            }

            if (const ExitInfo exitInfo =
                        convertToPlaceholder(relativeLocalFilePath, syncOp->targetSide() == ReplicaSide::Remote);
                !exitInfo) {
<<<<<<< HEAD
                LOGW_SYNCPAL_WARN(_logger, L"Failed to convert to placeholder for: "
                                                   << SyncName2WStr(syncOp->affectedNode()->name()) << L" " << exitInfo);
=======
                LOGW_SYNCPAL_WARN(_logger, L"Failed to convert to placeholder for "
                                                   << Utility::formatSyncName(syncOp->affectedNode()->name()));
>>>>>>> 0cb30a03
                return exitInfo;
            }

            job.reset();
        }
    }
    return ExitCode::Ok;
}

ExitInfo ExecutorWorker::checkAlreadyExcluded(const SyncPath &absolutePath, const NodeId &parentId) {
    bool alreadyExist = false;

    // List all items in parent dir
    try {
        GetFileListJob job(_syncPal->driveDbId(), parentId);
        ExitCode exitCode = job.runSynchronously();
        if (exitCode != ExitCode::Ok) {
            LOG_SYNCPAL_WARN(_logger, "Error in GetFileListJob::runSynchronously for driveDbId="
                                              << _syncPal->driveDbId() << " nodeId=" << parentId.c_str() << " : " << exitCode
                                              << " " << job.exitCause());
            return {exitCode, job.exitCause()};
        }

        Poco::JSON::Object::Ptr resObj = job.jsonRes();
        if (!resObj) {
            LOG_SYNCPAL_WARN(Log::instance()->getLogger(),
                             "GetFileListJob failed for driveDbId=" << _syncPal->driveDbId() << " nodeId=" << parentId.c_str());
            return {ExitCode::BackError, ExitCause::ApiErr};
        }

        Poco::JSON::Array::Ptr dataArray = resObj->getArray(dataKey);
        if (!dataArray) {
            LOG_SYNCPAL_WARN(Log::instance()->getLogger(),
                             "GetFileListJob failed for driveDbId=" << _syncPal->driveDbId() << " nodeId=" << parentId.c_str());
            return {ExitCode::BackError, ExitCause::ApiErr};
        }

        for (Poco::JSON::Array::ConstIterator it = dataArray->begin(); it != dataArray->end(); ++it) {
            Poco::JSON::Object::Ptr obj = it->extract<Poco::JSON::Object::Ptr>();
            std::string name;
            if (!JsonParserUtility::extractValue(obj, nameKey, name)) {
                LOG_SYNCPAL_WARN(
                        Log::instance()->getLogger(),
                        "GetFileListJob failed for driveDbId=" << _syncPal->driveDbId() << " nodeId=" << parentId.c_str());
                return {ExitCode::BackError, ExitCause::ApiErr};
            }

            if (name == absolutePath.filename().string()) {
                alreadyExist = true;
                break;
            }
        }
    } catch (const std::exception &e) {
        LOG_WARN(Log::instance()->getLogger(), "Error in GetFileListJob::GetFileListJob for driveDbId="
                                                       << _syncPal->driveDbId() << " nodeId=" << parentId.c_str()
                                                       << " error=" << e.what());
        return ExitCode::DataError;
    }

    if (!alreadyExist) {
        return ExitCode::Ok;
    }
    return {ExitCode::DataError, ExitCause::FileAlreadyExist};
}

ExitInfo ExecutorWorker::generateCreateJob(SyncOpPtr syncOp, std::shared_ptr<AbstractJob> &job) noexcept {
    // 1. If omit-flag is False, propagate the file or directory to replica Y, because the object is missing there.
    std::shared_ptr<Node> newCorrespondingParentNode = nullptr;
    if (affectedUpdateTree(syncOp)->rootNode() == syncOp->affectedNode()->parentNode()) {
        newCorrespondingParentNode = targetUpdateTree(syncOp)->rootNode();

        if (!newCorrespondingParentNode) {
            LOGW_SYNCPAL_WARN(_logger, L"Failed to get target root node");
            return ExitCode::DataError;
        }
    } else {
        newCorrespondingParentNode = correspondingNodeInOtherTree(syncOp->affectedNode()->parentNode());

        if (!newCorrespondingParentNode) {
            LOGW_SYNCPAL_WARN(_logger, L"Failed to get corresponding parent node: "
                                               << Utility::formatSyncName(syncOp->affectedNode()->name()));
            return ExitCode::DataError;
        }
    }

    if (syncOp->targetSide() == ReplicaSide::Local) {
        SyncPath relativeLocalFilePath = newCorrespondingParentNode->getPath() / syncOp->newName();
        SyncPath absoluteLocalFilePath = _syncPal->localPath() / relativeLocalFilePath;
        syncOp->setLocalCreationTargetPath(relativeLocalFilePath);

        bool placeholderCreation = isLiteSyncActivated() && syncOp->affectedNode()->type() == NodeType::File;
        if (placeholderCreation && syncOp->affectedNode()->id().has_value()) {
            const bool isLink = _syncPal->_remoteSnapshot->isLink(*syncOp->affectedNode()->id());
            placeholderCreation = !isLink;
        }

        if (placeholderCreation) {
            if (ExitInfo exitInfo = createPlaceholder(relativeLocalFilePath); !exitInfo) {
<<<<<<< HEAD
                LOGW_SYNCPAL_WARN(_logger, L"Failed to create placeholder for: " << SyncName2WStr(syncOp->affectedNode()->name())
                                                                                 << L" " << exitInfo);
=======
                LOGW_SYNCPAL_WARN(
                        _logger, L"Failed to create placeholder for " << Utility::formatSyncName(syncOp->affectedNode()->name()));
>>>>>>> 0cb30a03
                return exitInfo;
            }

            FileStat fileStat;
            IoError ioError = IoError::Success;
            if (!IoHelper::getFileStat(absoluteLocalFilePath, &fileStat, ioError)) {
                LOGW_SYNCPAL_WARN(_logger,
                                  L"Error in IoHelper::getFileStat: " << Utility::formatIoError(absoluteLocalFilePath, ioError));
                return ExitCode::SystemError;
            }

            if (ioError == IoError::NoSuchFileOrDirectory) {
                LOGW_WARN(_logger, L"Item does not exist anymore: " << Utility::formatSyncPath(absoluteLocalFilePath));
                return {ExitCode::DataError, ExitCause::InvalidSnapshot};
            } else if (ioError == IoError::AccessDenied) {
                LOGW_WARN(_logger, L"Item misses search permission: " << Utility::formatSyncPath(absoluteLocalFilePath));
                return {ExitCode::SystemError, ExitCause::FileAccessError};
            }

            std::shared_ptr<Node> newNode = nullptr;
            if (ExitInfo exitInfo = propagateCreateToDbAndTree(syncOp, std::to_string(fileStat.inode),
                                                               syncOp->affectedNode()->lastmodified(), newNode);
                !exitInfo) {
<<<<<<< HEAD
                LOGW_SYNCPAL_WARN(_logger, L"Failed to propagate changes in DB or update tree for: "
                                                   << SyncName2WStr(syncOp->affectedNode()->name()) << L" " << exitInfo);
=======
                LOGW_SYNCPAL_WARN(_logger, L"Failed to propagate changes in DB or update tree for "
                                                   << Utility::formatSyncName(syncOp->affectedNode()->name()));
>>>>>>> 0cb30a03
                return exitInfo;
            }

            // Check for inconsistency
            if (syncOp->affectedNode()->inconsistencyType() != InconsistencyType::None) {
                // Notify user that the file has been renamed
                SyncFileItem syncItem;
                if (_syncPal->getSyncFileItem(relativeLocalFilePath, syncItem)) {
                    Error err(_syncPal->syncDbId(), syncItem.localNodeId().has_value() ? syncItem.localNodeId().value() : "",
                              syncItem.remoteNodeId().has_value() ? syncItem.remoteNodeId().value() : "", syncItem.type(),
                              syncItem.newPath().has_value() ? syncItem.newPath().value() : syncItem.path(), syncItem.conflict(),
                              syncItem.inconsistency());
                    _syncPal->addError(err);
                }
            }
        } else {
            if (syncOp->affectedNode()->type() == NodeType::Directory) {
                job = std::make_shared<LocalCreateDirJob>(absoluteLocalFilePath);
            } else {
                bool exists = false;
                IoError ioError = IoError::Success;
                if (!IoHelper::checkIfPathExists(absoluteLocalFilePath, exists, ioError)) {
                    LOGW_WARN(_logger, L"Error in IoHelper::checkIfPathExists: "
                                               << Utility::formatIoError(absoluteLocalFilePath, ioError));
                    return ExitCode::SystemError;
                }
                if (ioError == IoError::AccessDenied) {
                    LOGW_WARN(_logger, L"Item misses search permission: " << Utility::formatSyncPath(absoluteLocalFilePath));
                    return {ExitCode::SystemError, ExitCause::FileAccessError};
                }

                if (exists) {
                    // Normal in lite sync mode
                    // or in case where a remote item and a local item have same name with different cases
                    // (ex: 'test.txt' on local replica needs to be uploaded, 'Text.txt' on remote replica needs to be
                    // downloaded)
                    if (ParametersCache::isExtendedLogEnabled()) {
                        LOGW_SYNCPAL_DEBUG(_logger, L"File: " << Utility::formatSyncPath(absoluteLocalFilePath)
                                                              << L" already exists on local replica");
                    }
                    // Do not propagate this file
                    return ExitCode::Ok;
                } else {
                    try {
                        job = std::make_shared<DownloadJob>(
                                _syncPal->driveDbId(),
                                syncOp->affectedNode()->id().has_value() ? *syncOp->affectedNode()->id() : std::string(),
                                absoluteLocalFilePath, syncOp->affectedNode()->size(),
                                syncOp->affectedNode()->createdAt().has_value() ? *syncOp->affectedNode()->createdAt() : 0,
                                syncOp->affectedNode()->lastmodified().has_value() ? *syncOp->affectedNode()->lastmodified() : 0,
                                true);
                    } catch (std::exception const &e) {
                        LOGW_SYNCPAL_WARN(_logger, L"Error in DownloadJob::DownloadJob for driveDbId="
                                                           << _syncPal->driveDbId() << L" : " << Utility::s2ws(e.what()));
                        return ExitCode::DataError;
                    }

                    job->setAffectedFilePath(relativeLocalFilePath);
                }
            }
        }
    } else {
        SyncPath relativeLocalFilePath = syncOp->nodePath(ReplicaSide::Local);
        SyncPath absoluteLocalFilePath = _syncPal->localPath() / relativeLocalFilePath;
        if (syncOp->affectedNode()->type() == NodeType::Directory) {
            if (ExitInfo exitInfo = convertToPlaceholder(relativeLocalFilePath, syncOp->targetSide() == ReplicaSide::Remote);
                !exitInfo) {
<<<<<<< HEAD
                LOGW_SYNCPAL_WARN(_logger, L"Failed to convert to placeholder for: "
                                                   << SyncName2WStr(syncOp->affectedNode()->name()) << L" " << exitInfo);
=======
                LOGW_SYNCPAL_WARN(_logger, L"Failed to convert to placeholder for "
                                                   << Utility::formatSyncName(syncOp->affectedNode()->name()));
>>>>>>> 0cb30a03
                _syncPal->setRestart(true);

                if (!_syncPal->updateTree(ReplicaSide::Local)->deleteNode(syncOp->affectedNode())) {
                    LOGW_SYNCPAL_WARN(_logger, L"Error in UpdateTree::deleteNode: node name="
<<<<<<< HEAD
                                                       << SyncName2WStr(syncOp->affectedNode()->name()) << L" " << exitInfo);
=======
                                                       << Utility::formatSyncName(syncOp->affectedNode()->name()));
>>>>>>> 0cb30a03
                }

                return exitInfo;
            }

            try {
                job = std::make_shared<CreateDirJob>(
                        _syncPal->driveDbId(), absoluteLocalFilePath,
                        newCorrespondingParentNode->id().has_value() ? *newCorrespondingParentNode->id() : std::string(),
                        syncOp->newName());
            } catch (std::exception const &e) {
                LOGW_SYNCPAL_WARN(_logger, L"Error in CreateDirJob::CreateDirJob for driveDbId="
                                                   << _syncPal->driveDbId() << L" : " << Utility::s2ws(e.what()));
                return ExitCode::DataError;
            }
        } else {
#ifdef _WIN32
            // Don't do this on macOS as status and pin state are set at the end of the upload
            if (ExitInfo exitInfo = convertToPlaceholder(relativeLocalFilePath, true); !exitInfo) {
<<<<<<< HEAD
                LOGW_SYNCPAL_WARN(_logger, L"Failed to convert to placeholder for: "
                                                   << SyncName2WStr(syncOp->affectedNode()->name()) << L" " << exitInfo);
=======
                LOGW_SYNCPAL_WARN(_logger, L"Failed to convert to placeholder for "
                                                   << Utility::formatSyncName(syncOp->affectedNode()->name()));
>>>>>>> 0cb30a03
                return exitInfo;
            }
#endif

            uint64_t filesize = 0;
            if (ExitInfo exitInfo = getFileSize(absoluteLocalFilePath, filesize); !exitInfo) {
                LOGW_SYNCPAL_WARN(_logger, L"Error in ExecutorWorker::getFileSize for "
                                                   << Utility::formatSyncPath(absoluteLocalFilePath) << L" " << exitInfo);
                return exitInfo;
            }

            if (filesize > useUploadSessionThreshold) {
                try {
                    int uploadSessionParallelJobs = ParametersCache::instance()->parameters().uploadSessionParallelJobs();
                    job = std::make_shared<DriveUploadSession>(
                            _syncPal->driveDbId(), _syncPal->_syncDb, absoluteLocalFilePath, syncOp->affectedNode()->name(),
                            newCorrespondingParentNode->id().has_value() ? *newCorrespondingParentNode->id() : std::string(),
                            syncOp->affectedNode()->lastmodified() ? *syncOp->affectedNode()->lastmodified() : 0,
                            isLiteSyncActivated(), uploadSessionParallelJobs);
                } catch (std::exception const &e) {
                    LOGW_SYNCPAL_WARN(_logger, L"Error in DriveUploadSession::DriveUploadSession: " << Utility::s2ws(e.what()));
                    return ExitCode::DataError;
                }
            } else {
                try {
                    job = std::make_shared<UploadJob>(
                            _syncPal->driveDbId(), absoluteLocalFilePath, syncOp->affectedNode()->name(),
                            newCorrespondingParentNode->id().has_value() ? *newCorrespondingParentNode->id() : std::string(),
                            syncOp->affectedNode()->lastmodified() ? *syncOp->affectedNode()->lastmodified() : 0);
                } catch (std::exception const &e) {
                    LOGW_SYNCPAL_WARN(_logger, L"Error in UploadJob::UploadJob for driveDbId=" << _syncPal->driveDbId() << L" : "
                                                                                               << Utility::s2ws(e.what()));
                    return ExitCode::DataError;
                }
            }

            job->setAffectedFilePath(relativeLocalFilePath);
        }
    }

    if (job) {
        if (_syncPal->vfsMode() == VirtualFileMode::Mac || _syncPal->vfsMode() == VirtualFileMode::Win) {
            // Set VFS callbacks
            std::function<ExitInfo(const SyncPath &, PinState)> vfsSetPinStateCallback =
                    std::bind(&SyncPal::vfsSetPinState, _syncPal, std::placeholders::_1, std::placeholders::_2);
            job->setVfsSetPinStateCallback(vfsSetPinStateCallback);

            std::function<ExitInfo(const SyncPath &, const SyncTime &, const SyncTime &, const int64_t, const NodeId &)>
                    vfsUpdateMetadataCallback =
                            std::bind(&SyncPal::vfsUpdateMetadata, _syncPal, std::placeholders::_1, std::placeholders::_2,
                                      std::placeholders::_3, std::placeholders::_4, std::placeholders::_5);
            job->setVfsUpdateMetadataCallback(vfsUpdateMetadataCallback);

            std::function<bool(const SyncPath &)> vfsCancelHydrateCallback =
                    std::bind(&SyncPal::vfsCancelHydrate, _syncPal, std::placeholders::_1);
            job->setVfsCancelHydrateCallback(vfsCancelHydrateCallback);
        }

        std::function<ExitInfo(const SyncPath &, bool, int, bool)> vfsForceStatusCallback =
                std::bind(&SyncPal::vfsForceStatus, _syncPal, std::placeholders::_1, std::placeholders::_2, std::placeholders::_3,
                          std::placeholders::_4);
        job->setVfsForceStatusCallback(vfsForceStatusCallback);
    }

    return ExitCode::Ok;
}

ExitInfo ExecutorWorker::checkLiteSyncInfoForCreate(SyncOpPtr syncOp, const SyncPath &path, bool &isDehydratedPlaceholder) {
    isDehydratedPlaceholder = false;

    if (syncOp->targetSide() == ReplicaSide::Remote) {
        if (syncOp->affectedNode()->type() == NodeType::Directory) {
            return ExitCode::Ok;
        }

        bool isPlaceholder = false;
        bool isHydrated = false;
        bool isSyncing = false;
        int progress = 0;
        if (ExitInfo exitInfo = _syncPal->vfsStatus(path, isPlaceholder, isHydrated, isSyncing, progress); !exitInfo) {
            LOGW_SYNCPAL_WARN(_logger, L"Error in vfsStatus: " << Utility::formatSyncPath(path) << L" " << exitInfo);
            return exitInfo;
        }

        if (isPlaceholder && !isHydrated && !isSyncing) {
            LOGW_SYNCPAL_INFO(_logger, L"Do not upload dehydrated placeholders: " << Utility::formatSyncPath(path));
            isDehydratedPlaceholder = true;
        }
    }

    return ExitCode::Ok;
}

ExitInfo ExecutorWorker::createPlaceholder(const SyncPath &relativeLocalPath) {
    SyncFileItem syncItem;
    if (!_syncPal->getSyncFileItem(relativeLocalPath, syncItem)) {
        LOGW_SYNCPAL_WARN(_logger,
                          L"Failed to retrieve SyncFileItem associated to item: " << Utility::formatSyncPath(relativeLocalPath));
        return {ExitCode::DataError, ExitCause::InvalidSnapshot};
    }

    if (ExitInfo exitInfo = _syncPal->vfsCreatePlaceholder(relativeLocalPath, syncItem); !exitInfo) {
        return exitInfo;
    }

    return ExitCode::Ok;
}

ExitInfo ExecutorWorker::convertToPlaceholder(const SyncPath &relativeLocalPath, bool hydrated) {
    SyncFileItem syncItem;
    if (!_syncPal->getSyncFileItem(relativeLocalPath, syncItem)) {
        LOGW_SYNCPAL_WARN(_logger,
                          L"Failed to retrieve SyncFileItem associated to item: " << Utility::formatSyncPath(relativeLocalPath));
        return {ExitCode::DataError, ExitCause::InvalidSnapshot};
    }

    SyncPath absoluteLocalFilePath = _syncPal->localPath() / relativeLocalPath;

#ifdef __APPLE__
    // VfsMac::convertToPlaceholder needs only SyncFileItem::_dehydrated
    syncItem.setDehydrated(!hydrated);
#elif _WIN32
    // VfsWin::convertToPlaceholder needs only SyncFileItem::_localNodeId
    FileStat fileStat;
    IoError ioError = IoError::Success;
    if (!IoHelper::getFileStat(absoluteLocalFilePath, &fileStat, ioError)) {
        LOGW_SYNCPAL_WARN(_logger, L"Error in IoHelper::getFileStat: " << Utility::formatIoError(absoluteLocalFilePath, ioError));
        return ExitCode::SystemError;
    }
    if (ioError == IoError::NoSuchFileOrDirectory) {
        LOGW_SYNCPAL_WARN(_logger, L"Item does not exist anymore: " << Utility::formatSyncPath(absoluteLocalFilePath));
        return {ExitCode::SystemError, ExitCause::NotFound};
    } else if (ioError == IoError::AccessDenied) {
        LOGW_SYNCPAL_WARN(_logger, L"Item misses search permission: " << Utility::formatSyncPath(absoluteLocalFilePath));
        return {ExitCode::SystemError, ExitCause::FileAccessError};
    }

    syncItem.setLocalNodeId(std::to_string(fileStat.inode));
#endif

    if (ExitInfo exitInfo = _syncPal->vfsConvertToPlaceholder(absoluteLocalFilePath, syncItem); !exitInfo) {
        return exitInfo;
    }

    if (ExitInfo exitInfo =
                _syncPal->vfsSetPinState(absoluteLocalFilePath, hydrated ? PinState::AlwaysLocal : PinState::OnlineOnly);
        !exitInfo) {
        LOGW_SYNCPAL_WARN(_logger, L"Error in vfsSetPinState: " << Utility::formatSyncPath(absoluteLocalFilePath) << exitInfo);
        return exitInfo;
    }

    return ExitCode::Ok;
}

ExitInfo ExecutorWorker::handleEditOp(SyncOpPtr syncOp, std::shared_ptr<AbstractJob> &job, bool &ignored) {
    // The execution of the edit operation consists of three steps:
    // 1. If omit-flag is False, propagate the file to replicaY, replacing the existing one.
    // 2. Insert a new entry into the database, to avoid that the object is detected again by compute_ops() on the next sync
    // iteration.
    // 3. If the omit flag is False, update the updatetreeY structure to ensure that follow-up operations can execute correctly,
    // as they are based on the information in this structure.
    ignored = false;

    SyncPath relativeLocalFilePath = syncOp->nodePath(ReplicaSide::Local);

    if (relativeLocalFilePath.empty()) {
        return ExitCode::DataError;
    }

    if (isLiteSyncActivated()) {
        SyncPath absoluteLocalFilePath = _syncPal->localPath() / relativeLocalFilePath;
        bool ignoreItem = false;
        bool isSyncing = false;
        if (ExitInfo exitInfo = checkLiteSyncInfoForEdit(syncOp, absoluteLocalFilePath, ignoreItem, isSyncing); !exitInfo) {
            LOGW_SYNCPAL_WARN(_logger, L"Error in checkLiteSyncInfoForEdit " << exitInfo);
            return exitInfo;
        }

        if (ignoreItem) {
            ignored = true;
            return ExitCode::Ok;
        }

        if (isSyncing) {
            return ExitCode::Ok;
        }
    }

    if (syncOp->omit()) {
        // Do not generate job, only push changes in DB and update tree
        std::shared_ptr<Node> node;
        if (ExitInfo exitInfo = propagateEditToDbAndTree(
                    syncOp, syncOp->correspondingNode()->id().has_value() ? *syncOp->correspondingNode()->id() : std::string(),
                    syncOp->affectedNode()->lastmodified(), node);
            !exitInfo) {
            LOGW_SYNCPAL_WARN(_logger, L"Failed to propagate changes in DB or update tree for "
                                               << Utility::formatSyncName(syncOp->affectedNode()->name()));
            return exitInfo;
        }
    } else {
        if (!enoughLocalSpace(syncOp)) {
            _syncPal->addError(Error(_syncPal->syncDbId(), name(), ExitCode::SystemError, ExitCause::NotEnoughDiskSpace));
            return {ExitCode::SystemError, ExitCause::NotEnoughDiskSpace};
        }

        if (ExitInfo exitInfo = generateEditJob(syncOp, job); !exitInfo) {
            LOGW_SYNCPAL_WARN(_logger, L"Failed to generate edit job for: " << SyncName2WStr(syncOp->affectedNode()->name())
                                                                            << L" " << exitInfo);
            return exitInfo;
        }
    }
    return ExitCode::Ok;
}

ExitInfo ExecutorWorker::generateEditJob(SyncOpPtr syncOp, std::shared_ptr<AbstractJob> &job) {
    // 1. If omit-flag is False, propagate the file to replicaY, replacing the existing one.
    if (syncOp->targetSide() == ReplicaSide::Local) {
        SyncPath relativeLocalFilePath = syncOp->nodePath(ReplicaSide::Local);
        SyncPath absoluteLocalFilePath = _syncPal->localPath() / relativeLocalFilePath;

        try {
            job = std::make_shared<DownloadJob>(
                    _syncPal->driveDbId(), syncOp->affectedNode()->id() ? *syncOp->affectedNode()->id() : std::string(),
                    absoluteLocalFilePath, syncOp->affectedNode()->size(),
                    syncOp->affectedNode()->createdAt().has_value() ? *syncOp->affectedNode()->createdAt() : 0,
                    syncOp->affectedNode()->lastmodified().has_value() ? *syncOp->affectedNode()->lastmodified() : 0, false);
        } catch (std::exception const &e) {
            LOGW_SYNCPAL_WARN(_logger, L"Error in DownloadJob::DownloadJob for driveDbId=" << _syncPal->driveDbId() << L" : "
                                                                                           << Utility::s2ws(e.what()));
            return ExitCode::DataError;
        }

        job->setAffectedFilePath(relativeLocalFilePath);

        // Set callbacks
        std::shared_ptr<DownloadJob> downloadJob = std::dynamic_pointer_cast<DownloadJob>(job);

        if (_syncPal->vfsMode() == VirtualFileMode::Mac || _syncPal->vfsMode() == VirtualFileMode::Win) {
            std::function<ExitInfo(const SyncPath &, PinState)> vfsSetPinStateCallback =
                    std::bind(&SyncPal::vfsSetPinState, _syncPal, std::placeholders::_1, std::placeholders::_2);
            downloadJob->setVfsSetPinStateCallback(vfsSetPinStateCallback);

            std::function<ExitInfo(const SyncPath &, bool, int, bool)> vfsForceStatusCallback =
                    std::bind(&SyncPal::vfsForceStatus, _syncPal, std::placeholders::_1, std::placeholders::_2,
                              std::placeholders::_3, std::placeholders::_4);
            downloadJob->setVfsForceStatusCallback(vfsForceStatusCallback);

            std::function<ExitInfo(const SyncPath &, const SyncTime &, const SyncTime &, const int64_t, const NodeId &)>
                    vfsUpdateMetadataCallback =
                            std::bind(&SyncPal::vfsUpdateMetadata, _syncPal, std::placeholders::_1, std::placeholders::_2,
                                      std::placeholders::_3, std::placeholders::_4, std::placeholders::_5);
            downloadJob->setVfsUpdateMetadataCallback(vfsUpdateMetadataCallback);
        }
    } else {
        SyncPath relativeLocalFilePath = syncOp->nodePath(ReplicaSide::Local);
        SyncPath absoluteLocalFilePath = _syncPal->localPath() / relativeLocalFilePath;

        uint64_t filesize;
        if (ExitInfo exitInfo = getFileSize(absoluteLocalFilePath, filesize); !exitInfo) {
            LOGW_WARN(_logger, L"Error in ExecutorWorker::getFileSize for " << Utility::formatSyncPath(absoluteLocalFilePath)
                                                                            << L" " << exitInfo);
            return exitInfo;
        }

        if (!syncOp->correspondingNode()->id()) {
            // Should not happen
            LOGW_SYNCPAL_WARN(_logger, L"Edit operation with empty corresponding node id for "
                                               << Utility::formatSyncPath(absoluteLocalFilePath));
            sentry::Handler::captureMessage(sentry::Level::Warning, "ExecutorWorker::generateEditJob",
                                            "Edit operation with empty corresponding node id");
            return ExitCode::DataError;
        }

        if (filesize > useUploadSessionThreshold) {
            try {
                int uploadSessionParallelJobs = ParametersCache::instance()->parameters().uploadSessionParallelJobs();
                job = std::make_shared<DriveUploadSession>(
                        _syncPal->driveDbId(), _syncPal->_syncDb, absoluteLocalFilePath,
                        syncOp->correspondingNode()->id() ? *syncOp->correspondingNode()->id() : std::string(),
                        syncOp->affectedNode()->lastmodified() ? *syncOp->affectedNode()->lastmodified() : 0,
                        isLiteSyncActivated(), uploadSessionParallelJobs);
            } catch (std::exception const &e) {
                LOGW_SYNCPAL_WARN(_logger, L"Error in DriveUploadSession::DriveUploadSession: " << Utility::s2ws(e.what()));
                return ExitCode::DataError;
            };
        } else {
            try {
                job = std::make_shared<UploadJob>(
                        _syncPal->driveDbId(), absoluteLocalFilePath,
                        syncOp->correspondingNode()->id() ? *syncOp->correspondingNode()->id() : std::string(),
                        syncOp->affectedNode()->lastmodified() ? *syncOp->affectedNode()->lastmodified() : 0);
            } catch (std::exception const &e) {
                LOGW_SYNCPAL_WARN(_logger, L"Error in UploadJob::UploadJob for driveDbId=" << _syncPal->driveDbId() << L" : "
                                                                                           << Utility::s2ws(e.what()));
                return ExitCode::DataError;
            }

            // Set callbacks
            std::shared_ptr<UploadJob> uploadJob = std::dynamic_pointer_cast<UploadJob>(job);
            if (_syncPal->vfsMode() == VirtualFileMode::Mac || _syncPal->vfsMode() == VirtualFileMode::Win) {
                std::function<ExitInfo(const SyncPath &, bool, int, bool)> vfsForceStatusCallback =
                        std::bind(&SyncPal::vfsForceStatus, _syncPal, std::placeholders::_1, std::placeholders::_2,
                                  std::placeholders::_3, std::placeholders::_4);
                uploadJob->setVfsForceStatusCallback(vfsForceStatusCallback);
            }
        }

        job->setAffectedFilePath(relativeLocalFilePath);
    }
    return ExitCode::Ok;
}

ExitInfo ExecutorWorker::fixModificationDate(SyncOpPtr syncOp, const SyncPath &absolutePath) {
    const auto id = syncOp->affectedNode()->id().has_value() ? syncOp->affectedNode()->id().value() : "";
    LOGW_SYNCPAL_DEBUG(_logger, L"Do not upload dehydrated placeholders: " << Utility::formatSyncPath(absolutePath) << L" ("
                                                                           << Utility::s2ws(id) << L")");

    // Update last modification date in order to avoid generating more EDIT operations.
    bool found = false;
    DbNode dbNode;
    if (!_syncPal->_syncDb->node(*syncOp->correspondingNode()->idb(), dbNode, found)) {
        LOG_SYNCPAL_WARN(_logger, "Error in SyncDb::node");
        return {ExitCode::DbError, ExitCause::DbAccessError};
    }
    if (!found) {
        LOG_SYNCPAL_DEBUG(_logger, "Failed to retrieve node for dbId=" << *syncOp->correspondingNode()->idb());
        return {ExitCode::DataError, ExitCause::DbEntryNotFound};
    }

    bool exists = false;
    if (!Utility::setFileDates(absolutePath, dbNode.created(), dbNode.lastModifiedRemote(), false, exists)) {
        LOGW_SYNCPAL_WARN(_logger, L"Error in Utility::setFileDates: " << Utility::formatSyncPath(absolutePath));
    }
    if (exists) {
        LOGW_SYNCPAL_INFO(_logger,
                          L"Last modification date updated locally to avoid further wrongly generated EDIT operations for file: "
                                  << Utility::formatSyncPath(absolutePath));
    }
    // If file does not exist anymore, do nothing special. This is fine, it will not generate EDIT operations anymore.
    return ExitCode::Ok;
}

ExitInfo ExecutorWorker::checkLiteSyncInfoForEdit(SyncOpPtr syncOp, const SyncPath &absolutePath, bool &ignoreItem,
                                                  bool &isSyncing) {
    ignoreItem = false;

    bool isPlaceholder = false;
    bool isHydrated = false;
    bool isSyncingTmp = false;
    int progress = 0;
    if (ExitInfo exitInfo = _syncPal->vfsStatus(absolutePath, isPlaceholder, isHydrated, isSyncingTmp, progress); !exitInfo) {
        LOGW_SYNCPAL_WARN(_logger, L"Error in vfsStatus: " << Utility::formatSyncPath(absolutePath) << L": " << exitInfo);
        return exitInfo;
    }

    if (syncOp->targetSide() == ReplicaSide::Remote) {
        if (isPlaceholder && !isHydrated) {
            ignoreItem = true;
            return fixModificationDate(syncOp, absolutePath);
        }
    } else {
        if (isPlaceholder) {
            PinState pinState = PinState::Unspecified;
            if (!_syncPal->vfsPinState(absolutePath, pinState)) {
                LOGW_SYNCPAL_WARN(_logger, L"Error in vfsPinState for file: " << Utility::formatSyncPath(absolutePath));
                return {ExitCode::SystemError, ExitCause::InconsistentPinState};
            }

            switch (pinState) {
                case PinState::Inherited: {
                    // TODO : what do we do in that case??
                    LOG_SYNCPAL_WARN(_logger, "Inherited pin state not implemented yet");
                    return ExitCode::LogicError;
                }
                case PinState::AlwaysLocal: {
                    if (isSyncingTmp) {
                        // Ignore this item until it is synchronized
                        isSyncing = true;
                    } else if (isHydrated) {
                        // Download
                    }
                    break;
                }
                case PinState::OnlineOnly: {
                    // Update metadata
                    syncOp->setOmit(true); // Do not propagate change in file system, only in DB
                    if (ExitInfo exitInfo = _syncPal->vfsUpdateMetadata(
                                absolutePath,
                                syncOp->affectedNode()->createdAt().has_value() ? *syncOp->affectedNode()->createdAt() : 0,
                                syncOp->affectedNode()->lastmodified().has_value() ? *syncOp->affectedNode()->lastmodified() : 0,
                                syncOp->affectedNode()->size(),
                                syncOp->affectedNode()->id().has_value() ? *syncOp->affectedNode()->id() : std::string());
                        !exitInfo) {
                        return exitInfo;
                    }
                    break;
                }
                case PinState::Unspecified:
                default: {
                    LOGW_SYNCPAL_DEBUG(_logger, L"Ignore EDIT for file: " << Path2WStr(absolutePath));
                    ignoreItem = true;
                    return ExitCode::Ok;
                }
            }
        }
    }

    return ExitCode::Ok;
}

ExitInfo ExecutorWorker::handleMoveOp(SyncOpPtr syncOp, bool &ignored, bool &bypassProgressComplete) {
    // The three execution steps are as follows:
    // 1. If omit-flag is False, move the object on replica Y (where it still needs to be moved) from uY to vY, changing the
    // name to nameX.
    // 2. Update the database entry, to avoid detecting the move operation again.
    // 3. If the omit flag is False, update the updatetreeY structure to ensure that follow-up operations can execute
    // correctly, as they are based on the information in this structure.
    ignored = false;
    bypassProgressComplete = false;
    if (syncOp->omit()) {
        // Do not generate job, only push changes in DB and update tree
        if (syncOp->hasConflict()) {
            bool propagateChange = true;
            ExitInfo exitInfo = propagateConflictToDbAndTree(syncOp, propagateChange);

            Error err(_syncPal->syncDbId(),
                      syncOp->conflict().localNode() != nullptr
                              ? (syncOp->conflict().localNode()->id().has_value() ? syncOp->conflict().localNode()->id().value()
                                                                                  : "")
                              : "",
                      syncOp->conflict().remoteNode() != nullptr
                              ? (syncOp->conflict().remoteNode()->id().has_value() ? syncOp->conflict().remoteNode()->id().value()
                                                                                   : "")
                              : "",
                      syncOp->conflict().localNode() != nullptr ? syncOp->conflict().localNode()->type() : NodeType::Unknown,
                      syncOp->affectedNode()->moveOrigin().has_value() ? syncOp->affectedNode()->moveOrigin().value()
                                                                       : syncOp->affectedNode()->getPath(),
                      syncOp->conflict().type());

            _syncPal->addError(err);

            if (!propagateChange || !exitInfo) {
                return exitInfo;
            }
        }

        if (ExitInfo exitInfo = propagateMoveToDbAndTree(syncOp); !exitInfo) {
<<<<<<< HEAD
            LOGW_SYNCPAL_WARN(_logger, L"Failed to propagate changes in DB or update tree for: "
                                               << SyncName2WStr(syncOp->affectedNode()->name()) << L" " << exitInfo);
=======
            LOGW_SYNCPAL_WARN(_logger, L"Failed to propagate changes in DB or update tree for "
                                               << Utility::formatSyncName(syncOp->affectedNode()->name()));
>>>>>>> 0cb30a03
            return exitInfo;
        }
    } else {
        if (ExitInfo exitInfo = generateMoveJob(syncOp, ignored, bypassProgressComplete); !exitInfo) {
            LOGW_SYNCPAL_WARN(_logger, L"Failed to generate move job for: " << SyncName2WStr(syncOp->affectedNode()->name())
                                                                            << L" " << exitInfo);
            return exitInfo;
        }
    }
    return ExitCode::Ok;
}

ExitInfo ExecutorWorker::generateMoveJob(SyncOpPtr syncOp, bool &ignored, bool &bypassProgressComplete) {
    bypassProgressComplete = false;

    // 1. If omit-flag is False, move the object on replica Y (where it still needs to be moved) from uY to vY, changing the
    // name to nameX.
    std::shared_ptr<AbstractJob> job = nullptr;

    SyncPath relativeDestLocalFilePath;
    SyncPath absoluteDestLocalFilePath;
    SyncPath relativeOriginLocalFilePath;

    if (syncOp->targetSide() == ReplicaSide::Local) {
        // Target side is local, so corresponding node is on local side.
        std::shared_ptr<Node> correspondingNode = syncOp->correspondingNode();
        if (!correspondingNode) {
            LOGW_SYNCPAL_WARN(_logger, L"Corresponding node not found for item with "
                                               << Utility::formatSyncPath(syncOp->affectedNode()->getPath()));
            return ExitCode::DataError;
        }

        // Get the new parent node
        std::shared_ptr<Node> parentNode =
                syncOp->newParentNode() ? syncOp->newParentNode() : syncOp->affectedNode()->parentNode();
        if (!parentNode) {
            LOGW_SYNCPAL_WARN(_logger,
                              L"Parent node not found for item with " << Utility::formatSyncPath(correspondingNode->getPath()));
            return ExitCode::DataError;
        }

        relativeDestLocalFilePath = parentNode->getPath() / syncOp->newName();
        relativeOriginLocalFilePath = correspondingNode->getPath();
        absoluteDestLocalFilePath = _syncPal->localPath() / relativeDestLocalFilePath;
        SyncPath absoluteOriginLocalFilePath = _syncPal->localPath() / relativeOriginLocalFilePath;
        job = std::make_shared<LocalMoveJob>(absoluteOriginLocalFilePath, absoluteDestLocalFilePath);
    } else {
        // Target side is remote, so affected node is on local side.
        std::shared_ptr<Node> correspondingNode = syncOp->correspondingNode();
        if (!correspondingNode) {
            LOGW_SYNCPAL_WARN(_logger, L"Corresponding node not found for item "
                                               << Utility::formatSyncPath(syncOp->affectedNode()->getPath()));
            return ExitCode::DataError;
        }

        // Get the new parent node
        std::shared_ptr<Node> parentNode =
                syncOp->newParentNode() ? syncOp->newParentNode() : syncOp->affectedNode()->parentNode();
        if (!parentNode) {
            LOGW_SYNCPAL_WARN(_logger,
                              L"Parent node not found for item " << Utility::formatSyncPath(correspondingNode->getPath()));
            return ExitCode::DataError;
        }

        relativeDestLocalFilePath = parentNode->getPath() / syncOp->newName();
        relativeOriginLocalFilePath = correspondingNode->getPath();
        absoluteDestLocalFilePath = _syncPal->localPath() / relativeDestLocalFilePath;
        SyncPath absoluteOriginLocalFilePath = _syncPal->localPath() / relativeOriginLocalFilePath;
        job = std::make_shared<LocalMoveJob>(absoluteOriginLocalFilePath, absoluteDestLocalFilePath);

        if (relativeOriginLocalFilePath.parent_path() == relativeDestLocalFilePath.parent_path()) {
            // This is just a rename
            try {
                job = std::make_shared<RenameJob>(_syncPal->driveDbId(),
                                                  correspondingNode->id().has_value() ? *correspondingNode->id() : std::string(),
                                                  absoluteDestLocalFilePath);
            } catch (std::exception const &e) {
                LOGW_SYNCPAL_WARN(_logger, L"Error in RenameJob::RenameJob for driveDbId=" << _syncPal->driveDbId() << L" : "
                                                                                           << Utility::s2ws(e.what()));
                return ExitCode::DataError;
            }
        } else {
            // This is a move

            // For all conflicts involving an "undo move" operation, the correct parent is already stored in the syncOp
            std::shared_ptr<Node> remoteParentNode = syncOp->conflict().type() == ConflictType::MoveParentDelete ||
                                                                     syncOp->conflict().type() == ConflictType::MoveMoveSource ||
                                                                     syncOp->conflict().type() == ConflictType::MoveMoveCycle
                                                             ? parentNode
                                                             : correspondingNodeInOtherTree(parentNode);
            if (!remoteParentNode) {
                LOGW_SYNCPAL_WARN(_logger, L"Parent node not found for item " << Path2WStr(parentNode->getPath()));
                return ExitCode::DataError;
            }
            try {
                job = std::make_shared<MoveJob>(_syncPal->driveDbId(), absoluteDestLocalFilePath,
                                                correspondingNode->id().has_value() ? *correspondingNode->id() : std::string(),
                                                remoteParentNode->id().has_value() ? *remoteParentNode->id() : std::string(),
                                                syncOp->newName());
            } catch (std::exception &e) {
                LOG_SYNCPAL_WARN(_logger, "Error in GetTokenFromAppPasswordJob::GetTokenFromAppPasswordJob: error=" << e.what());
                return ExitCode::DataError;
            }
        }

        if (syncOp->hasConflict()) {
            job->setBypassCheck(true);
        }

        // Set callbacks
        if (_syncPal->vfsMode() == VirtualFileMode::Mac || _syncPal->vfsMode() == VirtualFileMode::Win) {
            std::function<ExitInfo(const SyncPath &, bool, int, bool)> vfsForceStatusCallback =
                    std::bind(&SyncPal::vfsForceStatus, _syncPal, std::placeholders::_1, std::placeholders::_2,
                              std::placeholders::_3, std::placeholders::_4);
            job->setVfsForceStatusCallback(vfsForceStatusCallback);

            std::function<ExitInfo(const SyncPath &, bool &, bool &, bool &, int &)> vfsStatusCallback =
                    std::bind(&SyncPal::vfsStatus, _syncPal, std::placeholders::_1, std::placeholders::_2, std::placeholders::_3,
                              std::placeholders::_4, std::placeholders::_5);
            job->setVfsStatusCallback(vfsStatusCallback);
        }
    }

    job->setAffectedFilePath(relativeDestLocalFilePath);
    job->runSynchronously();

    if (job->exitCode() == ExitCode::Ok && syncOp->conflict().type() != ConflictType::None) {
        // Conflict fixing job finished successfully
        // Propagate changes to DB and update trees
        std::shared_ptr<Node> newNode = nullptr;
        if (ExitInfo exitInfo = propagateChangeToDbAndTree(syncOp, job, newNode); !exitInfo) {
<<<<<<< HEAD
            LOGW_WARN(_logger, L"Failed to propagate changes in DB or update tree for: "
                                       << SyncName2WStr(syncOp->affectedNode()->name()) << L" " << exitInfo);
=======
            LOGW_WARN(_logger, L"Failed to propagate changes in DB or update tree for "
                                       << Utility::formatSyncName(syncOp->affectedNode()->name()));
>>>>>>> 0cb30a03
            return exitInfo;
        }

        // Send conflict notification
        SyncFileItem syncItem;
        if (_syncPal->getSyncFileItem(syncOp->affectedNode()->getPath(), syncItem)) {
            NodeId localNodeId = syncOp->correspondingNode()->side() == ReplicaSide::Local
                                         ? syncItem.localNodeId().has_value() ? syncItem.localNodeId().value() : ""
                                         : "";
            NodeId remoteNodeId = syncOp->correspondingNode()->side() == ReplicaSide::Local ? ""
                                  : syncItem.remoteNodeId().has_value()                     ? syncItem.remoteNodeId().value()
                                                                                            : "";

            Error err(_syncPal->syncDbId(), localNodeId, remoteNodeId, syncItem.type(),
                      syncItem.newPath().has_value() ? syncItem.newPath().value() : syncItem.path(), syncItem.conflict(),
                      syncItem.inconsistency(), CancelType::None,
                      localNodeId.empty() ? relativeDestLocalFilePath : absoluteDestLocalFilePath);
            _syncPal->addError(err);
        }

        return ExitCode::Ok;
    }

    return handleFinishedJob(job, syncOp, syncOp->affectedNode()->getPath(), ignored, bypassProgressComplete);
}

ExitInfo ExecutorWorker::handleDeleteOp(SyncOpPtr syncOp, bool &ignored, bool &bypassProgressComplete) {
    // The three execution steps are as follows:
    // 1. If omit-flag is False, delete the file or directory on replicaY, because the objects till exists there
    // 2. Remove the entry from the database. If nX is a directory node, also remove all entries for each node n ∈ S. This
    // avoids that the object(s) are detected again by compute_ops() on the next sync iteration
    // 3. Update the update tree structures to ensure that follow-up operations can execute correctly, as they are based on
    // the information in these structures
    ignored = false;
    bypassProgressComplete = false;

    if (syncOp->omit()) {
        // Do not generate job, only push changes in DB and update tree
        if (syncOp->hasConflict() &&
            syncOp->conflict().type() !=
                    ConflictType::EditDelete) { // Error message handled with move operation in case Edit-Delete conflict
            bool propagateChange = true;
            ExitInfo exitInfo = propagateConflictToDbAndTree(syncOp, propagateChange);

            Error err(_syncPal->syncDbId(),
                      syncOp->conflict().localNode() != nullptr
                              ? (syncOp->conflict().localNode()->id().has_value() ? syncOp->conflict().localNode()->id().value()
                                                                                  : "")
                              : "",
                      syncOp->conflict().remoteNode() != nullptr
                              ? (syncOp->conflict().remoteNode()->id().has_value() ? syncOp->conflict().remoteNode()->id().value()
                                                                                   : "")
                              : "",
                      syncOp->conflict().localNode() != nullptr ? syncOp->conflict().localNode()->type() : NodeType::Unknown,
                      syncOp->affectedNode()->moveOrigin().has_value() ? syncOp->affectedNode()->moveOrigin().value()
                                                                       : syncOp->affectedNode()->getPath(),
                      syncOp->conflict().type());

            _syncPal->addError(err);

            if (!propagateChange || !exitInfo) {
                return exitInfo;
            }
        }

        if (ExitInfo exitInfo = propagateDeleteToDbAndTree(syncOp); !exitInfo) {
<<<<<<< HEAD
            LOGW_SYNCPAL_WARN(_logger, L"Failed to propagate changes in DB or update tree for: "
                                               << SyncName2WStr(syncOp->affectedNode()->name()) << L" " << exitInfo);
=======
            LOGW_SYNCPAL_WARN(_logger, L"Failed to propagate changes in DB or update tree for "
                                               << Utility::formatSyncName(syncOp->affectedNode()->name()));
>>>>>>> 0cb30a03
            return exitInfo;
        }
    } else {
        if (ExitInfo exitInfo = generateDeleteJob(syncOp, ignored, bypassProgressComplete); !exitInfo) {
            return exitInfo;
        }
    }
    return ExitCode::Ok;
}

ExitInfo ExecutorWorker::generateDeleteJob(SyncOpPtr syncOp, bool &ignored, bool &bypassProgressComplete) {
    bypassProgressComplete = false;

    // 1. If omit-flag is False, delete the file or directory on replicaY, because the objects till exists there
    std::shared_ptr<AbstractJob> job = nullptr;
    SyncPath relativeLocalFilePath = syncOp->nodePath(ReplicaSide::Local);
    SyncPath absoluteLocalFilePath = _syncPal->localPath() / relativeLocalFilePath;
    if (syncOp->targetSide() == ReplicaSide::Local) {
        bool isDehydratedPlaceholder = false;
        if (_syncPal->vfsMode() != VirtualFileMode::Off) {
            bool isPlaceholder = false;
            bool isHydrated = false;
            bool isSyncing = false;
            int progress = 0;
            if (ExitInfo exitInfo = _syncPal->vfsStatus(absoluteLocalFilePath, isPlaceholder, isHydrated, isSyncing, progress);
                !exitInfo) {
                LOGW_SYNCPAL_WARN(
                        _logger, L"Error in vfsStatus: " << Utility::formatSyncPath(absoluteLocalFilePath) << L" : " << exitInfo);
                return exitInfo;
            }
            isDehydratedPlaceholder = isPlaceholder && !isHydrated;
        }

        NodeId remoteNodeId = syncOp->affectedNode()->id().has_value() ? syncOp->affectedNode()->id().value() : "";
        if (remoteNodeId.empty()) {
            LOGW_SYNCPAL_WARN(_logger, L"Failed to retrieve node ID");
            return ExitCode::DataError;
        }
        job = std::make_shared<LocalDeleteJob>(_syncPal->syncInfo(), relativeLocalFilePath, isDehydratedPlaceholder,
                                               remoteNodeId);
    } else {
        try {
            job = std::make_shared<DeleteJob>(
                    _syncPal->driveDbId(), syncOp->correspondingNode()->id() ? *syncOp->correspondingNode()->id() : std::string(),
                    syncOp->affectedNode()->id() ? *syncOp->affectedNode()->id() : std::string(), absoluteLocalFilePath);
        } catch (std::exception const &e) {
            LOGW_SYNCPAL_WARN(_logger, L"Error in DeleteJob::DeleteJob for driveDbId=" << _syncPal->driveDbId() << L" : "
                                                                                       << Utility::s2ws(e.what()));
            return ExitCode::DataError;
        }
    }

    // If affected node has both create and delete events (node deleted and re-created with same name), then do not check
    job->setBypassCheck((syncOp->affectedNode()->hasChangeEvent(OperationType::Create) &&
                         syncOp->affectedNode()->hasChangeEvent(OperationType::Delete)) ||
                        syncOp->affectedNode()->isSharedFolder());

    job->setAffectedFilePath(relativeLocalFilePath);
    job->runSynchronously();
    return handleFinishedJob(job, syncOp, relativeLocalFilePath, ignored, bypassProgressComplete);
}

bool ExecutorWorker::isValidDestination(const SyncOpPtr syncOp) {
    if (syncOp->targetSide() == ReplicaSide::Remote && syncOp->type() == OperationType::Create) {
        std::shared_ptr<Node> newCorrespondingParentNode = nullptr;
        if (affectedUpdateTree(syncOp)->rootNode() == syncOp->affectedNode()->parentNode()) {
            newCorrespondingParentNode = targetUpdateTree(syncOp)->rootNode();
        } else {
            newCorrespondingParentNode = correspondingNodeInOtherTree(syncOp->affectedNode()->parentNode());
        }

        if (!newCorrespondingParentNode || !newCorrespondingParentNode->id().has_value()) {
            return false;
        }

        if (newCorrespondingParentNode->isCommonDocumentsFolder() && syncOp->nodeType() != NodeType::Directory) {
            return false;
        }

        if (newCorrespondingParentNode->isSharedFolder()) {
            return false;
        }
    }

    return true;
}

bool ExecutorWorker::enoughLocalSpace(SyncOpPtr syncOp) {
    if (syncOp->targetSide() != ReplicaSide::Local) {
        // This is not a download operation
        return true;
    }

    if (syncOp->affectedNode()->type() != NodeType::File) {
        return true;
    }

    int64_t newSize = syncOp->affectedNode()->size();
    if (syncOp->type() == OperationType::Edit) {
        // Keep only the difference between remote size and local size
        newSize -= syncOp->correspondingNode()->size();
    }

    const int64_t freeBytes = Utility::freeDiskSpace(_syncPal->localPath());
    if (freeBytes >= 0) {
        if (freeBytes < newSize + Utility::freeDiskSpaceLimit()) {
            LOGW_SYNCPAL_WARN(_logger, L"Disk almost full, only " << freeBytes << L"B available at "
                                                                  << Utility::formatSyncPath(_syncPal->localPath())
                                                                  << L". Synchronization canceled.");
            return false;
        }
    } else {
        LOGW_SYNCPAL_WARN(_logger,
                          L"Could not determine free space available at " << Utility::formatSyncPath(_syncPal->localPath()));
    }
    return true;
}

ExitInfo ExecutorWorker::waitForAllJobsToFinish() {
    while (!_ongoingJobs.empty()) {
        if (stopAsked()) {
            cancelAllOngoingJobs();
            break;
        }

        while (pauseAsked() || isPaused()) {
            if (!isPaused()) {
                setPauseDone();
                cancelAllOngoingJobs(true);
            }

            Utility::msleep(LOOP_PAUSE_SLEEP_PERIOD);

            if (unpauseAsked()) {
                setUnpauseDone();
            }
        }

        if (ExitInfo exitInfo = deleteFinishedAsyncJobs(); !exitInfo) {
            cancelAllOngoingJobs();
            return exitInfo;
        }

        sendProgress();
    }
    return ExitCode::Ok;
}

ExitInfo ExecutorWorker::deleteFinishedAsyncJobs() {
    ExitInfo exitInfo = ExitCode::Ok;
    while (!_terminatedJobs.empty()) {
        std::scoped_lock lock(_terminatedJobs);
        // Delete all terminated jobs
        if (exitInfo && _ongoingJobs.find(_terminatedJobs.front()) != _ongoingJobs.end()) {
            auto onGoingJobIt = _ongoingJobs.find(_terminatedJobs.front());
            if (onGoingJobIt == _ongoingJobs.end()) {
                LOGW_SYNCPAL_WARN(_logger, L"Terminated job not found");
                _terminatedJobs.pop();
                continue;
            }

            std::shared_ptr<AbstractJob> job = onGoingJobIt->second;

            auto jobToSyncOpIt = _jobToSyncOpMap.find(job->jobId());
            if (jobToSyncOpIt == _jobToSyncOpMap.end()) {
                LOGW_SYNCPAL_WARN(_logger, L"Sync Operation not found");
                _ongoingJobs.erase(job->jobId());
                _terminatedJobs.pop();
                continue;
            }

            SyncOpPtr syncOp = jobToSyncOpIt->second;
            SyncPath relativeLocalPath = syncOp->nodePath(ReplicaSide::Local);
            bool ignored = false;
            bool bypassProgressComplete = false;
            exitInfo = handleFinishedJob(job, syncOp, relativeLocalPath, ignored, bypassProgressComplete);
            if (exitInfo) {
                if (!ignored && exitInfo.cause() == ExitCause::OperationCanceled) {
                    setProgressComplete(syncOp, SyncFileStatus::Error);
                    exitInfo = ExitCode::Ok;
                } else {
                    if (ignored) {
                        setProgressComplete(syncOp, SyncFileStatus::Ignored);
                    } else {
                        setProgressComplete(syncOp, SyncFileStatus::Success);
                    }

                    if (syncOp->affectedNode()->id().has_value()) {
                        std::unordered_set<NodeId> whiteList;
                        SyncNodeCache::instance()->syncNodes(_syncPal->syncDbId(), SyncNodeType::WhiteList, whiteList);
                        if (whiteList.find(syncOp->affectedNode()->id().value()) != whiteList.end()) {
                            // This item has been synchronized, it can now be removed from
                            // white list
                            whiteList.erase(syncOp->affectedNode()->id().value());
                            SyncNodeCache::instance()->update(_syncPal->syncDbId(), SyncNodeType::WhiteList, whiteList);
                        }
                    }
                }
            } else {
                increaseErrorCount(syncOp);
            }

            // Delete job
            _ongoingJobs.erase(_terminatedJobs.front());
        }
        _terminatedJobs.pop();
    }
    return exitInfo;
}

ExitInfo ExecutorWorker::handleManagedBackError(ExitCause jobExitCause, SyncOpPtr syncOp, bool isInconsistencyIssue,
                                                bool downloadImpossible) {
    if (jobExitCause == ExitCause::NotFound && !downloadImpossible) {
        // The operation failed because the destination does not exist anymore
        LOG_SYNCPAL_DEBUG(_logger, "Destination does not exist anymore, restarting sync.");
        return ExitCode::DataError;
    }

    if (jobExitCause == ExitCause::QuotaExceeded) {
        _syncPal->pause();
    } else {
        // The item should be temporarily blacklisted
        _syncPal->blacklistTemporarily(syncOp->affectedNode()->id() ? *syncOp->affectedNode()->id() : std::string(),
                                       syncOp->affectedNode()->getPath(), otherSide(syncOp->targetSide()));
    }

    if (!affectedUpdateTree(syncOp)->deleteNode(syncOp->affectedNode())) {
        LOGW_SYNCPAL_WARN(_logger,
                          L"Error in UpdateTree::deleteNode: node " << Utility::formatSyncName(syncOp->affectedNode()->name()));
        return ExitCode::DataError;
    }

    if (syncOp->correspondingNode()) {
        if (!targetUpdateTree(syncOp)->deleteNode(syncOp->correspondingNode())) {
            LOGW_SYNCPAL_WARN(_logger, L"Error in UpdateTree::deleteNode: node "
                                               << Utility::formatSyncName(syncOp->correspondingNode()->name()));
            return ExitCode::DataError;
        }
    }

    NodeId locaNodeId;
    NodeId remoteNodeId;
    if (syncOp->targetSide() == ReplicaSide::Local) {
        if (syncOp->correspondingNode() && syncOp->correspondingNode()->id()) locaNodeId = *syncOp->correspondingNode()->id();
        remoteNodeId = syncOp->affectedNode()->id() ? *syncOp->affectedNode()->id() : std::string();
    } else {
        locaNodeId = syncOp->affectedNode()->id() ? *syncOp->affectedNode()->id() : std::string();
        if (syncOp->correspondingNode() && syncOp->correspondingNode()->id()) remoteNodeId = *syncOp->correspondingNode()->id();
    }

    Error error;
    if (isInconsistencyIssue) {
        error = Error(_syncPal->syncDbId(), locaNodeId, remoteNodeId, syncOp->affectedNode()->type(),
                      syncOp->affectedNode()->getPath(), ConflictType::None, InconsistencyType::ForbiddenChar);
    } else {
        error = Error(_syncPal->syncDbId(), locaNodeId, remoteNodeId, syncOp->affectedNode()->type(),
                      syncOp->affectedNode()->getPath(), ConflictType::None, InconsistencyType::None, CancelType::None, "",
                      ExitCode::BackError, jobExitCause);
    }
    _syncPal->addError(error);

    return ExitCode::Ok;
}

namespace details {
bool isManagedBackError(ExitCause exitCause) {
    static const std::set<ExitCause> managedExitCauses = {ExitCause::InvalidName,   ExitCause::ApiErr,
                                                          ExitCause::FileTooBig,    ExitCause::NotFound,
                                                          ExitCause::QuotaExceeded, ExitCause::UploadNotTerminated};

    return managedExitCauses.contains(exitCause);
}
} // namespace details

ExitInfo ExecutorWorker::handleFinishedJob(std::shared_ptr<AbstractJob> job, SyncOpPtr syncOp, const SyncPath &relativeLocalPath,
                                           bool &ignored, bool &bypassProgressComplete) {
    ignored = false;
    bypassProgressComplete = false;

    if (job->exitCode() == ExitCode::NeedRestart) {
        cancelAllOngoingJobs();
        _syncPal->setRestart(true);
        return ExitCode::Ok;
    }

    NodeId locaNodeId;
    NodeId remoteNodeId;
    if (syncOp->targetSide() == ReplicaSide::Local) {
        if (syncOp->correspondingNode() && syncOp->correspondingNode()->id()) locaNodeId = *syncOp->correspondingNode()->id();
        if (syncOp->affectedNode()->id()) remoteNodeId = *syncOp->affectedNode()->id();
    } else {
        if (syncOp->affectedNode()->id()) locaNodeId = *syncOp->affectedNode()->id();
        if (syncOp->correspondingNode() && syncOp->correspondingNode()->id()) remoteNodeId = *syncOp->correspondingNode()->id();
    }

    auto networkJob(std::dynamic_pointer_cast<AbstractNetworkJob>(job));
    if (const bool isInconsistencyIssue = job->exitCause() == ExitCause::InvalidName;
        job->exitCode() == ExitCode::BackError && details::isManagedBackError(job->exitCause())) {
        return handleManagedBackError(job->exitCause(), syncOp, isInconsistencyIssue,
                                      networkJob && networkJob->isDownloadImpossible());
    }

    if (job->exitCode() != ExitCode::Ok) {
        if (networkJob && (networkJob->getStatusCode() == Poco::Net::HTTPResponse::HTTP_FORBIDDEN ||
                           networkJob->getStatusCode() == Poco::Net::HTTPResponse::HTTP_CONFLICT)) {
            if (ExitInfo exitInfo = handleForbiddenAction(syncOp, relativeLocalPath, ignored); !exitInfo) {
                LOGW_SYNCPAL_WARN(_logger, L"Error in handleForbiddenAction for item: "
                                                   << Utility::formatSyncPath(relativeLocalPath) << L" " << exitInfo);
                return exitInfo;
            }
        } else if (!handleExecutorError(syncOp, {job->exitCode(), job->exitCause()})) {
            // Cancel all queued jobs
            LOGW_SYNCPAL_WARN(_logger, L"Cancelling jobs. " << ExitInfo(job->exitCode(), job->exitCause()));
            cancelAllOngoingJobs();
            return {job->exitCode(), job->exitCause()};

        } else { // The error is managed and the execution can continue.
            LOGW_DEBUG(_logger, L"Error successfully managed: " << job->exitCode() << L" " << job->exitCause() << L" on "
                                                                << syncOp->type() << L" operation for "
                                                                << Utility::formatSyncPath(syncOp->affectedNode()->getPath()));
            return {ExitCode::Ok, ExitCause::OperationCanceled};
        }
    } else {
        // Propagate changes to DB and update trees
        std::shared_ptr<Node> newNode;
        if (ExitInfo exitInfo = propagateChangeToDbAndTree(syncOp, job, newNode); !exitInfo) {
            cancelAllOngoingJobs();
            return exitInfo;
        }

        SyncFileStatus status = SyncFileStatus::Success;
        // Check for conflict or inconsistency
        if (SyncFileItem syncItem; _syncPal->getSyncFileItem(relativeLocalPath, syncItem)) {
            if (syncOp->conflict().type() != ConflictType::None) {
                status = SyncFileStatus::Conflict;
            } else if (syncItem.inconsistency() != InconsistencyType::None) {
                status = SyncFileStatus::Inconsistency;
            }

            if (status != SyncFileStatus::Success) {
                Error err(_syncPal->syncDbId(), syncItem.localNodeId() ? *syncItem.localNodeId() : "",
                          syncItem.remoteNodeId() ? *syncItem.remoteNodeId() : "", syncItem.type(),
                          syncItem.newPath() ? *syncItem.newPath() : syncItem.path(), syncItem.conflict(),
                          syncItem.inconsistency());
                _syncPal->addError(err);
            }
        }

        bypassProgressComplete = syncOp->affectedNode()->hasChangeEvent(OperationType::Create) &&
                                 syncOp->affectedNode()->hasChangeEvent(OperationType::Delete);
    }

    return ExitCode::Ok;
}

ExitInfo ExecutorWorker::handleForbiddenAction(SyncOpPtr syncOp, const SyncPath &relativeLocalPath, bool &ignored) {
    ExitInfo exitInfo = ExitCode::Ok;
    ignored = false;

    const SyncPath absoluteLocalFilePath = _syncPal->localPath() / relativeLocalPath;

    bool removeFromDb = true;
    CancelType cancelType = CancelType::None;
    switch (syncOp->type()) {
        case OperationType::Create: {
            cancelType = CancelType::Create;
            ignored = true;
            if (!PlatformInconsistencyCheckerUtility::renameLocalFile(
                        absoluteLocalFilePath, PlatformInconsistencyCheckerUtility::SuffixType::Blacklisted)) {
                LOGW_SYNCPAL_WARN(_logger, L"PlatformInconsistencyCheckerUtility::renameLocalFile failed for "
                                                   << Utility::formatSyncPath(absoluteLocalFilePath));
                _syncPal->handleAccessDeniedItem(relativeLocalPath);
                return ExitCode::Ok;
            }
            removeFromDb = false;
            break;
        }
        case OperationType::Move: {
            // Delete the item from local replica
            const NodeId remoteNodeId =
                    syncOp->correspondingNode()->id().has_value() ? syncOp->correspondingNode()->id().value() : "";
            if (!remoteNodeId.empty()) {
                LocalDeleteJob deleteJob(_syncPal->syncInfo(), relativeLocalPath, isLiteSyncActivated(), remoteNodeId);
                deleteJob.setBypassCheck(true);
                deleteJob.runSynchronously();
            }

            cancelType = CancelType::Move;
            break;
        }
        case OperationType::Edit: {
            // Rename the file so as not to lose any information
            SyncPath newSyncPath;
            PlatformInconsistencyCheckerUtility::renameLocalFile(
                    absoluteLocalFilePath, PlatformInconsistencyCheckerUtility::SuffixType::Conflict, &newSyncPath);

            // Exclude file from sync
            if (!_syncPal->vfsFileStatusChanged(newSyncPath, SyncFileStatus::Ignored)) {
                LOGW_SYNCPAL_WARN(_logger, L"Error in SyncPal::vfsFileStatusChanged: " << Utility::formatSyncPath(newSyncPath));
            }

            cancelType = CancelType::Edit;
            break;
        }
        case OperationType::Delete: {
            cancelType = CancelType::Delete;
            break;
        }
        default: {
            break;
        }
    }

    if (SyncFileItem syncItem; _syncPal->getSyncFileItem(relativeLocalPath, syncItem)) {
        const Error err(
                _syncPal->syncDbId(), syncItem.localNodeId().has_value() ? syncItem.localNodeId().value() : "",
                syncItem.remoteNodeId().has_value() ? syncItem.remoteNodeId().value() : "", syncItem.type(),
                syncOp->affectedNode()->moveOrigin().has_value() ? syncOp->affectedNode()->moveOrigin().value() : syncItem.path(),
                syncItem.conflict(), syncItem.inconsistency(), cancelType,
                syncOp->affectedNode()->moveOrigin().has_value() ? relativeLocalPath : "");
        _syncPal->addError(err);
    }

    if (!exitInfo) return exitInfo;

    if (removeFromDb) {
        //  Remove the node from DB and tree so it will be re-created at its
        //  original location on next sync
        _syncPal->setRestart(true);
        if (exitInfo = propagateDeleteToDbAndTree(syncOp); !exitInfo) {
            LOGW_SYNCPAL_WARN(_logger, L"Failed to propagate changes in DB or update tree for "
                                               << Utility::formatSyncName(syncOp->affectedNode()->name()));
        }
    }
    return exitInfo;
}

void ExecutorWorker::sendProgress() {
    std::chrono::duration<double> elapsed_seconds = std::chrono::steady_clock::now() - _fileProgressTimer;
    if (elapsed_seconds.count() > SEND_PROGRESS_DELAY) {
        _fileProgressTimer = std::chrono::steady_clock::now();

        for (const auto &jobInfo: _ongoingJobs) {
            if (!_syncPal->setProgress(jobInfo.second->affectedFilePath(), jobInfo.second->getProgress())) {
                LOGW_SYNCPAL_WARN(_logger, L"Error in SyncPal::setProgress: "
                                                   << Utility::formatSyncPath(jobInfo.second->affectedFilePath()));
            }
        }
    }
}

ExitInfo ExecutorWorker::propagateConflictToDbAndTree(SyncOpPtr syncOp, bool &propagateChange) {
    propagateChange = true;

    switch (syncOp->conflict().type()) {
        case ConflictType::EditEdit: // Edit conflict pattern
        case ConflictType::CreateCreate: // Name clash conflict pattern
        case ConflictType::MoveCreate: // Name clash conflict pattern
        case ConflictType::MoveMoveDest: // Name clash conflict pattern
        case ConflictType::MoveMoveSource: // Name clash conflict pattern
        {
            if (syncOp->conflict().type() != ConflictType::MoveMoveSource) {
                if (const ExitInfo exitInfo = deleteFromDb(syncOp->conflict().localNode()); !exitInfo) {
                    if (exitInfo.code() == ExitCode::DataError) {
                        // The node was not found in DB, this ok since we wanted to remove it anyway
                        LOGW_SYNCPAL_INFO(_logger,
                                          L"Node `" << Utility::formatSyncName(syncOp->conflict().localNode()->name())
                                                    << L" not found in DB. This is ok since we wanted to remove to anyway.");
                    } else {
                        // Remove local node from DB
                        propagateChange = false;
                        return exitInfo;
                    }
                }
            }
            // Remove node from update tree
            if (!_syncPal->updateTree(ReplicaSide::Local)->deleteNode(syncOp->conflict().localNode())) {
                LOGW_SYNCPAL_WARN(_logger, L"Error in UpdateTree::deleteNode: node name="
                                                   << Utility::formatSyncName(syncOp->conflict().localNode()->name()));
            }

            if (!_syncPal->updateTree(ReplicaSide::Remote)->deleteNode(syncOp->conflict().remoteNode())) {
                LOGW_SYNCPAL_WARN(_logger, L"Error in UpdateTree::deleteNode: node name="
                                                   << Utility::formatSyncName(syncOp->conflict().remoteNode()->name()));
            }

            propagateChange = false;
            break;
        }
        case ConflictType::EditDelete: // Delete conflict pattern
        {
            if (syncOp->type() == OperationType::Delete) {
                // Just apply normal behavior for delete operations
                break;
            }

            // Do nothing about the move operation since the nodes will be
            // remove from DB anyway
            propagateChange = false;
            break;
        }
        case ConflictType::CreateParentDelete: // Indirect conflict pattern
        {
            // Remove node from update tree
            std::shared_ptr<UpdateTree> updateTree = affectedUpdateTree(syncOp);
            if (!updateTree->deleteNode(syncOp->affectedNode())) {
                LOGW_SYNCPAL_WARN(_logger, L"Error in UpdateTree::deleteNode: node name="
                                                   << Utility::formatSyncName(syncOp->affectedNode()->name()));
            }

            // Do not propagate changes to the DB
            // The created node has been moved and will be discovered as new
            // on next sync
            propagateChange = false;
            break;
        }
        case ConflictType::MoveDelete: // Delete conflict pattern
        case ConflictType::MoveParentDelete: // Indirect conflict pattern
        case ConflictType::MoveMoveCycle: // Name clash conflict pattern
        case ConflictType::None:
        default:
            // Just apply normal behavior
            break;
    }
    return ExitCode::Ok;
}

ExitInfo ExecutorWorker::propagateChangeToDbAndTree(SyncOpPtr syncOp, std::shared_ptr<AbstractJob> job,
                                                    std::shared_ptr<Node> &node) {
    if (syncOp->hasConflict()) {
        bool propagateChange = true;
        ExitInfo exitInfo = propagateConflictToDbAndTree(syncOp, propagateChange);
        if (!propagateChange || !exitInfo) {
            return exitInfo;
        }
    }

    switch (syncOp->type()) {
        case OperationType::Create:
        case OperationType::Edit: {
            NodeId nodeId;
            SyncTime modtime = 0;
            if (syncOp->targetSide() == ReplicaSide::Local) {
                auto castJob(std::dynamic_pointer_cast<DownloadJob>(job));
                nodeId = castJob->localNodeId();
                modtime = castJob->modtime();
            } else {
                bool jobOk = false;
                auto uploadJob(std::dynamic_pointer_cast<UploadJob>(job));
                if (uploadJob) {
                    nodeId = uploadJob->nodeId();
                    modtime = uploadJob->modtime();
                    jobOk = true;
                } else {
                    auto uploadSessionJob(std::dynamic_pointer_cast<DriveUploadSession>(job));
                    if (uploadSessionJob) {
                        nodeId = uploadSessionJob->nodeId();
                        modtime = uploadSessionJob->modtime();
                        jobOk = true;
                    }
                }

                if (!jobOk) {
                    LOGW_SYNCPAL_WARN(_logger, L"Failed to cast upload job " << job->jobId());
                    return ExitCode::SystemError;
                }
            }

            if (syncOp->type() == OperationType::Create) {
                return propagateCreateToDbAndTree(syncOp, nodeId, modtime, node);
            } else {
                return propagateEditToDbAndTree(syncOp, nodeId, modtime, node);
            }
        }
        case OperationType::Move: {
            return propagateMoveToDbAndTree(syncOp);
        }
        case OperationType::Delete: {
            return propagateDeleteToDbAndTree(syncOp);
        }
        default: {
            LOGW_SYNCPAL_WARN(_logger, L"Unknown operation type " << syncOp->type() << L" on file "
                                                                  << Utility::formatSyncName(syncOp->affectedNode()->name()));
            return ExitCode::SystemError;
        }
    }
    return ExitCode::LogicError;
}

ExitInfo ExecutorWorker::propagateCreateToDbAndTree(SyncOpPtr syncOp, const NodeId &newNodeId,
                                                    std::optional<SyncTime> newLastModTime, std::shared_ptr<Node> &node) {
    std::shared_ptr<Node> newCorrespondingParentNode = nullptr;
    if (affectedUpdateTree(syncOp)->rootNode() == syncOp->affectedNode()->parentNode()) {
        newCorrespondingParentNode = targetUpdateTree(syncOp)->rootNode();
    } else {
        newCorrespondingParentNode = correspondingNodeInOtherTree(syncOp->affectedNode()->parentNode());
    }

    if (!newCorrespondingParentNode) {
        LOG_SYNCPAL_WARN(_logger, "Corresponding parent node not found");
        return ExitCode::DataError;
    }

    // 2. Insert a new entry into the database, to avoid that the object is
    // detected again by compute_ops() on the next sync iteration.
    std::string localId = syncOp->targetSide() == ReplicaSide::Local
                                  ? newNodeId
                                  : (syncOp->affectedNode()->id().has_value() ? *syncOp->affectedNode()->id() : "");
    std::string remoteId = syncOp->targetSide() == ReplicaSide::Local
                                   ? (syncOp->affectedNode()->id().has_value() ? *syncOp->affectedNode()->id() : "")
                                   : newNodeId;
    SyncName localName = syncOp->targetSide() == ReplicaSide::Local ? syncOp->newName() : syncOp->nodeName(ReplicaSide::Local);
    SyncName remoteName = syncOp->targetSide() == ReplicaSide::Remote ? syncOp->newName() : syncOp->nodeName(ReplicaSide::Remote);

    if (localId.empty() || remoteId.empty()) {
        LOGW_SYNCPAL_WARN(_logger, L"Empty " << (localId.empty() ? L"local" : L"remote") << L" id for item "
                                             << Utility::formatSyncName(syncOp->affectedNode()->name()));
        return ExitCode::DataError;
    }

    DbNode dbNode(0, newCorrespondingParentNode->idb(), localName, remoteName, localId, remoteId,
                  syncOp->affectedNode()->createdAt(), newLastModTime, newLastModTime, syncOp->affectedNode()->type(),
                  syncOp->affectedNode()->size(),
                  "" // TODO : change it once we start using content checksum
                  ,
                  syncOp->omit() ? SyncFileStatus::Success : SyncFileStatus::Unknown);

    if (ParametersCache::isExtendedLogEnabled()) {
        LOGW_SYNCPAL_DEBUG(
                _logger, L"Inserting in DB: "
                                 << L" localName=" << Utility::formatSyncName(localName) << L" / remoteName="
                                 << Utility::formatSyncName(remoteName) << L" / localId=" << Utility::s2ws(localId)
                                 << L" / remoteId=" << Utility::s2ws(remoteId) << L" / parent DB ID="
                                 << (newCorrespondingParentNode->idb().has_value() ? newCorrespondingParentNode->idb().value()
                                                                                   : -1)
                                 << L" / createdAt="
                                 << (syncOp->affectedNode()->createdAt().has_value() ? *syncOp->affectedNode()->createdAt() : -1)
                                 << L" / lastModTime=" << (newLastModTime.has_value() ? *newLastModTime : -1) << L" / type="
                                 << syncOp->affectedNode()->type());
    }

    if (dbNode.nameLocal().empty() || dbNode.nameRemote().empty() || !dbNode.nodeIdLocal().has_value() ||
        !dbNode.nodeIdRemote().has_value() || !dbNode.created().has_value() || !dbNode.lastModifiedLocal().has_value() ||
        !dbNode.lastModifiedRemote().has_value() || dbNode.type() == NodeType::Unknown) {
        LOG_SYNCPAL_ERROR(_logger, "Error inserting new node in DB!!!");
        assert(false);
    }

    DbNodeId newDbNodeId;
    bool constraintError = false;
    if (!_syncPal->_syncDb->insertNode(dbNode, newDbNodeId, constraintError)) {
        LOGW_SYNCPAL_WARN(
                _logger,
                L"Failed to insert node into DB:"
                        << L" local ID: " << Utility::s2ws(localId) << L", remote ID: " << Utility::s2ws(remoteId)
                        << L", local name: " << Utility::formatSyncName(localName) << L", remote name: "
                        << Utility::formatSyncName(remoteName) << L", parent DB ID: "
                        << (newCorrespondingParentNode->idb().has_value() ? newCorrespondingParentNode->idb().value() : -1));

        if (!constraintError) {
            return {ExitCode::DbError, ExitCause::DbAccessError};
        }

        // Manage DELETE events not reported by the folder watcher
        // Some apps save files with DELETE + CREATE operations, but sometimes,
        // the DELETE operation is not reported
        // => The local snapshot will contain 2 nodes with the same remote id
        // => A unique constraint error on the remote node id will occur when
        // inserting the new node in DB
        DbNodeId dbNodeId;
        bool found = false;
        if (!_syncPal->_syncDb->dbId(ReplicaSide::Remote, remoteId, dbNodeId, found)) {
            LOG_SYNCPAL_WARN(_logger, "Error in SyncDb::dbId");
            return {ExitCode::DbError, ExitCause::DbAccessError};
        }
        if (found) {
            // Delete old node
            if (!_syncPal->_syncDb->deleteNode(dbNodeId, found)) {
                LOG_SYNCPAL_WARN(_logger, "Error in SyncDb::deleteNode");
                return {ExitCode::DbError, ExitCause::DbAccessError};
            }
        }

        // Create new node
        if (!_syncPal->_syncDb->insertNode(dbNode, newDbNodeId, constraintError)) {
            LOG_SYNCPAL_WARN(_logger, "Error in SyncDb::insertNode");
            return {constraintError ? ExitCode::DataError : ExitCode::DbError, ExitCause::DbAccessError};
        }

        // The snapshot must be invalidated before the next sync
        _snapshotToInvalidate = true;
    }

    // 3. Update the update tree structures to ensure that follow-up operations
    // can execute correctly, as they are based on the information in these
    // structures.
    if (syncOp->omit()) {
        // Update existing nodes
        syncOp->affectedNode()->setIdb(newDbNodeId);
        syncOp->correspondingNode()->setIdb(newDbNodeId);
        node = syncOp->correspondingNode();
    } else {
        // insert new node
        node = std::shared_ptr<Node>(
                new Node(newDbNodeId, syncOp->targetSide() == ReplicaSide::Local ? ReplicaSide::Local : ReplicaSide::Remote,
                         remoteName, syncOp->affectedNode()->type(), OperationType::None, newNodeId, newLastModTime,
                         newLastModTime, syncOp->affectedNode()->size(), newCorrespondingParentNode));
        if (node == nullptr) {
            std::cout << "Failed to allocate memory" << std::endl;
            LOG_SYNCPAL_ERROR(_logger, "Failed to allocate memory");
            return {ExitCode::SystemError, ExitCause::NotEnoughtMemory};
        }

        std::shared_ptr<UpdateTree> updateTree = targetUpdateTree(syncOp);
        updateTree->insertNode(node);

        if (!newCorrespondingParentNode->insertChildren(node)) {
            LOGW_SYNCPAL_WARN(_logger, L"Error in Node::insertChildren: node name="
                                               << Utility::formatSyncName(node->name()) << L" parent node name="
                                               << Utility::formatSyncName(newCorrespondingParentNode->name()));
            return ExitCode::DataError;
        }

        // Affected node does not have a valid DB ID yet, update it
        syncOp->affectedNode()->setIdb(newDbNodeId);
    }

    return ExitCode::Ok;
}

ExitInfo ExecutorWorker::propagateEditToDbAndTree(SyncOpPtr syncOp, const NodeId &newNodeId,
                                                  std::optional<SyncTime> newLastModTime, std::shared_ptr<Node> &node) {
    DbNode dbNode;
    bool found = false;
    if (!_syncPal->_syncDb->node(*syncOp->correspondingNode()->idb(), dbNode, found)) {
        LOG_SYNCPAL_WARN(_logger, "Error in SyncDb::node");
        return {ExitCode::DbError, ExitCause::DbAccessError};
    }
    if (!found) {
        LOG_SYNCPAL_DEBUG(_logger, "Failed to retrieve node for dbId=" << *syncOp->correspondingNode()->idb());
        return {ExitCode::DataError, ExitCause::DbEntryNotFound};
    }

    // 2. Update the database entry, to avoid detecting the edit operation again.
    std::string localId = syncOp->targetSide() == ReplicaSide::Local ? newNodeId
                          : syncOp->affectedNode()->id().has_value() ? *syncOp->affectedNode()->id()
                                                                     : std::string();
    std::string remoteId = syncOp->targetSide() == ReplicaSide::Local
                                   ? syncOp->affectedNode()->id().has_value() ? *syncOp->affectedNode()->id() : std::string()
                                   : newNodeId;
    const SyncName localName = syncOp->nodeName(ReplicaSide::Local);
    const SyncName remoteName = syncOp->nodeName(ReplicaSide::Remote);

    if (localId.empty() || remoteId.empty()) {
        LOGW_SYNCPAL_WARN(_logger, L"Empty " << (localId.empty() ? L"local" : L"remote") << L" id for item "
                                             << Utility::formatSyncName(syncOp->affectedNode()->name()));
        return ExitCode::DataError;
    }

    // In case of Delete+Create, the encoding might have changed. Therefor, we update the name anyway.
    dbNode.setNameLocal(localName);
    dbNode.setNameRemote(remoteName);

    dbNode.setNodeIdLocal(localId);
    dbNode.setNodeIdRemote(remoteId);
    dbNode.setLastModifiedLocal(newLastModTime);
    dbNode.setLastModifiedRemote(newLastModTime);
    dbNode.setSize(syncOp->affectedNode()->size());
    dbNode.setChecksum(""); // TODO : change it once we start using content checksum
    if (syncOp->omit()) {
        dbNode.setStatus(SyncFileStatus::Success);
    }

    if (ParametersCache::isExtendedLogEnabled()) {
        LOGW_SYNCPAL_DEBUG(
                _logger,
                L"Updating DB: " << L" / localName=" << Utility::formatSyncName(localName) << L" / remoteName="
                                 << Utility::formatSyncName(remoteName) << L" / localId=" << Utility::s2ws(localId)
                                 << L" / remoteId=" << Utility::s2ws(remoteId) << L" / parent DB ID="
                                 << (dbNode.parentNodeId().has_value() ? dbNode.parentNodeId().value() : -1) << L" / createdAt="
                                 << (syncOp->affectedNode()->createdAt().has_value() ? *syncOp->affectedNode()->createdAt() : -1)
                                 << L" / lastModTime=" << (newLastModTime.has_value() ? *newLastModTime : -1) << L" / type="
                                 << syncOp->affectedNode()->type());
    }

    if (!_syncPal->_syncDb->updateNode(dbNode, found)) {
        LOGW_SYNCPAL_WARN(_logger, L"Failed to update node into DB: "
                                           << L"local ID: " << Utility::s2ws(localId) << L", remote ID: "
                                           << Utility::s2ws(remoteId) << L", local name: " << Utility::formatSyncName(localName)
                                           << L", remote name: " << Utility::formatSyncName(remoteName) << L", parent DB ID: "
                                           << (dbNode.parentNodeId().has_value() ? dbNode.parentNodeId().value() : -1));
        return {ExitCode::DbError, ExitCause::DbAccessError};
    }
    if (!found) {
        return {ExitCode::DataError, ExitCause::DbEntryNotFound};
    }

    // 3. If the omit flag is False, update the updatetreeY structure to ensure
    // that follow-up operations can execute correctly, as they are based on the
    // information in this structure
    if (!syncOp->omit()) {
        _syncPal->updateTree(syncOp->targetSide())
                ->updateNodeId(syncOp->affectedNode(),
                               syncOp->targetSide() == ReplicaSide::Local ? localId : remoteId); // ID might have changed in the
                                                                                                 // case of a delete+create
        syncOp->correspondingNode()->setLastModified(newLastModTime);
    }
    node = syncOp->correspondingNode();

    return ExitCode::Ok;
}

ExitInfo ExecutorWorker::propagateMoveToDbAndTree(SyncOpPtr syncOp) {
    std::shared_ptr<Node> correspondingNode =
            syncOp->correspondingNode() ? syncOp->correspondingNode() : syncOp->affectedNode(); // No corresponding node => rename

    if (!correspondingNode || !correspondingNode->idb().has_value()) {
        LOG_SYNCPAL_WARN(_logger, "Invalid corresponding node");
        return ExitCode::DataError;
    }

    DbNode dbNode;
    bool found = false;
    if (!_syncPal->_syncDb->node(*correspondingNode->idb(), dbNode, found)) {
        LOG_SYNCPAL_WARN(_logger, "Error in SyncDb::node");
        return {ExitCode::DbError, ExitCause::DbAccessError};
    }
    if (!found) {
        LOG_SYNCPAL_DEBUG(_logger, "Failed to retrieve node for dbId=" << *correspondingNode->idb());
        return {ExitCode::DataError, ExitCause::DbEntryNotFound};
    }

    // 2. Update the database entry, to avoid detecting the move operation again.
    std::shared_ptr<Node> parentNode =
            syncOp->newParentNode()
                    ? syncOp->newParentNode()
                    : (syncOp->correspondingNode() ? correspondingNodeInOtherTree(syncOp->affectedNode()->parentNode())
                                                   : correspondingNode->parentNode());
    if (!parentNode) {
        LOGW_SYNCPAL_DEBUG(
                _logger, L"Failed to get corresponding parent node: " << Utility::formatSyncName(syncOp->affectedNode()->name()));
        return ExitCode::DataError;
    }

    std::string localId = syncOp->targetSide() == ReplicaSide::Local
                                  ? correspondingNode->id().has_value() ? *correspondingNode->id() : std::string()
                          : syncOp->affectedNode()->id().has_value() ? *syncOp->affectedNode()->id()
                                                                     : std::string();
    std::string remoteId = syncOp->targetSide() == ReplicaSide::Local
                                   ? syncOp->affectedNode()->id().has_value() ? *syncOp->affectedNode()->id() : std::string()
                           : correspondingNode->id().has_value() ? *correspondingNode->id()
                                                                 : std::string();
    SyncName localName = syncOp->targetSide() == ReplicaSide::Local ? syncOp->newName() : syncOp->nodeName(ReplicaSide::Local);
    SyncName remoteName = syncOp->targetSide() == ReplicaSide::Remote ? syncOp->newName() : syncOp->nodeName(ReplicaSide::Remote);

    if (localId.empty() || remoteId.empty()) {
        LOGW_SYNCPAL_WARN(_logger, L"Empty " << (localId.empty() ? L"local" : L"remote") << L" id for item "
                                             << Utility::formatSyncName(syncOp->affectedNode()->name()));
        return ExitCode::DataError;
    }

    dbNode.setParentNodeId(parentNode->idb());
    dbNode.setNameLocal(localName);
    dbNode.setNameRemote(remoteName);
    if (syncOp->omit()) {
        dbNode.setStatus(SyncFileStatus::Success);
    }

    if (ParametersCache::isExtendedLogEnabled()) {
        LOGW_SYNCPAL_DEBUG(
                _logger,
                L"Updating DB: " << L" localName=" << Utility::formatSyncName(localName) << L" / remoteName="
                                 << Utility::formatSyncName(remoteName) << L" / localId=" << Utility::s2ws(localId)
                                 << L" / remoteId=" << Utility::s2ws(remoteId) << L" / parent DB ID="
                                 << (dbNode.parentNodeId().has_value() ? dbNode.parentNodeId().value() : -1) << L" / createdAt="
                                 << (syncOp->affectedNode()->createdAt().has_value() ? *syncOp->affectedNode()->createdAt() : -1)
                                 << L" / lastModTime="
                                 << (syncOp->affectedNode()->lastmodified().has_value() ? *syncOp->affectedNode()->lastmodified()
                                                                                        : -1)
                                 << L" / type=" << syncOp->affectedNode()->type());
    }

    if (!_syncPal->_syncDb->updateNode(dbNode, found)) {
        LOGW_SYNCPAL_WARN(_logger, L"Failed to update node into DB: "
                                           << L"local ID: " << Utility::s2ws(localId) << L", remote ID: "
                                           << Utility::s2ws(remoteId) << L", local name: " << Utility::formatSyncName(localName)
                                           << L", remote name: " << Utility::formatSyncName(remoteName) << L", parent DB ID: "
                                           << (dbNode.parentNodeId().has_value() ? dbNode.parentNodeId().value() : -1));
        return {ExitCode::DbError, ExitCause::DbAccessError};
    }
    if (!found) {
        return {ExitCode::DataError, ExitCause::DbEntryNotFound};
    }

    // 3. If the omit flag is False, update the updatetreeY structure to ensure
    // that follow-up operations can execute correctly, as they are based on the
    // information in this structure.
    if (!syncOp->omit()) {
        auto prevParent = correspondingNode->parentNode();
        prevParent->deleteChildren(correspondingNode);

        correspondingNode->setName(remoteName);

        if (!correspondingNode->setParentNode(parentNode)) {
            LOGW_SYNCPAL_WARN(_logger, L"Error in Node::setParentNode: node name="
                                               << Utility::formatSyncName(parentNode->name()) << L" parent node name="
                                               << Utility::formatSyncName(correspondingNode->name()));
            return ExitCode::DataError;
        }

        if (!correspondingNode->parentNode()->insertChildren(correspondingNode)) {
            LOGW_SYNCPAL_WARN(_logger, L"Error in Node::insertChildren: node name="
                                               << Utility::formatSyncName(correspondingNode->name()) << L" parent node name="
                                               << Utility::formatSyncName(correspondingNode->parentNode()->name()));
            return ExitCode::DataError;
        }
    }

    return ExitCode::Ok;
}

ExitInfo ExecutorWorker::propagateDeleteToDbAndTree(SyncOpPtr syncOp) {
    // avoids that the object(s) are detected again by compute_ops() on the next
    // sync iteration
    if (ExitInfo exitInfo = deleteFromDb(syncOp->affectedNode()); !exitInfo) {
        return exitInfo;
    }

    // 3. Remove nX and nY from the update tree structures.
    if (!affectedUpdateTree(syncOp)->deleteNode(syncOp->affectedNode())) {
        LOGW_SYNCPAL_WARN(_logger, L"Error in UpdateTree::deleteNode: node name="
                                           << Utility::formatSyncName(syncOp->affectedNode()->name()));
        return ExitCode::DataError;
    }

    if (!targetUpdateTree(syncOp)->deleteNode(syncOp->correspondingNode())) {
        logCorrespondingNodeErrorMsg(syncOp);
        return ExitCode::DataError;
    }

    return ExitCode::Ok;
}

ExitInfo ExecutorWorker::deleteFromDb(std::shared_ptr<Node> node) {
    if (!node->idb().has_value()) {
        LOGW_SYNCPAL_WARN(_logger, L"Node " << Utility::formatSyncName(node->name()) << L" does not have a DB ID");
        return {ExitCode::DataError, ExitCause::DbEntryNotFound};
    }

    // Remove item (and children by cascade) from DB
    bool found = false;
    if (!_syncPal->_syncDb->deleteNode(*node->idb(), found)) {
        LOG_SYNCPAL_WARN(_logger, "Failed to remove node " << *node->idb() << " from DB");
        return {ExitCode::DbError, ExitCause::DbAccessError};
    }
    if (!found) {
        LOG_SYNCPAL_WARN(_logger, "Node DB ID " << *node->idb() << " not found");
        return {ExitCode::DataError, ExitCause::DbEntryNotFound};
    }

    if (ParametersCache::isExtendedLogEnabled()) {
        LOGW_SYNCPAL_DEBUG(_logger, L"Item \"" << Utility::formatSyncName(node->name()) << L"\" removed from DB");
    }

    return ExitCode::Ok;
}

ExitInfo ExecutorWorker::runCreateDirJob(SyncOpPtr syncOp, std::shared_ptr<AbstractJob> job) {
    job->runSynchronously();

    std::string errorCode;
    auto tokenJob(std::dynamic_pointer_cast<AbstractTokenNetworkJob>(job));
    if (tokenJob && tokenJob->hasErrorApi(&errorCode)) {
        const auto code = getNetworkErrorCode(errorCode);
        if (code == NetworkErrorCode::destinationAlreadyExists) {
            // Folder is already there, ignore this error
        } else if (code == NetworkErrorCode::forbiddenError) {
            // The item should be blacklisted
            _syncPal->blacklistTemporarily(
                    syncOp->affectedNode()->id().has_value() ? syncOp->affectedNode()->id().value() : std::string(),
                    syncOp->affectedNode()->getPath(), ReplicaSide::Local);
            Error error(_syncPal->syncDbId(),
                        syncOp->affectedNode()->id().has_value() ? syncOp->affectedNode()->id().value() : std::string(), "",
                        syncOp->affectedNode()->type(), syncOp->affectedNode()->getPath(), ConflictType::None,
                        InconsistencyType::None, CancelType::None, "", ExitCode::BackError, ExitCause::HttpErrForbidden);
            _syncPal->addError(error);

            if (!affectedUpdateTree(syncOp)->deleteNode(syncOp->affectedNode())) {
                LOGW_SYNCPAL_WARN(_logger, L"Error in UpdateTree::deleteNode: node name="
                                                   << Utility::formatSyncName(syncOp->affectedNode()->name()));
                return ExitCode::DataError;
            }

            if (syncOp->correspondingNode()) {
                if (!targetUpdateTree(syncOp)->deleteNode(syncOp->correspondingNode())) {
                    LOGW_SYNCPAL_WARN(_logger, L"Error in UpdateTree::deleteNode: node name="
                                                       << Utility::formatSyncName(syncOp->correspondingNode()->name()));
                    return ExitCode::DataError;
                }
            }
            return ExitCode::Ok;
        }
    }

    if (job->exitCode() != ExitCode::Ok) {
        LOGW_SYNCPAL_WARN(_logger, L"Failed to create directory: " << Utility::formatSyncName(syncOp->affectedNode()->name()));
        return {job->exitCode(), job->exitCause()};
    }

    NodeId newNodeId;
    SyncTime newModTime = 0;

    if (syncOp->targetSide() == ReplicaSide::Local) {
        auto castJob(std::dynamic_pointer_cast<LocalCreateDirJob>(job));
        newNodeId = castJob->nodeId();
        newModTime = castJob->modtime();
    } else {
        auto castJob(std::dynamic_pointer_cast<CreateDirJob>(job));
        newNodeId = castJob->nodeId();
        newModTime = castJob->modtime();
    }

    if (newNodeId.empty()) {
        LOGW_SYNCPAL_WARN(_logger,
                          L"Failed to retreive ID for directory: " << Utility::formatSyncName(syncOp->affectedNode()->name()));
        return {ExitCode::DataError, ExitCause::ApiErr};
    }

    std::shared_ptr<Node> newNode = nullptr;
    if (ExitInfo exitInfo = propagateCreateToDbAndTree(syncOp, newNodeId, newModTime, newNode); !exitInfo) {
<<<<<<< HEAD
        LOGW_SYNCPAL_WARN(_logger, L"Failed to propagate changes in DB or update tree for: "
                                           << SyncName2WStr(syncOp->affectedNode()->name()) << L" " << exitInfo);
=======
        LOGW_SYNCPAL_WARN(_logger, L"Failed to propagate changes in DB or update tree for "
                                           << Utility::formatSyncName(syncOp->affectedNode()->name()));
>>>>>>> 0cb30a03
        return exitInfo;
    }

    return ExitCode::Ok;
}

void ExecutorWorker::cancelAllOngoingJobs(bool reschedule /*= false*/) {
    LOG_SYNCPAL_DEBUG(_logger, "Cancelling all queued executor jobs");

    const std::scoped_lock lock(_opListMutex);

    // First, abort all jobs that are not running yet to avoid starting them for
    // nothing
    std::list<std::shared_ptr<AbstractJob>> remainingJobs;
    for (const auto &job: _ongoingJobs) {
        if (!job.second->isRunning()) {
            LOG_SYNCPAL_DEBUG(_logger, "Cancelling job: " << job.second->jobId());
            job.second->setAdditionalCallback(nullptr);
            job.second->abort();
            if (reschedule) {
                _opList.push_front(_jobToSyncOpMap[job.first]->id());
            }
        } else {
            remainingJobs.push_back(job.second);
        }
    }

    // Then cancel jobs that are currently running
    for (const auto &job: remainingJobs) {
        LOG_SYNCPAL_DEBUG(_logger, "Cancelling job: " << job->jobId());
        job->setAdditionalCallback(nullptr);
        job->abort();

        if (reschedule) {
            _opList.push_front(_jobToSyncOpMap[job->jobId()]->id());
        }
    }
    _ongoingJobs.clear();
    if (!reschedule) {
        _opList.clear();
    }

    LOG_SYNCPAL_DEBUG(_logger, "All queued executor jobs cancelled.");
}

void ExecutorWorker::manageJobDependencies(SyncOpPtr syncOp, std::shared_ptr<AbstractJob> job) {
    _syncOpToJobMap.insert({syncOp->id(), job->jobId()});
    // Check for job dependencies on other job
    if (syncOp->hasParentOp()) {
        auto parentOpId = syncOp->parentId();
        if (_syncOpToJobMap.find(parentOpId) != _syncOpToJobMap.end()) {
            // The job ID associated with the parent sync operation
            auto parentJobId = _syncOpToJobMap.find(parentOpId)->second;
            job->setParentJobId(parentJobId);
        }
    }
}

void ExecutorWorker::increaseErrorCount(SyncOpPtr syncOp) {
    if (syncOp->affectedNode() && syncOp->affectedNode()->id().has_value()) {
        _syncPal->increaseErrorCount(*syncOp->affectedNode()->id(), syncOp->affectedNode()->type(),
                                     syncOp->affectedNode()->getPath(), otherSide(syncOp->targetSide()));

        if (!affectedUpdateTree(syncOp)->deleteNode(syncOp->affectedNode())) {
            LOGW_SYNCPAL_WARN(_logger, L"Error in UpdateTree::deleteNode: node "
                                               << Utility::formatSyncName(syncOp->affectedNode()->name()));
        }

        if (syncOp->correspondingNode() && syncOp->correspondingNode()->id().has_value()) {
            if (!targetUpdateTree(syncOp)->deleteNode(syncOp->correspondingNode())) {
                LOGW_SYNCPAL_WARN(_logger, L"Error in UpdateTree::deleteNode: node "
                                                   << Utility::formatSyncName(syncOp->correspondingNode()->name()));
            }
        }
    }
}

ExitInfo ExecutorWorker::getFileSize(const SyncPath &path, uint64_t &size) {
    IoError ioError = IoError::Unknown;
    if (!IoHelper::getFileSize(path, size, ioError)) {
        LOGW_WARN(_logger, L"Error in IoHelper::getFileSize for " << Utility::formatIoError(path, ioError));
        return ExitCode::SystemError;
    }

    if (ioError == IoError::NoSuchFileOrDirectory) { // The synchronization will
                                                     // be re-started.
        LOGW_WARN(_logger, L"File doesn't exist: " << Utility::formatSyncPath(path));
        return ExitCode::DataError;
    }

    if (ioError == IoError::AccessDenied) { // An action from the user is requested.
        LOGW_WARN(_logger, L"File search permission missing: " << Utility::formatSyncPath(path));
        return {ExitCode::SystemError, ExitCause::FileAccessError};
    }

    assert(ioError == IoError::Success);
    if (ioError != IoError::Success) {
        LOGW_WARN(_logger, L"Unable to read file size for " << Utility::formatSyncPath(path));
        return ExitCode::SystemError;
    }

    return ExitCode::Ok;
}

ExitInfo ExecutorWorker::handleExecutorError(SyncOpPtr syncOp, const ExitInfo &opsExitInfo) {
    assert((syncOp && !opsExitInfo) && "syncOp is nullptr in ExecutorWorker::handleExecutorError");
    if (!syncOp) {
        LOG_WARN(_logger, "syncOp is nullptr in ExecutorWorker::handleExecutorError");
        return ExitCode::DataError;
    }
    if (opsExitInfo) {
        return opsExitInfo;
    }

    LOG_WARN(_logger, "Handling " << opsExitInfo << " in ExecutorWorker::handleExecutorError");

    // Handle specific errors
    switch (static_cast<int>(opsExitInfo)) {
        case static_cast<int>(ExitInfo(ExitCode::SystemError, ExitCause::FileAccessError)):
        case static_cast<int>(ExitInfo(ExitCode::SystemError, ExitCause::MoveToTrashFailed)): {
            return handleOpsLocalFileAccessError(syncOp, opsExitInfo);
        }
        case static_cast<int>(ExitInfo(ExitCode::SystemError, ExitCause::NotFound)): {
            return handleOpsFileNotFound(syncOp, opsExitInfo);
        }
        case static_cast<int>(ExitInfo(ExitCode::BackError, ExitCause::FileAlreadyExist)):
        case static_cast<int>(ExitInfo(ExitCode::SystemError, ExitCause::FileAlreadyExist)):
        case static_cast<int>(ExitInfo(ExitCode::DataError, ExitCause::FileAlreadyExist)): {
            return handleOpsAlreadyExistError(syncOp, opsExitInfo);
        }
        default: {
            break;
        }
    };
    LOG_WARN(_logger, "Unhandled error in ExecutorWorker::handleExecutorError: " << opsExitInfo);
    return opsExitInfo;
}

ExitInfo ExecutorWorker::handleOpsLocalFileAccessError(SyncOpPtr syncOp, const ExitInfo &opsExitInfo) {
    std::shared_ptr<Node> localBlacklistedNode = nullptr;
    std::shared_ptr<Node> remoteBlacklistedNode = nullptr;
    if (syncOp->targetSide() == ReplicaSide::Local && syncOp->type() == OperationType::Create) {
        // The item does not exist yet locally, we will only tmpBlacklist the remote item
        if (ExitInfo exitInfo = _syncPal->handleAccessDeniedItem(syncOp->localCreationTargetPath(), localBlacklistedNode,
                                                                 remoteBlacklistedNode, opsExitInfo.cause());
            !exitInfo) {
            return exitInfo;
        }
    } else {
        // Both local and remote item will be temporarily blacklisted
        auto localNode = syncOp->targetSide() == ReplicaSide::Remote ? syncOp->affectedNode() : syncOp->correspondingNode();
        if (!localNode) return ExitCode::LogicError;

        const SyncPath relativeLocalFilePath = localNode->getPath();
        if (ExitInfo exitInfo = _syncPal->handleAccessDeniedItem(relativeLocalFilePath, localBlacklistedNode,
                                                                 remoteBlacklistedNode, opsExitInfo.cause());
            !exitInfo) {
            return exitInfo;
        }
    }
    _syncPal->setRestart(true);
    return removeDependentOps(localBlacklistedNode, remoteBlacklistedNode, syncOp->type());
}

ExitInfo ExecutorWorker::handleOpsFileNotFound(SyncOpPtr syncOp, [[maybe_unused]] const ExitInfo &opsExitInfo) {
    _syncPal->setRestart(true);
    return removeDependentOps(syncOp);
}

ExitInfo ExecutorWorker::handleOpsAlreadyExistError(SyncOpPtr syncOp, const ExitInfo &opsExitInfo) {
    // If the file/directory already exist either on local or remote side, we blacklist it localy and the remote
    // verson will be downloaded again.

    if (syncOp->type() != OperationType::Create &&
        syncOp->type() != OperationType::Move) { // The above handling is only for create and move/rename operations.
        return opsExitInfo;
    }

    SyncPath relativeLocalPath;
    SyncPath relativeRemotePath;
    if (syncOp->targetSide() == ReplicaSide::Local) {
        relativeRemotePath = syncOp->affectedNode()->getPath();

        if (syncOp->type() == OperationType::Create) {
            relativeLocalPath = syncOp->localCreationTargetPath();
        } else {
            assert(syncOp->type() == OperationType::Move);
            assert(syncOp->correspondingNode());
            relativeLocalPath = syncOp->correspondingNode()->parentNode()->getPath() / syncOp->newName();
        }

        // Check if the local item is already blacklisted
        if (_syncPal->isTmpBlacklisted(relativeLocalPath, ReplicaSide::Local)) {
            LOGW_SYNCPAL_DEBUG(_logger, Utility::formatSyncPath(relativeLocalPath)
                                                << L" is already blacklisted locally, blacklisting remote corresponding node.");
            _syncPal->blacklistTemporarily(
                    syncOp->affectedNode()->id().has_value() ? *syncOp->affectedNode()->id() : std::string(), relativeLocalPath,
                    ReplicaSide::Remote);
            if (!affectedUpdateTree(syncOp)->deleteNode(syncOp->affectedNode())) {
                LOGW_SYNCPAL_WARN(_logger, L"Error in UpdateTree::deleteNode: node "
                                                   << Utility::formatSyncName(syncOp->affectedNode()->name()));
                return ExitCode::DataError;
            }

            if (syncOp->correspondingNode() && !targetUpdateTree(syncOp)->deleteNode(syncOp->correspondingNode())) {
                LOGW_SYNCPAL_WARN(_logger, L"Error in UpdateTree::deleteNode: node "
                                                   << Utility::formatSyncName(syncOp->correspondingNode()->name()));
                return ExitCode::DataError;
            }
            _syncPal->setRestart(true);
            return removeDependentOps(syncOp);
        }

        // Check if we got the read right on the local item
        IoError ioError = IoError::Unknown;
        bool exist = false;
        IoHelper::checkIfPathExists(_syncPal->localPath() / relativeLocalPath, exist, ioError);
        if (ioError == IoError::AccessDenied) {
            LOGW_DEBUG(_logger, Utility::formatSyncPath(relativeLocalPath)
                                        << L"has no read access, converting " << opsExitInfo << L" to "
                                        << ExitInfo(ExitCode::SystemError, ExitCause::FileAccessError));
            return handleExecutorError(
                    syncOp, {ExitCode::SystemError, ExitCause::FileAccessError}); // We got the write right but not the read right
        }
    } else if (syncOp->targetSide() == ReplicaSide::Remote) {
        relativeLocalPath = syncOp->affectedNode()->parentNode()->getPath() / syncOp->newName();
    } else {
        return ExitCode::LogicError;
    }

    SyncPath absoluteLocalPath = _syncPal->localPath() / relativeLocalPath;
    LOGW_SYNCPAL_WARN(_logger, L"Item: " << Utility::formatSyncPath(absoluteLocalPath)
                                         << L" already exist. Blacklisting it on "
                                            L"local replica.");

    if (ExitInfo exitInfo = PlatformInconsistencyCheckerUtility::renameLocalFile(
                absoluteLocalPath, PlatformInconsistencyCheckerUtility::SuffixType::Blacklisted);
        !exitInfo) {
        LOGW_WARN(_logger, L"Failed to blacklist file: " << Utility::formatSyncPath(absoluteLocalPath) << L" " << exitInfo);
        return ExitCode::DataError; // The synchronization will be re-started.
    }


    _syncPal->setRestart(true);
    if (ExitInfo exitInfo = propagateDeleteToDbAndTree(syncOp); !exitInfo) {
<<<<<<< HEAD
        LOGW_SYNCPAL_WARN(_logger, L"Failed to propagate changes in DB or update tree for: "
                                           << SyncName2WStr(syncOp->affectedNode()->name()) << L" " << exitInfo);
=======
        LOGW_SYNCPAL_WARN(_logger, L"Failed to propagate changes in DB or update tree for "
                                           << Utility::formatSyncName(syncOp->affectedNode()->name()));
>>>>>>> 0cb30a03
        return exitInfo;
    }
    return removeDependentOps(syncOp);
}

ExitInfo ExecutorWorker::removeDependentOps(SyncOpPtr syncOp) {
    auto localNode = syncOp->affectedNode()->side() == ReplicaSide::Local ? syncOp->affectedNode() : syncOp->correspondingNode();
    auto remoteNode =
            syncOp->affectedNode()->side() == ReplicaSide::Remote ? syncOp->affectedNode() : syncOp->correspondingNode();

    return removeDependentOps(localNode, remoteNode, syncOp->type());
}

ExitInfo ExecutorWorker::removeDependentOps(std::shared_ptr<Node> localNode, std::shared_ptr<Node> remoteNode,
                                            OperationType opType) {
    const std::scoped_lock lock(_opListMutex);

    std::list<UniqueId> dependentOps;
    for (const auto &opId: _opList) {
        SyncOpPtr syncOp2 = _syncPal->_syncOps->getOp(opId);
        if (!syncOp2) {
            LOGW_SYNCPAL_WARN(_logger, L"Operation doesn't exist anymore: id=" << opId);
            continue;
        }
        auto localNode2 =
                syncOp2->affectedNode()->side() == ReplicaSide::Local ? syncOp2->affectedNode() : syncOp2->correspondingNode();
        auto remoteNode2 =
                syncOp2->affectedNode()->side() == ReplicaSide::Remote ? syncOp2->affectedNode() : syncOp2->correspondingNode();
        SyncName nodeName = localNode2 ? localNode2->name() : SyncName();
        if (nodeName.empty()) nodeName = remoteNode2 ? remoteNode2->name() : SyncName();

        if (localNode && localNode2 && (localNode->isParentOf(localNode2))) {
            LOGW_SYNCPAL_DEBUG(_logger, L"Removing " << syncOp2->type() << L" operation on " << Utility::formatSyncName(nodeName)
                                                     << L" because it depends on " << opType << L" operation on "
                                                     << Utility::formatSyncName(localNode->name()) << L" wich failed.");

            dependentOps.push_back(opId);
            continue;
        }

        if (remoteNode && remoteNode2 && (remoteNode->isParentOf(remoteNode2))) {
            LOGW_SYNCPAL_DEBUG(_logger, L"Removing " << syncOp2->type() << L" operation on " << Utility::formatSyncName(nodeName)
                                                     << L" because it depends on " << opType << L" operation on "
                                                     << Utility::formatSyncName(remoteNode->name()) << L" which failed.");

            dependentOps.push_back(opId);
        }
    }

    for (const auto &opId: dependentOps) {
        _opList.remove(opId);
    }
    for (const auto &opId: dependentOps) {
        removeDependentOps(_syncPal->_syncOps->getOp(opId));
    }
    if (!dependentOps.empty()) {
        LOGW_SYNCPAL_DEBUG(_logger, L"Removed " << dependentOps.size() << L" dependent operations.");
    }

    return ExitCode::Ok;
}

} // namespace KDC<|MERGE_RESOLUTION|>--- conflicted
+++ resolved
@@ -368,13 +368,9 @@
                     syncOp, syncOp->correspondingNode()->id().has_value() ? *syncOp->correspondingNode()->id() : std::string(),
                     syncOp->affectedNode()->lastmodified(), node);
             !exitInfo) {
-<<<<<<< HEAD
             LOGW_SYNCPAL_WARN(_logger, L"Failed to propagate changes in DB or update tree for: "
-                                               << SyncName2WStr(syncOp->affectedNode()->name()) << L" " << exitInfo);
-=======
-            LOGW_SYNCPAL_WARN(_logger, L"Failed to propagate changes in DB or update tree for "
-                                               << Utility::formatSyncName(syncOp->affectedNode()->name()));
->>>>>>> 0cb30a03
+                  << Utility::formatSyncName(syncOp->affectedNode()->name())
+                  << L" " << exitInfo);
             return exitInfo;
         }
     } else {
@@ -451,13 +447,9 @@
             if (const ExitInfo exitInfo =
                         convertToPlaceholder(relativeLocalFilePath, syncOp->targetSide() == ReplicaSide::Remote);
                 !exitInfo) {
-<<<<<<< HEAD
                 LOGW_SYNCPAL_WARN(_logger, L"Failed to convert to placeholder for: "
-                                                   << SyncName2WStr(syncOp->affectedNode()->name()) << L" " << exitInfo);
-=======
-                LOGW_SYNCPAL_WARN(_logger, L"Failed to convert to placeholder for "
-                                                   << Utility::formatSyncName(syncOp->affectedNode()->name()));
->>>>>>> 0cb30a03
+                      << Utility::formatSyncName(syncOp->affectedNode()->name())
+                      << L" " << exitInfo);
                 return exitInfo;
             }
 
@@ -556,13 +548,11 @@
 
         if (placeholderCreation) {
             if (ExitInfo exitInfo = createPlaceholder(relativeLocalFilePath); !exitInfo) {
-<<<<<<< HEAD
-                LOGW_SYNCPAL_WARN(_logger, L"Failed to create placeholder for: " << SyncName2WStr(syncOp->affectedNode()->name())
+            LOGW_SYNCPAL_WARN(
+                _logger,
+                L"Failed to create placeholder for: "
+                    << Utility::formatSyncName(syncOp->affectedNode()->name())
                                                                                  << L" " << exitInfo);
-=======
-                LOGW_SYNCPAL_WARN(
-                        _logger, L"Failed to create placeholder for " << Utility::formatSyncName(syncOp->affectedNode()->name()));
->>>>>>> 0cb30a03
                 return exitInfo;
             }
 
@@ -586,13 +576,9 @@
             if (ExitInfo exitInfo = propagateCreateToDbAndTree(syncOp, std::to_string(fileStat.inode),
                                                                syncOp->affectedNode()->lastmodified(), newNode);
                 !exitInfo) {
-<<<<<<< HEAD
                 LOGW_SYNCPAL_WARN(_logger, L"Failed to propagate changes in DB or update tree for: "
-                                                   << SyncName2WStr(syncOp->affectedNode()->name()) << L" " << exitInfo);
-=======
-                LOGW_SYNCPAL_WARN(_logger, L"Failed to propagate changes in DB or update tree for "
-                                                   << Utility::formatSyncName(syncOp->affectedNode()->name()));
->>>>>>> 0cb30a03
+                      << Utility::formatSyncName(syncOp->affectedNode()->name())
+                      << L" " << exitInfo);
                 return exitInfo;
             }
 
@@ -660,22 +646,16 @@
         if (syncOp->affectedNode()->type() == NodeType::Directory) {
             if (ExitInfo exitInfo = convertToPlaceholder(relativeLocalFilePath, syncOp->targetSide() == ReplicaSide::Remote);
                 !exitInfo) {
-<<<<<<< HEAD
                 LOGW_SYNCPAL_WARN(_logger, L"Failed to convert to placeholder for: "
-                                                   << SyncName2WStr(syncOp->affectedNode()->name()) << L" " << exitInfo);
-=======
-                LOGW_SYNCPAL_WARN(_logger, L"Failed to convert to placeholder for "
-                                                   << Utility::formatSyncName(syncOp->affectedNode()->name()));
->>>>>>> 0cb30a03
+                      << Utility::formatSyncName(syncOp->affectedNode()->name())
+                      << L" " << exitInfo);
                 _syncPal->setRestart(true);
 
                 if (!_syncPal->updateTree(ReplicaSide::Local)->deleteNode(syncOp->affectedNode())) {
                     LOGW_SYNCPAL_WARN(_logger, L"Error in UpdateTree::deleteNode: node name="
-<<<<<<< HEAD
-                                                       << SyncName2WStr(syncOp->affectedNode()->name()) << L" " << exitInfo);
-=======
-                                                       << Utility::formatSyncName(syncOp->affectedNode()->name()));
->>>>>>> 0cb30a03
+                                   << Utility::formatSyncName(
+                                          syncOp->affectedNode()->name())
+                                   << L" " << exitInfo);
                 }
 
                 return exitInfo;
@@ -695,13 +675,9 @@
 #ifdef _WIN32
             // Don't do this on macOS as status and pin state are set at the end of the upload
             if (ExitInfo exitInfo = convertToPlaceholder(relativeLocalFilePath, true); !exitInfo) {
-<<<<<<< HEAD
                 LOGW_SYNCPAL_WARN(_logger, L"Failed to convert to placeholder for: "
-                                                   << SyncName2WStr(syncOp->affectedNode()->name()) << L" " << exitInfo);
-=======
-                LOGW_SYNCPAL_WARN(_logger, L"Failed to convert to placeholder for "
-                                                   << Utility::formatSyncName(syncOp->affectedNode()->name()));
->>>>>>> 0cb30a03
+                      << Utility::formatSyncName(syncOp->affectedNode()->name())
+                      << L" " << exitInfo);
                 return exitInfo;
             }
 #endif
@@ -1149,13 +1125,9 @@
         }
 
         if (ExitInfo exitInfo = propagateMoveToDbAndTree(syncOp); !exitInfo) {
-<<<<<<< HEAD
             LOGW_SYNCPAL_WARN(_logger, L"Failed to propagate changes in DB or update tree for: "
-                                               << SyncName2WStr(syncOp->affectedNode()->name()) << L" " << exitInfo);
-=======
-            LOGW_SYNCPAL_WARN(_logger, L"Failed to propagate changes in DB or update tree for "
-                                               << Utility::formatSyncName(syncOp->affectedNode()->name()));
->>>>>>> 0cb30a03
+                  << Utility::formatSyncName(syncOp->affectedNode()->name())
+                  << L" " << exitInfo);
             return exitInfo;
         }
     } else {
@@ -1287,13 +1259,9 @@
         // Propagate changes to DB and update trees
         std::shared_ptr<Node> newNode = nullptr;
         if (ExitInfo exitInfo = propagateChangeToDbAndTree(syncOp, job, newNode); !exitInfo) {
-<<<<<<< HEAD
             LOGW_WARN(_logger, L"Failed to propagate changes in DB or update tree for: "
-                                       << SyncName2WStr(syncOp->affectedNode()->name()) << L" " << exitInfo);
-=======
-            LOGW_WARN(_logger, L"Failed to propagate changes in DB or update tree for "
-                                       << Utility::formatSyncName(syncOp->affectedNode()->name()));
->>>>>>> 0cb30a03
+                  << Utility::formatSyncName(syncOp->affectedNode()->name())
+                  << L" " << exitInfo);
             return exitInfo;
         }
 
@@ -1360,13 +1328,9 @@
         }
 
         if (ExitInfo exitInfo = propagateDeleteToDbAndTree(syncOp); !exitInfo) {
-<<<<<<< HEAD
             LOGW_SYNCPAL_WARN(_logger, L"Failed to propagate changes in DB or update tree for: "
-                                               << SyncName2WStr(syncOp->affectedNode()->name()) << L" " << exitInfo);
-=======
-            LOGW_SYNCPAL_WARN(_logger, L"Failed to propagate changes in DB or update tree for "
-                                               << Utility::formatSyncName(syncOp->affectedNode()->name()));
->>>>>>> 0cb30a03
+                  << Utility::formatSyncName(syncOp->affectedNode()->name())
+                  << L" " << exitInfo);
             return exitInfo;
         }
     } else {
@@ -2397,13 +2361,9 @@
 
     std::shared_ptr<Node> newNode = nullptr;
     if (ExitInfo exitInfo = propagateCreateToDbAndTree(syncOp, newNodeId, newModTime, newNode); !exitInfo) {
-<<<<<<< HEAD
         LOGW_SYNCPAL_WARN(_logger, L"Failed to propagate changes in DB or update tree for: "
-                                           << SyncName2WStr(syncOp->affectedNode()->name()) << L" " << exitInfo);
-=======
-        LOGW_SYNCPAL_WARN(_logger, L"Failed to propagate changes in DB or update tree for "
-                                           << Utility::formatSyncName(syncOp->affectedNode()->name()));
->>>>>>> 0cb30a03
+              << Utility::formatSyncName(syncOp->affectedNode()->name()) << L" "
+              << exitInfo);
         return exitInfo;
     }
 
@@ -2649,13 +2609,9 @@
 
     _syncPal->setRestart(true);
     if (ExitInfo exitInfo = propagateDeleteToDbAndTree(syncOp); !exitInfo) {
-<<<<<<< HEAD
         LOGW_SYNCPAL_WARN(_logger, L"Failed to propagate changes in DB or update tree for: "
-                                           << SyncName2WStr(syncOp->affectedNode()->name()) << L" " << exitInfo);
-=======
-        LOGW_SYNCPAL_WARN(_logger, L"Failed to propagate changes in DB or update tree for "
-                                           << Utility::formatSyncName(syncOp->affectedNode()->name()));
->>>>>>> 0cb30a03
+              << Utility::formatSyncName(syncOp->affectedNode()->name()) << L" "
+              << exitInfo);
         return exitInfo;
     }
     return removeDependentOps(syncOp);
