/*
 * Infomaniak kDrive - Desktop
 * Copyright (C) 2023-2024 Infomaniak Network SA
 *
 * This program is free software: you can redistribute it and/or modify
 * it under the terms of the GNU General Public License as published by
 * the Free Software Foundation, either version 3 of the License, or
 * (at your option) any later version.
 *
 * This program is distributed in the hope that it will be useful,
 * but WITHOUT ANY WARRANTY; without even the implied warranty of
 * MERCHANTABILITY or FITNESS FOR A PARTICULAR PURPOSE.  See the
 * GNU General Public License for more details.
 *
 * You should have received a copy of the GNU General Public License
 * along with this program.  If not, see <http://www.gnu.org/licenses/>.
 */

#include "executorworker.h"
#include "jobs/local/localcreatedirjob.h"
#include "jobs/local/localdeletejob.h"
#include "jobs/local/localmovejob.h"
#include "jobs/network/API_v2/createdirjob.h"
#include "jobs/network/API_v2/deletejob.h"
#include "jobs/network/API_v2/downloadjob.h"
#include "jobs/network/API_v2/movejob.h"
#include "jobs/network/API_v2/renamejob.h"
#include "jobs/network/API_v2/uploadjob.h"
#include "jobs/network/API_v2/getfilelistjob.h"
#include "jobs/network/API_v2/upload_session/driveuploadsession.h"
#include "reconciliation/platform_inconsistency_checker/platforminconsistencycheckerutility.h"
#include "update_detection/file_system_observer/filesystemobserverworker.h"
#include "update_detection/update_detector/updatetree.h"
#include "jobs/jobmanager.h"
#include "libcommon/log/sentry/ptraces.h"
#include "libcommonserver/io/filestat.h"
#include "libcommonserver/io/iohelper.h"
#include "libcommonserver/utility/utility.h"
#include "requests/parameterscache.h"
#include "requests/syncnodecache.h"
#include "utility/jsonparserutility.h"

#include <iostream>
#include <log4cplus/loggingmacros.h>

namespace KDC {

#define SEND_PROGRESS_DELAY 1 // 1 sec
#define SNAPSHOT_INVALIDATION_THRESHOLD 100 // Changes

ExecutorWorker::ExecutorWorker(std::shared_ptr<SyncPal> syncPal, const std::string &name, const std::string &shortName) :
    OperationProcessor(syncPal, name, shortName) {}

void ExecutorWorker::executorCallback(UniqueId jobId) {
    _terminatedJobs.push(jobId);
}

void ExecutorWorker::execute() {
    ExitInfo executorExitInfo = ExitCode::Ok;
    _snapshotToInvalidate = false;

    _jobToSyncOpMap.clear();
    _syncOpToJobMap.clear();

    LOG_SYNCPAL_DEBUG(_logger, "Worker started: name=" << name().c_str());

    LOG_SYNCPAL_DEBUG(_logger, "JobManager::instance()->countManagedJobs(): " << JobManager::instance()->countManagedJobs());
    LOG_SYNCPAL_DEBUG(_logger, "JobManager::instance()->maxNbThreads() * 2: " << JobManager::instance()->maxNbThreads() * 2);

    // Keep a copy of the sorted list
    _opList = _syncPal->_syncOps->opSortedList();
    initProgressManager();
    uint64_t changesCounter = 0;
    while (!_opList.empty()) { // Same loop twice because we might reschedule the jobs after a pause TODO : refactor double loop
        // Create all the jobs
        sentry::pTraces::scoped::JobGeneration perfMonitor(syncDbId());
        while (!_opList.empty()) {
            if (ExitInfo exitInfo = deleteFinishedAsyncJobs(); !exitInfo) {
                executorExitInfo = exitInfo;
                cancelAllOngoingJobs();
                break;
            }

            sendProgress();

            if (stopAsked()) {
                cancelAllOngoingJobs();
                break;
            }

            while (pauseAsked() || isPaused()) {
                if (!isPaused()) {
                    setPauseDone();
                    cancelAllOngoingJobs(true);
                }

                Utility::msleep(LOOP_PAUSE_SLEEP_PERIOD);

                if (unpauseAsked()) {
                    setUnpauseDone();
                }
            }

            if (JobManager::instance()->countManagedJobs() > static_cast<size_t>(JobManager::instance()->maxNbThreads()) * 2) {
                if (ParametersCache::isExtendedLogEnabled()) {
                    LOG_SYNCPAL_DEBUG(_logger, "Maximum number of jobs reached");
                }
                Utility::msleep(LOOP_PAUSE_SLEEP_PERIOD);
                continue;
            }

            UniqueId opId = 0;
            _opListMutex.lock();
            if (!_opList.empty()) {
                opId = _opList.front();
                _opList.pop_front();
            }
            _opListMutex.unlock();

            if (!opId) break;

            SyncOpPtr syncOp = _syncPal->_syncOps->getOp(opId);

            if (!syncOp) {
                LOG_SYNCPAL_WARN(_logger, "Operation doesn't exist anymore: id=" << opId);
                continue;
            }

            changesCounter++;

            std::shared_ptr<AbstractJob> job = nullptr;
            bool ignored = false;
            bool bypassProgressComplete = false;
            switch (syncOp->type()) {
                case OperationType::Create: {
                    executorExitInfo = handleCreateOp(syncOp, job, ignored);
                    break;
                }
                case OperationType::Edit: {
                    executorExitInfo = handleEditOp(syncOp, job, ignored);
                    break;
                }
                case OperationType::Move: {
                    executorExitInfo = handleMoveOp(syncOp, ignored, bypassProgressComplete);
                    break;
                }
                case OperationType::Delete: {
                    executorExitInfo = handleDeleteOp(syncOp, ignored, bypassProgressComplete);
                    break;
                }
                default: {
                    LOGW_SYNCPAL_WARN(_logger, L"Unknown operation type: "
                                                       << syncOp->type() << L" on file "
                                                       << Utility::formatSyncName(syncOp->affectedNode()->name()));
                    executorExitInfo = ExitCode::DataError;
                }
            }

            // If an operation fails but is correctly handled by handleExecutorError, execution can proceed.
            if (executorExitInfo.cause() == ExitCause::OperationCanceled) {
                if (!bypassProgressComplete) setProgressComplete(syncOp, SyncFileStatus::Error);
                continue;
            }

            if (!executorExitInfo) {
                executorExitInfo = handleExecutorError(syncOp, executorExitInfo);
                if (!executorExitInfo) { // If the error is not handled, stop the execution
                    increaseErrorCount(syncOp);
                    cancelAllOngoingJobs();
                    break;
                } else { // If the error is handled, continue the execution
                    if (!bypassProgressComplete) setProgressComplete(syncOp, SyncFileStatus::Error);
                    continue;
                }
                if (!bypassProgressComplete) setProgressComplete(syncOp, SyncFileStatus::Error);
            }

            if (job) {
                manageJobDependencies(syncOp, job);
                std::function<void(UniqueId)> callback =
                        std::bind(&ExecutorWorker::executorCallback, this, std::placeholders::_1);
                JobManager::instance()->queueAsyncJob(job, Poco::Thread::PRIO_NORMAL, callback);
                _ongoingJobs.insert({job->jobId(), job});
                _jobToSyncOpMap.insert({job->jobId(), syncOp});
            } else {
                if (!bypassProgressComplete) {
                    if (ignored) {
                        setProgressComplete(syncOp, SyncFileStatus::Ignored);
                    } else if (syncOp->affectedNode() && syncOp->affectedNode()->inconsistencyType() != InconsistencyType::None) {
                        setProgressComplete(syncOp, SyncFileStatus::Inconsistency);
                    } else {
                        setProgressComplete(syncOp, SyncFileStatus::Success);
                    }
                }

                if (syncOp->affectedNode()->id().has_value()) {
                    std::unordered_set<NodeId> whiteList;
                    SyncNodeCache::instance()->syncNodes(_syncPal->syncDbId(), SyncNodeType::WhiteList, whiteList);
                    if (whiteList.find(syncOp->affectedNode()->id().value()) != whiteList.end()) {
                        // This item has been synchronized, it can now be removed from white list
                        whiteList.erase(syncOp->affectedNode()->id().value());
                        SyncNodeCache::instance()->update(_syncPal->syncDbId(), SyncNodeType::WhiteList, whiteList);
                    }
                }
            }
        }
        perfMonitor.stop();
        sentry::pTraces::scoped::waitForAllJobsToFinish perfMonitorwaitForAllJobsToFinish(syncDbId());
        if (ExitInfo exitInfo = waitForAllJobsToFinish(); !exitInfo) {
            executorExitInfo = exitInfo;
            break;
        }
        perfMonitorwaitForAllJobsToFinish.stop();
    }

    _syncPal->_syncOps->clear();
    _syncPal->_remoteFSObserverWorker->forceUpdate();

    if (changesCounter > SNAPSHOT_INVALIDATION_THRESHOLD) {
        // If there are too many changes on the local filesystem, the OS stops sending events at some point.
        LOG_SYNCPAL_INFO(_logger, "Local snapshot is potentially invalid");
        _snapshotToInvalidate = true;
    }

    if (_snapshotToInvalidate) {
        LOG_SYNCPAL_INFO(_logger, "Invalidate local snapshot");
        _syncPal->_localFSObserverWorker->invalidateSnapshot();
    }

    _syncPal->vfsCleanUpStatuses();

    setExitCause(executorExitInfo.cause());
    LOG_SYNCPAL_DEBUG(_logger, "Worker stopped: name=" << name().c_str());
    setDone(executorExitInfo.code());
}

void ExecutorWorker::initProgressManager() {
    sentry::pTraces::scoped::InitProgress perfMonitor(syncDbId());

    for (const auto syncOpId: _opList) {
        SyncFileItem syncItem;
        SyncOpPtr syncOp = _syncPal->_syncOps->getOp(syncOpId);
        if (!syncOp) {
            LOG_SYNCPAL_WARN(_logger, "Operation doesn't exist anymore: id=" << syncOpId);
            continue;
        }

        if (syncOp->omit()) {
            continue; // Do not notify UI of progress in case of pseudo conflicts
        }

        initSyncFileItem(syncOp, syncItem);
        if (!_syncPal->initProgress(syncItem)) {
            LOG_SYNCPAL_WARN(_logger, "Error in SyncPal::initProgress: id=" << syncOpId);
        }
    }
}

void ExecutorWorker::initSyncFileItem(SyncOpPtr syncOp, SyncFileItem &syncItem) {
    syncItem.setType(syncOp->affectedNode()->type());
    syncItem.setConflict(syncOp->conflict().type());
    syncItem.setInconsistency(syncOp->affectedNode()->inconsistencyType());
    syncItem.setSize(syncOp->affectedNode()->size());
    syncItem.setModTime(syncOp->affectedNode()->lastmodified().has_value() ? syncOp->affectedNode()->lastmodified().value() : 0);
    syncItem.setCreationTime(syncOp->affectedNode()->createdAt().has_value() ? syncOp->affectedNode()->createdAt().value() : 0);

    if (bitWiseEnumToBool(syncOp->type() & OperationType::Move)) {
        syncItem.setInstruction(SyncFileInstruction::Move);
        syncItem.setPath(syncOp->affectedNode()->moveOrigin().has_value() ? *syncOp->affectedNode()->moveOrigin() : SyncPath());
        syncItem.setNewPath(syncOp->affectedNode()->getPath());
    } else {
        syncItem.setPath(syncOp->affectedNode()->getPath());

        if (bitWiseEnumToBool(syncOp->type() & OperationType::Edit)) {
            syncItem.setInstruction(SyncFileInstruction::Update);
        } else if (bitWiseEnumToBool(syncOp->type() & OperationType::Delete)) {
            syncItem.setInstruction(SyncFileInstruction::Remove);
        }
    }

    if (syncOp->targetSide() == ReplicaSide::Local) {
        syncItem.setLocalNodeId(syncOp->correspondingNode() ? syncOp->correspondingNode()->id() : std::nullopt);
        syncItem.setRemoteNodeId(syncOp->affectedNode()->id());
        syncItem.setDirection(SyncDirection::Down);
        if (bitWiseEnumToBool(syncOp->type() & OperationType::Create)) {
            syncItem.setInstruction(SyncFileInstruction::Get);
        }
    } else {
        syncItem.setLocalNodeId(syncOp->affectedNode()->id());
        syncItem.setRemoteNodeId(syncOp->correspondingNode() ? syncOp->correspondingNode()->id() : std::nullopt);
        syncItem.setDirection(SyncDirection::Up);
        if (bitWiseEnumToBool(syncOp->type() & OperationType::Create)) {
            syncItem.setInstruction(SyncFileInstruction::Put);
        }
    }
}

void ExecutorWorker::logCorrespondingNodeErrorMsg(const SyncOpPtr syncOp) {
    const std::wstring mainMsg = L"Error in UpdateTree::deleteNode: ";
    if (syncOp->correspondingNode()) {
        const auto nodeName = Utility::formatSyncName(syncOp->correspondingNode()->name());
        LOGW_SYNCPAL_WARN(_logger, mainMsg << L"correspondingNode name=" << L"'" << nodeName << L"'.");
    } else {
        const auto nodeName = Utility::formatSyncName(syncOp->affectedNode()->name());
        LOGW_SYNCPAL_WARN(_logger,
                          mainMsg << L"correspondingNode is nullptr, former affectedNode name=" << L"'" << nodeName << L"'.");
    }
}

void ExecutorWorker::setProgressComplete(const SyncOpPtr syncOp, SyncFileStatus status) {
    SyncPath relativeLocalFilePath;
    if (syncOp->type() == OperationType::Create || syncOp->type() == OperationType::Edit) {
        relativeLocalFilePath = syncOp->nodePath(ReplicaSide::Local);
    } else {
        relativeLocalFilePath = syncOp->affectedNode()->getPath();
    }

    if (!_syncPal->setProgressComplete(relativeLocalFilePath, status)) {
        LOGW_SYNCPAL_WARN(_logger, L"Error in SyncPal::setProgressComplete: " << Utility::formatSyncPath(relativeLocalFilePath));
    }
}

ExitInfo ExecutorWorker::handleCreateOp(SyncOpPtr syncOp, std::shared_ptr<AbstractJob> &job, bool &ignored) {
    // The execution of the create operation consists of three steps:
    // 1. If omit-flag is False, propagate the file or directory to target replica, because the object is missing there.
    // 2. Insert a new entry into the database, to avoid that the object is detected again by compute_ops() on the next sync
    // iteration.
    // 3. Update the update tree structures to ensure that follow-up operations can execute correctly, as they are based on
    // the information in these structures.
    ignored = false;

    SyncPath relativeLocalFilePath = syncOp->nodePath(ReplicaSide::Local);
    assert(!relativeLocalFilePath.empty());
    SyncPath absoluteLocalFilePath = _syncPal->localPath() / relativeLocalFilePath;
    if (isLiteSyncActivated() && !syncOp->omit()) {
        bool isDehydratedPlaceholder = false;
        if (ExitInfo exitInfo = checkLiteSyncInfoForCreate(syncOp, absoluteLocalFilePath, isDehydratedPlaceholder); !exitInfo) {
            LOGW_SYNCPAL_WARN(_logger, L"Error in checkLiteSyncInfoForCreate");
            return exitInfo;
        }

        if (isDehydratedPlaceholder) {
            // Blacklist dehydrated placeholder
            PlatformInconsistencyCheckerUtility::renameLocalFile(absoluteLocalFilePath,
                                                                 PlatformInconsistencyCheckerUtility::SuffixType::Blacklisted);

            // Remove from update tree
            if (!affectedUpdateTree(syncOp)->deleteNode(syncOp->affectedNode())) {
                LOGW_SYNCPAL_WARN(_logger, L"Error in UpdateTree::deleteNode: affectedNode name="
                                                   << Utility::formatSyncName(syncOp->affectedNode()->name()));
                return ExitCode::DataError;
            }

            if (!targetUpdateTree(syncOp)->deleteNode(syncOp->correspondingNode())) {
                logCorrespondingNodeErrorMsg(syncOp);
                return ExitCode::DataError;
            }

            return ExitCode::Ok;
        }
    }

    if (syncOp->omit()) {
        // Do not generate job, only push changes in DB and update tree
        std::shared_ptr<Node> node;
        if (ExitInfo exitInfo = propagateCreateToDbAndTree(
                    syncOp, syncOp->correspondingNode()->id().has_value() ? *syncOp->correspondingNode()->id() : std::string(),
                    syncOp->affectedNode()->lastmodified(), node);
            !exitInfo) {
            LOGW_SYNCPAL_WARN(_logger, L"Failed to propagate changes in DB or update tree for "
                                               << Utility::formatSyncName(syncOp->affectedNode()->name()));
            return exitInfo;
        }
    } else {
        if (!isLiteSyncActivated() && !enoughLocalSpace(syncOp)) {
            _syncPal->addError(Error(_syncPal->syncDbId(), name(), ExitCode::SystemError, ExitCause::NotEnoughDiskSpace));
            return {ExitCode::SystemError, ExitCause::NotEnoughDiskSpace};
        }

        if (!isValidDestination(syncOp)) {
            if (syncOp->targetSide() == ReplicaSide::Remote) {
                bool exists = false;
                if (auto ioError = IoError::Success; !IoHelper::checkIfPathExists(absoluteLocalFilePath, exists, ioError)) {
                    LOGW_WARN(_logger,
                              L"Error in Utility::checkIfPathExists: " << Utility::formatSyncPath(absoluteLocalFilePath));
                    return ExitCode::SystemError;
                }
                if (!exists) return {ExitCode::DataError, ExitCause::UnexpectedFileSystemEvent};

                // Ignore operation
                if (SyncFileItem syncItem; _syncPal->getSyncFileItem(relativeLocalFilePath, syncItem)) {
                    const Error err(
                            _syncPal->syncDbId(), syncItem.localNodeId().has_value() ? syncItem.localNodeId().value() : "",
                            syncItem.remoteNodeId().has_value() ? syncItem.remoteNodeId().value() : "", syncItem.type(),
                            syncOp->affectedNode()->moveOrigin().has_value() ? syncOp->affectedNode()->moveOrigin().value()
                                                                             : syncItem.path(),
                            syncItem.conflict(), syncItem.inconsistency(), CancelType::Create);
                    _syncPal->addError(err);
                }

                if (const std::shared_ptr<UpdateTree> sourceUpdateTree = affectedUpdateTree(syncOp);
                    !sourceUpdateTree->deleteNode(syncOp->affectedNode())) {
                    LOGW_SYNCPAL_WARN(_logger, L"Error in UpdateTree::deleteNode: node name="
                                                       << Utility::formatSyncName(syncOp->affectedNode()->name()));
                    return ExitCode::DataError;
                }
            }

            ignored = true;
            LOGW_SYNCPAL_INFO(_logger,
                              L"Forbidden destination, operation ignored: " << Utility::formatSyncPath(absoluteLocalFilePath));
            return ExitCode::Ok;
        }

        if (ExitInfo exitInfo = generateCreateJob(syncOp, job); !exitInfo) {
            return exitInfo;
        }

        if (job && syncOp->affectedNode()->type() == NodeType::Directory) {
            // Propagate the directory creation immediately in order to avoid blocking other dependant job creation
            if (const ExitInfo exitInfoRunCreateDirJob = runCreateDirJob(syncOp, job); !exitInfoRunCreateDirJob) {
                std::shared_ptr<CreateDirJob> createDirJob = std::dynamic_pointer_cast<CreateDirJob>(job);
                if (createDirJob && (createDirJob->getStatusCode() == Poco::Net::HTTPResponse::HTTP_BAD_REQUEST ||
                                     createDirJob->getStatusCode() == Poco::Net::HTTPResponse::HTTP_FORBIDDEN)) {
                    if (const ExitInfo exitInfoCheckAlreadyExcluded =
                                checkAlreadyExcluded(absoluteLocalFilePath, createDirJob->parentDirId());
                        !exitInfoCheckAlreadyExcluded) {
                        LOG_SYNCPAL_WARN(_logger, "Error in ExecutorWorker::checkAlreadyExcluded");
                        return exitInfoCheckAlreadyExcluded;
                    }

                    if (const ExitInfo exitInfo = handleForbiddenAction(syncOp, relativeLocalFilePath, ignored); !exitInfo) {
                        LOGW_SYNCPAL_WARN(_logger, L"Error in handleForbiddenAction for item: "
                                                           << Utility::formatSyncPath(relativeLocalFilePath));
                        return exitInfo;
                    }
                    return {ExitCode::BackError, ExitCause::FileAccessError};
                }
                return exitInfoRunCreateDirJob;
            }

            if (const ExitInfo exitInfo =
                        convertToPlaceholder(relativeLocalFilePath, syncOp->targetSide() == ReplicaSide::Remote);
                !exitInfo) {
                LOGW_SYNCPAL_WARN(_logger, L"Failed to convert to placeholder for "
                                                   << Utility::formatSyncName(syncOp->affectedNode()->name()));
                return exitInfo;
            }

            job.reset();
        }
    }
    return ExitCode::Ok;
}

ExitInfo ExecutorWorker::checkAlreadyExcluded(const SyncPath &absolutePath, const NodeId &parentId) {
    bool alreadyExist = false;

    // List all items in parent dir
    try {
        GetFileListJob job(_syncPal->driveDbId(), parentId);
        ExitCode exitCode = job.runSynchronously();
        if (exitCode != ExitCode::Ok) {
            LOG_SYNCPAL_WARN(_logger, "Error in GetFileListJob::runSynchronously for driveDbId="
                                              << _syncPal->driveDbId() << " nodeId=" << parentId.c_str() << " : " << exitCode
                                              << " " << job.exitCause());
            return {exitCode, job.exitCause()};
        }

        Poco::JSON::Object::Ptr resObj = job.jsonRes();
        if (!resObj) {
            LOG_SYNCPAL_WARN(Log::instance()->getLogger(),
                             "GetFileListJob failed for driveDbId=" << _syncPal->driveDbId() << " nodeId=" << parentId.c_str());
            return {ExitCode::BackError, ExitCause::ApiErr};
        }

        Poco::JSON::Array::Ptr dataArray = resObj->getArray(dataKey);
        if (!dataArray) {
            LOG_SYNCPAL_WARN(Log::instance()->getLogger(),
                             "GetFileListJob failed for driveDbId=" << _syncPal->driveDbId() << " nodeId=" << parentId.c_str());
            return {ExitCode::BackError, ExitCause::ApiErr};
        }

        for (Poco::JSON::Array::ConstIterator it = dataArray->begin(); it != dataArray->end(); ++it) {
            Poco::JSON::Object::Ptr obj = it->extract<Poco::JSON::Object::Ptr>();
            std::string name;
            if (!JsonParserUtility::extractValue(obj, nameKey, name)) {
                LOG_SYNCPAL_WARN(
                        Log::instance()->getLogger(),
                        "GetFileListJob failed for driveDbId=" << _syncPal->driveDbId() << " nodeId=" << parentId.c_str());
                return {ExitCode::BackError, ExitCause::ApiErr};
            }

            if (name == absolutePath.filename().string()) {
                alreadyExist = true;
                break;
            }
        }
    } catch (const std::exception &e) {
        LOG_WARN(Log::instance()->getLogger(), "Error in GetFileListJob::GetFileListJob for driveDbId="
                                                       << _syncPal->driveDbId() << " nodeId=" << parentId.c_str()
                                                       << " error=" << e.what());
        return ExitCode::DataError;
    }

    if (!alreadyExist) {
        return ExitCode::Ok;
    }
    return {ExitCode::DataError, ExitCause::FileAlreadyExist};
}

ExitInfo ExecutorWorker::generateCreateJob(SyncOpPtr syncOp, std::shared_ptr<AbstractJob> &job) noexcept {
    // 1. If omit-flag is False, propagate the file or directory to replica Y, because the object is missing there.
    std::shared_ptr<Node> newCorrespondingParentNode = nullptr;
    if (affectedUpdateTree(syncOp)->rootNode() == syncOp->affectedNode()->parentNode()) {
        newCorrespondingParentNode = targetUpdateTree(syncOp)->rootNode();

        if (!newCorrespondingParentNode) {
            LOGW_SYNCPAL_WARN(_logger, L"Failed to get target root node");
            return ExitCode::DataError;
        }
    } else {
        newCorrespondingParentNode = correspondingNodeInOtherTree(syncOp->affectedNode()->parentNode());

        if (!newCorrespondingParentNode) {
            LOGW_SYNCPAL_WARN(_logger, L"Failed to get corresponding parent node: "
                                               << Utility::formatSyncName(syncOp->affectedNode()->name()));
            return ExitCode::DataError;
        }
    }

    if (syncOp->targetSide() == ReplicaSide::Local) {
        SyncPath relativeLocalFilePath = newCorrespondingParentNode->getPath() / syncOp->newName();
        SyncPath absoluteLocalFilePath = _syncPal->localPath() / relativeLocalFilePath;
        syncOp->setLocalCreationTargetPath(relativeLocalFilePath);

        bool placeholderCreation = isLiteSyncActivated() && syncOp->affectedNode()->type() == NodeType::File;
        if (placeholderCreation && syncOp->affectedNode()->id().has_value()) {
            const bool isLink = _syncPal->_remoteSnapshot->isLink(*syncOp->affectedNode()->id());
            placeholderCreation = !isLink;
        }

        if (placeholderCreation) {
            if (ExitInfo exitInfo = createPlaceholder(relativeLocalFilePath); !exitInfo) {
                LOGW_SYNCPAL_WARN(
                        _logger, L"Failed to create placeholder for " << Utility::formatSyncName(syncOp->affectedNode()->name()));
                return exitInfo;
            }

            FileStat fileStat;
            IoError ioError = IoError::Success;
            if (!IoHelper::getFileStat(absoluteLocalFilePath, &fileStat, ioError)) {
                LOGW_SYNCPAL_WARN(_logger,
                                  L"Error in IoHelper::getFileStat: " << Utility::formatIoError(absoluteLocalFilePath, ioError));
                return ExitCode::SystemError;
            }

            if (ioError == IoError::NoSuchFileOrDirectory) {
                LOGW_WARN(_logger, L"Item does not exist anymore: " << Utility::formatSyncPath(absoluteLocalFilePath));
                return {ExitCode::DataError, ExitCause::InvalidSnapshot};
            } else if (ioError == IoError::AccessDenied) {
                LOGW_WARN(_logger, L"Item misses search permission: " << Utility::formatSyncPath(absoluteLocalFilePath));
                return {ExitCode::SystemError, ExitCause::FileAccessError};
            }

            std::shared_ptr<Node> newNode = nullptr;
            if (ExitInfo exitInfo = propagateCreateToDbAndTree(syncOp, std::to_string(fileStat.inode),
                                                               syncOp->affectedNode()->lastmodified(), newNode);
                !exitInfo) {
                LOGW_SYNCPAL_WARN(_logger, L"Failed to propagate changes in DB or update tree for "
                                                   << Utility::formatSyncName(syncOp->affectedNode()->name()));
                return exitInfo;
            }

            // Check for inconsistency
            if (syncOp->affectedNode()->inconsistencyType() != InconsistencyType::None) {
                // Notify user that the file has been renamed
                SyncFileItem syncItem;
                if (_syncPal->getSyncFileItem(relativeLocalFilePath, syncItem)) {
                    Error err(_syncPal->syncDbId(), syncItem.localNodeId().has_value() ? syncItem.localNodeId().value() : "",
                              syncItem.remoteNodeId().has_value() ? syncItem.remoteNodeId().value() : "", syncItem.type(),
                              syncItem.newPath().has_value() ? syncItem.newPath().value() : syncItem.path(), syncItem.conflict(),
                              syncItem.inconsistency());
                    _syncPal->addError(err);
                }
            }
        } else {
            if (syncOp->affectedNode()->type() == NodeType::Directory) {
                job = std::make_shared<LocalCreateDirJob>(absoluteLocalFilePath);
            } else {
                bool exists = false;
                IoError ioError = IoError::Success;
                if (!IoHelper::checkIfPathExists(absoluteLocalFilePath, exists, ioError)) {
                    LOGW_WARN(_logger, L"Error in IoHelper::checkIfPathExists: "
                                               << Utility::formatIoError(absoluteLocalFilePath, ioError));
                    return ExitCode::SystemError;
                }
                if (ioError == IoError::AccessDenied) {
                    LOGW_WARN(_logger, L"Item misses search permission: " << Utility::formatSyncPath(absoluteLocalFilePath));
                    return {ExitCode::SystemError, ExitCause::FileAccessError};
                }

                if (exists) {
                    // Normal in lite sync mode
                    // or in case where a remote item and a local item have same name with different cases
                    // (ex: 'test.txt' on local replica needs to be uploaded, 'Text.txt' on remote replica needs to be
                    // downloaded)
                    if (ParametersCache::isExtendedLogEnabled()) {
                        LOGW_SYNCPAL_DEBUG(_logger, L"File: " << Utility::formatSyncPath(absoluteLocalFilePath)
                                                              << L" already exists on local replica");
                    }
                    // Do not propagate this file
                    return ExitCode::Ok;
                } else {
                    try {
                        job = std::make_shared<DownloadJob>(
                                _syncPal->driveDbId(),
                                syncOp->affectedNode()->id().has_value() ? *syncOp->affectedNode()->id() : std::string(),
                                absoluteLocalFilePath, syncOp->affectedNode()->size(),
                                syncOp->affectedNode()->createdAt().has_value() ? *syncOp->affectedNode()->createdAt() : 0,
                                syncOp->affectedNode()->lastmodified().has_value() ? *syncOp->affectedNode()->lastmodified() : 0,
                                true);
                    } catch (std::exception const &e) {
                        LOGW_SYNCPAL_WARN(_logger, L"Error in DownloadJob::DownloadJob for driveDbId="
                                                           << _syncPal->driveDbId() << L" : " << Utility::s2ws(e.what()));
                        return ExitCode::DataError;
                    }

                    job->setAffectedFilePath(relativeLocalFilePath);
                }
            }
        }
    } else {
        SyncPath relativeLocalFilePath = syncOp->nodePath(ReplicaSide::Local);
        SyncPath absoluteLocalFilePath = _syncPal->localPath() / relativeLocalFilePath;
        if (syncOp->affectedNode()->type() == NodeType::Directory) {
            if (ExitInfo exitInfo = convertToPlaceholder(relativeLocalFilePath, syncOp->targetSide() == ReplicaSide::Remote);
                !exitInfo) {
                LOGW_SYNCPAL_WARN(_logger, L"Failed to convert to placeholder for "
                                                   << Utility::formatSyncName(syncOp->affectedNode()->name()));
                _syncPal->setRestart(true);

                if (!_syncPal->updateTree(ReplicaSide::Local)->deleteNode(syncOp->affectedNode())) {
                    LOGW_SYNCPAL_WARN(_logger, L"Error in UpdateTree::deleteNode: node name="
                                                       << Utility::formatSyncName(syncOp->affectedNode()->name()));
                }

                return exitInfo;
            }

            try {
                job = std::make_shared<CreateDirJob>(
                        _syncPal->driveDbId(), absoluteLocalFilePath,
                        newCorrespondingParentNode->id().has_value() ? *newCorrespondingParentNode->id() : std::string(),
                        syncOp->newName());
            } catch (std::exception const &e) {
                LOGW_SYNCPAL_WARN(_logger, L"Error in CreateDirJob::CreateDirJob for driveDbId="
                                                   << _syncPal->driveDbId() << L" : " << Utility::s2ws(e.what()));
                return ExitCode::DataError;
            }
        } else {
#ifdef _WIN32
            // Don't do this on macOS as status and pin state are set at the end of the upload
            if (ExitInfo exitInfo = convertToPlaceholder(relativeLocalFilePath, true); !exitInfo) {
                LOGW_SYNCPAL_WARN(_logger, L"Failed to convert to placeholder for "
                                                   << Utility::formatSyncName(syncOp->affectedNode()->name()));
                return exitInfo;
            }
#endif

            uint64_t filesize = 0;
            if (ExitInfo exitInfo = getFileSize(absoluteLocalFilePath, filesize); !exitInfo) {
                LOGW_SYNCPAL_WARN(_logger,
                                  L"Error in ExecutorWorker::getFileSize for " << Utility::formatSyncPath(absoluteLocalFilePath));
                return exitInfo;
            }

            if (filesize > useUploadSessionThreshold) {
                try {
                    int uploadSessionParallelJobs = ParametersCache::instance()->parameters().uploadSessionParallelJobs();
                    job = std::make_shared<DriveUploadSession>(
                            _syncPal->driveDbId(), _syncPal->_syncDb, absoluteLocalFilePath, syncOp->affectedNode()->name(),
                            newCorrespondingParentNode->id().has_value() ? *newCorrespondingParentNode->id() : std::string(),
                            syncOp->affectedNode()->lastmodified() ? *syncOp->affectedNode()->lastmodified() : 0,
                            isLiteSyncActivated(), uploadSessionParallelJobs);
                } catch (std::exception const &e) {
                    LOGW_SYNCPAL_WARN(_logger, L"Error in DriveUploadSession::DriveUploadSession: " << Utility::s2ws(e.what()));
                    return ExitCode::DataError;
                }
            } else {
                try {
                    job = std::make_shared<UploadJob>(
                            _syncPal->driveDbId(), absoluteLocalFilePath, syncOp->affectedNode()->name(),
                            newCorrespondingParentNode->id().has_value() ? *newCorrespondingParentNode->id() : std::string(),
                            syncOp->affectedNode()->lastmodified() ? *syncOp->affectedNode()->lastmodified() : 0);
                } catch (std::exception const &e) {
                    LOGW_SYNCPAL_WARN(_logger, L"Error in UploadJob::UploadJob for driveDbId=" << _syncPal->driveDbId() << L" : "
                                                                                               << Utility::s2ws(e.what()));
                    return ExitCode::DataError;
                }
            }

            job->setAffectedFilePath(relativeLocalFilePath);
        }
    }

    if (job) {
        if (_syncPal->vfsMode() == VirtualFileMode::Mac || _syncPal->vfsMode() == VirtualFileMode::Win) {
            // Set VFS callbacks
            std::function<bool(const SyncPath &, PinState)> vfsSetPinStateCallback =
                    std::bind(&SyncPal::vfsSetPinState, _syncPal, std::placeholders::_1, std::placeholders::_2);
            job->setVfsSetPinStateCallback(vfsSetPinStateCallback);

            std::function<bool(const SyncPath &, const SyncTime &, const SyncTime &, const int64_t, const NodeId &,
                               std::string &)>
                    vfsUpdateMetadataCallback =
                            std::bind(&SyncPal::vfsUpdateMetadata, _syncPal, std::placeholders::_1, std::placeholders::_2,
                                      std::placeholders::_3, std::placeholders::_4, std::placeholders::_5, std::placeholders::_6);
            job->setVfsUpdateMetadataCallback(vfsUpdateMetadataCallback);

            std::function<bool(const SyncPath &)> vfsCancelHydrateCallback =
                    std::bind(&SyncPal::vfsCancelHydrate, _syncPal, std::placeholders::_1);
            job->setVfsCancelHydrateCallback(vfsCancelHydrateCallback);
        }

        std::function<bool(const SyncPath &, bool, int, bool)> vfsForceStatusCallback =
                std::bind(&SyncPal::vfsForceStatus, _syncPal, std::placeholders::_1, std::placeholders::_2, std::placeholders::_3,
                          std::placeholders::_4);
        job->setVfsForceStatusCallback(vfsForceStatusCallback);
    }

    return ExitCode::Ok;
}

ExitInfo ExecutorWorker::checkLiteSyncInfoForCreate(SyncOpPtr syncOp, const SyncPath &path, bool &isDehydratedPlaceholder) {
    isDehydratedPlaceholder = false;

    if (syncOp->targetSide() == ReplicaSide::Remote) {
        if (syncOp->affectedNode()->type() == NodeType::Directory) {
            return ExitCode::Ok;
        }

        bool isPlaceholder = false;
        bool isHydrated = false;
        bool isSyncing = false;
        int progress = 0;
        if (!_syncPal->vfsStatus(path, isPlaceholder, isHydrated, isSyncing, progress)) {
            LOGW_SYNCPAL_WARN(_logger, L"Error in vfsStatus: " << Utility::formatSyncPath(path));
            return {ExitCode::SystemError, ExitCause::FileAccessError};
        }

        if (isPlaceholder && !isHydrated && !isSyncing) {
            LOGW_SYNCPAL_INFO(_logger, L"Do not upload dehydrated placeholders: " << Utility::formatSyncPath(path));
            isDehydratedPlaceholder = true;
        }
    }

    return ExitCode::Ok;
}

ExitInfo ExecutorWorker::createPlaceholder(const SyncPath &relativeLocalPath) {
    SyncFileItem syncItem;
    if (!_syncPal->getSyncFileItem(relativeLocalPath, syncItem)) {
        LOGW_SYNCPAL_WARN(_logger,
                          L"Failed to retrieve SyncFileItem associated to item: " << Utility::formatSyncPath(relativeLocalPath));
        return {ExitCode::DataError, ExitCause::InvalidSnapshot};
    }

    bool exists = false;
    IoError ioError = IoError::Success;
    SyncPath absoluteLocalPath = _syncPal->localPath() / relativeLocalPath;
    if (!IoHelper::checkIfPathExists(absoluteLocalPath, exists, ioError)) {
        LOGW_SYNCPAL_WARN(_logger,
                          L"Error in IoHelper::checkIfPathExists: " << Utility::formatIoError(absoluteLocalPath, ioError));
        return ExitCode::SystemError;
    }

    if (ioError == IoError::AccessDenied) {
        LOGW_WARN(_logger, L"Access denied to " << Path2WStr(absoluteLocalPath).c_str());
        return {ExitCode::SystemError, ExitCause::FileAccessError};
    }

    if (exists) {
        LOGW_WARN(_logger, L"Item already exists: " << Utility::formatSyncPath(absoluteLocalPath));
        return {ExitCode::DataError, ExitCause::FileAlreadyExist};
    }

    if (!_syncPal->vfsCreatePlaceholder(relativeLocalPath, syncItem)) {
        // TODO: vfs functions should output an ioError parameter
        // Check if the item already exists on local replica
        return processCreateOrConvertToPlaceholderError(relativeLocalPath, true);
    }

    return ExitCode::Ok;
}

ExitInfo ExecutorWorker::convertToPlaceholder(const SyncPath &relativeLocalPath, bool hydrated) {
    SyncFileItem syncItem;
    if (!_syncPal->getSyncFileItem(relativeLocalPath, syncItem)) {
        LOGW_SYNCPAL_WARN(_logger,
                          L"Failed to retrieve SyncFileItem associated to item: " << Utility::formatSyncPath(relativeLocalPath));
        return {ExitCode::DataError, ExitCause::InvalidSnapshot};
    }

    SyncPath absoluteLocalFilePath = _syncPal->localPath() / relativeLocalPath;

#ifdef __APPLE__
    // VfsMac::convertToPlaceholder needs only SyncFileItem::_dehydrated
    syncItem.setDehydrated(!hydrated);
#elif _WIN32
    // VfsWin::convertToPlaceholder needs only SyncFileItem::_localNodeId
    FileStat fileStat;
    IoError ioError = IoError::Success;
    if (!IoHelper::getFileStat(absoluteLocalFilePath, &fileStat, ioError)) {
        LOGW_SYNCPAL_WARN(_logger, L"Error in IoHelper::getFileStat: " << Utility::formatIoError(absoluteLocalFilePath, ioError));
        return ExitCode::SystemError;
    }

    if (ioError == IoError::NoSuchFileOrDirectory) {
        LOGW_SYNCPAL_WARN(_logger, L"Item does not exist anymore: " << Utility::formatSyncPath(absoluteLocalFilePath));
        return {ExitCode::DataError, ExitCause::InvalidSnapshot};
    } else if (ioError == IoError::AccessDenied) {
        LOGW_SYNCPAL_WARN(_logger, L"Item misses search permission: " << Utility::formatSyncPath(absoluteLocalFilePath));
        return {ExitCode::SystemError, ExitCause::FileAccessError};
    }

    syncItem.setLocalNodeId(std::to_string(fileStat.inode));
#endif

    if (!_syncPal->vfsConvertToPlaceholder(absoluteLocalFilePath, syncItem)) {
        // TODO: vfs functions should output an ioError parameter
        // Check that the item exists on local replica
        return processCreateOrConvertToPlaceholderError(relativeLocalPath, false);
    }

    if (!_syncPal->vfsSetPinState(absoluteLocalFilePath, hydrated ? PinState::AlwaysLocal : PinState::OnlineOnly)) {
        LOGW_SYNCPAL_WARN(_logger, L"Error in vfsSetPinState: " << Utility::formatSyncPath(absoluteLocalFilePath));
        return {ExitCode::SystemError, ExitCause::FileAccessError};
    }

    return ExitCode::Ok;
}

ExitInfo ExecutorWorker::processCreateOrConvertToPlaceholderError(const SyncPath &relativeLocalPath, bool create) {
    // TODO: Simplify/remove this function when vfs functions will output an ioError parameter
    SyncPath absoluteLocalFilePath = _syncPal->localPath() / relativeLocalPath;
    bool exists = false;
    IoError ioError = IoError::Success;
    if (!IoHelper::checkIfPathExists(absoluteLocalFilePath, exists, ioError)) {
        LOGW_SYNCPAL_WARN(_logger,
                          L"Error in IoHelper::checkIfPathExists: " << Utility::formatIoError(absoluteLocalFilePath, ioError));
        return ExitCode::SystemError;
    }

    if (ioError == IoError::AccessDenied) {
        LOGW_SYNCPAL_WARN(_logger, L"Item misses search permission: " << Utility::formatSyncPath(absoluteLocalFilePath));
        return {ExitCode::SystemError, ExitCause::FileAccessError};
    }

    if (create && exists) {
        return {ExitCode::SystemError, ExitCause::FileAccessError};
    } else if (!create && !exists) {
        return {ExitCode::DataError, ExitCause::InvalidSnapshot};
    }

    if (create) {
        // Check if the parent folder exists on local replica
        bool parentExists = false;
        if (!IoHelper::checkIfPathExists(absoluteLocalFilePath.parent_path(), parentExists, ioError)) {
            LOGW_WARN(_logger, L"Error in IoHelper::checkIfPathExists: "
                                       << Utility::formatIoError(absoluteLocalFilePath.parent_path(), ioError));
            return ExitCode::SystemError;
        }

        if (ioError == IoError::AccessDenied) {
            LOGW_WARN(_logger,
                      L"Item misses search permission: " << Utility::formatSyncPath(absoluteLocalFilePath.parent_path()));
            return {ExitCode::SystemError, ExitCause::FileAccessError};
        }

        if (!parentExists) {
            return {ExitCode::DataError, ExitCause::InvalidSnapshot};
        }
    }

    return {ExitCode::SystemError, ExitCause::FileAccessError};
}

// !!! When returning with hasError == true, _executorExitCode and _executorExitCause must be set !!!
ExitInfo ExecutorWorker::handleEditOp(SyncOpPtr syncOp, std::shared_ptr<AbstractJob> &job, bool &ignored) {
    // The execution of the edit operation consists of three steps:
    // 1. If omit-flag is False, propagate the file to replicaY, replacing the existing one.
    // 2. Insert a new entry into the database, to avoid that the object is detected again by compute_ops() on the next sync
    // iteration.
    // 3. If the omit flag is False, update the updatetreeY structure to ensure that follow-up operations can execute correctly,
    // as they are based on the information in this structure.
    ignored = false;

    SyncPath relativeLocalFilePath = syncOp->nodePath(ReplicaSide::Local);

    if (relativeLocalFilePath.empty()) {
        return ExitCode::DataError;
    }

    if (isLiteSyncActivated()) {
        SyncPath absoluteLocalFilePath = _syncPal->localPath() / relativeLocalFilePath;
        bool ignoreItem = false;
        bool isSyncing = false;
        if (ExitInfo exitInfo = checkLiteSyncInfoForEdit(syncOp, absoluteLocalFilePath, ignoreItem, isSyncing); !exitInfo) {
            LOGW_SYNCPAL_WARN(_logger, L"Error in checkLiteSyncInfoForEdit");
            return exitInfo;
        }

        if (ignoreItem) {
            ignored = true;
            return ExitCode::Ok;
        }

        if (isSyncing) {
            return ExitCode::Ok;
        }
    }

    if (syncOp->omit()) {
        // Do not generate job, only push changes in DB and update tree
        std::shared_ptr<Node> node;
        if (ExitInfo exitInfo = propagateEditToDbAndTree(
                    syncOp, syncOp->correspondingNode()->id().has_value() ? *syncOp->correspondingNode()->id() : std::string(),
                    syncOp->affectedNode()->lastmodified(), node);
            !exitInfo) {
            LOGW_SYNCPAL_WARN(_logger, L"Failed to propagate changes in DB or update tree for "
                                               << Utility::formatSyncName(syncOp->affectedNode()->name()));
            return exitInfo;
        }
    } else {
        if (!enoughLocalSpace(syncOp)) {
            _syncPal->addError(Error(_syncPal->syncDbId(), name(), ExitCode::SystemError, ExitCause::NotEnoughDiskSpace));
            return {ExitCode::SystemError, ExitCause::NotEnoughDiskSpace};
        }

        if (ExitInfo exitInfo = generateEditJob(syncOp, job); !exitInfo) {
            return exitInfo;
        }
    }
    return ExitCode::Ok;
}

ExitInfo ExecutorWorker::generateEditJob(SyncOpPtr syncOp, std::shared_ptr<AbstractJob> &job) {
    // 1. If omit-flag is False, propagate the file to replicaY, replacing the existing one.
    if (syncOp->targetSide() == ReplicaSide::Local) {
        SyncPath relativeLocalFilePath = syncOp->nodePath(ReplicaSide::Local);
        SyncPath absoluteLocalFilePath = _syncPal->localPath() / relativeLocalFilePath;

        try {
            job = std::make_shared<DownloadJob>(
                    _syncPal->driveDbId(), syncOp->affectedNode()->id() ? *syncOp->affectedNode()->id() : std::string(),
                    absoluteLocalFilePath, syncOp->affectedNode()->size(),
                    syncOp->affectedNode()->createdAt().has_value() ? *syncOp->affectedNode()->createdAt() : 0,
                    syncOp->affectedNode()->lastmodified().has_value() ? *syncOp->affectedNode()->lastmodified() : 0, false);
        } catch (std::exception const &e) {
            LOGW_SYNCPAL_WARN(_logger, L"Error in DownloadJob::DownloadJob for driveDbId=" << _syncPal->driveDbId() << L" : "
                                                                                           << Utility::s2ws(e.what()));
            return ExitCode::DataError;
        }

        job->setAffectedFilePath(relativeLocalFilePath);

        // Set callbacks
        std::shared_ptr<DownloadJob> downloadJob = std::dynamic_pointer_cast<DownloadJob>(job);

        if (_syncPal->vfsMode() == VirtualFileMode::Mac || _syncPal->vfsMode() == VirtualFileMode::Win) {
            std::function<bool(const SyncPath &, PinState)> vfsSetPinStateCallback =
                    std::bind(&SyncPal::vfsSetPinState, _syncPal, std::placeholders::_1, std::placeholders::_2);
            downloadJob->setVfsSetPinStateCallback(vfsSetPinStateCallback);

            std::function<bool(const SyncPath &, bool, int, bool)> vfsForceStatusCallback =
                    std::bind(&SyncPal::vfsForceStatus, _syncPal, std::placeholders::_1, std::placeholders::_2,
                              std::placeholders::_3, std::placeholders::_4);
            downloadJob->setVfsForceStatusCallback(vfsForceStatusCallback);

            std::function<bool(const SyncPath &, const SyncTime &, const SyncTime &, const int64_t, const NodeId &,
                               std::string &)>
                    vfsUpdateMetadataCallback =
                            std::bind(&SyncPal::vfsUpdateMetadata, _syncPal, std::placeholders::_1, std::placeholders::_2,
                                      std::placeholders::_3, std::placeholders::_4, std::placeholders::_5, std::placeholders::_6);
            downloadJob->setVfsUpdateMetadataCallback(vfsUpdateMetadataCallback);
        }
    } else {
        SyncPath relativeLocalFilePath = syncOp->nodePath(ReplicaSide::Local);
        SyncPath absoluteLocalFilePath = _syncPal->localPath() / relativeLocalFilePath;

        uint64_t filesize;
        if (ExitInfo exitInfo = getFileSize(absoluteLocalFilePath, filesize); !exitInfo) {
            LOGW_WARN(_logger, L"Error in ExecutorWorker::getFileSize for " << Utility::formatSyncPath(absoluteLocalFilePath));
            return exitInfo;
        }

        if (!syncOp->correspondingNode()->id()) {
            // Should not happen
            LOGW_SYNCPAL_WARN(_logger, L"Edit operation with empty corresponding node id for "
                                               << Utility::formatSyncPath(absoluteLocalFilePath));
            sentry::Handler::captureMessage(sentry::Level::Warning, "ExecutorWorker::generateEditJob",
                                                      "Edit operation with empty corresponding node id");
            return ExitCode::DataError;
        }

        if (filesize > useUploadSessionThreshold) {
            try {
                int uploadSessionParallelJobs = ParametersCache::instance()->parameters().uploadSessionParallelJobs();
                job = std::make_shared<DriveUploadSession>(
                        _syncPal->driveDbId(), _syncPal->_syncDb, absoluteLocalFilePath,
                        syncOp->correspondingNode()->id() ? *syncOp->correspondingNode()->id() : std::string(),
                        syncOp->affectedNode()->lastmodified() ? *syncOp->affectedNode()->lastmodified() : 0,
                        isLiteSyncActivated(), uploadSessionParallelJobs);
            } catch (std::exception const &e) {
                LOGW_SYNCPAL_WARN(_logger, L"Error in DriveUploadSession::DriveUploadSession: " << Utility::s2ws(e.what()));
                return ExitCode::DataError;
            };
        } else {
            try {
                job = std::make_shared<UploadJob>(
                        _syncPal->driveDbId(), absoluteLocalFilePath,
                        syncOp->correspondingNode()->id() ? *syncOp->correspondingNode()->id() : std::string(),
                        syncOp->affectedNode()->lastmodified() ? *syncOp->affectedNode()->lastmodified() : 0);
            } catch (std::exception const &e) {
                LOGW_SYNCPAL_WARN(_logger, L"Error in UploadJob::UploadJob for driveDbId=" << _syncPal->driveDbId() << L" : "
                                                                                           << Utility::s2ws(e.what()));
                return ExitCode::DataError;
            }

            // Set callbacks
            std::shared_ptr<UploadJob> uploadJob = std::dynamic_pointer_cast<UploadJob>(job);
            if (_syncPal->vfsMode() == VirtualFileMode::Mac || _syncPal->vfsMode() == VirtualFileMode::Win) {
                std::function<bool(const SyncPath &, bool, int, bool)> vfsForceStatusCallback =
                        std::bind(&SyncPal::vfsForceStatus, _syncPal, std::placeholders::_1, std::placeholders::_2,
                                  std::placeholders::_3, std::placeholders::_4);
                uploadJob->setVfsForceStatusCallback(vfsForceStatusCallback);
            }
        }

        job->setAffectedFilePath(relativeLocalFilePath);
    }
    return ExitCode::Ok;
}

ExitInfo ExecutorWorker::fixModificationDate(SyncOpPtr syncOp, const SyncPath &absolutePath) {
    const auto id = syncOp->affectedNode()->id().has_value() ? syncOp->affectedNode()->id().value() : "";
    LOGW_SYNCPAL_DEBUG(_logger, L"Do not upload dehydrated placeholders: " << Utility::formatSyncPath(absolutePath) << L" ("
                                                                           << Utility::s2ws(id) << L")");

    // Update last modification date in order to avoid generating more EDIT operations.
    bool found = false;
    DbNode dbNode;
    if (!_syncPal->_syncDb->node(*syncOp->correspondingNode()->idb(), dbNode, found)) {
        LOG_SYNCPAL_WARN(_logger, "Error in SyncDb::node");
        return {ExitCode::DbError, ExitCause::DbAccessError};
    }
    if (!found) {
        LOG_SYNCPAL_DEBUG(_logger, "Failed to retrieve node for dbId=" << *syncOp->correspondingNode()->idb());
        return {ExitCode::DataError, ExitCause::DbEntryNotFound};
    }

    bool exists = false;
    if (!Utility::setFileDates(absolutePath, dbNode.created(), dbNode.lastModifiedRemote(), false, exists)) {
        LOGW_SYNCPAL_WARN(_logger, L"Error in Utility::setFileDates: " << Utility::formatSyncPath(absolutePath));
    }
    if (exists) {
        LOGW_SYNCPAL_INFO(_logger,
                          L"Last modification date updated locally to avoid further wrongly generated EDIT operations for file: "
                                  << Utility::formatSyncPath(absolutePath));
    }
    // If file does not exist anymore, do nothing special. This is fine, it will not generate EDIT operations anymore.
    return ExitCode::Ok;
}

ExitInfo ExecutorWorker::checkLiteSyncInfoForEdit(SyncOpPtr syncOp, const SyncPath &absolutePath, bool &ignoreItem,
                                                  bool &isSyncing) {
    ignoreItem = false;

    bool isPlaceholder = false;
    bool isHydrated = false;
    bool isSyncingTmp = false;
    int progress = 0;
    if (!_syncPal->vfsStatus(absolutePath, isPlaceholder, isHydrated, isSyncingTmp, progress)) {
        LOGW_SYNCPAL_WARN(_logger, L"Error in vfsStatus: " << Utility::formatSyncPath(absolutePath));
        return {ExitCode::SystemError, ExitCause::FileAccessError};
    }

    if (syncOp->targetSide() == ReplicaSide::Remote) {
        if (isPlaceholder && !isHydrated) {
            ignoreItem = true;
            return fixModificationDate(syncOp, absolutePath);
        }
    } else {
        if (isPlaceholder) {
            PinState pinState = PinState::Unspecified;
            if (!_syncPal->vfsPinState(absolutePath, pinState)) {
                LOGW_SYNCPAL_WARN(_logger, L"Error in vfsPinState for file: " << Utility::formatSyncPath(absolutePath));
                return {ExitCode::SystemError, ExitCause::InconsistentPinState};
            }

            switch (pinState) {
                case PinState::Inherited: {
                    // TODO : what do we do in that case??
                    LOG_SYNCPAL_WARN(_logger, "Inherited pin state not implemented yet");
                    return ExitCode::LogicError;
                }
                case PinState::AlwaysLocal: {
                    if (isSyncingTmp) {
                        // Ignore this item until it is synchronized
                        isSyncing = true;
                    } else if (isHydrated) {
                        // Download
                    }
                    break;
                }
                case PinState::OnlineOnly: {
                    // Update metadata
                    std::string error;
                    _syncPal->vfsUpdateMetadata(
                            absolutePath,
                            syncOp->affectedNode()->createdAt().has_value() ? *syncOp->affectedNode()->createdAt() : 0,
                            syncOp->affectedNode()->lastmodified().has_value() ? *syncOp->affectedNode()->lastmodified() : 0,
                            syncOp->affectedNode()->size(),
                            syncOp->affectedNode()->id().has_value() ? *syncOp->affectedNode()->id() : std::string(), error);
                    // TODO: Vfs functions should return an ExitInfo struct
                    syncOp->setOmit(true); // Do not propagate change in file system, only in DB
                    if (!error.empty()) {
                        return {ExitCode::SystemError, ExitCause::FileAccessError};
                    }
                    break;
                }
                case PinState::Unspecified:
                default: {
                    LOGW_SYNCPAL_DEBUG(_logger, L"Ignore EDIT for file: " << Path2WStr(absolutePath));
                    ignoreItem = true;
                    return ExitCode::Ok;
                }
            }
        }
    }

    return ExitCode::Ok;
}

ExitInfo ExecutorWorker::handleMoveOp(SyncOpPtr syncOp, bool &ignored, bool &bypassProgressComplete) {
    // The three execution steps are as follows:
    // 1. If omit-flag is False, move the object on replica Y (where it still needs to be moved) from uY to vY, changing the
    // name to nameX.
    // 2. Update the database entry, to avoid detecting the move operation again.
    // 3. If the omit flag is False, update the updatetreeY structure to ensure that follow-up operations can execute
    // correctly, as they are based on the information in this structure.
    ignored = false;
    bypassProgressComplete = false;
    if (syncOp->omit()) {
        // Do not generate job, only push changes in DB and update tree
        if (syncOp->hasConflict()) {
            bool propagateChange = true;
            ExitInfo exitInfo = propagateConflictToDbAndTree(syncOp, propagateChange);

            Error err(_syncPal->syncDbId(),
                      syncOp->conflict().localNode() != nullptr
                              ? (syncOp->conflict().localNode()->id().has_value() ? syncOp->conflict().localNode()->id().value()
                                                                                  : "")
                              : "",
                      syncOp->conflict().remoteNode() != nullptr
                              ? (syncOp->conflict().remoteNode()->id().has_value() ? syncOp->conflict().remoteNode()->id().value()
                                                                                   : "")
                              : "",
                      syncOp->conflict().localNode() != nullptr ? syncOp->conflict().localNode()->type() : NodeType::Unknown,
                      syncOp->affectedNode()->moveOrigin().has_value() ? syncOp->affectedNode()->moveOrigin().value()
                                                                       : syncOp->affectedNode()->getPath(),
                      syncOp->conflict().type());

            _syncPal->addError(err);

            if (!propagateChange || !exitInfo) {
                return exitInfo;
            }
        }

        if (ExitInfo exitInfo = propagateMoveToDbAndTree(syncOp); !exitInfo) {
            LOGW_SYNCPAL_WARN(_logger, L"Failed to propagate changes in DB or update tree for "
                                               << Utility::formatSyncName(syncOp->affectedNode()->name()));
            return exitInfo;
        }
    } else {
        if (ExitInfo exitInfo = generateMoveJob(syncOp, ignored, bypassProgressComplete); !exitInfo) {
            return exitInfo;
        }
    }
    return ExitCode::Ok;
}

ExitInfo ExecutorWorker::generateMoveJob(SyncOpPtr syncOp, bool &ignored, bool &bypassProgressComplete) {
    bypassProgressComplete = false;

    // 1. If omit-flag is False, move the object on replica Y (where it still needs to be moved) from uY to vY, changing the
    // name to nameX.
    std::shared_ptr<AbstractJob> job = nullptr;

    SyncPath relativeDestLocalFilePath;
    SyncPath absoluteDestLocalFilePath;
    SyncPath relativeOriginLocalFilePath;

    if (syncOp->targetSide() == ReplicaSide::Local) {
        // Target side is local, so corresponding node is on local side.
        std::shared_ptr<Node> correspondingNode = syncOp->correspondingNode();
        if (!correspondingNode) {
            LOGW_SYNCPAL_WARN(_logger, L"Corresponding node not found for item with "
                                               << Utility::formatSyncPath(syncOp->affectedNode()->getPath()));
            return ExitCode::DataError;
        }

        // Get the new parent node
        std::shared_ptr<Node> parentNode =
                syncOp->newParentNode() ? syncOp->newParentNode() : syncOp->affectedNode()->parentNode();
        if (!parentNode) {
            LOGW_SYNCPAL_WARN(_logger,
                              L"Parent node not found for item with " << Utility::formatSyncPath(correspondingNode->getPath()));
            return ExitCode::DataError;
        }

        relativeDestLocalFilePath = parentNode->getPath() / syncOp->newName();
        relativeOriginLocalFilePath = correspondingNode->getPath();
        absoluteDestLocalFilePath = _syncPal->localPath() / relativeDestLocalFilePath;
        SyncPath absoluteOriginLocalFilePath = _syncPal->localPath() / relativeOriginLocalFilePath;
        job = std::make_shared<LocalMoveJob>(absoluteOriginLocalFilePath, absoluteDestLocalFilePath);
    } else {
        // Target side is remote, so affected node is on local side.
        std::shared_ptr<Node> correspondingNode = syncOp->correspondingNode();
        if (!correspondingNode) {
            LOGW_SYNCPAL_WARN(_logger, L"Corresponding node not found for item "
                                               << Utility::formatSyncPath(syncOp->affectedNode()->getPath()));
            return ExitCode::DataError;
        }

        // Get the new parent node
        std::shared_ptr<Node> parentNode =
                syncOp->newParentNode() ? syncOp->newParentNode() : syncOp->affectedNode()->parentNode();
        if (!parentNode) {
            LOGW_SYNCPAL_WARN(_logger,
                              L"Parent node not found for item " << Utility::formatSyncPath(correspondingNode->getPath()));
            return ExitCode::DataError;
        }

        relativeDestLocalFilePath = parentNode->getPath() / syncOp->newName();
        relativeOriginLocalFilePath = correspondingNode->getPath();
        absoluteDestLocalFilePath = _syncPal->localPath() / relativeDestLocalFilePath;
        SyncPath absoluteOriginLocalFilePath = _syncPal->localPath() / relativeOriginLocalFilePath;
        job = std::make_shared<LocalMoveJob>(absoluteOriginLocalFilePath, absoluteDestLocalFilePath);

        if (relativeOriginLocalFilePath.parent_path() == relativeDestLocalFilePath.parent_path()) {
            // This is just a rename
            try {
                job = std::make_shared<RenameJob>(_syncPal->driveDbId(),
                                                  correspondingNode->id().has_value() ? *correspondingNode->id() : std::string(),
                                                  absoluteDestLocalFilePath);
            } catch (std::exception const &e) {
                LOGW_SYNCPAL_WARN(_logger, L"Error in RenameJob::RenameJob for driveDbId=" << _syncPal->driveDbId() << L" : "
                                                                                           << Utility::s2ws(e.what()));
                return ExitCode::DataError;
            }
        } else {
            // This is a move

            // For all conflicts involving an "undo move" operation, the correct parent is already stored in the syncOp
            std::shared_ptr<Node> remoteParentNode = syncOp->conflict().type() == ConflictType::MoveParentDelete ||
                                                                     syncOp->conflict().type() == ConflictType::MoveMoveSource ||
                                                                     syncOp->conflict().type() == ConflictType::MoveMoveCycle
                                                             ? parentNode
                                                             : correspondingNodeInOtherTree(parentNode);
            if (!remoteParentNode) {
                LOGW_SYNCPAL_WARN(_logger, L"Parent node not found for item " << Path2WStr(parentNode->getPath()));
                return ExitCode::DataError;
            }
            try {
                job = std::make_shared<MoveJob>(_syncPal->driveDbId(), absoluteDestLocalFilePath,
                                                correspondingNode->id().has_value() ? *correspondingNode->id() : std::string(),
                                                remoteParentNode->id().has_value() ? *remoteParentNode->id() : std::string(),
                                                syncOp->newName());
            } catch (std::exception &e) {
                LOG_SYNCPAL_WARN(_logger, "Error in GetTokenFromAppPasswordJob::GetTokenFromAppPasswordJob: error=" << e.what());
                return ExitCode::DataError;
            }
        }

        if (syncOp->hasConflict()) {
            job->setBypassCheck(true);
        }

        // Set callbacks
        if (_syncPal->vfsMode() == VirtualFileMode::Mac || _syncPal->vfsMode() == VirtualFileMode::Win) {
            std::function<bool(const SyncPath &, bool, int, bool)> vfsForceStatusCallback =
                    std::bind(&SyncPal::vfsForceStatus, _syncPal, std::placeholders::_1, std::placeholders::_2,
                              std::placeholders::_3, std::placeholders::_4);
            job->setVfsForceStatusCallback(vfsForceStatusCallback);

            std::function<bool(const SyncPath &, bool &, bool &, bool &, int &)> vfsStatusCallback =
                    std::bind(&SyncPal::vfsStatus, _syncPal, std::placeholders::_1, std::placeholders::_2, std::placeholders::_3,
                              std::placeholders::_4, std::placeholders::_5);
            job->setVfsStatusCallback(vfsStatusCallback);
        }
    }

    job->setAffectedFilePath(relativeDestLocalFilePath);
    job->runSynchronously();

    if (job->exitCode() == ExitCode::Ok && syncOp->conflict().type() != ConflictType::None) {
        // Conflict fixing job finished successfully
        // Propagate changes to DB and update trees
        std::shared_ptr<Node> newNode = nullptr;
        if (ExitInfo exitInfo = propagateChangeToDbAndTree(syncOp, job, newNode); !exitInfo) {
            LOGW_WARN(_logger, L"Failed to propagate changes in DB or update tree for "
                                       << Utility::formatSyncName(syncOp->affectedNode()->name()));
            return exitInfo;
        }

        // Send conflict notification
        SyncFileItem syncItem;
        if (_syncPal->getSyncFileItem(syncOp->affectedNode()->getPath(), syncItem)) {
            NodeId localNodeId = syncOp->correspondingNode()->side() == ReplicaSide::Local
                                         ? syncItem.localNodeId().has_value() ? syncItem.localNodeId().value() : ""
                                         : "";
            NodeId remoteNodeId = syncOp->correspondingNode()->side() == ReplicaSide::Local ? ""
                                  : syncItem.remoteNodeId().has_value()                     ? syncItem.remoteNodeId().value()
                                                                                            : "";

            Error err(_syncPal->syncDbId(), localNodeId, remoteNodeId, syncItem.type(),
                      syncItem.newPath().has_value() ? syncItem.newPath().value() : syncItem.path(), syncItem.conflict(),
                      syncItem.inconsistency(), CancelType::None,
                      localNodeId.empty() ? relativeDestLocalFilePath : absoluteDestLocalFilePath);
            _syncPal->addError(err);
        }

        return ExitCode::Ok;
    }

    return handleFinishedJob(job, syncOp, syncOp->affectedNode()->getPath(), ignored, bypassProgressComplete);
}

ExitInfo ExecutorWorker::handleDeleteOp(SyncOpPtr syncOp, bool &ignored, bool &bypassProgressComplete) {
    // The three execution steps are as follows:
    // 1. If omit-flag is False, delete the file or directory on replicaY, because the objects till exists there
    // 2. Remove the entry from the database. If nX is a directory node, also remove all entries for each node n ∈ S. This
    // avoids that the object(s) are detected again by compute_ops() on the next sync iteration
    // 3. Update the update tree structures to ensure that follow-up operations can execute correctly, as they are based on
    // the information in these structures
    ignored = false;
    bypassProgressComplete = false;

    if (syncOp->omit()) {
        // Do not generate job, only push changes in DB and update tree
        if (syncOp->hasConflict() &&
            syncOp->conflict().type() !=
                    ConflictType::EditDelete) { // Error message handled with move operation in case Edit-Delete conflict
            bool propagateChange = true;
            ExitInfo exitInfo = propagateConflictToDbAndTree(syncOp, propagateChange);

            Error err(_syncPal->syncDbId(),
                      syncOp->conflict().localNode() != nullptr
                              ? (syncOp->conflict().localNode()->id().has_value() ? syncOp->conflict().localNode()->id().value()
                                                                                  : "")
                              : "",
                      syncOp->conflict().remoteNode() != nullptr
                              ? (syncOp->conflict().remoteNode()->id().has_value() ? syncOp->conflict().remoteNode()->id().value()
                                                                                   : "")
                              : "",
                      syncOp->conflict().localNode() != nullptr ? syncOp->conflict().localNode()->type() : NodeType::Unknown,
                      syncOp->affectedNode()->moveOrigin().has_value() ? syncOp->affectedNode()->moveOrigin().value()
                                                                       : syncOp->affectedNode()->getPath(),
                      syncOp->conflict().type());

            _syncPal->addError(err);

            if (!propagateChange || !exitInfo) {
                return exitInfo;
            }
        }

        if (ExitInfo exitInfo = propagateDeleteToDbAndTree(syncOp); !exitInfo) {
            LOGW_SYNCPAL_WARN(_logger, L"Failed to propagate changes in DB or update tree for "
                                               << Utility::formatSyncName(syncOp->affectedNode()->name()));
            return exitInfo;
        }
    } else {
        if (ExitInfo exitInfo = generateDeleteJob(syncOp, ignored, bypassProgressComplete); !exitInfo) {
            return exitInfo;
        }
    }
    return ExitCode::Ok;
}

ExitInfo ExecutorWorker::generateDeleteJob(SyncOpPtr syncOp, bool &ignored, bool &bypassProgressComplete) {
    bypassProgressComplete = false;

    // 1. If omit-flag is False, delete the file or directory on replicaY, because the objects till exists there
    std::shared_ptr<AbstractJob> job = nullptr;
    SyncPath relativeLocalFilePath = syncOp->nodePath(ReplicaSide::Local);
    SyncPath absoluteLocalFilePath = _syncPal->localPath() / relativeLocalFilePath;
    if (syncOp->targetSide() == ReplicaSide::Local) {
        bool isDehydratedPlaceholder = false;
        if (_syncPal->vfsMode() != VirtualFileMode::Off) {
            bool isPlaceholder = false;
            bool isHydrated = false;
            bool isSyncing = false;
            int progress = 0;
            if (!_syncPal->vfsStatus(absoluteLocalFilePath, isPlaceholder, isHydrated, isSyncing, progress)) {
                LOGW_SYNCPAL_WARN(_logger, L"Error in vfsStatus: " << Utility::formatSyncPath(absoluteLocalFilePath));
                return {ExitCode::SystemError, ExitCause::FileAccessError};
            }
            isDehydratedPlaceholder = isPlaceholder && !isHydrated;
        }

        NodeId remoteNodeId = syncOp->affectedNode()->id().has_value() ? syncOp->affectedNode()->id().value() : "";
        if (remoteNodeId.empty()) {
            LOGW_SYNCPAL_WARN(_logger, L"Failed to retrieve node ID");
            return ExitCode::DataError;
        }
        job = std::make_shared<LocalDeleteJob>(_syncPal->syncInfo(), relativeLocalFilePath, isDehydratedPlaceholder,
                                               remoteNodeId);
    } else {
        try {
            job = std::make_shared<DeleteJob>(
                    _syncPal->driveDbId(), syncOp->correspondingNode()->id() ? *syncOp->correspondingNode()->id() : std::string(),
                    syncOp->affectedNode()->id() ? *syncOp->affectedNode()->id() : std::string(), absoluteLocalFilePath);
        } catch (std::exception const &e) {
            LOGW_SYNCPAL_WARN(_logger, L"Error in DeleteJob::DeleteJob for driveDbId=" << _syncPal->driveDbId() << L" : "
                                                                                       << Utility::s2ws(e.what()));
            return ExitCode::DataError;
        }
    }

    // If affected node has both create and delete events (node deleted and re-created with same name), then do not check
    job->setBypassCheck((syncOp->affectedNode()->hasChangeEvent(OperationType::Create) &&
                         syncOp->affectedNode()->hasChangeEvent(OperationType::Delete)) ||
                        syncOp->affectedNode()->isSharedFolder());

    job->setAffectedFilePath(relativeLocalFilePath);
    job->runSynchronously();
    return handleFinishedJob(job, syncOp, relativeLocalFilePath, ignored, bypassProgressComplete);
}

bool ExecutorWorker::isValidDestination(const SyncOpPtr syncOp) {
    if (syncOp->targetSide() == ReplicaSide::Remote && syncOp->type() == OperationType::Create) {
        std::shared_ptr<Node> newCorrespondingParentNode = nullptr;
        if (affectedUpdateTree(syncOp)->rootNode() == syncOp->affectedNode()->parentNode()) {
            newCorrespondingParentNode = targetUpdateTree(syncOp)->rootNode();
        } else {
            newCorrespondingParentNode = correspondingNodeInOtherTree(syncOp->affectedNode()->parentNode());
        }

        if (!newCorrespondingParentNode || !newCorrespondingParentNode->id().has_value()) {
            return false;
        }

        if (newCorrespondingParentNode->isCommonDocumentsFolder() && syncOp->nodeType() != NodeType::Directory) {
            return false;
        }

        if (newCorrespondingParentNode->isSharedFolder()) {
            return false;
        }
    }

    return true;
}

bool ExecutorWorker::enoughLocalSpace(SyncOpPtr syncOp) {
    if (syncOp->targetSide() != ReplicaSide::Local) {
        // This is not a download operation
        return true;
    }

    if (syncOp->affectedNode()->type() != NodeType::File) {
        return true;
    }

    int64_t newSize = syncOp->affectedNode()->size();
    if (syncOp->type() == OperationType::Edit) {
        // Keep only the difference between remote size and local size
        newSize -= syncOp->correspondingNode()->size();
    }

    const int64_t freeBytes = Utility::freeDiskSpace(_syncPal->localPath());
    if (freeBytes >= 0) {
        if (freeBytes < newSize + Utility::freeDiskSpaceLimit()) {
            LOGW_SYNCPAL_WARN(_logger, L"Disk almost full, only " << freeBytes << L"B available at "
                                                                  << Utility::formatSyncPath(_syncPal->localPath())
                                                                  << L". Synchronization canceled.");
            return false;
        }
    } else {
        LOGW_SYNCPAL_WARN(_logger,
                          L"Could not determine free space available at " << Utility::formatSyncPath(_syncPal->localPath()));
    }
    return true;
}

ExitInfo ExecutorWorker::waitForAllJobsToFinish() {
    while (!_ongoingJobs.empty()) {
        if (stopAsked()) {
            cancelAllOngoingJobs();
            break;
        }

        while (pauseAsked() || isPaused()) {
            if (!isPaused()) {
                setPauseDone();
                cancelAllOngoingJobs(true);
            }

            Utility::msleep(LOOP_PAUSE_SLEEP_PERIOD);

            if (unpauseAsked()) {
                setUnpauseDone();
            }
        }

        if (ExitInfo exitInfo = deleteFinishedAsyncJobs(); !exitInfo) {
            cancelAllOngoingJobs();
            return exitInfo;
        }

        sendProgress();
    }
    return ExitCode::Ok;
}

ExitInfo ExecutorWorker::deleteFinishedAsyncJobs() {
    ExitInfo exitInfo = ExitCode::Ok;
    while (!_terminatedJobs.empty()) {
        std::scoped_lock lock(_terminatedJobs);
        // Delete all terminated jobs
        if (exitInfo && _ongoingJobs.find(_terminatedJobs.front()) != _ongoingJobs.end()) {
            auto onGoingJobIt = _ongoingJobs.find(_terminatedJobs.front());
            if (onGoingJobIt == _ongoingJobs.end()) {
                LOGW_SYNCPAL_WARN(_logger, L"Terminated job not found");
                _terminatedJobs.pop();
                continue;
            }

            std::shared_ptr<AbstractJob> job = onGoingJobIt->second;

            auto jobToSyncOpIt = _jobToSyncOpMap.find(job->jobId());
            if (jobToSyncOpIt == _jobToSyncOpMap.end()) {
                LOGW_SYNCPAL_WARN(_logger, L"Sync Operation not found");
                _ongoingJobs.erase(job->jobId());
                _terminatedJobs.pop();
                continue;
            }

            SyncOpPtr syncOp = jobToSyncOpIt->second;
            SyncPath relativeLocalPath = syncOp->nodePath(ReplicaSide::Local);
            bool ignored = false;
            bool bypassProgressComplete = false;
            exitInfo = handleFinishedJob(job, syncOp, relativeLocalPath, ignored, bypassProgressComplete);
            if (exitInfo) {
                if (!ignored && exitInfo.cause() == ExitCause::OperationCanceled) {
                    setProgressComplete(syncOp, SyncFileStatus::Error);
                    exitInfo = ExitCode::Ok;
                } else {
                    if (ignored) {
                        setProgressComplete(syncOp, SyncFileStatus::Ignored);
                    } else {
                        setProgressComplete(syncOp, SyncFileStatus::Success);
                    }

                    if (syncOp->affectedNode()->id().has_value()) {
                        std::unordered_set<NodeId> whiteList;
                        SyncNodeCache::instance()->syncNodes(_syncPal->syncDbId(), SyncNodeType::WhiteList, whiteList);
                        if (whiteList.find(syncOp->affectedNode()->id().value()) != whiteList.end()) {
                            // This item has been synchronized, it can now be removed from
                            // white list
                            whiteList.erase(syncOp->affectedNode()->id().value());
                            SyncNodeCache::instance()->update(_syncPal->syncDbId(), SyncNodeType::WhiteList, whiteList);
                        }
                    }
                }
            } else {
                increaseErrorCount(syncOp);
            }

            // Delete job
            _ongoingJobs.erase(_terminatedJobs.front());
        }
        _terminatedJobs.pop();
    }
    return exitInfo;
}

ExitInfo ExecutorWorker::handleManagedBackError(ExitCause jobExitCause, SyncOpPtr syncOp, bool isInconsistencyIssue,
                                                bool downloadImpossible) {
    if (jobExitCause == ExitCause::NotFound && !downloadImpossible) {
        // The operation failed because the destination does not exist anymore
        LOG_SYNCPAL_DEBUG(_logger, "Destination does not exist anymore, restarting sync.");
        return ExitCode::DataError;
    }

    if (jobExitCause == ExitCause::QuotaExceeded) {
        _syncPal->pause();
    } else {
        // The item should be temporarily blacklisted
        _syncPal->blacklistTemporarily(syncOp->affectedNode()->id() ? *syncOp->affectedNode()->id() : std::string(),
                                       syncOp->affectedNode()->getPath(), otherSide(syncOp->targetSide()));
    }

    if (!affectedUpdateTree(syncOp)->deleteNode(syncOp->affectedNode())) {
        LOGW_SYNCPAL_WARN(_logger, L"Error in UpdateTree::deleteNode: node name="
                                           << Utility::formatSyncName(syncOp->affectedNode()->name()));
        return ExitCode::DataError;
    }

    if (syncOp->correspondingNode()) {
        if (!targetUpdateTree(syncOp)->deleteNode(syncOp->correspondingNode())) {
            LOGW_SYNCPAL_WARN(_logger, L"Error in UpdateTree::deleteNode: node name="
                                               << Utility::formatSyncName(syncOp->correspondingNode()->name()));
            return ExitCode::DataError;
        }
    }

    NodeId locaNodeId;
    NodeId remoteNodeId;
    if (syncOp->targetSide() == ReplicaSide::Local) {
        if (syncOp->correspondingNode() && syncOp->correspondingNode()->id()) locaNodeId = *syncOp->correspondingNode()->id();
        remoteNodeId = syncOp->affectedNode()->id() ? *syncOp->affectedNode()->id() : std::string();
    } else {
        locaNodeId = syncOp->affectedNode()->id() ? *syncOp->affectedNode()->id() : std::string();
        if (syncOp->correspondingNode() && syncOp->correspondingNode()->id()) remoteNodeId = *syncOp->correspondingNode()->id();
    }

    Error error;
    if (isInconsistencyIssue) {
        error = Error(_syncPal->syncDbId(), locaNodeId, remoteNodeId, syncOp->affectedNode()->type(),
                      syncOp->affectedNode()->getPath(), ConflictType::None, InconsistencyType::ForbiddenChar);
    } else {
        error = Error(_syncPal->syncDbId(), locaNodeId, remoteNodeId, syncOp->affectedNode()->type(),
                      syncOp->affectedNode()->getPath(), ConflictType::None, InconsistencyType::None, CancelType::None, "",
                      ExitCode::BackError, jobExitCause);
    }
    _syncPal->addError(error);

    return ExitCode::Ok;
}

namespace details {
bool isManagedBackError(ExitCause exitCause) {
    static const std::set<ExitCause> managedExitCauses = {ExitCause::InvalidName,   ExitCause::ApiErr,
                                                          ExitCause::FileTooBig,    ExitCause::NotFound,
                                                          ExitCause::QuotaExceeded, ExitCause::UploadNotTerminated};

    return managedExitCauses.contains(exitCause);
}
} // namespace details

ExitInfo ExecutorWorker::handleFinishedJob(std::shared_ptr<AbstractJob> job, SyncOpPtr syncOp, const SyncPath &relativeLocalPath,
                                           bool &ignored, bool &bypassProgressComplete) {
    ignored = false;
    bypassProgressComplete = false;

    if (job->exitCode() == ExitCode::NeedRestart) {
        cancelAllOngoingJobs();
        _syncPal->setRestart(true);
        return ExitCode::Ok;
    }

    NodeId locaNodeId;
    NodeId remoteNodeId;
    if (syncOp->targetSide() == ReplicaSide::Local) {
        if (syncOp->correspondingNode() && syncOp->correspondingNode()->id()) locaNodeId = *syncOp->correspondingNode()->id();
        if (syncOp->affectedNode()->id()) remoteNodeId = *syncOp->affectedNode()->id();
    } else {
        if (syncOp->affectedNode()->id()) locaNodeId = *syncOp->affectedNode()->id();
        if (syncOp->correspondingNode() && syncOp->correspondingNode()->id()) remoteNodeId = *syncOp->correspondingNode()->id();
    }

    auto networkJob(std::dynamic_pointer_cast<AbstractNetworkJob>(job));
    if (const bool isInconsistencyIssue = job->exitCause() == ExitCause::InvalidName;
        job->exitCode() == ExitCode::BackError && details::isManagedBackError(job->exitCause())) {
        return handleManagedBackError(job->exitCause(), syncOp, isInconsistencyIssue,
                                      networkJob && networkJob->isDownloadImpossible());
    }

    if (job->exitCode() != ExitCode::Ok) {
        if (networkJob && (networkJob->getStatusCode() == Poco::Net::HTTPResponse::HTTP_FORBIDDEN ||
                           networkJob->getStatusCode() == Poco::Net::HTTPResponse::HTTP_CONFLICT)) {
            if (ExitInfo exitInfo = handleForbiddenAction(syncOp, relativeLocalPath, ignored); !exitInfo) {
                LOGW_SYNCPAL_WARN(_logger,
                                  L"Error in handleForbiddenAction for item: " << Utility::formatSyncPath(relativeLocalPath));
                return exitInfo;
            }
        } else if (!handleExecutorError(syncOp, {job->exitCode(), job->exitCause()})) {
            // Cancel all queued jobs
            LOGW_SYNCPAL_WARN(_logger,
                              L"Cancelling jobs. exit code: " << job->exitCode() << L" exit cause: " << job->exitCause());
            cancelAllOngoingJobs();
            return {job->exitCode(), job->exitCause()};

        } else { // The error is managed and the execution can continue.
            LOGW_DEBUG(_logger, L"Error successfully managed: " << job->exitCode() << L" " << job->exitCause() << L" on "
                                                                << syncOp->type() << L" operation for "
                                                                << Utility::formatSyncPath(syncOp->affectedNode()->getPath()));
            return {ExitCode::Ok, ExitCause::OperationCanceled};
        }
    } else {
        // Propagate changes to DB and update trees
        std::shared_ptr<Node> newNode;
        if (ExitInfo exitInfo = propagateChangeToDbAndTree(syncOp, job, newNode); !exitInfo) {
            cancelAllOngoingJobs();
            return exitInfo;
        }

        SyncFileStatus status = SyncFileStatus::Success;
        // Check for conflict or inconsistency
        if (SyncFileItem syncItem; _syncPal->getSyncFileItem(relativeLocalPath, syncItem)) {
            if (syncOp->conflict().type() != ConflictType::None) {
                status = SyncFileStatus::Conflict;
            } else if (syncItem.inconsistency() != InconsistencyType::None) {
                status = SyncFileStatus::Inconsistency;
            }

            if (status != SyncFileStatus::Success) {
                Error err(_syncPal->syncDbId(), syncItem.localNodeId() ? *syncItem.localNodeId() : "",
                          syncItem.remoteNodeId() ? *syncItem.remoteNodeId() : "", syncItem.type(),
                          syncItem.newPath() ? *syncItem.newPath() : syncItem.path(), syncItem.conflict(),
                          syncItem.inconsistency());
                _syncPal->addError(err);
            }
        }

        bypassProgressComplete = syncOp->affectedNode()->hasChangeEvent(OperationType::Create) &&
                                 syncOp->affectedNode()->hasChangeEvent(OperationType::Delete);
    }

    return ExitCode::Ok;
}

ExitInfo ExecutorWorker::handleForbiddenAction(SyncOpPtr syncOp, const SyncPath &relativeLocalPath, bool &ignored) {
    ExitInfo exitInfo = ExitCode::Ok;
    ignored = false;

    const SyncPath absoluteLocalFilePath = _syncPal->localPath() / relativeLocalPath;

    bool removeFromDb = true;
    CancelType cancelType = CancelType::None;
    switch (syncOp->type()) {
        case OperationType::Create: {
            cancelType = CancelType::Create;
            ignored = true;
            if (!PlatformInconsistencyCheckerUtility::renameLocalFile(
                        absoluteLocalFilePath, PlatformInconsistencyCheckerUtility::SuffixType::Blacklisted)) {
                LOGW_SYNCPAL_WARN(_logger, L"PlatformInconsistencyCheckerUtility::renameLocalFile failed for "
                                                   << Utility::formatSyncPath(absoluteLocalFilePath));
                _syncPal->handleAccessDeniedItem(relativeLocalPath);
                return ExitCode::Ok;
            }
            removeFromDb = false;
            break;
        }
        case OperationType::Move: {
            // Delete the item from local replica
            const NodeId remoteNodeId =
                    syncOp->correspondingNode()->id().has_value() ? syncOp->correspondingNode()->id().value() : "";
            if (!remoteNodeId.empty()) {
                LocalDeleteJob deleteJob(_syncPal->syncInfo(), relativeLocalPath, isLiteSyncActivated(), remoteNodeId);
                deleteJob.setBypassCheck(true);
                deleteJob.runSynchronously();
            }

            cancelType = CancelType::Move;
            break;
        }
        case OperationType::Edit: {
            // Rename the file so as not to lose any information
            SyncPath newSyncPath;
            PlatformInconsistencyCheckerUtility::renameLocalFile(
                    absoluteLocalFilePath, PlatformInconsistencyCheckerUtility::SuffixType::Conflict, &newSyncPath);

            // Exclude file from sync
            if (!_syncPal->vfsFileStatusChanged(newSyncPath, SyncFileStatus::Ignored)) {
                LOGW_SYNCPAL_WARN(_logger, L"Error in SyncPal::vfsFileStatusChanged: " << Utility::formatSyncPath(newSyncPath));
            }

            cancelType = CancelType::Edit;
            break;
        }
        case OperationType::Delete: {
            cancelType = CancelType::Delete;
            break;
        }
        default: {
            break;
        }
    }

    if (SyncFileItem syncItem; _syncPal->getSyncFileItem(relativeLocalPath, syncItem)) {
        const Error err(
                _syncPal->syncDbId(), syncItem.localNodeId().has_value() ? syncItem.localNodeId().value() : "",
                syncItem.remoteNodeId().has_value() ? syncItem.remoteNodeId().value() : "", syncItem.type(),
                syncOp->affectedNode()->moveOrigin().has_value() ? syncOp->affectedNode()->moveOrigin().value() : syncItem.path(),
                syncItem.conflict(), syncItem.inconsistency(), cancelType,
                syncOp->affectedNode()->moveOrigin().has_value() ? relativeLocalPath : "");
        _syncPal->addError(err);
    }

    if (!exitInfo) return exitInfo;

    if (removeFromDb) {
        //  Remove the node from DB and tree so it will be re-created at its
        //  original location on next sync
        _syncPal->setRestart(true);
        if (exitInfo = propagateDeleteToDbAndTree(syncOp); !exitInfo) {
            LOGW_SYNCPAL_WARN(_logger, L"Failed to propagate changes in DB or update tree for "
                                               << Utility::formatSyncName(syncOp->affectedNode()->name()));
        }
    }
    return exitInfo;
}

void ExecutorWorker::sendProgress() {
    std::chrono::duration<double> elapsed_seconds = std::chrono::steady_clock::now() - _fileProgressTimer;
    if (elapsed_seconds.count() > SEND_PROGRESS_DELAY) {
        _fileProgressTimer = std::chrono::steady_clock::now();

        for (const auto &jobInfo: _ongoingJobs) {
            if (!_syncPal->setProgress(jobInfo.second->affectedFilePath(), jobInfo.second->getProgress())) {
                LOGW_SYNCPAL_WARN(_logger, L"Error in SyncPal::setProgress: "
                                                   << Utility::formatSyncPath(jobInfo.second->affectedFilePath()));
            }
        }
    }
}

ExitInfo ExecutorWorker::propagateConflictToDbAndTree(SyncOpPtr syncOp, bool &propagateChange) {
    propagateChange = true;

    switch (syncOp->conflict().type()) {
        case ConflictType::EditEdit: // Edit conflict pattern
        case ConflictType::CreateCreate: // Name clash conflict pattern
        case ConflictType::MoveCreate: // Name clash conflict pattern
        case ConflictType::MoveMoveDest: // Name clash conflict pattern
        case ConflictType::MoveMoveSource: // Name clash conflict pattern
        {
            if (syncOp->conflict().type() != ConflictType::MoveMoveSource) {
                if (const ExitInfo exitInfo = deleteFromDb(syncOp->conflict().localNode()); !exitInfo) {
                    if (exitInfo.code() == ExitCode::DataError) {
                        // The node was not found in DB, this ok since we wanted to remove it anyway
                        LOGW_SYNCPAL_INFO(_logger,
                                          L"Node `" << Utility::formatSyncName(syncOp->conflict().localNode()->name())
                                                    << L" not found in DB. This is ok since we wanted to remove to anyway.");
                    } else {
                        // Remove local node from DB
                        propagateChange = false;
                        return exitInfo;
                    }
                }
            }
            // Remove node from update tree
            if (!_syncPal->updateTree(ReplicaSide::Local)->deleteNode(syncOp->conflict().localNode())) {
                LOGW_SYNCPAL_WARN(_logger, L"Error in UpdateTree::deleteNode: node name="
                                                   << Utility::formatSyncName(syncOp->conflict().localNode()->name()));
            }

            if (!_syncPal->updateTree(ReplicaSide::Remote)->deleteNode(syncOp->conflict().remoteNode())) {
                LOGW_SYNCPAL_WARN(_logger, L"Error in UpdateTree::deleteNode: node name="
                                                   << Utility::formatSyncName(syncOp->conflict().remoteNode()->name()));
            }

            propagateChange = false;
            break;
        }
        case ConflictType::EditDelete: // Delete conflict pattern
        {
            if (syncOp->type() == OperationType::Delete) {
                // Just apply normal behavior for delete operations
                break;
            }

            // Do nothing about the move operation since the nodes will be
            // remove from DB anyway
            propagateChange = false;
            break;
        }
        case ConflictType::CreateParentDelete: // Indirect conflict pattern
        {
            // Remove node from update tree
            std::shared_ptr<UpdateTree> updateTree = affectedUpdateTree(syncOp);
            if (!updateTree->deleteNode(syncOp->affectedNode())) {
                LOGW_SYNCPAL_WARN(_logger, L"Error in UpdateTree::deleteNode: node name="
                                                   << Utility::formatSyncName(syncOp->affectedNode()->name()));
            }

            // Do not propagate changes to the DB
            // The created node has been moved and will be discovered as new
            // on next sync
            propagateChange = false;
            break;
        }
        case ConflictType::MoveDelete: // Delete conflict pattern
        case ConflictType::MoveParentDelete: // Indirect conflict pattern
        case ConflictType::MoveMoveCycle: // Name clash conflict pattern
        case ConflictType::None:
        default:
            // Just apply normal behavior
            break;
    }
    return ExitCode::Ok;
}

ExitInfo ExecutorWorker::propagateChangeToDbAndTree(SyncOpPtr syncOp, std::shared_ptr<AbstractJob> job,
                                                    std::shared_ptr<Node> &node) {
    if (syncOp->hasConflict()) {
        bool propagateChange = true;
        ExitInfo exitInfo = propagateConflictToDbAndTree(syncOp, propagateChange);
        if (!propagateChange || !exitInfo) {
            return exitInfo;
        }
    }

    switch (syncOp->type()) {
        case OperationType::Create:
        case OperationType::Edit: {
            NodeId nodeId;
            SyncTime modtime = 0;
            if (syncOp->targetSide() == ReplicaSide::Local) {
                auto castJob(std::dynamic_pointer_cast<DownloadJob>(job));
                nodeId = castJob->localNodeId();
                modtime = castJob->modtime();
            } else {
                bool jobOk = false;
                auto uploadJob(std::dynamic_pointer_cast<UploadJob>(job));
                if (uploadJob) {
                    nodeId = uploadJob->nodeId();
                    modtime = uploadJob->modtime();
                    jobOk = true;
                } else {
                    auto uploadSessionJob(std::dynamic_pointer_cast<DriveUploadSession>(job));
                    if (uploadSessionJob) {
                        nodeId = uploadSessionJob->nodeId();
                        modtime = uploadSessionJob->modtime();
                        jobOk = true;
                    }
                }

                if (!jobOk) {
                    LOGW_SYNCPAL_WARN(_logger, L"Failed to cast upload job " << job->jobId());
                    return ExitCode::SystemError;
                }
            }

            if (syncOp->type() == OperationType::Create) {
                return propagateCreateToDbAndTree(syncOp, nodeId, modtime, node);
            } else {
                return propagateEditToDbAndTree(syncOp, nodeId, modtime, node);
            }
        }
        case OperationType::Move: {
            return propagateMoveToDbAndTree(syncOp);
        }
        case OperationType::Delete: {
            return propagateDeleteToDbAndTree(syncOp);
        }
        default: {
            LOGW_SYNCPAL_WARN(_logger, L"Unknown operation type " << syncOp->type() << L" on file "
                                                                  << Utility::formatSyncName(syncOp->affectedNode()->name()));
            return ExitCode::SystemError;
        }
    }
    return ExitCode::LogicError;
}

ExitInfo ExecutorWorker::propagateCreateToDbAndTree(SyncOpPtr syncOp, const NodeId &newNodeId,
                                                    std::optional<SyncTime> newLastModTime, std::shared_ptr<Node> &node) {
    std::shared_ptr<Node> newCorrespondingParentNode = nullptr;
    if (affectedUpdateTree(syncOp)->rootNode() == syncOp->affectedNode()->parentNode()) {
        newCorrespondingParentNode = targetUpdateTree(syncOp)->rootNode();
    } else {
        newCorrespondingParentNode = correspondingNodeInOtherTree(syncOp->affectedNode()->parentNode());
    }

    if (!newCorrespondingParentNode) {
        LOG_SYNCPAL_WARN(_logger, "Corresponding parent node not found");
        return ExitCode::DataError;
    }

    // 2. Insert a new entry into the database, to avoid that the object is
    // detected again by compute_ops() on the next sync iteration.
    std::string localId = syncOp->targetSide() == ReplicaSide::Local
                                  ? newNodeId
                                  : (syncOp->affectedNode()->id().has_value() ? *syncOp->affectedNode()->id() : "");
    std::string remoteId = syncOp->targetSide() == ReplicaSide::Local
                                   ? (syncOp->affectedNode()->id().has_value() ? *syncOp->affectedNode()->id() : "")
                                   : newNodeId;
    SyncName localName = syncOp->targetSide() == ReplicaSide::Local ? syncOp->newName() : syncOp->nodeName(ReplicaSide::Local);
    SyncName remoteName = syncOp->targetSide() == ReplicaSide::Remote ? syncOp->newName() : syncOp->nodeName(ReplicaSide::Remote);

    if (localId.empty() || remoteId.empty()) {
        LOGW_SYNCPAL_WARN(_logger, L"Empty " << (localId.empty() ? L"local" : L"remote") << L" id for item "
                                             << Utility::formatSyncName(syncOp->affectedNode()->name()));
        return ExitCode::DataError;
    }

    DbNode dbNode(0, newCorrespondingParentNode->idb(), localName, remoteName, localId, remoteId,
                  syncOp->affectedNode()->createdAt(), newLastModTime, newLastModTime, syncOp->affectedNode()->type(),
                  syncOp->affectedNode()->size(),
                  "" // TODO : change it once we start using content checksum
                  ,
                  syncOp->omit() ? SyncFileStatus::Success : SyncFileStatus::Unknown);

    if (ParametersCache::isExtendedLogEnabled()) {
        LOGW_SYNCPAL_DEBUG(
                _logger, L"Inserting in DB: "
                                 << L" localName=" << Utility::formatSyncName(localName) << L" / remoteName="
                                 << Utility::formatSyncName(remoteName) << L" / localId=" << Utility::s2ws(localId)
                                 << L" / remoteId=" << Utility::s2ws(remoteId) << L" / parent DB ID="
                                 << (newCorrespondingParentNode->idb().has_value() ? newCorrespondingParentNode->idb().value()
                                                                                   : -1)
                                 << L" / createdAt="
                                 << (syncOp->affectedNode()->createdAt().has_value() ? *syncOp->affectedNode()->createdAt() : -1)
                                 << L" / lastModTime=" << (newLastModTime.has_value() ? *newLastModTime : -1) << L" / type="
                                 << syncOp->affectedNode()->type());
    }

    if (dbNode.nameLocal().empty() || dbNode.nameRemote().empty() || !dbNode.nodeIdLocal().has_value() ||
        !dbNode.nodeIdRemote().has_value() || !dbNode.created().has_value() || !dbNode.lastModifiedLocal().has_value() ||
        !dbNode.lastModifiedRemote().has_value() || dbNode.type() == NodeType::Unknown) {
        LOG_SYNCPAL_ERROR(_logger, "Error inserting new node in DB!!!");
        assert(false);
    }

    DbNodeId newDbNodeId;
    bool constraintError = false;
    if (!_syncPal->_syncDb->insertNode(dbNode, newDbNodeId, constraintError)) {
        LOGW_SYNCPAL_WARN(
                _logger,
                L"Failed to insert node into DB:"
                        << L" local ID: " << Utility::s2ws(localId) << L", remote ID: " << Utility::s2ws(remoteId)
                        << L", local name: " << Utility::formatSyncName(localName) << L", remote name: "
                        << Utility::formatSyncName(remoteName) << L", parent DB ID: "
                        << (newCorrespondingParentNode->idb().has_value() ? newCorrespondingParentNode->idb().value() : -1));

        if (!constraintError) {
            return {ExitCode::DbError, ExitCause::DbAccessError};
        }

        // Manage DELETE events not reported by the folder watcher
        // Some apps save files with DELETE + CREATE operations, but sometimes,
        // the DELETE operation is not reported
        // => The local snapshot will contain 2 nodes with the same remote id
        // => A unique constraint error on the remote node id will occur when
        // inserting the new node in DB
        DbNodeId dbNodeId;
        bool found = false;
        if (!_syncPal->_syncDb->dbId(ReplicaSide::Remote, remoteId, dbNodeId, found)) {
            LOG_SYNCPAL_WARN(_logger, "Error in SyncDb::dbId");
            return {ExitCode::DbError, ExitCause::DbAccessError};
        }
        if (found) {
            // Delete old node
            if (!_syncPal->_syncDb->deleteNode(dbNodeId, found)) {
                LOG_SYNCPAL_WARN(_logger, "Error in SyncDb::deleteNode");
                return {ExitCode::DbError, ExitCause::DbAccessError};
            }
        }

        // Create new node
        if (!_syncPal->_syncDb->insertNode(dbNode, newDbNodeId, constraintError)) {
            LOG_SYNCPAL_WARN(_logger, "Error in SyncDb::insertNode");
            return {constraintError ? ExitCode::DataError : ExitCode::DbError, ExitCause::DbAccessError};
        }

        // The snapshot must be invalidated before the next sync
        _snapshotToInvalidate = true;
    }

    // 3. Update the update tree structures to ensure that follow-up operations
    // can execute correctly, as they are based on the information in these
    // structures.
    if (syncOp->omit()) {
        // Update existing nodes
        syncOp->affectedNode()->setIdb(newDbNodeId);
        syncOp->correspondingNode()->setIdb(newDbNodeId);
        node = syncOp->correspondingNode();
    } else {
        // insert new node
        node = std::shared_ptr<Node>(
                new Node(newDbNodeId, syncOp->targetSide() == ReplicaSide::Local ? ReplicaSide::Local : ReplicaSide::Remote,
                         remoteName, syncOp->affectedNode()->type(), OperationType::None, newNodeId, newLastModTime,
                         newLastModTime, syncOp->affectedNode()->size(), newCorrespondingParentNode));
        if (node == nullptr) {
            std::cout << "Failed to allocate memory" << std::endl;
            LOG_SYNCPAL_ERROR(_logger, "Failed to allocate memory");
            return {ExitCode::SystemError, ExitCause::NotEnoughtMemory};
        }

        std::shared_ptr<UpdateTree> updateTree = targetUpdateTree(syncOp);
        updateTree->insertNode(node);

        if (!newCorrespondingParentNode->insertChildren(node)) {
            LOGW_SYNCPAL_WARN(_logger, L"Error in Node::insertChildren: node name="
                                               << Utility::formatSyncName(node->name()) << L" parent node name="
                                               << Utility::formatSyncName(newCorrespondingParentNode->name()));
            return ExitCode::DataError;
        }

        // Affected node does not have a valid DB ID yet, update it
        syncOp->affectedNode()->setIdb(newDbNodeId);
    }

    return ExitCode::Ok;
}

ExitInfo ExecutorWorker::propagateEditToDbAndTree(SyncOpPtr syncOp, const NodeId &newNodeId,
                                                  std::optional<SyncTime> newLastModTime, std::shared_ptr<Node> &node) {
    DbNode dbNode;
    bool found = false;
    if (!_syncPal->_syncDb->node(*syncOp->correspondingNode()->idb(), dbNode, found)) {
        LOG_SYNCPAL_WARN(_logger, "Error in SyncDb::node");
        return {ExitCode::DbError, ExitCause::DbAccessError};
    }
    if (!found) {
        LOG_SYNCPAL_DEBUG(_logger, "Failed to retrieve node for dbId=" << *syncOp->correspondingNode()->idb());
        return {ExitCode::DataError, ExitCause::DbEntryNotFound};
    }

    // 2. Update the database entry, to avoid detecting the edit operation again.
    std::string localId = syncOp->targetSide() == ReplicaSide::Local ? newNodeId
                          : syncOp->affectedNode()->id().has_value() ? *syncOp->affectedNode()->id()
                                                                     : std::string();
    std::string remoteId = syncOp->targetSide() == ReplicaSide::Local
                                   ? syncOp->affectedNode()->id().has_value() ? *syncOp->affectedNode()->id() : std::string()
                                   : newNodeId;
    const SyncName localName = syncOp->nodeName(ReplicaSide::Local);
    const SyncName remoteName = syncOp->nodeName(ReplicaSide::Remote);

    if (localId.empty() || remoteId.empty()) {
        LOGW_SYNCPAL_WARN(_logger, L"Empty " << (localId.empty() ? L"local" : L"remote") << L" id for item "
                                             << Utility::formatSyncName(syncOp->affectedNode()->name()));
        return ExitCode::DataError;
    }

    // In case of Delete+Create, the encoding might have changed. Therefor, we update the name anyway.
    dbNode.setNameLocal(localName);
    dbNode.setNameRemote(remoteName);

    dbNode.setNodeIdLocal(localId);
    dbNode.setNodeIdRemote(remoteId);
    dbNode.setLastModifiedLocal(newLastModTime);
    dbNode.setLastModifiedRemote(newLastModTime);
    dbNode.setSize(syncOp->affectedNode()->size());
    dbNode.setChecksum(""); // TODO : change it once we start using content checksum
    if (syncOp->omit()) {
        dbNode.setStatus(SyncFileStatus::Success);
    }

    if (ParametersCache::isExtendedLogEnabled()) {
        LOGW_SYNCPAL_DEBUG(
                _logger,
                L"Updating DB: " << L" / localName=" << Utility::formatSyncName(localName) << L" / remoteName="
                                 << Utility::formatSyncName(remoteName) << L" / localId=" << Utility::s2ws(localId)
                                 << L" / remoteId=" << Utility::s2ws(remoteId) << L" / parent DB ID="
                                 << (dbNode.parentNodeId().has_value() ? dbNode.parentNodeId().value() : -1) << L" / createdAt="
                                 << (syncOp->affectedNode()->createdAt().has_value() ? *syncOp->affectedNode()->createdAt() : -1)
                                 << L" / lastModTime=" << (newLastModTime.has_value() ? *newLastModTime : -1) << L" / type="
                                 << syncOp->affectedNode()->type());
    }

    if (!_syncPal->_syncDb->updateNode(dbNode, found)) {
        LOGW_SYNCPAL_WARN(_logger, L"Failed to update node into DB: "
                                           << L"local ID: " << Utility::s2ws(localId) << L", remote ID: "
                                           << Utility::s2ws(remoteId) << L", local name: " << Utility::formatSyncName(localName)
                                           << L", remote name: " << Utility::formatSyncName(remoteName) << L", parent DB ID: "
                                           << (dbNode.parentNodeId().has_value() ? dbNode.parentNodeId().value() : -1));
        return {ExitCode::DbError, ExitCause::DbAccessError};
    }
    if (!found) {
        return {ExitCode::DataError, ExitCause::DbEntryNotFound};
    }

    // 3. If the omit flag is False, update the updatetreeY structure to ensure
    // that follow-up operations can execute correctly, as they are based on the
    // information in this structure
    if (!syncOp->omit()) {
        syncOp->correspondingNode()->setId(syncOp->targetSide() == ReplicaSide::Local ? localId
                                                                                      : remoteId); // ID might have changed in the
                                                                                                   // case of a delete+create
        syncOp->correspondingNode()->setLastModified(newLastModTime);
    }
    node = syncOp->correspondingNode();

    return ExitCode::Ok;
}

ExitInfo ExecutorWorker::propagateMoveToDbAndTree(SyncOpPtr syncOp) {
    std::shared_ptr<Node> correspondingNode =
            syncOp->correspondingNode() ? syncOp->correspondingNode() : syncOp->affectedNode(); // No corresponding node => rename

    if (!correspondingNode || !correspondingNode->idb().has_value()) {
        LOG_SYNCPAL_WARN(_logger, "Invalid corresponding node");
        return ExitCode::DataError;
    }

    DbNode dbNode;
    bool found = false;
    if (!_syncPal->_syncDb->node(*correspondingNode->idb(), dbNode, found)) {
        LOG_SYNCPAL_WARN(_logger, "Error in SyncDb::node");
        return {ExitCode::DbError, ExitCause::DbAccessError};
    }
    if (!found) {
        LOG_SYNCPAL_DEBUG(_logger, "Failed to retrieve node for dbId=" << *correspondingNode->idb());
        return {ExitCode::DataError, ExitCause::DbEntryNotFound};
    }

    // 2. Update the database entry, to avoid detecting the move operation again.
    std::shared_ptr<Node> parentNode =
            syncOp->newParentNode()
                    ? syncOp->newParentNode()
                    : (syncOp->correspondingNode() ? correspondingNodeInOtherTree(syncOp->affectedNode()->parentNode())
                                                   : correspondingNode->parentNode());
    if (!parentNode) {
        LOGW_SYNCPAL_DEBUG(
                _logger, L"Failed to get corresponding parent node: " << Utility::formatSyncName(syncOp->affectedNode()->name()));
        return ExitCode::DataError;
    }

    std::string localId = syncOp->targetSide() == ReplicaSide::Local
                                  ? correspondingNode->id().has_value() ? *correspondingNode->id() : std::string()
                          : syncOp->affectedNode()->id().has_value() ? *syncOp->affectedNode()->id()
                                                                     : std::string();
    std::string remoteId = syncOp->targetSide() == ReplicaSide::Local
                                   ? syncOp->affectedNode()->id().has_value() ? *syncOp->affectedNode()->id() : std::string()
                           : correspondingNode->id().has_value() ? *correspondingNode->id()
                                                                 : std::string();
    SyncName localName = syncOp->targetSide() == ReplicaSide::Local ? syncOp->newName() : syncOp->nodeName(ReplicaSide::Local);
    SyncName remoteName = syncOp->targetSide() == ReplicaSide::Remote ? syncOp->newName() : syncOp->nodeName(ReplicaSide::Remote);

    if (localId.empty() || remoteId.empty()) {
        LOGW_SYNCPAL_WARN(_logger, L"Empty " << (localId.empty() ? L"local" : L"remote") << L" id for item "
                                             << Utility::formatSyncName(syncOp->affectedNode()->name()));
        return ExitCode::DataError;
    }

    dbNode.setParentNodeId(parentNode->idb());
    dbNode.setNameLocal(localName);
    dbNode.setNameRemote(remoteName);
    if (syncOp->omit()) {
        dbNode.setStatus(SyncFileStatus::Success);
    }

    if (ParametersCache::isExtendedLogEnabled()) {
        LOGW_SYNCPAL_DEBUG(
                _logger,
                L"Updating DB: " << L" localName=" << Utility::formatSyncName(localName) << L" / remoteName="
                                 << Utility::formatSyncName(remoteName) << L" / localId=" << Utility::s2ws(localId)
                                 << L" / remoteId=" << Utility::s2ws(remoteId) << L" / parent DB ID="
                                 << (dbNode.parentNodeId().has_value() ? dbNode.parentNodeId().value() : -1) << L" / createdAt="
                                 << (syncOp->affectedNode()->createdAt().has_value() ? *syncOp->affectedNode()->createdAt() : -1)
                                 << L" / lastModTime="
                                 << (syncOp->affectedNode()->lastmodified().has_value() ? *syncOp->affectedNode()->lastmodified()
                                                                                        : -1)
                                 << L" / type=" << syncOp->affectedNode()->type());
    }

    if (!_syncPal->_syncDb->updateNode(dbNode, found)) {
        LOGW_SYNCPAL_WARN(_logger, L"Failed to update node into DB: "
                                           << L"local ID: " << Utility::s2ws(localId) << L", remote ID: "
                                           << Utility::s2ws(remoteId) << L", local name: " << Utility::formatSyncName(localName)
                                           << L", remote name: " << Utility::formatSyncName(remoteName) << L", parent DB ID: "
                                           << (dbNode.parentNodeId().has_value() ? dbNode.parentNodeId().value() : -1));
        return {ExitCode::DbError, ExitCause::DbAccessError};
    }
    if (!found) {
        return {ExitCode::DataError, ExitCause::DbEntryNotFound};
    }

    // 3. If the omit flag is False, update the updatetreeY structure to ensure
    // that follow-up operations can execute correctly, as they are based on the
    // information in this structure.
    if (!syncOp->omit()) {
        auto prevParent = correspondingNode->parentNode();
        prevParent->deleteChildren(correspondingNode);

        correspondingNode->setName(remoteName);

        if (!correspondingNode->setParentNode(parentNode)) {
            LOGW_SYNCPAL_WARN(_logger, L"Error in Node::setParentNode: node name="
                                               << Utility::formatSyncName(parentNode->name()) << L" parent node name="
                                               << Utility::formatSyncName(correspondingNode->name()));
            return ExitCode::DataError;
        }

        if (!correspondingNode->parentNode()->insertChildren(correspondingNode)) {
            LOGW_SYNCPAL_WARN(_logger, L"Error in Node::insertChildren: node name="
                                               << Utility::formatSyncName(correspondingNode->name()) << L" parent node name="
                                               << Utility::formatSyncName(correspondingNode->parentNode()->name()));
            return ExitCode::DataError;
        }
    }

    return ExitCode::Ok;
}

ExitInfo ExecutorWorker::propagateDeleteToDbAndTree(SyncOpPtr syncOp) {
    // avoids that the object(s) are detected again by compute_ops() on the next
    // sync iteration
    if (ExitInfo exitInfo = deleteFromDb(syncOp->affectedNode()); !exitInfo) {
        return exitInfo;
    }

    // 3. Remove nX and nY from the update tree structures.
    if (!affectedUpdateTree(syncOp)->deleteNode(syncOp->affectedNode())) {
        LOGW_SYNCPAL_WARN(_logger, L"Error in UpdateTree::deleteNode: node name="
                                           << Utility::formatSyncName(syncOp->affectedNode()->name()));
        return ExitCode::DataError;
    }

    if (!targetUpdateTree(syncOp)->deleteNode(syncOp->correspondingNode())) {
        LOGW_SYNCPAL_WARN(_logger, L"Error in UpdateTree::deleteNode: node name="
                                           << Utility::formatSyncName(syncOp->correspondingNode()->name()));
        return ExitCode::DataError;
    }

    return ExitCode::Ok;
}

ExitInfo ExecutorWorker::deleteFromDb(std::shared_ptr<Node> node) {
    if (!node->idb().has_value()) {
        LOGW_SYNCPAL_WARN(_logger, L"Node " << Utility::formatSyncName(node->name()) << L" does not have a DB ID");
        return {ExitCode::DataError, ExitCause::DbEntryNotFound};
    }

    // Remove item (and children by cascade) from DB
    bool found = false;
    if (!_syncPal->_syncDb->deleteNode(*node->idb(), found)) {
        LOG_SYNCPAL_WARN(_logger, "Failed to remove node " << *node->idb() << " from DB");
        return {ExitCode::DbError, ExitCause::DbAccessError};
    }
    if (!found) {
        LOG_SYNCPAL_WARN(_logger, "Node DB ID " << *node->idb() << " not found");
        return {ExitCode::DataError, ExitCause::DbEntryNotFound};
    }

    if (ParametersCache::isExtendedLogEnabled()) {
        LOGW_SYNCPAL_DEBUG(_logger, L"Item \"" << Utility::formatSyncName(node->name()) << L"\" removed from DB");
    }

    return ExitCode::Ok;
}

ExitInfo ExecutorWorker::runCreateDirJob(SyncOpPtr syncOp, std::shared_ptr<AbstractJob> job) {
    job->runSynchronously();

    std::string errorCode;
    auto tokenJob(std::dynamic_pointer_cast<AbstractTokenNetworkJob>(job));
    if (tokenJob && tokenJob->hasErrorApi(&errorCode)) {
        const auto code = getNetworkErrorCode(errorCode);
        if (code == NetworkErrorCode::destinationAlreadyExists) {
            // Folder is already there, ignore this error
        } else if (code == NetworkErrorCode::forbiddenError) {
            // The item should be blacklisted
            _syncPal->blacklistTemporarily(
                    syncOp->affectedNode()->id().has_value() ? syncOp->affectedNode()->id().value() : std::string(),
                    syncOp->affectedNode()->getPath(), ReplicaSide::Local);
            Error error(_syncPal->syncDbId(),
                        syncOp->affectedNode()->id().has_value() ? syncOp->affectedNode()->id().value() : std::string(), "",
                        syncOp->affectedNode()->type(), syncOp->affectedNode()->getPath(), ConflictType::None,
                        InconsistencyType::None, CancelType::None, "", ExitCode::BackError, ExitCause::HttpErrForbidden);
            _syncPal->addError(error);

            if (!affectedUpdateTree(syncOp)->deleteNode(syncOp->affectedNode())) {
                LOGW_SYNCPAL_WARN(_logger, L"Error in UpdateTree::deleteNode: node name="
                                                   << Utility::formatSyncName(syncOp->affectedNode()->name()));
                return ExitCode::DataError;
            }

            if (syncOp->correspondingNode()) {
                if (!targetUpdateTree(syncOp)->deleteNode(syncOp->correspondingNode())) {
                    LOGW_SYNCPAL_WARN(_logger, L"Error in UpdateTree::deleteNode: node name="
                                                       << Utility::formatSyncName(syncOp->correspondingNode()->name()));
                    return ExitCode::DataError;
                }
            }
            return ExitCode::Ok;
        }
    }

    if (job->exitCode() != ExitCode::Ok) {
        LOGW_SYNCPAL_WARN(_logger, L"Failed to create directory: " << Utility::formatSyncName(syncOp->affectedNode()->name()));
        return {job->exitCode(), job->exitCause()};
    }

    NodeId newNodeId;
    SyncTime newModTime = 0;

    if (syncOp->targetSide() == ReplicaSide::Local) {
        auto castJob(std::dynamic_pointer_cast<LocalCreateDirJob>(job));
        newNodeId = castJob->nodeId();
        newModTime = castJob->modtime();
    } else {
        auto castJob(std::dynamic_pointer_cast<CreateDirJob>(job));
        newNodeId = castJob->nodeId();
        newModTime = castJob->modtime();
    }

    if (newNodeId.empty()) {
        LOGW_SYNCPAL_WARN(_logger,
                          L"Failed to retreive ID for directory: " << Utility::formatSyncName(syncOp->affectedNode()->name()));
        return {ExitCode::DataError, ExitCause::ApiErr};
    }

    std::shared_ptr<Node> newNode = nullptr;
    if (ExitInfo exitInfo = propagateCreateToDbAndTree(syncOp, newNodeId, newModTime, newNode); !exitInfo) {
        LOGW_SYNCPAL_WARN(_logger, L"Failed to propagate changes in DB or update tree for "
                                           << Utility::formatSyncName(syncOp->affectedNode()->name()));
        return exitInfo;
    }

    return ExitCode::Ok;
}

void ExecutorWorker::cancelAllOngoingJobs(bool reschedule /*= false*/) {
    LOG_SYNCPAL_DEBUG(_logger, "Cancelling all queued executor jobs");

    const std::scoped_lock lock(_opListMutex);

    // First, abort all jobs that are not running yet to avoid starting them for
    // nothing
    std::list<std::shared_ptr<AbstractJob>> remainingJobs;
    for (const auto &job: _ongoingJobs) {
        if (!job.second->isRunning()) {
            LOG_SYNCPAL_DEBUG(_logger, "Cancelling job: " << job.second->jobId());
            job.second->setAdditionalCallback(nullptr);
            job.second->abort();
            if (reschedule) {
                _opList.push_front(_jobToSyncOpMap[job.first]->id());
            }
        } else {
            remainingJobs.push_back(job.second);
        }
    }

    // Then cancel jobs that are currently running
    for (const auto &job: remainingJobs) {
        LOG_SYNCPAL_DEBUG(_logger, "Cancelling job: " << job->jobId());
        job->setAdditionalCallback(nullptr);
        job->abort();

        if (reschedule) {
            _opList.push_front(_jobToSyncOpMap[job->jobId()]->id());
        }
    }
    _ongoingJobs.clear();
    if (!reschedule) {
        _opList.clear();
    }

    LOG_SYNCPAL_DEBUG(_logger, "All queued executor jobs cancelled.");
}

void ExecutorWorker::manageJobDependencies(SyncOpPtr syncOp, std::shared_ptr<AbstractJob> job) {
    _syncOpToJobMap.insert({syncOp->id(), job->jobId()});
    // Check for job dependencies on other job
    if (syncOp->hasParentOp()) {
        auto parentOpId = syncOp->parentId();
        if (_syncOpToJobMap.find(parentOpId) != _syncOpToJobMap.end()) {
            // The job ID associated with the parent sync operation
            auto parentJobId = _syncOpToJobMap.find(parentOpId)->second;
            job->setParentJobId(parentJobId);
        }
    }
}

void ExecutorWorker::increaseErrorCount(SyncOpPtr syncOp) {
    if (syncOp->affectedNode() && syncOp->affectedNode()->id().has_value()) {
        _syncPal->increaseErrorCount(*syncOp->affectedNode()->id(), syncOp->affectedNode()->type(),
                                     syncOp->affectedNode()->getPath(), otherSide(syncOp->targetSide()));

        if (!affectedUpdateTree(syncOp)->deleteNode(syncOp->affectedNode())) {
            LOGW_SYNCPAL_WARN(_logger, L"Error in UpdateTree::deleteNode: node name="
                                               << Utility::formatSyncName(syncOp->affectedNode()->name()));
        }

        if (syncOp->correspondingNode() && syncOp->correspondingNode()->id().has_value()) {
            if (!targetUpdateTree(syncOp)->deleteNode(syncOp->correspondingNode())) {
                LOGW_SYNCPAL_WARN(_logger, L"Error in UpdateTree::deleteNode: node name="
                                                   << Utility::formatSyncName(syncOp->correspondingNode()->name()));
            }
        }
    }
}

ExitInfo ExecutorWorker::getFileSize(const SyncPath &path, uint64_t &size) {
    IoError ioError = IoError::Unknown;
    if (!IoHelper::getFileSize(path, size, ioError)) {
        LOGW_WARN(_logger, L"Error in IoHelper::getFileSize for " << Utility::formatIoError(path, ioError));
        return ExitCode::SystemError;
    }

    if (ioError == IoError::NoSuchFileOrDirectory) { // The synchronization will
                                                     // be re-started.
        LOGW_WARN(_logger, L"File doesn't exist: " << Utility::formatSyncPath(path));
        return ExitCode::DataError;
    }

    if (ioError == IoError::AccessDenied) { // An action from the user is requested.
        LOGW_WARN(_logger, L"File search permission missing: " << Utility::formatSyncPath(path));
        return {ExitCode::SystemError, ExitCause::FileAccessError};
    }

    assert(ioError == IoError::Success);
    if (ioError != IoError::Success) {
        LOGW_WARN(_logger, L"Unable to read file size for " << Utility::formatSyncPath(path));
        return ExitCode::SystemError;
    }

    return ExitCode::Ok;
}

ExitInfo ExecutorWorker::handleExecutorError(SyncOpPtr syncOp, ExitInfo opsExitInfo) {
    assert((syncOp && !opsExitInfo) && "syncOp is nullptr in ExecutorWorker::handleExecutorError");
    if (!syncOp) {
        LOG_WARN(_logger, "syncOp is nullptr in ExecutorWorker::handleExecutorError");
        return ExitCode::DataError;
    }
    if (opsExitInfo) {
        return opsExitInfo;
    }

    // Handle specific errors
    switch (static_cast<int>(opsExitInfo)) {
        case static_cast<int>(ExitInfo(ExitCode::SystemError, ExitCause::FileAccessError)):
        case static_cast<int>(ExitInfo(ExitCode::SystemError, ExitCause::MoveToTrashFailed)): {
            return handleOpsFileAccessError(syncOp, opsExitInfo);
        }
        case static_cast<int>(ExitInfo(ExitCode::SystemError, ExitCause::NotFound)): {
            return handleOpsFileNotFound(syncOp, opsExitInfo);
        }
        case static_cast<int>(ExitInfo(ExitCode::BackError, ExitCause::FileAlreadyExist)):
        case static_cast<int>(ExitInfo(ExitCode::DataError, ExitCause::FileAlreadyExist)): {
            return handleOpsAlreadyExistError(syncOp, opsExitInfo);
        }
        default: {
            break;
        }
    };
    LOG_WARN(_logger,
             "Unhandled error in ExecutorWorker::handleExecutorError: " << opsExitInfo.code() << " " << opsExitInfo.cause());
    return opsExitInfo;
}

ExitInfo ExecutorWorker::handleOpsFileAccessError(SyncOpPtr syncOp, ExitInfo opsExitInfo) {
    std::shared_ptr<Node> localBlacklistedNode = nullptr;
    std::shared_ptr<Node> remoteBlacklistedNode = nullptr;
    if (syncOp->targetSide() == ReplicaSide::Local && syncOp->type() == OperationType::Create) {
        // The item does not exist yet locally, we will only tmpBlacklist the remote item
<<<<<<< HEAD
        if (ExitInfo exitInfo = _syncPal->handleAccessDeniedItem(syncOp->localCreationTargetPath()); !exitInfo) {
=======
        if (ExitInfo exitInfo = _syncPal->handleAccessDeniedItem(syncOp->affectedNode()->getPath(), localBlacklistedNode,
                                                                 remoteBlacklistedNode, opsExitInfo.cause());
            !exitInfo) {
>>>>>>> 1982bf3e
            return exitInfo;
        }
    } else {
        // Both local and remote item will be temporarily blacklisted
        auto localNode = syncOp->targetSide() == ReplicaSide::Remote ? syncOp->affectedNode() : syncOp->correspondingNode();
        if (!localNode) return ExitCode::LogicError;
        SyncPath relativeLocalFilePath = localNode->getPath();
<<<<<<< HEAD
        if (ExitInfo exitInfo = _syncPal->handleAccessDeniedItem(relativeLocalFilePath, opsExitInfo.cause()); !exitInfo) {
=======
        NodeId localNodeId = localNode->id().has_value() ? *localNode->id() : NodeId();
        if (ExitInfo exitInfo = _syncPal->handleAccessDeniedItem(relativeLocalFilePath, localBlacklistedNode,
                                                                 remoteBlacklistedNode, opsExitInfo.cause());
            !exitInfo) {
>>>>>>> 1982bf3e
            return exitInfo;
        }
    }
    _syncPal->setRestart(true);
    return removeDependentOps(localBlacklistedNode, remoteBlacklistedNode, syncOp->type());
}

ExitInfo ExecutorWorker::handleOpsFileNotFound(SyncOpPtr syncOp, ExitInfo opsExitInfo) {
    if (syncOp->targetSide() != ReplicaSide::Remote) {
        LOGW_SYNCPAL_WARN(_logger, L"Unhandled target side for " << opsExitInfo << L": " << syncOp->targetSide());
        return opsExitInfo; // Unable to handle this error
    }

    _syncPal->setRestart(true);
    return removeDependentOps(syncOp);
}

ExitInfo ExecutorWorker::handleOpsAlreadyExistError(SyncOpPtr syncOp, ExitInfo opsExitInfo) {
    // If the file/directory already exist either on local or remote side, we blacklist it localy and the remote
    // verson will be downloaded again.

    if (syncOp->type() != OperationType::Create &&
        syncOp->type() != OperationType::Move) { // The above handling is only for create and move/rename operations.
        return opsExitInfo;
    }

    SyncPath relativeLocalPath;
    SyncPath relativeRemotePath;
    if (syncOp->targetSide() == ReplicaSide::Local) {
        relativeRemotePath = syncOp->affectedNode()->getPath();
<<<<<<< HEAD
        if (syncOp->type() == OperationType::Create) {
            relativeLocalPath = syncOp->localCreationTargetPath();
        } else {
            assert(syncOp->type() == OperationType::Move);
            assert(syncOp->correspondingNode());
            relativeLocalPath = syncOp->correspondingNode()->parentNode()->getPath() / syncOp->newName();
        }

=======
        // In case of a create the corresponding node is not set, remote and local relative path are the same
        relativeLocalPath = syncOp->correspondingNode() ? syncOp->correspondingNode()->parentNode()->getPath() / syncOp->newName()
                                                        : relativeRemotePath;
        // Check if the local item is already blacklisted
>>>>>>> 1982bf3e
        if (_syncPal->isTmpBlacklisted(relativeLocalPath, ReplicaSide::Local)) {
            LOGW_SYNCPAL_DEBUG(_logger, Utility::formatSyncPath(relativeLocalPath)
                                                << L" is already blacklisted locally, blacklisting remote corresponding node.");
            _syncPal->blacklistTemporarily(
                    syncOp->affectedNode()->id().has_value() ? *syncOp->affectedNode()->id() : std::string(), relativeLocalPath,
                    ReplicaSide::Remote);
            if (!affectedUpdateTree(syncOp)->deleteNode(syncOp->affectedNode())) {
                LOGW_SYNCPAL_WARN(_logger, L"Error in UpdateTree::deleteNode: node name="
                                                   << Utility::formatSyncName(syncOp->affectedNode()->name()));
                return ExitCode::DataError;
            }

            if (syncOp->correspondingNode() && !targetUpdateTree(syncOp)->deleteNode(syncOp->correspondingNode())) {
                LOGW_SYNCPAL_WARN(_logger, L"Error in UpdateTree::deleteNode: node name="
                                                   << Utility::formatSyncName(syncOp->correspondingNode()->name()));
                return ExitCode::DataError;
            }
            _syncPal->setRestart(true);
            return removeDependentOps(syncOp);
        }

        // Check if we got the read right on the local item
        IoError ioError = IoError::Unknown;
        bool exist = false;
        IoHelper::checkIfPathExists(_syncPal->localPath() / relativeLocalPath, exist, ioError);
        if (ioError == IoError::AccessDenied) {
            LOGW_DEBUG(_logger, Utility::formatSyncPath(relativeLocalPath)
                                        << L"has no read access, converting " << opsExitInfo << L" to "
                                        << ExitInfo(ExitCode::SystemError, ExitCause::FileAccessError));
            return handleExecutorError(
                    syncOp, {ExitCode::SystemError, ExitCause::FileAccessError}); // We got the write right but not the read right
        }
    } else if (syncOp->targetSide() == ReplicaSide::Remote) {
        relativeLocalPath = syncOp->affectedNode()->parentNode()->getPath() / syncOp->newName();
    } else {
        return ExitCode::LogicError;
    }

    SyncPath absoluteLocalPath = _syncPal->localPath() / relativeLocalPath;
    LOGW_SYNCPAL_WARN(_logger, L"Item: " << Utility::formatSyncPath(absoluteLocalPath)
                                         << L" already exist. Blacklisting it on "
                                            L"local replica.");

    if (ExitInfo exitInfo = PlatformInconsistencyCheckerUtility::renameLocalFile(
                absoluteLocalPath, PlatformInconsistencyCheckerUtility::SuffixType::Blacklisted);
        !exitInfo) {
        LOGW_WARN(_logger, L"Failed to blacklist file: " << Utility::formatSyncPath(absoluteLocalPath) << L" ExitCode::"
                                                         << exitInfo.code() << L" ExitCause::" << exitInfo.cause());
        return ExitCode::DataError; // The synchronization will be re-started.
    }


    _syncPal->setRestart(true);
    if (ExitInfo exitInfo = propagateDeleteToDbAndTree(syncOp); !exitInfo) {
        LOGW_SYNCPAL_WARN(_logger, L"Failed to propagate changes in DB or update tree for "
                                           << Utility::formatSyncName(syncOp->affectedNode()->name()));
        return exitInfo;
    }
    return removeDependentOps(syncOp);
}

ExitInfo ExecutorWorker::removeDependentOps(SyncOpPtr syncOp) {
    auto localNode = syncOp->affectedNode()->side() == ReplicaSide::Local ? syncOp->affectedNode() : syncOp->correspondingNode();
    auto remoteNode =
            syncOp->affectedNode()->side() == ReplicaSide::Remote ? syncOp->affectedNode() : syncOp->correspondingNode();

    return removeDependentOps(localNode, remoteNode, syncOp->type());
}

ExitInfo ExecutorWorker::removeDependentOps(std::shared_ptr<Node> localNode, std::shared_ptr<Node> remoteNode,
                                            OperationType opType) {
    const std::scoped_lock lock(_opListMutex);

    std::list<UniqueId> dependentOps;
    for (const auto &opId: _opList) {
        SyncOpPtr syncOp2 = _syncPal->_syncOps->getOp(opId);
        if (!syncOp2) {
            LOGW_SYNCPAL_WARN(_logger, L"Operation doesn't exist anymore: id=" << opId);
            continue;
        }
        auto localNode2 =
                syncOp2->affectedNode()->side() == ReplicaSide::Local ? syncOp2->affectedNode() : syncOp2->correspondingNode();
        auto remoteNode2 =
                syncOp2->affectedNode()->side() == ReplicaSide::Remote ? syncOp2->affectedNode() : syncOp2->correspondingNode();
        SyncName nodeName = localNode2 ? localNode2->name() : SyncName();
        if (nodeName.empty()) nodeName = remoteNode2 ? remoteNode2->name() : SyncName();

        if (localNode && localNode2 && (localNode->isParentOf(localNode2))) {
            LOGW_SYNCPAL_DEBUG(_logger, L"Removing " << syncOp2->type() << L" operation on " << Utility::formatSyncName(nodeName)
<<<<<<< HEAD
                                                     << L" because it depends on " << syncOp->type() << L" operation on "
                                                     << Utility::formatSyncName(localNode->name()) << L" wich failed.");
=======
                                                     << L" because it depends on " << opType << L" operation on "
                                                     << SyncName2WStr(localNode->name()) << L" wich failed.");
>>>>>>> 1982bf3e
            dependentOps.push_back(opId);
            continue;
        }

        if (remoteNode && remoteNode2 && (remoteNode->isParentOf(remoteNode2))) {
            LOGW_SYNCPAL_DEBUG(_logger, L"Removing " << syncOp2->type() << L" operation on " << Utility::formatSyncName(nodeName)
<<<<<<< HEAD
                                                     << L" because it depends on " << syncOp->type() << L" operation on "
                                                     << Utility::formatSyncName(remoteNode->name()) << L"wich failed.");
=======
                                                     << L" because it depends on " << opType << L" operation on "
                                                     << SyncName2WStr(remoteNode->name()) << L"wich failed.");
>>>>>>> 1982bf3e
            dependentOps.push_back(opId);
        }
    }

    for (const auto &opId: dependentOps) {
        _opList.remove(opId);
    }
    for (const auto &opId: dependentOps) {
        removeDependentOps(_syncPal->_syncOps->getOp(opId));
    }
    if (!dependentOps.empty()) {
        LOGW_SYNCPAL_DEBUG(_logger, L"Removed " << dependentOps.size() << L" dependent operations.");
    }

    return ExitCode::Ok;
}

} // namespace KDC<|MERGE_RESOLUTION|>--- conflicted
+++ resolved
@@ -2553,28 +2553,19 @@
     std::shared_ptr<Node> remoteBlacklistedNode = nullptr;
     if (syncOp->targetSide() == ReplicaSide::Local && syncOp->type() == OperationType::Create) {
         // The item does not exist yet locally, we will only tmpBlacklist the remote item
-<<<<<<< HEAD
-        if (ExitInfo exitInfo = _syncPal->handleAccessDeniedItem(syncOp->localCreationTargetPath()); !exitInfo) {
-=======
-        if (ExitInfo exitInfo = _syncPal->handleAccessDeniedItem(syncOp->affectedNode()->getPath(), localBlacklistedNode,
-                                                                 remoteBlacklistedNode, opsExitInfo.cause());
-            !exitInfo) {
->>>>>>> 1982bf3e
+        if (ExitInfo exitInfo = _syncPal->handleAccessDeniedItem(syncOp->localCreationTargetPath(), localBlacklistedNode,
+                                                                 remoteBlacklistedNode, opsExitInfo.cause()); !exitInfo) {
             return exitInfo;
         }
     } else {
         // Both local and remote item will be temporarily blacklisted
         auto localNode = syncOp->targetSide() == ReplicaSide::Remote ? syncOp->affectedNode() : syncOp->correspondingNode();
         if (!localNode) return ExitCode::LogicError;
-        SyncPath relativeLocalFilePath = localNode->getPath();
-<<<<<<< HEAD
-        if (ExitInfo exitInfo = _syncPal->handleAccessDeniedItem(relativeLocalFilePath, opsExitInfo.cause()); !exitInfo) {
-=======
-        NodeId localNodeId = localNode->id().has_value() ? *localNode->id() : NodeId();
+      
+        const SyncPath relativeLocalFilePath = localNode->getPath();
         if (ExitInfo exitInfo = _syncPal->handleAccessDeniedItem(relativeLocalFilePath, localBlacklistedNode,
                                                                  remoteBlacklistedNode, opsExitInfo.cause());
             !exitInfo) {
->>>>>>> 1982bf3e
             return exitInfo;
         }
     }
@@ -2605,7 +2596,7 @@
     SyncPath relativeRemotePath;
     if (syncOp->targetSide() == ReplicaSide::Local) {
         relativeRemotePath = syncOp->affectedNode()->getPath();
-<<<<<<< HEAD
+
         if (syncOp->type() == OperationType::Create) {
             relativeLocalPath = syncOp->localCreationTargetPath();
         } else {
@@ -2614,12 +2605,7 @@
             relativeLocalPath = syncOp->correspondingNode()->parentNode()->getPath() / syncOp->newName();
         }
 
-=======
-        // In case of a create the corresponding node is not set, remote and local relative path are the same
-        relativeLocalPath = syncOp->correspondingNode() ? syncOp->correspondingNode()->parentNode()->getPath() / syncOp->newName()
-                                                        : relativeRemotePath;
         // Check if the local item is already blacklisted
->>>>>>> 1982bf3e
         if (_syncPal->isTmpBlacklisted(relativeLocalPath, ReplicaSide::Local)) {
             LOGW_SYNCPAL_DEBUG(_logger, Utility::formatSyncPath(relativeLocalPath)
                                                 << L" is already blacklisted locally, blacklisting remote corresponding node.");
@@ -2709,26 +2695,18 @@
 
         if (localNode && localNode2 && (localNode->isParentOf(localNode2))) {
             LOGW_SYNCPAL_DEBUG(_logger, L"Removing " << syncOp2->type() << L" operation on " << Utility::formatSyncName(nodeName)
-<<<<<<< HEAD
-                                                     << L" because it depends on " << syncOp->type() << L" operation on "
+                                                     << L" because it depends on " << opType << L" operation on "
                                                      << Utility::formatSyncName(localNode->name()) << L" wich failed.");
-=======
-                                                     << L" because it depends on " << opType << L" operation on "
-                                                     << SyncName2WStr(localNode->name()) << L" wich failed.");
->>>>>>> 1982bf3e
+
             dependentOps.push_back(opId);
             continue;
         }
 
         if (remoteNode && remoteNode2 && (remoteNode->isParentOf(remoteNode2))) {
             LOGW_SYNCPAL_DEBUG(_logger, L"Removing " << syncOp2->type() << L" operation on " << Utility::formatSyncName(nodeName)
-<<<<<<< HEAD
-                                                     << L" because it depends on " << syncOp->type() << L" operation on "
+                                                     << L" because it depends on " << opType << L" operation on "
                                                      << Utility::formatSyncName(remoteNode->name()) << L"wich failed.");
-=======
-                                                     << L" because it depends on " << opType << L" operation on "
-                                                     << SyncName2WStr(remoteNode->name()) << L"wich failed.");
->>>>>>> 1982bf3e
+
             dependentOps.push_back(opId);
         }
     }
