/*
 * Infomaniak kDrive - Desktop
 * Copyright (C) 2023-2025 Infomaniak Network SA
 *
 * This program is free software: you can redistribute it and/or modify
 * it under the terms of the GNU General Public License as published by
 * the Free Software Foundation, either version 3 of the License, or
 * (at your option) any later version.
 *
 * This program is distributed in the hope that it will be useful,
 * but WITHOUT ANY WARRANTY; without even the implied warranty of
 * MERCHANTABILITY or FITNESS FOR A PARTICULAR PURPOSE.  See the
 * GNU General Public License for more details.
 *
 * You should have received a copy of the GNU General Public License
 * along with this program.  If not, see <http://www.gnu.org/licenses/>.
 */

#include "executorworker.h"

#include "filerescuer.h"
#include "jobs/local/localcreatedirjob.h"
#include "jobs/local/localdeletejob.h"
#include "jobs/local/localmovejob.h"
#include "jobs/network/kDrive_API/createdirjob.h"
#include "jobs/network/kDrive_API/deletejob.h"
#include "jobs/network/kDrive_API/downloadjob.h"
#include "jobs/network/kDrive_API/movejob.h"
#include "jobs/network/kDrive_API/renamejob.h"
#include "jobs/network/kDrive_API/getfilelistjob.h"
#include "reconciliation/platform_inconsistency_checker/platforminconsistencycheckerutility.h"
#include "update_detection/file_system_observer/filesystemobserverworker.h"
#include "update_detection/update_detector/updatetree.h"
<<<<<<< HEAD
#include "jobs/syncjobmanager.h"
#include "jobs/network/API_v2/upload/uploadjob.h"
#include "jobs/network/API_v2/upload/upload_session/driveuploadsession.h"
=======
#include "jobs/jobmanager.h"
#include "jobs/network/kDrive_API/upload/uploadjob.h"
#include "jobs/network/kDrive_API/upload/upload_session/driveuploadsession.h"
>>>>>>> f97b84fa
#include "libcommon/log/sentry/ptraces.h"
#include "libcommonserver/io/filestat.h"
#include "libcommonserver/io/iohelper.h"
#include "libcommonserver/utility/utility.h"
#include "requests/parameterscache.h"
#include "requests/syncnodecache.h"
#include "utility/jsonparserutility.h"

#include <iostream>
#include <log4cplus/loggingmacros.h>

namespace KDC {

#define SEND_PROGRESS_DELAY 1 // 1 sec
#define SNAPSHOT_INVALIDATION_THRESHOLD 100 // Changes

ExecutorWorker::ExecutorWorker(std::shared_ptr<SyncPal> syncPal, const std::string &name, const std::string &shortName) :
    OperationProcessor(syncPal, name, shortName, false) {}

void ExecutorWorker::executorCallback(UniqueId jobId) {
    _terminatedJobs.push(jobId);
}

void ExecutorWorker::removeSyncNodeFromWhitelistIfSynced(const NodeId &nodeId) {
    if (SyncNodeCache::instance()->contains(_syncPal->syncDbId(), SyncNodeType::WhiteList, nodeId)) {
        // This item has been synchronized, it can now be removed from white list
        (void) SyncNodeCache::instance()->deleteSyncNode(_syncPal->syncDbId(), nodeId);
    }
}

void ExecutorWorker::execute() {
    ExitInfo executorExitInfo = ExitCode::Ok;
    _snapshotToInvalidate = false;

    _jobToSyncOpMap.clear();

    LOG_SYNCPAL_DEBUG(_logger, "Worker started: name=" << name());

    // Keep a copy of the sorted list
    _opList = _syncPal->_syncOps->opSortedList();
    initProgressManager();
    uint64_t changesCounter = 0;
    while (!_opList.empty()) { // Same loop twice because we might reschedule the jobs after a pause TODO : refactor double loop
        // Create all the jobs
        sentry::pTraces::scoped::JobGeneration perfMonitor(syncDbId());
        while (!_opList.empty()) {
            if (ExitInfo exitInfo = deleteFinishedAsyncJobs(); !exitInfo) {
                executorExitInfo = exitInfo;
                cancelAllOngoingJobs();
                break;
            }

            sendProgress();

            if (stopAsked()) {
                cancelAllOngoingJobs();
                break;
            }

            UniqueId opId = 0;
            _opListMutex.lock();
            if (!_opList.empty()) {
                opId = _opList.front();
                _opList.pop_front();
            }
            _opListMutex.unlock();

            if (!opId) break;

            SyncOpPtr syncOp = _syncPal->_syncOps->getOp(opId);

            if (!syncOp) {
                LOG_SYNCPAL_WARN(_logger, "Operation doesn't exist anymore: id=" << opId);
                continue;
            }

            changesCounter++;

            std::shared_ptr<SyncJob> job = nullptr;
            bool ignored = false;
            bool bypassProgressComplete = false;
            bool hydrating = false;
            switch (syncOp->type()) {
                case OperationType::Create: {
                    executorExitInfo = handleCreateOp(syncOp, job, ignored, hydrating);
                    break;
                }
                case OperationType::Edit: {
                    executorExitInfo = handleEditOp(syncOp, job, ignored);
                    break;
                }
                case OperationType::Move: {
                    executorExitInfo = handleMoveOp(syncOp, ignored, bypassProgressComplete);
                    break;
                }
                case OperationType::Delete: {
                    executorExitInfo = handleDeleteOp(syncOp, ignored, bypassProgressComplete);
                    break;
                }
                default: {
                    LOGW_SYNCPAL_WARN(_logger, L"Unknown operation type: "
                                                       << syncOp->type() << L" on file "
                                                       << Utility::formatSyncName(syncOp->affectedNode()->name()));
                    executorExitInfo = ExitCode::DataError;
                }
            }

            // If an operation fails but is correctly handled by handleExecutorError, execution can proceed.
            if (executorExitInfo.cause() == ExitCause::OperationCanceled) {
                if (!bypassProgressComplete) setProgressComplete(syncOp, SyncFileStatus::Error);
                continue;
            }

            if (!executorExitInfo) {
                executorExitInfo = handleExecutorError(syncOp, executorExitInfo);
                if (!executorExitInfo) { // If the error is not handled, stop the execution
                    increaseErrorCount(syncOp, executorExitInfo);
                    cancelAllOngoingJobs();
                    break;
                } else { // If the error is handled, continue the execution
                    if (!bypassProgressComplete) setProgressComplete(syncOp, SyncFileStatus::Error);
                    continue;
                }
                if (!bypassProgressComplete) setProgressComplete(syncOp, SyncFileStatus::Error);
            }

            if (job) {
                std::function<void(UniqueId)> callback =
                        std::bind(&ExecutorWorker::executorCallback, this, std::placeholders::_1);
                job->setAdditionalCallback(callback);
                SyncJobManager::instance()->queueAsyncJob(job, Poco::Thread::PRIO_NORMAL);
                _ongoingJobs.insert({job->jobId(), job});
                _jobToSyncOpMap.insert({job->jobId(), syncOp});
            } else {
                if (!bypassProgressComplete) {
                    if (ignored) {
                        setProgressComplete(syncOp, SyncFileStatus::Ignored);
                    } else if (syncOp->affectedNode() && syncOp->affectedNode()->inconsistencyType() != InconsistencyType::None) {
                        setProgressComplete(syncOp, SyncFileStatus::Inconsistency);
                    } else {
                        setProgressComplete(syncOp, hydrating ? SyncFileStatus::Syncing : SyncFileStatus::Success);
                    }
                }

                if (syncOp->affectedNode()->id()) removeSyncNodeFromWhitelistIfSynced(*syncOp->affectedNode()->id());
            }
        }

        perfMonitor.stop();
        sentry::pTraces::scoped::waitForAllJobsToFinish perfMonitorwaitForAllJobsToFinish(syncDbId());
        if (ExitInfo exitInfo = waitForAllJobsToFinish(); !exitInfo) {
            executorExitInfo = exitInfo;
            break;
        }
        perfMonitorwaitForAllJobsToFinish.stop();
    }

    _syncPal->_syncOps->clear();
    _syncPal->_remoteFSObserverWorker->forceUpdate();

    if (changesCounter > SNAPSHOT_INVALIDATION_THRESHOLD || _snapshotToInvalidate) {
        // If there are too many changes on the local filesystem, the OS stops sending events at some point.
        // Also, on some specific errors, we want to force the snapshot reconstruction.
        LOG_SYNCPAL_INFO(_logger, "Forcing local snapshot invalidation.");
        _syncPal->_localFSObserverWorker->invalidateSnapshot();
    }

    _syncPal->vfs()->cleanUpStatuses();

    setExitCause(executorExitInfo.cause());
    LOG_SYNCPAL_DEBUG(_logger, "Worker stopped: name=" << name() << " " << executorExitInfo);
    setDone(executorExitInfo.code());
}

void ExecutorWorker::initProgressManager() {
    sentry::pTraces::scoped::InitProgress perfMonitor(syncDbId());

    for (const auto syncOpId: _opList) {
        SyncFileItem syncItem;
        SyncOpPtr syncOp = _syncPal->_syncOps->getOp(syncOpId);
        if (!syncOp) {
            LOG_SYNCPAL_WARN(_logger, "Operation doesn't exist anymore: id=" << syncOpId);
            continue;
        }

        if (syncOp->omit()) {
            continue; // Do not notify UI of progress in case of pseudo conflicts
        }

        initSyncFileItem(syncOp, syncItem);
        if (!_syncPal->initProgress(syncItem)) {
            LOG_SYNCPAL_WARN(_logger, "Error in SyncPal::initProgress: id=" << syncOpId);
        }
    }
}

void ExecutorWorker::initSyncFileItem(SyncOpPtr syncOp, SyncFileItem &syncItem) {
    syncItem.setType(syncOp->affectedNode()->type());
    syncItem.setConflict(syncOp->conflict().type());
    syncItem.setInconsistency(syncOp->affectedNode()->inconsistencyType());
    syncItem.setSize(syncOp->affectedNode()->size());
    syncItem.setModTime(syncOp->affectedNode()->modificationTime().value_or(0));
    syncItem.setCreationTime(syncOp->affectedNode()->createdAt().value_or(0));

    if (bitWiseEnumToBool(syncOp->type() & OperationType::Move)) {
        syncItem.setInstruction(SyncFileInstruction::Move);
        syncItem.setPath(syncOp->affectedNode()->moveOriginInfos().path());
        syncItem.setNewPath(syncOp->affectedNode()->getPath());
    } else {
        syncItem.setPath(syncOp->affectedNode()->getPath());

        if (bitWiseEnumToBool(syncOp->type() & OperationType::Edit)) {
            syncItem.setInstruction(SyncFileInstruction::Update);
        } else if (bitWiseEnumToBool(syncOp->type() & OperationType::Delete)) {
            syncItem.setInstruction(SyncFileInstruction::Remove);
        }
    }

    if (syncOp->targetSide() == ReplicaSide::Local) {
        syncItem.setLocalNodeId(syncOp->correspondingNode() ? syncOp->correspondingNode()->id() : std::nullopt);
        syncItem.setRemoteNodeId(syncOp->affectedNode()->id());
        syncItem.setDirection(SyncDirection::Down);
        if (bitWiseEnumToBool(syncOp->type() & OperationType::Create)) {
            syncItem.setInstruction(SyncFileInstruction::Get);
        }
    } else {
        syncItem.setLocalNodeId(syncOp->affectedNode()->id());
        syncItem.setRemoteNodeId(syncOp->correspondingNode() ? syncOp->correspondingNode()->id() : std::nullopt);
        syncItem.setDirection(SyncDirection::Up);
        if (bitWiseEnumToBool(syncOp->type() & OperationType::Create)) {
            syncItem.setInstruction(SyncFileInstruction::Put);
        }
    }
}

void ExecutorWorker::setProgressComplete(const SyncOpPtr syncOp, SyncFileStatus status, const NodeId &newRemoteNodeId) {
    SyncPath relativeLocalFilePath;
    if (syncOp->type() == OperationType::Create || syncOp->type() == OperationType::Edit) {
        relativeLocalFilePath = syncOp->nodePath(ReplicaSide::Local);
    } else {
        relativeLocalFilePath = syncOp->affectedNode()->getPath();
    }

    if (!_syncPal->setProgressComplete(relativeLocalFilePath, status, newRemoteNodeId)) {
        LOGW_SYNCPAL_WARN(_logger, L"Error in SyncPal::setProgressComplete: " << Utility::formatSyncPath(relativeLocalFilePath));
    }
}

ExitInfo ExecutorWorker::handleCreateOp(SyncOpPtr syncOp, std::shared_ptr<SyncJob> &job, bool &ignored, bool &hydrating) {
    // The execution of the create operation consists of three steps:
    // 1. If omit-flag is False, propagate the file or directory to target replica, because the object is missing there.
    // 2. Insert a new entry into the database, to avoid that the object is detected again by compute_ops() on the next
    // sync iteration.
    // 3. Update the update tree structures to ensure that follow-up operations can execute correctly, as they are based
    // on the information in these structures.
    ignored = false;

    SyncPath relativeLocalFilePath = syncOp->nodePath(ReplicaSide::Local);
    assert(!relativeLocalFilePath.empty());
    SyncPath absoluteLocalFilePath = _syncPal->localPath() / relativeLocalFilePath;
    if (isLiteSyncActivated() && !syncOp->omit()) {
        bool isDehydratedPlaceholder = false;
        if (ExitInfo exitInfo = checkLiteSyncInfoForCreate(syncOp, absoluteLocalFilePath, isDehydratedPlaceholder); !exitInfo) {
            LOG_SYNCPAL_WARN(_logger, "Error in checkLiteSyncInfoForCreate" << " " << exitInfo);
            return exitInfo;
        }

        if (isDehydratedPlaceholder) {
            // Blacklist dehydrated placeholder
            PlatformInconsistencyCheckerUtility::renameLocalFile(absoluteLocalFilePath,
                                                                 PlatformInconsistencyCheckerUtility::SuffixType::Blacklisted);

            // Clear update tree
            if (!deleteOpNodes(syncOp)) {
                LOG_SYNCPAL_WARN(_logger, "Error in ExecutorWorker::deleteOpNodes");
                return ExitCode::DataError;
            }

            return ExitCode::Ok;
        }
    }

    if (syncOp->omit()) {
        // Do not generate job, only push changes in DB and update tree
        std::shared_ptr<Node> node;
        if (ExitInfo exitInfo = propagateCreateToDbAndTree(syncOp, syncOp->correspondingNode()->id().value_or(""),
                                                           syncOp->affectedNode()->createdAt(),
                                                           syncOp->affectedNode()->modificationTime(), node);
            !exitInfo) {
            LOGW_SYNCPAL_WARN(_logger, L"Failed to propagate changes in DB or update tree for "
                                               << Utility::formatSyncName(syncOp->affectedNode()->name()) << L" " << exitInfo);
            return exitInfo;
        }
    } else {
        if (!isLiteSyncActivated() && !enoughLocalSpace(syncOp)) {
            _syncPal->addError(Error(_syncPal->syncDbId(), shortName(), ExitCode::SystemError, ExitCause::NotEnoughDiskSpace));
            return {ExitCode::SystemError, ExitCause::NotEnoughDiskSpace};
        }

        if (!isValidDestination(syncOp)) {
            if (syncOp->targetSide() == ReplicaSide::Remote) {
                bool exists = false;
                if (auto ioError = IoError::Success; !IoHelper::checkIfPathExists(absoluteLocalFilePath, exists, ioError)) {
                    LOGW_WARN(_logger,
                              L"Error in Utility::checkIfPathExists: " << Utility::formatSyncPath(absoluteLocalFilePath));
                    return ExitCode::SystemError;
                }
                if (!exists) return {ExitCode::DataError, ExitCause::NotFound};

                // Ignore operation
                if (SyncFileItem syncItem; _syncPal->getSyncFileItem(relativeLocalFilePath, syncItem)) {
                    const Error err(_syncPal->syncDbId(), syncItem.localNodeId().value_or(""),
                                    syncItem.remoteNodeId().value_or(""), syncItem.type(), syncItem.path(), syncItem.conflict(),
                                    syncItem.inconsistency(), CancelType::Create);
                    _syncPal->addError(err);
                }

                if (const std::shared_ptr<UpdateTree> sourceUpdateTree = affectedUpdateTree(syncOp);
                    !sourceUpdateTree->deleteNode(syncOp->affectedNode())) {
                    LOGW_SYNCPAL_WARN(_logger, L"Error in UpdateTree::deleteNode: node "
                                                       << Utility::formatSyncName(syncOp->affectedNode()->name()));
                    return ExitCode::DataError;
                }
            }

            ignored = true;
            LOGW_SYNCPAL_INFO(_logger,
                              L"Forbidden destination, operation ignored: " << Utility::formatSyncPath(absoluteLocalFilePath));
            return ExitCode::Ok;
        }

        if (ExitInfo exitInfo = generateCreateJob(syncOp, job, hydrating); !exitInfo) {
            LOGW_SYNCPAL_WARN(_logger, L"Failed to generate create job for: " << SyncName2WStr(syncOp->affectedNode()->name())
                                                                              << L" " << exitInfo);
            return exitInfo;
        }

        if (job && syncOp->affectedNode()->type() == NodeType::Directory) {
            // Propagate the directory creation immediately in order to avoid blocking other dependant job creation
            if (const ExitInfo exitInfoRunCreateDirJob = runCreateDirJob(syncOp, job); !exitInfoRunCreateDirJob) {
                std::shared_ptr<CreateDirJob> createDirJob = std::dynamic_pointer_cast<CreateDirJob>(job);
                if (createDirJob && (createDirJob->getStatusCode() == Poco::Net::HTTPResponse::HTTP_BAD_REQUEST ||
                                     createDirJob->getStatusCode() == Poco::Net::HTTPResponse::HTTP_FORBIDDEN)) {
                    if (const ExitInfo exitInfoCheckAlreadyExcluded =
                                checkAlreadyExcluded(absoluteLocalFilePath, createDirJob->parentDirId());
                        !exitInfoCheckAlreadyExcluded) {
                        LOG_SYNCPAL_WARN(_logger,
                                         "Error in ExecutorWorker::checkAlreadyExcluded" << " " << exitInfoCheckAlreadyExcluded);
                        return exitInfoCheckAlreadyExcluded;
                    }

                    if (const ExitInfo exitInfo = handleForbiddenAction(syncOp, relativeLocalFilePath, ignored); !exitInfo) {
                        LOGW_SYNCPAL_WARN(_logger, L"Error in handleForbiddenAction for item: "
                                                           << Utility::formatSyncPath(relativeLocalFilePath) << L" " << exitInfo);
                        return exitInfo;
                    }
                    return {ExitCode::BackError, ExitCause::FileAccessError};
                }
                return exitInfoRunCreateDirJob;
            }

            if (const ExitInfo exitInfo =
                        convertToPlaceholder(relativeLocalFilePath, syncOp->targetSide() == ReplicaSide::Remote);
                !exitInfo) {
                LOGW_SYNCPAL_WARN(_logger, L"Failed to convert to placeholder for: "
                                                   << Utility::formatSyncName(syncOp->affectedNode()->name()) << L" "
                                                   << exitInfo);
                return exitInfo;
            }

            job.reset();
        }
    }
    return ExitCode::Ok;
}

ExitInfo ExecutorWorker::checkAlreadyExcluded(const SyncPath &absolutePath, const NodeId &parentId) {
    bool alreadyExist = false;

    // List all items in parent dir
    std::shared_ptr<GetFileListJob> job = nullptr;
    try {
        job = std::make_shared<GetFileListJob>(_syncPal->driveDbId(), parentId);
    } catch (const std::exception &e) {
        LOG_SYNCPAL_WARN(Log::instance()->getLogger(), "Error in GetFileListJob::GetFileListJob for driveDbId="
                                                               << _syncPal->driveDbId() << " nodeId=" << parentId.c_str()
                                                               << " error=" << e.what());
        return AbstractTokenNetworkJob::exception2ExitCode(e);
    }

    if (const auto exitInfo = job->runSynchronously(); !exitInfo) {
        LOG_SYNCPAL_WARN(_logger, "Error in GetFileListJob::runSynchronously for driveDbId="
                                          << _syncPal->driveDbId() << " nodeId=" << parentId << " : " << job->exitInfo());
        return exitInfo;
    }

    Poco::JSON::Object::Ptr resObj = job->jsonRes();
    if (!resObj) {
        LOG_SYNCPAL_WARN(Log::instance()->getLogger(),
                         "GetFileListJob failed for driveDbId=" << _syncPal->driveDbId() << " nodeId=" << parentId);
        return {ExitCode::BackError, ExitCause::ApiErr};
    }

    Poco::JSON::Array::Ptr dataArray = resObj->getArray(dataKey);
    if (!dataArray) {
        LOG_SYNCPAL_WARN(Log::instance()->getLogger(),
                         "GetFileListJob failed for driveDbId=" << _syncPal->driveDbId() << " nodeId=" << parentId);
        return {ExitCode::BackError, ExitCause::ApiErr};
    }

    for (Poco::JSON::Array::ConstIterator it = dataArray->begin(); it != dataArray->end(); ++it) {
        Poco::JSON::Object::Ptr obj = it->extract<Poco::JSON::Object::Ptr>();
        SyncName name;
        if (!JsonParserUtility::extractValue(obj, nameKey, name)) {
            LOG_SYNCPAL_WARN(Log::instance()->getLogger(),
                             "GetFileListJob failed for driveDbId=" << _syncPal->driveDbId() << " nodeId=" << parentId);
            return {ExitCode::BackError, ExitCause::ApiErr};
        }

        if (name == absolutePath.filename()) {
            alreadyExist = true;
            break;
        }
    }

    if (!alreadyExist) {
        return ExitCode::Ok;
    }
    return {ExitCode::DataError, ExitCause::FileExists};
}

ExitInfo ExecutorWorker::generateCreateJob(SyncOpPtr syncOp, std::shared_ptr<SyncJob> &job, bool &hydrating) noexcept {
    // 1. If omit-flag is False, propagate the file or directory to replica Y, because the object is missing there.
    std::shared_ptr<Node> newCorrespondingParentNode = nullptr;
    if (affectedUpdateTree(syncOp)->rootNode() == syncOp->affectedNode()->parentNode()) {
        newCorrespondingParentNode = targetUpdateTree(syncOp)->rootNode();

        if (!newCorrespondingParentNode) {
            LOGW_SYNCPAL_WARN(_logger, L"Failed to get target root node");
            return ExitCode::DataError;
        }
    } else {
        newCorrespondingParentNode = correspondingNodeInOtherTree(syncOp->affectedNode()->parentNode());

        if (!newCorrespondingParentNode) {
            LOGW_SYNCPAL_WARN(_logger, L"Failed to get corresponding parent node: "
                                               << Utility::formatSyncName(syncOp->affectedNode()->name()));
            return ExitCode::DataError;
        }
    }

    if (syncOp->targetSide() == ReplicaSide::Local) {
        SyncPath relativeLocalFilePath = newCorrespondingParentNode->getPath() / syncOp->newName();
        SyncPath absoluteLocalFilePath = _syncPal->localPath() / relativeLocalFilePath;
        syncOp->setLocalCreationTargetPath(relativeLocalFilePath);

        bool placeholderCreation = isLiteSyncActivated() && syncOp->affectedNode()->type() == NodeType::File;
        if (placeholderCreation && syncOp->affectedNode()->id().has_value()) {
            const bool isLink = _syncPal->snapshot(ReplicaSide::Remote)->isLink(*syncOp->affectedNode()->id());
            placeholderCreation = !isLink;
        }

        if (placeholderCreation) {
            if (ExitInfo exitInfo = createPlaceholder(relativeLocalFilePath); !exitInfo) {
                LOGW_SYNCPAL_WARN(_logger, L"Failed to create placeholder for: "
                                                   << Utility::formatSyncName(syncOp->affectedNode()->name()) << L" "
                                                   << exitInfo);
                return exitInfo;
            }

            FileStat fileStat;
            IoError ioError = IoError::Success;
            if (!IoHelper::getFileStat(absoluteLocalFilePath, &fileStat, ioError)) {
                LOGW_SYNCPAL_WARN(_logger,
                                  L"Error in IoHelper::getFileStat: " << Utility::formatIoError(absoluteLocalFilePath, ioError));
                return ExitCode::SystemError;
            }

            if (ioError == IoError::NoSuchFileOrDirectory) {
                LOGW_WARN(_logger, L"Item does not exist anymore: " << Utility::formatSyncPath(absoluteLocalFilePath));
                return {ExitCode::DataError, ExitCause::InvalidSnapshot};
            } else if (ioError == IoError::AccessDenied) {
                LOGW_WARN(_logger, L"Item misses search permission: " << Utility::formatSyncPath(absoluteLocalFilePath));
                return {ExitCode::SystemError, ExitCause::FileAccessError};
            }

            std::shared_ptr<Node> newNode = nullptr;
            if (ExitInfo exitInfo =
                        propagateCreateToDbAndTree(syncOp, std::to_string(fileStat.inode), syncOp->affectedNode()->createdAt(),
                                                   syncOp->affectedNode()->modificationTime(), newNode);
                !exitInfo) {
                LOGW_SYNCPAL_WARN(_logger, L"Failed to propagate changes in DB or update tree for: "
                                                   << Utility::formatSyncName(syncOp->affectedNode()->name()) << L" "
                                                   << exitInfo);
                return exitInfo;
            }

            PinState pinState = _syncPal->vfs()->pinState(absoluteLocalFilePath);
            hydrating = pinState == PinState::AlwaysLocal;

        } else {
            if (syncOp->affectedNode()->type() == NodeType::Directory) {
                job = std::make_shared<LocalCreateDirJob>(absoluteLocalFilePath);
            } else {
                bool exists = false;
                IoError ioError = IoError::Success;
                if (!IoHelper::checkIfPathExists(absoluteLocalFilePath, exists, ioError)) {
                    LOGW_WARN(_logger, L"Error in IoHelper::checkIfPathExists: "
                                               << Utility::formatIoError(absoluteLocalFilePath, ioError));
                    return ExitCode::SystemError;
                }
                if (ioError == IoError::AccessDenied) {
                    LOGW_WARN(_logger, L"Item misses search permission: " << Utility::formatSyncPath(absoluteLocalFilePath));
                    return {ExitCode::SystemError, ExitCause::FileAccessError};
                }

                if (exists) {
                    // Normal in lite sync mode
                    // or in case where a remote item and a local item have same name with different cases
                    // (ex: 'test.txt' on local replica needs to be uploaded, 'Text.txt' on remote replica needs to be
                    // downloaded)
                    if (ParametersCache::isExtendedLogEnabled()) {
                        LOGW_SYNCPAL_DEBUG(_logger, L"File: " << Utility::formatSyncPath(absoluteLocalFilePath)
                                                              << L" already exists on local replica");
                    }
                    // Do not propagate this file
                    return ExitCode::Ok;
                } else {
                    try {
                        job = std::make_shared<DownloadJob>(_syncPal->vfs(), _syncPal->driveDbId(),
                                                            syncOp->affectedNode()->id().value_or(""), absoluteLocalFilePath,
                                                            syncOp->affectedNode()->size(),
                                                            syncOp->affectedNode()->createdAt().value_or(0),
                                                            syncOp->affectedNode()->modificationTime().value_or(0), true);
                    } catch (std::exception const &e) {
                        LOGW_SYNCPAL_WARN(_logger, L"Error in DownloadJob::DownloadJob for driveDbId="
                                                           << _syncPal->driveDbId() << L" : " << CommonUtility::s2ws(e.what()));
                        return ExitCode::DataError;
                    }

                    job->setAffectedFilePath(relativeLocalFilePath);
                }
            }
        }
    } else {
        SyncPath relativeLocalFilePath = syncOp->nodePath(ReplicaSide::Local);
        SyncPath absoluteLocalFilePath = _syncPal->localPath() / relativeLocalFilePath;
        if (syncOp->affectedNode()->type() == NodeType::Directory) {
            if (ExitInfo exitInfo = convertToPlaceholder(relativeLocalFilePath, syncOp->targetSide() == ReplicaSide::Remote);
                !exitInfo) {
                LOGW_SYNCPAL_WARN(_logger, L"Failed to convert to placeholder for: "
                                                   << Utility::formatSyncName(syncOp->affectedNode()->name()) << L" "
                                                   << exitInfo);
                _syncPal->setRestart(true);

                if (!_syncPal->updateTree(ReplicaSide::Local)->deleteNode(syncOp->affectedNode())) {
                    LOGW_SYNCPAL_WARN(_logger, L"Error in UpdateTree::deleteNode: node name="
                                                       << Utility::formatSyncName(syncOp->affectedNode()->name()) << L" "
                                                       << exitInfo);
                }

                return exitInfo;
            }

            try {
                job = std::make_shared<CreateDirJob>(_syncPal->vfs(), _syncPal->driveDbId(), absoluteLocalFilePath,
                                                     newCorrespondingParentNode->id().value_or(""), syncOp->newName());
            } catch (std::exception const &e) {
                LOGW_SYNCPAL_WARN(_logger, L"Error in CreateDirJob::CreateDirJob for driveDbId="
                                                   << _syncPal->driveDbId() << L" : " << CommonUtility::s2ws(e.what()));
                return ExitCode::DataError;
            }
        } else {
#if defined(KD_WINDOWS)
            // Don't do this on macOS as status and pin state are set at the end of the upload
            if (ExitInfo exitInfo = convertToPlaceholder(relativeLocalFilePath, true); !exitInfo) {
                LOGW_SYNCPAL_WARN(_logger, L"Failed to convert to placeholder for: "
                                                   << Utility::formatSyncName(syncOp->affectedNode()->name()) << L" "
                                                   << exitInfo);
                return exitInfo;
            }
#endif

            uint64_t filesize = 0;
            if (ExitInfo exitInfo = getFileSize(absoluteLocalFilePath, filesize); !exitInfo) {
                LOGW_SYNCPAL_WARN(_logger, L"Error in ExecutorWorker::getFileSize for "
                                                   << Utility::formatSyncPath(absoluteLocalFilePath) << L" " << exitInfo);
                return exitInfo;
            }

            if (filesize > bigFileThreshold) {
                try {
                    const int uploadSessionParallelJobs = ParametersCache::instance()->parameters().uploadSessionParallelJobs();
                    job = std::make_shared<DriveUploadSession>(_syncPal->vfs(), _syncPal->driveDbId(), _syncPal->syncDb(),
                                                               absoluteLocalFilePath, syncOp->affectedNode()->name(),
                                                               newCorrespondingParentNode->id().value_or(""),
                                                               syncOp->affectedNode()->createdAt().value_or(0),
                                                               syncOp->affectedNode()->modificationTime().value_or(0),
                                                               isLiteSyncActivated(), uploadSessionParallelJobs);
                } catch (std::exception const &e) {
                    LOGW_SYNCPAL_WARN(_logger,
                                      L"Error in DriveUploadSession::DriveUploadSession: " << CommonUtility::s2ws(e.what()));
                    return ExitCode::DataError;
                }
            } else {
                try {
                    job = std::make_shared<UploadJob>(
                            _syncPal->vfs(), _syncPal->driveDbId(), absoluteLocalFilePath, syncOp->affectedNode()->name(),
                            newCorrespondingParentNode->id().value_or(""), syncOp->affectedNode()->createdAt().value_or(0),
                            syncOp->affectedNode()->modificationTime().value_or(0));
                } catch (std::exception const &e) {
                    LOGW_SYNCPAL_WARN(_logger, L"Error in UploadJob::UploadJob for driveDbId=" << _syncPal->driveDbId() << L" : "
                                                                                               << CommonUtility::s2ws(e.what()));
                    return ExitCode::DataError;
                }
            }

            job->setAffectedFilePath(relativeLocalFilePath);
        }
    }

    return ExitCode::Ok;
}

ExitInfo ExecutorWorker::checkLiteSyncInfoForCreate(SyncOpPtr syncOp, const SyncPath &path, bool &isDehydratedPlaceholder) {
    isDehydratedPlaceholder = false;

    if (syncOp->targetSide() == ReplicaSide::Remote) {
        if (syncOp->affectedNode()->type() == NodeType::Directory) {
            return ExitCode::Ok;
        }

        VfsStatus vfsStatus;
        if (ExitInfo exitInfo = _syncPal->vfs()->status(path, vfsStatus); !exitInfo) {
            LOGW_SYNCPAL_WARN(_logger, L"Error in vfsStatus: " << Utility::formatSyncPath(path) << L" " << exitInfo);
            return exitInfo;
        }

        if (vfsStatus.isPlaceholder && !vfsStatus.isHydrated && !vfsStatus.isSyncing) {
            LOGW_SYNCPAL_INFO(_logger, L"Do not upload dehydrated placeholders: " << Utility::formatSyncPath(path));
            isDehydratedPlaceholder = true;
        }
    }

    return ExitCode::Ok;
}

ExitInfo ExecutorWorker::createPlaceholder(const SyncPath &relativeLocalPath) {
    SyncFileItem syncItem;
    if (!_syncPal->getSyncFileItem(relativeLocalPath, syncItem)) {
        LOGW_SYNCPAL_WARN(_logger,
                          L"Failed to retrieve SyncFileItem associated to item: " << Utility::formatSyncPath(relativeLocalPath));
        return {ExitCode::DataError, ExitCause::InvalidSnapshot};
    }

    if (ExitInfo exitInfo = _syncPal->vfs()->createPlaceholder(relativeLocalPath, syncItem); !exitInfo) {
        return exitInfo;
    }

    return ExitCode::Ok;
}

ExitInfo ExecutorWorker::convertToPlaceholder(const SyncPath &relativeLocalPath, bool hydrated) {
    SyncFileItem syncItem;
    if (!_syncPal->getSyncFileItem(relativeLocalPath, syncItem)) {
        LOGW_SYNCPAL_WARN(_logger,
                          L"Failed to retrieve SyncFileItem associated to item: " << Utility::formatSyncPath(relativeLocalPath));
        return {ExitCode::DataError, ExitCause::InvalidSnapshot};
    }

    SyncPath absoluteLocalFilePath = _syncPal->localPath() / relativeLocalPath;

#if defined(KD_MACOS)
    // VfsMac::convertToPlaceholder needs only SyncFileItem::_dehydrated
    syncItem.setDehydrated(!hydrated);
#elif defined(KD_WINDOWS)
    // VfsWin::convertToPlaceholder needs only SyncFileItem::_localNodeId
    FileStat fileStat;
    IoError ioError = IoError::Success;
    if (!IoHelper::getFileStat(absoluteLocalFilePath, &fileStat, ioError)) {
        LOGW_SYNCPAL_WARN(_logger, L"Error in IoHelper::getFileStat: " << Utility::formatIoError(absoluteLocalFilePath, ioError));
        return ExitCode::SystemError;
    }
    if (ioError == IoError::NoSuchFileOrDirectory) {
        LOGW_SYNCPAL_WARN(_logger, L"Item does not exist anymore: " << Utility::formatSyncPath(absoluteLocalFilePath));
        return {ExitCode::SystemError, ExitCause::NotFound};
    } else if (ioError == IoError::AccessDenied) {
        LOGW_SYNCPAL_WARN(_logger, L"Item misses search permission: " << Utility::formatSyncPath(absoluteLocalFilePath));
        return {ExitCode::SystemError, ExitCause::FileAccessError};
    }

    syncItem.setLocalNodeId(std::to_string(fileStat.inode));
#endif

    if (ExitInfo exitInfo = _syncPal->vfs()->convertToPlaceholder(absoluteLocalFilePath, syncItem); !exitInfo) {
        return exitInfo;
    }

    if (ExitInfo exitInfo =
                _syncPal->vfs()->setPinState(absoluteLocalFilePath, hydrated ? PinState::AlwaysLocal : PinState::OnlineOnly);
        !exitInfo) {
        LOGW_SYNCPAL_WARN(_logger, L"Error in vfsSetPinState: " << Utility::formatSyncPath(absoluteLocalFilePath) << exitInfo);
        return exitInfo;
    }

    return ExitCode::Ok;
}

ExitInfo ExecutorWorker::handleEditOp(SyncOpPtr syncOp, std::shared_ptr<SyncJob> &job, bool &ignored) {
    // The execution of the edit operation consists of three steps:
    // 1. If omit-flag is False, propagate the file to replicaY, replacing the existing one.
    // 2. Insert a new entry into the database, to avoid that the object is detected again by compute_ops() on the next
    // sync iteration.
    // 3. If the omit flag is False, update the updatetreeY structure to ensure that follow-up operations can execute
    // correctly, as they are based on the information in this structure.

    ignored = false;
    SyncPath relativeLocalFilePath = syncOp->nodePath(ReplicaSide::Local);
    if (relativeLocalFilePath.empty()) {
        return ExitCode::DataError;
    }

    if (isLiteSyncActivated() && !syncOp->omit()) {
        SyncPath absoluteLocalFilePath = _syncPal->localPath() / relativeLocalFilePath;
        bool ignoreItem = false;
        bool isSyncing = false;
        if (ExitInfo exitInfo = checkLiteSyncInfoForEdit(syncOp, absoluteLocalFilePath, ignoreItem, isSyncing); !exitInfo) {
            LOGW_SYNCPAL_WARN(_logger, L"Error in checkLiteSyncInfoForEdit " << exitInfo);
            return exitInfo;
        }

        if (ignoreItem) {
            ignored = true;
            return ExitCode::Ok;
        }

        if (isSyncing) {
            return ExitCode::Ok;
        }
    }

    if (syncOp->omit()) {
        // Do not generate job, only push changes in DB and update tree
        std::shared_ptr<Node> node;
        if (ExitInfo exitInfo = propagateEditToDbAndTree(syncOp, syncOp->correspondingNode()->id().value_or(""),
                                                         syncOp->affectedNode()->createdAt(),
                                                         syncOp->affectedNode()->modificationTime().value_or(0), node);
            !exitInfo) {
            LOGW_SYNCPAL_WARN(_logger, L"Failed to propagate changes in DB or update tree for "
                                               << Utility::formatSyncName(syncOp->affectedNode()->name()));
            return exitInfo;
        }
        return ExitCode::Ok;
    }

    if (!enoughLocalSpace(syncOp)) {
        _syncPal->addError(Error(_syncPal->syncDbId(), shortName(), ExitCode::SystemError, ExitCause::NotEnoughDiskSpace));
        return {ExitCode::SystemError, ExitCause::NotEnoughDiskSpace};
    }

    if (ExitInfo exitInfo = generateEditJob(syncOp, job); !exitInfo) {
        LOGW_SYNCPAL_WARN(_logger, L"Failed to generate edit job for: " << SyncName2WStr(syncOp->affectedNode()->name()) << L" "
                                                                        << exitInfo);
        return exitInfo;
    }
    return ExitCode::Ok;
}

ExitInfo ExecutorWorker::generateEditJob(SyncOpPtr syncOp, std::shared_ptr<SyncJob> &job) {
    // 1. If omit-flag is False, propagate the file to replicaY, replacing the existing one.
    if (syncOp->targetSide() == ReplicaSide::Local) {
        SyncPath relativeLocalFilePath = syncOp->nodePath(ReplicaSide::Local);
        SyncPath absoluteLocalFilePath = _syncPal->localPath() / relativeLocalFilePath;

        try {
            job = std::make_shared<DownloadJob>(_syncPal->vfs(), _syncPal->driveDbId(), syncOp->affectedNode()->id().value_or(""),
                                                absoluteLocalFilePath, syncOp->affectedNode()->size(),
                                                syncOp->affectedNode()->createdAt().value_or(0),
                                                syncOp->affectedNode()->modificationTime().value_or(0), false);
        } catch (std::exception const &e) {
            LOGW_SYNCPAL_WARN(_logger, L"Error in DownloadJob::DownloadJob for driveDbId=" << _syncPal->driveDbId() << L" : "
                                                                                           << CommonUtility::s2ws(e.what()));
            return ExitCode::DataError;
        }

        job->setAffectedFilePath(relativeLocalFilePath);
    } else {
        SyncPath relativeLocalFilePath = syncOp->nodePath(ReplicaSide::Local);
        SyncPath absoluteLocalFilePath = _syncPal->localPath() / relativeLocalFilePath;

        uint64_t filesize;
        if (ExitInfo exitInfo = getFileSize(absoluteLocalFilePath, filesize); !exitInfo) {
            LOGW_WARN(_logger, L"Error in ExecutorWorker::getFileSize for " << Utility::formatSyncPath(absoluteLocalFilePath)
                                                                            << L" " << exitInfo);
            return exitInfo;
        }

        if (!syncOp->correspondingNode()->id()) {
            // Should not happen
            LOGW_SYNCPAL_WARN(_logger, L"Edit operation with empty corresponding node id for "
                                               << Utility::formatSyncPath(absoluteLocalFilePath));
            sentry::Handler::captureMessage(sentry::Level::Warning, "ExecutorWorker::generateEditJob",
                                            "Edit operation with empty corresponding node id");
            return ExitCode::DataError;
        }

        if (filesize > bigFileThreshold) {
            try {
                int uploadSessionParallelJobs = ParametersCache::instance()->parameters().uploadSessionParallelJobs();
                job = std::make_shared<DriveUploadSession>(_syncPal->vfs(), _syncPal->driveDbId(), _syncPal->syncDb(),
                                                           absoluteLocalFilePath, syncOp->correspondingNode()->id().value_or(""),
                                                           syncOp->affectedNode()->modificationTime().value_or(0),
                                                           isLiteSyncActivated(), uploadSessionParallelJobs);
            } catch (std::exception const &e) {
                LOGW_SYNCPAL_WARN(_logger, L"Error in DriveUploadSession::DriveUploadSession: " << CommonUtility::s2ws(e.what()));
                return ExitCode::DataError;
            };
        } else {
            try {
                job = std::make_shared<UploadJob>(_syncPal->vfs(), _syncPal->driveDbId(), absoluteLocalFilePath,
                                                  syncOp->correspondingNode()->id().value_or(""),
                                                  syncOp->affectedNode()->modificationTime().value_or(0));
            } catch (std::exception const &e) {
                LOGW_SYNCPAL_WARN(_logger, L"Error in UploadJob::UploadJob for driveDbId=" << _syncPal->driveDbId() << L" : "
                                                                                           << CommonUtility::s2ws(e.what()));
                return ExitCode::DataError;
            }
        }

        job->setAffectedFilePath(relativeLocalFilePath);
    }
    return ExitCode::Ok;
}

ExitInfo ExecutorWorker::fixModificationDate(SyncOpPtr syncOp, const SyncPath &absolutePath) {
    const auto id = syncOp->affectedNode()->id().value_or("");
    LOGW_SYNCPAL_DEBUG(_logger, L"Do not upload dehydrated placeholders: " << Utility::formatSyncPath(absolutePath) << L" ("
                                                                           << CommonUtility::s2ws(id) << L")");

    // Update last modification date in order to avoid generating more EDIT operations.
    bool found = false;
    DbNode dbNode;
    if (!_syncPal->syncDb()->node(*syncOp->correspondingNode()->idb(), dbNode, found)) {
        LOG_SYNCPAL_WARN(_logger, "Error in SyncDb::node");
        return {ExitCode::DbError, ExitCause::DbAccessError};
    }
    if (!found) {
        LOG_SYNCPAL_DEBUG(_logger, "Failed to retrieve node for dbId=" << *syncOp->correspondingNode()->idb());
        return {ExitCode::DataError, ExitCause::DbEntryNotFound};
    }

    if (const IoError ioError = IoHelper::setFileDates(absolutePath, dbNode.created().value_or(0),
                                                       dbNode.lastModifiedRemote().value_or(0), false);
        ioError == IoError::Success) {
        LOGW_SYNCPAL_INFO(_logger,
                          L"Last modification date updated locally to avoid further wrongly generated EDIT operations for file: "
                                  << Utility::formatSyncPath(absolutePath));
    } else if (ioError == IoError::NoSuchFileOrDirectory) {
        // If file does not exist anymore, do nothing special. This is fine, it will not generate EDIT operations anymore.
    } else {
        LOGW_SYNCPAL_WARN(_logger, L"Error in IoHelper::setFileDates: " << Utility::formatSyncPath(absolutePath));
    }

    return ExitCode::Ok;
}

ExitInfo ExecutorWorker::checkLiteSyncInfoForEdit(SyncOpPtr syncOp, const SyncPath &absolutePath, bool &ignoreItem,
                                                  bool &isSyncing) {
    ignoreItem = false;

    VfsStatus vfsStatus;
    if (ExitInfo exitInfo = _syncPal->vfs()->status(absolutePath, vfsStatus); !exitInfo) {
        LOGW_SYNCPAL_WARN(_logger, L"Error in vfsStatus: " << Utility::formatSyncPath(absolutePath) << L": " << exitInfo);
        return exitInfo;
    }
    isSyncing = vfsStatus.isSyncing;

    switch (syncOp->targetSide()) {
        case ReplicaSide::Remote:
            if (vfsStatus.isPlaceholder && !vfsStatus.isHydrated) {
                ignoreItem = true;
                return fixModificationDate(syncOp, absolutePath);
            }
            break;
        case ReplicaSide::Local:
            if (vfsStatus.isPlaceholder && !isSyncing) {
                if (!vfsStatus.isHydrated) {
                    // Update metadata
                    std::string error;
                    if (const auto exitInfo = _syncPal->vfs()->updateMetadata(
                                absolutePath, syncOp->affectedNode()->createdAt().value_or(0),
                                syncOp->affectedNode()->modificationTime().value_or(0), syncOp->affectedNode()->size(),
                                syncOp->affectedNode()->id().value_or(""));
                        !exitInfo) {
                        return exitInfo;
                    }
                    syncOp->setOmit(true);
                } // else: the file is hydrated, we can proceed with download
            }
            break;
        default:
            LOGW_WARN(_logger, L"Invalid target side: " << syncOp->targetSide());
            return ExitCode::LogicError;
    }

    return ExitCode::Ok;
}

ExitInfo ExecutorWorker::handleMoveOp(SyncOpPtr syncOp, bool &ignored, bool &bypassProgressComplete) {
    // The three execution steps are as follows:
    // 1. If omit-flag is False, move the object on replica Y (where it still needs to be moved) from uY to vY, changing
    // the name to nameX.
    // 2. Update the database entry, to avoid detecting the move operation again.
    // 3. If the omit flag is False, update the updatetreeY structure to ensure that follow-up operations can execute
    // correctly, as they are based on the information in this structure.
    ignored = false;
    bypassProgressComplete = false;
    if (syncOp->omit()) {
        // Do not generate job, only push changes in DB and update tree
        if (syncOp->hasConflict()) {
            bool propagateChange = true;
            if (ExitInfo exitInfo = propagateConflictToDbAndTree(syncOp, propagateChange); !propagateChange || !exitInfo) {
                return exitInfo;
            }
        }

        if (const auto exitInfo = propagateMoveToDbAndTree(syncOp); !exitInfo) {
            LOGW_SYNCPAL_WARN(_logger, L"Failed to propagate changes in DB or update tree for: "
                                               << Utility::formatSyncName(syncOp->affectedNode()->name()) << L" " << exitInfo);
            return exitInfo;
        }
    } else if (syncOp->isRescueOperation()) {
        FileRescuer fileRescuer(_syncPal);
        if (const auto exitInfo = fileRescuer.executeRescueMoveJob(syncOp); !exitInfo) return exitInfo;
    } else {
        if (ExitInfo exitInfo = generateMoveJob(syncOp, ignored, bypassProgressComplete); !exitInfo) {
            LOGW_SYNCPAL_WARN(_logger, L"Failed to generate move job for: "
                                               << Utility::formatSyncName(syncOp->affectedNode()->name()) << L" " << exitInfo);
            return exitInfo;
        }
    }
    return ExitCode::Ok;
}

ExitInfo ExecutorWorker::generateMoveJob(SyncOpPtr syncOp, bool &ignored, bool &bypassProgressComplete) {
    bypassProgressComplete = false;

<<<<<<< HEAD
    // 1. If omit-flag is False, move the object on replica Y (where it still needs to be moved) from uY to vY, changing the
    // name to nameX.
    std::shared_ptr<SyncJob> job = nullptr;
=======
    // 1. If omit-flag is False, move the object on replica Y (where it still needs to be moved) from uY to vY, changing
    // the name to nameX.
    std::shared_ptr<AbstractJob> job = nullptr;
>>>>>>> f97b84fa

    SyncPath relativeDestLocalFilePath;
    SyncPath absoluteDestLocalFilePath;
    SyncPath relativeOriginLocalFilePath;
    SyncPath absoluteOriginLocalFilePath;

    if (syncOp->targetSide() == ReplicaSide::Local) {
        // Target side is local, so corresponding node is on local side.
        std::shared_ptr<Node> correspondingNode = syncOp->correspondingNode();
        if (!correspondingNode) {
            LOGW_SYNCPAL_WARN(_logger, L"Corresponding node not found for item with "
                                               << Utility::formatSyncPath(syncOp->affectedNode()->getPath()));
            return ExitCode::DataError;
        }

        // Get the new parent node
        std::shared_ptr<Node> parentNode =
                syncOp->newParentNode() ? syncOp->newParentNode() : syncOp->affectedNode()->parentNode();
        if (!parentNode) {
            LOGW_SYNCPAL_WARN(_logger,
                              L"Parent node not found for item with " << Utility::formatSyncPath(correspondingNode->getPath()));
            return ExitCode::DataError;
        }

        relativeDestLocalFilePath = parentNode->getPath() / syncOp->newName();
        relativeOriginLocalFilePath = correspondingNode->getPath();
        absoluteDestLocalFilePath = _syncPal->localPath() / relativeDestLocalFilePath;
        absoluteOriginLocalFilePath = _syncPal->localPath() / relativeOriginLocalFilePath;

        job = std::make_shared<LocalMoveJob>(absoluteOriginLocalFilePath, absoluteDestLocalFilePath);
    } else {
        // Target side is remote, so affected node is on local side.
        std::shared_ptr<Node> correspondingNode = syncOp->correspondingNode();
        if (!correspondingNode) {
            LOGW_SYNCPAL_WARN(_logger, L"Corresponding node not found for item "
                                               << Utility::formatSyncPath(syncOp->affectedNode()->getPath()));
            return ExitCode::DataError;
        }

        // Get the new parent node
        std::shared_ptr<Node> parentNode =
                syncOp->newParentNode() ? syncOp->newParentNode() : syncOp->affectedNode()->parentNode();
        if (!parentNode) {
            LOGW_SYNCPAL_WARN(_logger,
                              L"Parent node not found for item " << Utility::formatSyncPath(correspondingNode->getPath()));
            return ExitCode::DataError;
        }

        relativeDestLocalFilePath = parentNode->getPath() / syncOp->newName();
        relativeOriginLocalFilePath = correspondingNode->getPath();
        absoluteDestLocalFilePath = _syncPal->localPath() / relativeDestLocalFilePath;
        absoluteOriginLocalFilePath = _syncPal->localPath() / relativeOriginLocalFilePath;

        if (syncOp->isBreakingCycleOp() || relativeOriginLocalFilePath.parent_path() == relativeDestLocalFilePath.parent_path()) {
            // This is just a rename
            try {
                job = std::make_shared<RenameJob>(_syncPal->vfs(), _syncPal->driveDbId(), correspondingNode->id().value_or(""),
                                                  absoluteDestLocalFilePath);
            } catch (std::exception const &e) {
                LOGW_SYNCPAL_WARN(_logger, L"Error in RenameJob::RenameJob for driveDbId=" << _syncPal->driveDbId() << L" : "
                                                                                           << CommonUtility::s2ws(e.what()));
                return ExitCode::DataError;
            }
        } else {
            // This is a move

            // For all conflicts involving an "undo move" operation, the correct parent is already stored in the syncOp
            std::shared_ptr<Node> remoteParentNode = syncOp->conflict().type() == ConflictType::MoveParentDelete ||
                                                                     syncOp->conflict().type() == ConflictType::MoveMoveSource ||
                                                                     syncOp->conflict().type() == ConflictType::MoveMoveCycle
                                                             ? parentNode
                                                             : correspondingNodeInOtherTree(parentNode);
            if (!remoteParentNode) {
                LOGW_SYNCPAL_WARN(_logger, L"Parent node not found for item " << Path2WStr(parentNode->getPath()));
                return ExitCode::DataError;
            }

            const NodeId fileId = correspondingNode->id().value_or("");
            const NodeId destDirId = remoteParentNode->id().value_or("");
            try {
                job = std::make_shared<MoveJob>(_syncPal->vfs(), _syncPal->driveDbId(), absoluteDestLocalFilePath, fileId,
                                                destDirId, syncOp->newName());
            } catch (std::exception &e) {
                LOG_SYNCPAL_WARN(_logger, "Error in GetTokenFromAppPasswordJob::GetTokenFromAppPasswordJob: error=" << e.what());
                return ExitCode::DataError;
            }
        }

        if (syncOp->hasConflict() || syncOp->isBreakingCycleOp()) {
            job->setBypassCheck(true);
        }
    }

    job->setAffectedFilePath(relativeDestLocalFilePath);
    job->runSynchronously();

    VfsStatus vfsStatus;
    _syncPal->vfs()->status(absoluteDestLocalFilePath, vfsStatus);
    vfsStatus.isSyncing = false;
    vfsStatus.progress = 100;
    _syncPal->vfs()->forceStatus(absoluteDestLocalFilePath, vfsStatus);

    if (job->exitInfo().code() == ExitCode::Ok && syncOp->conflict().type() != ConflictType::None) {
        // Conflict fixing job finished successfully
        // Propagate changes to DB and update trees
        std::shared_ptr<Node> newNode = nullptr;
        if (ExitInfo exitInfo = propagateChangeToDbAndTree(syncOp, job, newNode); !exitInfo) {
            LOGW_WARN(_logger, L"Failed to propagate changes in DB or update tree for: "
                                       << Utility::formatSyncName(syncOp->affectedNode()->name()) << L" " << exitInfo);
            return exitInfo;
        }

        switch (syncOp->conflict().type()) {
            case ConflictType::CreateCreate:
            case ConflictType::EditEdit:
            case ConflictType::MoveMoveSource:
            case ConflictType::MoveMoveDest:
            case ConflictType::MoveMoveCycle:
            case ConflictType::MoveCreate: {
                // Send conflict notification
                Error err(_syncPal->syncDbId(), *syncOp->localNode()->id(), *syncOp->remoteNode()->id(),
                          syncOp->localNode()->type(), syncOp->relativeOriginPath(), syncOp->conflict().type(),
                          InconsistencyType::None, CancelType::None, syncOp->relativeDestinationPath());
                _syncPal->addError(err);
                break;
            }
            default:
                // Do not show error message for other conflicts
                break;
        }

        return ExitCode::Ok;
    }

    return handleFinishedJob(job, syncOp, syncOp->affectedNode()->getPath(), ignored, bypassProgressComplete);
}

ExitInfo ExecutorWorker::handleDeleteOp(SyncOpPtr syncOp, bool &ignored, bool &bypassProgressComplete) {
    // The three execution steps are as follows:
    // 1. If omit-flag is False, delete the file or directory on replicaY, because the objects till exists there
    // 2. Remove the entry from the database. If nX is a directory node, also remove all entries for each node n ∈ S. This
    // avoids that the object(s) are detected again by compute_ops() on the next sync iteration
    // 3. Update the update tree structures to ensure that follow-up operations can execute correctly, as they are based
    // on the information in these structures
    ignored = false;
    bypassProgressComplete = false;

    if (syncOp->omit()) {
        // Do not generate job, only push changes in DB and update tree
        if (syncOp->hasConflict()) { // Error message handled with move operation in case Edit-Delete conflict
            bool propagateChange = true;
            if (const ExitInfo exitInfo = propagateConflictToDbAndTree(syncOp, propagateChange); !propagateChange || !exitInfo) {
                return exitInfo;
            }
        }

        if (const ExitInfo exitInfo = propagateDeleteToDbAndTree(syncOp); !exitInfo) {
            LOGW_SYNCPAL_WARN(_logger, L"Failed to propagate changes in DB or update tree for: "
                                               << Utility::formatSyncName(syncOp->affectedNode()->name()) << L" " << exitInfo);
            return exitInfo;
        }
    } else {
        if (const ExitInfo exitInfo = generateDeleteJob(syncOp, ignored, bypassProgressComplete); !exitInfo) {
            return exitInfo;
        }
    }
    return ExitCode::Ok;
}

ExitInfo ExecutorWorker::generateDeleteJob(SyncOpPtr syncOp, bool &ignored, bool &bypassProgressComplete) {
    bypassProgressComplete = false;

    // 1. If omit-flag is False, delete the file or directory on replicaY, because the objects till exists there
    std::shared_ptr<SyncJob> job = nullptr;
    SyncPath relativeLocalFilePath = syncOp->nodePath(ReplicaSide::Local);
    SyncPath absoluteLocalFilePath = _syncPal->localPath() / relativeLocalFilePath;
    bool isDehydratedPlaceholder = false;
    if (syncOp->targetSide() == ReplicaSide::Local) {
        if (_syncPal->vfsMode() != VirtualFileMode::Off && syncOp->localNode()->type() == NodeType::File) {
            VfsStatus vfsStatus;
            if (ExitInfo exitInfo = _syncPal->vfs()->status(absoluteLocalFilePath, vfsStatus); !exitInfo) {
                LOGW_SYNCPAL_WARN(
                        _logger, L"Error in vfsStatus: " << Utility::formatSyncPath(absoluteLocalFilePath) << L" : " << exitInfo);
                return exitInfo;
            }
            isDehydratedPlaceholder = vfsStatus.isPlaceholder && !vfsStatus.isHydrated && !vfsStatus.isSyncing;
        }

        if (syncOp->isDehydratedPlaceholder() && !isDehydratedPlaceholder) {
            LOGW_SYNCPAL_INFO(_logger,
                              L"Placeholder is not dehydrated anymore for " << Utility::formatSyncPath(absoluteLocalFilePath));
            return ExitCode::DataError;
        }

        NodeId remoteNodeId = syncOp->affectedNode()->id().value_or("");
        if (remoteNodeId.empty()) {
            LOGW_SYNCPAL_WARN(_logger, L"Failed to retrieve node ID");
            return ExitCode::DataError;
        }
        job = std::make_shared<LocalDeleteJob>(_syncPal->syncInfo(), relativeLocalFilePath, isDehydratedPlaceholder,
                                               remoteNodeId);
    } else {
        try {
            job = std::make_shared<DeleteJob>(_syncPal->driveDbId(), syncOp->correspondingNode()->id().value_or(""),
                                              syncOp->affectedNode()->id().value_or(""), absoluteLocalFilePath,
                                              syncOp->affectedNode()->type());
        } catch (std::exception const &e) {
            LOGW_SYNCPAL_WARN(_logger, L"Error in DeleteJob::DeleteJob for driveDbId=" << _syncPal->driveDbId() << L" : "
                                                                                       << CommonUtility::s2ws(e.what()));
            return ExitCode::DataError;
        }
    }

    // If affected node has both create and delete events (node deleted and re-created with same name), then do not check
    job->setBypassCheck((syncOp->affectedNode()->hasChangeEvent(OperationType::Create) &&
                         syncOp->affectedNode()->hasChangeEvent(OperationType::Delete)) ||
                        syncOp->affectedNode()->isSharedFolder() ||
                        (syncOp->conflict().type() != ConflictType::None && isDehydratedPlaceholder));

    job->setAffectedFilePath(relativeLocalFilePath);
    job->runSynchronously();
    return handleFinishedJob(job, syncOp, relativeLocalFilePath, ignored, bypassProgressComplete);
}

bool ExecutorWorker::isValidDestination(const SyncOpPtr syncOp) {
    if (syncOp->targetSide() == ReplicaSide::Remote && syncOp->type() == OperationType::Create) {
        std::shared_ptr<Node> newCorrespondingParentNode = nullptr;
        if (affectedUpdateTree(syncOp)->rootNode() == syncOp->affectedNode()->parentNode()) {
            newCorrespondingParentNode = targetUpdateTree(syncOp)->rootNode();
        } else {
            newCorrespondingParentNode = correspondingNodeInOtherTree(syncOp->affectedNode()->parentNode());
        }

        if (!newCorrespondingParentNode || !newCorrespondingParentNode->id().has_value()) {
            return false;
        }

        if (newCorrespondingParentNode->isCommonDocumentsFolder() && syncOp->nodeType() != NodeType::Directory) {
            return false;
        }

        if (newCorrespondingParentNode->isSharedFolder()) {
            return false;
        }
    }

    return true;
}

bool ExecutorWorker::enoughLocalSpace(SyncOpPtr syncOp) {
    if (syncOp->targetSide() != ReplicaSide::Local) {
        // This is not a download operation
        return true;
    }

    if (syncOp->affectedNode()->type() != NodeType::File) {
        return true;
    }

    int64_t newSize = syncOp->affectedNode()->size();
    if (syncOp->type() == OperationType::Edit) {
        // Keep only the difference between remote size and local size
        newSize -= syncOp->correspondingNode()->size();
    }

    const int64_t freeBytes = Utility::getFreeDiskSpace(_syncPal->localPath());
    if (freeBytes >= 0) {
        if (freeBytes < newSize + Utility::freeDiskSpaceLimit()) {
            LOGW_SYNCPAL_WARN(_logger, L"Disk almost full, only " << freeBytes << L"B available at "
                                                                  << Utility::formatSyncPath(_syncPal->localPath())
                                                                  << L". Synchronization canceled.");
            return false;
        }
    } else {
        LOGW_SYNCPAL_WARN(_logger,
                          L"Could not determine free space available at " << Utility::formatSyncPath(_syncPal->localPath()));
    }
    return true;
}

ExitInfo ExecutorWorker::waitForAllJobsToFinish() {
    while (!_ongoingJobs.empty()) {
        if (stopAsked()) {
            cancelAllOngoingJobs();
            break;
        }

        if (ExitInfo exitInfo = deleteFinishedAsyncJobs(); !exitInfo) {
            cancelAllOngoingJobs();
            return exitInfo;
        }

        sendProgress();
    }
    return ExitCode::Ok;
}

ExitInfo ExecutorWorker::deleteFinishedAsyncJobs() {
    ExitInfo exitInfo = ExitCode::Ok;
    while (!_terminatedJobs.empty()) {
        std::scoped_lock lock(_terminatedJobs);
        // Delete all terminated jobs
        if (exitInfo && _ongoingJobs.find(_terminatedJobs.front()) != _ongoingJobs.end()) {
            auto onGoingJobIt = _ongoingJobs.find(_terminatedJobs.front());
            if (onGoingJobIt == _ongoingJobs.end()) {
                LOGW_SYNCPAL_WARN(_logger, L"Terminated job not found");
                _terminatedJobs.pop();
                continue;
            }

            std::shared_ptr<SyncJob> job = onGoingJobIt->second;

            auto jobToSyncOpIt = _jobToSyncOpMap.find(job->jobId());
            if (jobToSyncOpIt == _jobToSyncOpMap.end()) {
                LOGW_SYNCPAL_WARN(_logger, L"Sync Operation not found");
                _ongoingJobs.erase(job->jobId());
                _terminatedJobs.pop();
                continue;
            }

            SyncOpPtr syncOp = jobToSyncOpIt->second;
            SyncPath relativeLocalPath = syncOp->nodePath(ReplicaSide::Local);
            bool ignored = false;
            bool bypassProgressComplete = false;
            exitInfo = handleFinishedJob(job, syncOp, relativeLocalPath, ignored, bypassProgressComplete);
            if (exitInfo) {
                if (!ignored && exitInfo.cause() == ExitCause::OperationCanceled) {
                    setProgressComplete(syncOp, SyncFileStatus::Error);
                    exitInfo = ExitCode::Ok;
                } else {
                    if (ignored) {
                        setProgressComplete(syncOp, SyncFileStatus::Ignored);
                    } else if (syncOp->type() == OperationType::Create && syncOp->targetSide() == ReplicaSide::Remote) {
                        std::shared_ptr<UploadJob> uploadJob = std::dynamic_pointer_cast<UploadJob>(job);
                        NodeId newRemoteNodeId;
                        if (uploadJob) newRemoteNodeId = uploadJob->nodeId();
                        setProgressComplete(syncOp, SyncFileStatus::Success, newRemoteNodeId);
                    } else {
                        setProgressComplete(syncOp, SyncFileStatus::Success);
                    }

                    if (syncOp->affectedNode()->id()) removeSyncNodeFromWhitelistIfSynced(*syncOp->affectedNode()->id());
                }
            } else {
                increaseErrorCount(syncOp, exitInfo);
            }

            // Delete job
            _ongoingJobs.erase(_terminatedJobs.front());
        }
        _terminatedJobs.pop();
    }
    return exitInfo;
}

ExitInfo ExecutorWorker::handleManagedBackError(const ExitInfo &jobExitInfo, const SyncOpPtr syncOp, const bool invalidName) {
    if (jobExitInfo.cause() == ExitCause::QuotaExceeded) {
        _syncPal->pause();
    } else if (jobExitInfo.cause() == ExitCause::NotFound) {
        // The file might have been already deleted, only increase error counter in this case.
        increaseErrorCount(syncOp, jobExitInfo);
    } else {
        // The item should be temporarily blacklisted
        _syncPal->blacklistTemporarily(syncOp->affectedNode()->id().value_or(""), syncOp->affectedNode()->getPath(),
                                       otherSide(syncOp->targetSide()));
    }

    // Clear update tree
    if (!deleteOpNodes(syncOp)) {
        LOG_SYNCPAL_WARN(_logger, "Error in ExecutorWorker::deleteOpNodes");
        return ExitCode::DataError;
    }

    NodeId localNodeId;
    NodeId remoteNodeId;
    getNodeIdsFromOp(syncOp, localNodeId, remoteNodeId);

    Error error;
    if (invalidName) {
        error = Error(_syncPal->syncDbId(), localNodeId, remoteNodeId, syncOp->affectedNode()->type(),
                      syncOp->affectedNode()->getPath(), ConflictType::None, InconsistencyType::ForbiddenChar);
    }
    if (jobExitInfo.cause() != ExitCause::NotFound) {
        error = Error(_syncPal->syncDbId(), localNodeId, remoteNodeId, syncOp->affectedNode()->type(),
                      syncOp->affectedNode()->getPath(), ConflictType::None, InconsistencyType::None, CancelType::None, "",
                      jobExitInfo.code(), jobExitInfo.cause());
    }
    _syncPal->addError(error);

    return ExitCode::Ok;
}

namespace details {
bool isManagedBackError(const ExitCause exitCause) {
    static const std::set<ExitCause> managedExitCauses = {ExitCause::InvalidName,   ExitCause::ApiErr,
                                                          ExitCause::FileTooBig,    ExitCause::NotFound,
                                                          ExitCause::QuotaExceeded, ExitCause::UploadNotTerminated};

    return managedExitCauses.contains(exitCause);
}
} // namespace details

ExitInfo ExecutorWorker::handleFinishedJob(std::shared_ptr<SyncJob> job, SyncOpPtr syncOp, const SyncPath &relativeLocalPath,
                                           bool &ignored, bool &bypassProgressComplete) {
    ignored = false;
    bypassProgressComplete = false;

    NodeId localNodeId;
    NodeId remoteNodeId;
    getNodeIdsFromOp(syncOp, localNodeId, remoteNodeId);

    auto networkJob(std::dynamic_pointer_cast<AbstractNetworkJob>(job));
    if (job->exitInfo().code() == ExitCode::BackError && details::isManagedBackError(job->exitInfo().cause())) {
        bypassProgressComplete = true;
        return handleManagedBackError(job->exitInfo(), syncOp, job->exitInfo().cause() == ExitCause::InvalidName);
    }

    if (job->exitInfo().code() != ExitCode::Ok) {
        if (networkJob &&
            (networkJob->getStatusCode() == Poco::Net::HTTPResponse::HTTP_FORBIDDEN ||
             networkJob->getStatusCode() == Poco::Net::HTTPResponse::HTTP_CONFLICT) &&
            job->exitInfo() != ExitInfo(ExitCode::BackError, ExitCause::FileLocked)) {
            if (ExitInfo exitInfo = handleForbiddenAction(syncOp, relativeLocalPath, ignored); !exitInfo) {
                LOGW_SYNCPAL_WARN(_logger, L"Error in handleForbiddenAction for item: "
                                                   << Utility::formatSyncPath(relativeLocalPath) << L" " << exitInfo);
                return exitInfo;
            }
        } else if (const auto exitInfo = handleExecutorError(syncOp, job->exitInfo()); !exitInfo) {
            // Cancel all queued jobs
            LOGW_SYNCPAL_WARN(_logger, L"Cancelling jobs. " << job->exitInfo());
            cancelAllOngoingJobs();
            return exitInfo;
        } else { // The error is managed and the execution can continue.
            LOGW_DEBUG(_logger, L"Error successfully managed: " << job->exitInfo() << L" on " << syncOp->type()
                                                                << L" operation for "
                                                                << Utility::formatSyncPath(syncOp->affectedNode()->getPath()));
            bypassProgressComplete = true;
            return {ExitCode::Ok, ExitCause::OperationCanceled};
        }
    } else {
        // Propagate changes to DB and update trees
        std::shared_ptr<Node> newNode;
        if (ExitInfo exitInfo = propagateChangeToDbAndTree(syncOp, job, newNode); !exitInfo) {
            cancelAllOngoingJobs();
            return exitInfo;
        }

        bypassProgressComplete = syncOp->affectedNode()->hasChangeEvent(OperationType::Create) &&
                                 syncOp->affectedNode()->hasChangeEvent(OperationType::Delete);
    }

    return ExitCode::Ok;
}

ExitInfo ExecutorWorker::handleForbiddenAction(SyncOpPtr syncOp, const SyncPath &relativeLocalPath, bool &ignored) {
    ExitInfo exitInfo = ExitCode::Ok;
    ignored = false;

    const SyncPath absoluteLocalFilePath = _syncPal->localPath() / relativeLocalPath;

    bool removeFromDb = true;
    CancelType cancelType = CancelType::None;
    switch (syncOp->type()) {
        case OperationType::Create: {
            cancelType = CancelType::Create;
            ignored = true;
            if (!PlatformInconsistencyCheckerUtility::renameLocalFile(
                        absoluteLocalFilePath, PlatformInconsistencyCheckerUtility::SuffixType::Blacklisted)) {
                LOGW_SYNCPAL_WARN(_logger, L"PlatformInconsistencyCheckerUtility::renameLocalFile failed for "
                                                   << Utility::formatSyncPath(absoluteLocalFilePath));
                _syncPal->handleAccessDeniedItem(relativeLocalPath);
                return ExitCode::Ok;
            }
            removeFromDb = false;
            break;
        }
        case OperationType::Move: {
            // Delete the item from local replica
            const NodeId remoteNodeId = syncOp->correspondingNode()->id().value_or("");
            if (!remoteNodeId.empty()) {
                LocalDeleteJob deleteJob(_syncPal->syncInfo(), relativeLocalPath, isLiteSyncActivated(), remoteNodeId);
                deleteJob.setBypassCheck(true);
                deleteJob.runSynchronously();
            }

            cancelType = CancelType::Move;
            break;
        }
        case OperationType::Edit: {
            // Rename the file so as not to lose any information
            SyncPath newSyncPath;
            PlatformInconsistencyCheckerUtility::renameLocalFile(
                    absoluteLocalFilePath, PlatformInconsistencyCheckerUtility::SuffixType::Conflict, &newSyncPath);

            // Exclude file from sync
            if (!_syncPal->vfs()->fileStatusChanged(newSyncPath, SyncFileStatus::Ignored)) {
                LOGW_SYNCPAL_WARN(_logger, L"Error in SyncPal::vfsFileStatusChanged: " << Utility::formatSyncPath(newSyncPath));
            }

            cancelType = CancelType::Edit;
            break;
        }
        case OperationType::Delete: {
            cancelType = CancelType::Delete;
            break;
        }
        default: {
            break;
        }
    }

    if (SyncFileItem syncItem; _syncPal->getSyncFileItem(relativeLocalPath, syncItem)) {
        const Error err(_syncPal->syncDbId(), syncItem.localNodeId().value_or(""), syncItem.remoteNodeId().value_or(""),
                        syncItem.type(), syncItem.path(), syncItem.conflict(), syncItem.inconsistency(), cancelType,
                        syncOp->affectedNode()->hasChangeEvent(OperationType::Move) ? relativeLocalPath : "");
        _syncPal->addError(err);
    }

    if (!exitInfo) return exitInfo;

    if (removeFromDb) {
        //  Remove the node from DB and tree so it will be re-created at its
        //  original location on next sync
        _syncPal->setRestart(true);
        if (exitInfo = propagateDeleteToDbAndTree(syncOp); !exitInfo) {
            LOGW_SYNCPAL_WARN(_logger, L"Failed to propagate changes in DB or update tree for "
                                               << Utility::formatSyncName(syncOp->affectedNode()->name()));
        }
    }
    return exitInfo;
}

void ExecutorWorker::sendProgress() {
    if (_timer.elapsed<DoubleSeconds>().count() > SEND_PROGRESS_DELAY) {
        _timer.restart();

        for (const auto &jobInfo: _ongoingJobs) {
            if (!_syncPal->setProgress(jobInfo.second->affectedFilePath(), jobInfo.second->getProgress())) {
                LOGW_SYNCPAL_WARN(_logger, L"Error in SyncPal::setProgress: "
                                                   << Utility::formatSyncPath(jobInfo.second->affectedFilePath()));
            }
        }
    }
}

ExitInfo ExecutorWorker::propagateConflictToDbAndTree(SyncOpPtr syncOp, bool &propagateChange) {
    propagateChange = true;

    switch (syncOp->conflict().type()) {
        case ConflictType::EditEdit: // Edit conflict pattern
        case ConflictType::CreateCreate: // Name clash conflict pattern
        case ConflictType::MoveCreate: // Name clash conflict pattern
        case ConflictType::MoveMoveDest: // Name clash conflict pattern
        case ConflictType::MoveMoveSource: // Name clash conflict pattern
        {
            if (syncOp->conflict().type() != ConflictType::MoveMoveSource &&
                syncOp->conflict().type() != ConflictType::CreateCreate) {
                if (const ExitInfo exitInfo = deleteFromDb(syncOp->conflict().localNode()); !exitInfo) {
                    if (exitInfo.code() == ExitCode::DataError && exitInfo.cause() == ExitCause::DbEntryNotFound) {
                        // The node was not found in DB, this ok since we wanted to remove it anyway
                        LOGW_SYNCPAL_INFO(_logger,
                                          L"Node `" << Utility::formatSyncName(syncOp->conflict().localNode()->name())
                                                    << L" not found in DB. This is ok since we wanted to remove to anyway.");
                    } else {
                        // Remove local node from DB failed!
                        LOGW_SYNCPAL_WARN(_logger, L"deleteFromDb failed for "
                                                           << Utility::formatSyncName(syncOp->conflict().localNode()->name()));
                        propagateChange = false;
                        return exitInfo;
                    }
                }
            }
            // Remove node from update tree
            if (!_syncPal->updateTree(ReplicaSide::Local)->deleteNode(syncOp->conflict().localNode())) {
                LOGW_SYNCPAL_WARN(_logger, L"Error in UpdateTree::deleteNode: node "
                                                   << Utility::formatSyncName(syncOp->conflict().localNode()->name()));
            }

            if (!_syncPal->updateTree(ReplicaSide::Remote)->deleteNode(syncOp->conflict().remoteNode())) {
                LOGW_SYNCPAL_WARN(_logger, L"Error in UpdateTree::deleteNode: node "
                                                   << Utility::formatSyncName(syncOp->conflict().remoteNode()->name()));
            }

            propagateChange = false;
            break;
        }
        case ConflictType::EditDelete: // Delete conflict pattern
        {
            if (syncOp->type() == OperationType::Delete) {
                // Just apply normal behavior for delete operations
                break;
            }

            // Do nothing about the move operation since the nodes will be
            // removed from DB anyway
            propagateChange = false;
            break;
        }
        case ConflictType::CreateParentDelete: // Indirect conflict pattern
        case ConflictType::MoveDelete: // Delete conflict pattern
        case ConflictType::MoveParentDelete: // Indirect conflict pattern
        case ConflictType::MoveMoveCycle: // Name clash conflict pattern
        case ConflictType::None:
        default:
            // Just apply normal behavior
            break;
    }
    return ExitCode::Ok;
}

ExitInfo ExecutorWorker::propagateChangeToDbAndTree(SyncOpPtr syncOp, std::shared_ptr<SyncJob> job, std::shared_ptr<Node> &node) {
    if (syncOp->hasConflict()) {
        bool propagateChange = true;
        ExitInfo exitInfo = propagateConflictToDbAndTree(syncOp, propagateChange);
        if (!propagateChange || !exitInfo) {
            return exitInfo;
        }
    }

    switch (syncOp->type()) {
        case OperationType::Create:
        case OperationType::Edit: {
            NodeId nodeId;
            SyncTime newCreationTime = 0;
            SyncTime newModificationTime = 0;
            int64_t newSize = -1;
            if (syncOp->targetSide() == ReplicaSide::Local) {
                auto downloadJob(std::dynamic_pointer_cast<DownloadJob>(job));
                nodeId = downloadJob->localNodeId();
                newCreationTime = downloadJob->creationTime();
                newModificationTime = downloadJob->modificationTime();
                newSize = downloadJob->size();
            } else {
                bool jobOk = false;
                auto uploadJob(std::dynamic_pointer_cast<UploadJob>(job));
                if (uploadJob) {
                    nodeId = uploadJob->nodeId();
                    newCreationTime = uploadJob->creationTime();
                    newModificationTime = uploadJob->modificationTime();
                    newSize = uploadJob->size();
                    jobOk = true;
                } else {
                    auto uploadSessionJob(std::dynamic_pointer_cast<DriveUploadSession>(job));
                    if (uploadSessionJob) {
                        nodeId = uploadSessionJob->nodeId();
                        newCreationTime = uploadSessionJob->creationTime();
                        newModificationTime = uploadSessionJob->modificationTime();
                        newSize = uploadSessionJob->size();
                        jobOk = true;
                    }
                }

                if (!jobOk) {
                    LOGW_SYNCPAL_WARN(_logger, L"Failed to cast upload job " << job->jobId());
                    return ExitCode::SystemError;
                }
            }

            if (syncOp->type() == OperationType::Create) {
                return propagateCreateToDbAndTree(syncOp, nodeId, newCreationTime, newModificationTime, node, newSize);
            } else {
                return propagateEditToDbAndTree(syncOp, nodeId, newCreationTime, newModificationTime, node, newSize);
            }
        }
        case OperationType::Move: {
            return propagateMoveToDbAndTree(syncOp);
        }
        case OperationType::Delete: {
            return propagateDeleteToDbAndTree(syncOp);
        }
        default: {
            LOGW_SYNCPAL_WARN(_logger, L"Unknown operation type " << syncOp->type() << L" on file "
                                                                  << Utility::formatSyncName(syncOp->affectedNode()->name()));
            return ExitCode::SystemError;
        }
    }
    return ExitCode::LogicError;
}

ExitInfo ExecutorWorker::propagateCreateToDbAndTree(SyncOpPtr syncOp, const NodeId &newNodeId,
                                                    std::optional<SyncTime> newCreationTime,
                                                    std::optional<SyncTime> newLastModificationTime, std::shared_ptr<Node> &node,
                                                    const int64_t newSize) {
    std::shared_ptr<Node> newCorrespondingParentNode = nullptr;
    if (affectedUpdateTree(syncOp)->rootNode() == syncOp->affectedNode()->parentNode()) {
        newCorrespondingParentNode = targetUpdateTree(syncOp)->rootNode();
    } else {
        newCorrespondingParentNode = correspondingNodeInOtherTree(syncOp->affectedNode()->parentNode());
    }

    if (!newCorrespondingParentNode) {
        LOG_SYNCPAL_WARN(_logger, "Corresponding parent node not found");
        return ExitCode::DataError;
    }

    // 2. Insert a new entry into the database, to avoid that the object is
    // detected again by compute_ops() on the next sync iteration.
    const int64_t size = newSize > -1 ? newSize : syncOp->affectedNode()->size();
    std::string localId = syncOp->targetSide() == ReplicaSide::Local ? newNodeId : (syncOp->affectedNode()->id().value_or(""));
    std::string remoteId = syncOp->targetSide() == ReplicaSide::Local ? (syncOp->affectedNode()->id().value_or("")) : newNodeId;
    SyncName localName = syncOp->targetSide() == ReplicaSide::Local ? syncOp->newName() : syncOp->nodeName(ReplicaSide::Local);
    SyncName remoteName = syncOp->targetSide() == ReplicaSide::Remote ? syncOp->newName() : syncOp->nodeName(ReplicaSide::Remote);

    if (localId.empty() || remoteId.empty()) {
        LOGW_SYNCPAL_WARN(_logger, L"Empty " << (localId.empty() ? L"local" : L"remote") << L" id for item "
                                             << Utility::formatSyncName(syncOp->affectedNode()->name()));
        return ExitCode::DataError;
    }

    DbNode dbNode(0, newCorrespondingParentNode->idb(), localName, remoteName, localId, remoteId, newCreationTime,
                  newLastModificationTime, newLastModificationTime, syncOp->affectedNode()->type(), size,
                  "" // TODO : change it once we start using content checksum
                  ,
                  syncOp->omit() ? SyncFileStatus::Success : SyncFileStatus::Unknown);

    if (ParametersCache::isExtendedLogEnabled()) {
        LOGW_SYNCPAL_DEBUG(_logger, L"Inserting in DB: " << L" localName=" << Utility::quotedSyncName(localName)
                                                         << L" / remoteName=" << Utility::quotedSyncName(remoteName)
                                                         << L" / localId=" << CommonUtility::s2ws(localId) << L" / remoteId="
                                                         << CommonUtility::s2ws(remoteId) << L" / parent DB ID="
                                                         << newCorrespondingParentNode->idb().value_or(-1) << L" / createdAt="
                                                         << newCreationTime.value_or(-1) << L" / lastModTime="
                                                         << newLastModificationTime.value_or(-1) << L" / type="
                                                         << syncOp->affectedNode()->type() << L" / size=" << size);
    }

    if (dbNode.nameLocal().empty() || dbNode.nameRemote().empty() || !dbNode.nodeIdLocal().has_value() ||
        !dbNode.nodeIdRemote().has_value() || !dbNode.created().has_value() || !dbNode.lastModifiedLocal().has_value() ||
        !dbNode.lastModifiedRemote().has_value() || dbNode.type() == NodeType::Unknown) {
        LOG_SYNCPAL_ERROR(_logger, "Error inserting new node in DB!!!");
        assert(false);
    }

    DbNodeId newDbNodeId;
    bool constraintError = false;
    if (!_syncPal->syncDb()->insertNode(dbNode, newDbNodeId, constraintError)) {
        LOGW_SYNCPAL_WARN(_logger, L"Failed to insert node into DB:" << L" local ID: " << CommonUtility::s2ws(localId)
                                                                     << L", remote ID: " << CommonUtility::s2ws(remoteId)
                                                                     << L", local name: " << Utility::quotedSyncName(localName)
                                                                     << L", remote name: " << Utility::quotedSyncName(remoteName)
                                                                     << L", parent DB ID: "
                                                                     << (newCorrespondingParentNode->idb().value_or(-1)));

        if (!constraintError) {
            return {ExitCode::DbError, ExitCause::DbAccessError};
        }

        // Manage DELETE events not reported by the folder watcher
        // Some apps save files with DELETE + CREATE operations, but sometimes,
        // the DELETE operation is not reported
        // => The local snapshot will contain 2 nodes with the same remote id
        // => A unique constraint error on the remote node id will occur when
        // inserting the new node in DB
        DbNodeId dbNodeId;
        bool found = false;
        if (!_syncPal->syncDb()->dbId(ReplicaSide::Remote, remoteId, dbNodeId, found)) {
            LOG_SYNCPAL_WARN(_logger, "Error in SyncDb::dbId");
            return {ExitCode::DbError, ExitCause::DbAccessError};
        }
        if (found) {
            // Delete old node
            if (!_syncPal->syncDb()->deleteNode(dbNodeId, found)) {
                LOG_SYNCPAL_WARN(_logger, "Error in SyncDb::deleteNode");
                return {ExitCode::DbError, ExitCause::DbAccessError};
            }
        }

        // Create new node
        if (!_syncPal->syncDb()->insertNode(dbNode, newDbNodeId, constraintError)) {
            LOG_SYNCPAL_WARN(_logger, "Error in SyncDb::insertNode");
            return {constraintError ? ExitCode::DataError : ExitCode::DbError, ExitCause::DbAccessError};
        }

        // The snapshot must be invalidated before the next sync
        _snapshotToInvalidate = true;
    }

    // 3. Update the update tree structures to ensure that follow-up operations
    // can execute correctly, as they are based on the information in these
    // structures.
    if (syncOp->omit()) {
        // Update existing nodes
        syncOp->affectedNode()->setIdb(newDbNodeId);
        syncOp->correspondingNode()->setIdb(newDbNodeId);
        node = syncOp->correspondingNode();
    } else {
        // insert new node
        node = std::shared_ptr<Node>(
                new Node(newDbNodeId, syncOp->targetSide() == ReplicaSide::Local ? ReplicaSide::Local : ReplicaSide::Remote,
                         remoteName, syncOp->affectedNode()->type(), OperationType::None, newNodeId, newCreationTime,
                         newLastModificationTime, size, newCorrespondingParentNode));
        if (node == nullptr) {
            std::cout << "Failed to allocate memory" << std::endl;
            LOG_SYNCPAL_ERROR(_logger, "Failed to allocate memory");
            return {ExitCode::SystemError, ExitCause::NotEnoughMemory};
        }

        std::shared_ptr<UpdateTree> updateTree = targetUpdateTree(syncOp);
        updateTree->insertNode(node);

        if (!newCorrespondingParentNode->insertChildren(node)) {
            LOGW_SYNCPAL_WARN(_logger, L"Error in Node::insertChildren: node "
                                               << Utility::formatSyncName(node->name()) << L" parent node "
                                               << Utility::formatSyncName(newCorrespondingParentNode->name()));
            return ExitCode::DataError;
        }

        // Affected node does not have a valid DB ID yet, update it
        syncOp->affectedNode()->setIdb(newDbNodeId);
    }

    return ExitCode::Ok;
}

ExitInfo ExecutorWorker::propagateEditToDbAndTree(SyncOpPtr syncOp, const NodeId &newNodeId,
                                                  std::optional<SyncTime> newCreationTime,
                                                  std::optional<SyncTime> newLastModificationTime, std::shared_ptr<Node> &node,
                                                  const int64_t newSize) {
    DbNode dbNode;
    bool found = false;
    if (!_syncPal->syncDb()->node(*syncOp->correspondingNode()->idb(), dbNode, found)) {
        LOG_SYNCPAL_WARN(_logger, "Error in SyncDb::node");
        return {ExitCode::DbError, ExitCause::DbAccessError};
    }
    if (!found) {
        LOG_SYNCPAL_DEBUG(_logger, "Failed to retrieve node for dbId=" << *syncOp->correspondingNode()->idb());
        return {ExitCode::DataError, ExitCause::DbEntryNotFound};
    }

    // 2. Update the database entry, to avoid detecting the edit operation again.
    std::string localId = syncOp->targetSide() == ReplicaSide::Local ? newNodeId : syncOp->affectedNode()->id().value_or("");
    std::string remoteId = syncOp->targetSide() == ReplicaSide::Local ? syncOp->affectedNode()->id().value_or("") : newNodeId;
    const SyncName localName = syncOp->nodeName(ReplicaSide::Local);
    const SyncName remoteName = syncOp->nodeName(ReplicaSide::Remote);

    if (localId.empty() || remoteId.empty()) {
        LOGW_SYNCPAL_WARN(_logger, L"Empty " << (localId.empty() ? L"local" : L"remote") << L" id for item "
                                             << Utility::formatSyncName(syncOp->affectedNode()->name()));
        return ExitCode::DataError;
    }

    // In case of Delete+Create, the encoding might have changed. Therefor, we update the name anyway.
    const int64_t size = newSize > -1 ? newSize : syncOp->affectedNode()->size();
    dbNode.setNameLocal(localName);
    dbNode.setNameRemote(remoteName);

    dbNode.setNodeIdLocal(localId);
    dbNode.setNodeIdRemote(remoteId);
    dbNode.setCreated(newCreationTime);
    dbNode.setLastModifiedLocal(newLastModificationTime);
    dbNode.setLastModifiedRemote(newLastModificationTime);
    dbNode.setSize(size);
    dbNode.setChecksum(""); // TODO : change it once we start using content checksum
    if (syncOp->omit()) {
        dbNode.setStatus(SyncFileStatus::Success);
    }

    if (ParametersCache::isExtendedLogEnabled()) {
        LOGW_SYNCPAL_DEBUG(_logger, L"Updating DB: " << L" / localName=" << Utility::quotedSyncName(localName)
                                                     << L" / remoteName=" << Utility::quotedSyncName(remoteName) << L" / localId="
                                                     << CommonUtility::s2ws(localId) << L" / remoteId="
                                                     << CommonUtility::s2ws(remoteId) << L" / parent DB ID="
                                                     << dbNode.parentNodeId().value_or(-1) << L" / createdAt="
                                                     << newCreationTime.value_or(-1) << L" / lastModTime="
                                                     << newLastModificationTime.value_or(-1) << L" / type="
                                                     << syncOp->affectedNode()->type() << L" / size=" << size);
    }

    if (!_syncPal->syncDb()->updateNode(dbNode, found)) {
        LOGW_SYNCPAL_WARN(_logger, L"Failed to update node into DB: " << L"local ID: " << CommonUtility::s2ws(localId)
                                                                      << L", remote ID: " << CommonUtility::s2ws(remoteId)
                                                                      << L", local name: " << Utility::quotedSyncName(localName)
                                                                      << L", remote name: " << Utility::quotedSyncName(remoteName)
                                                                      << L", parent DB ID: "
                                                                      << dbNode.parentNodeId().value_or(-1));
        return {ExitCode::DbError, ExitCause::DbAccessError};
    }
    if (!found) {
        return {ExitCode::DataError, ExitCause::DbEntryNotFound};
    }

    // 3. If the omit flag is `false`, update the updatetreeY structure to ensure
    // that follow-up operations can execute correctly, as they are based on the
    // information in this structure
    if (!syncOp->omit()) {
        // ID might have changed in the case of a delete+create
        if (!_syncPal->updateTree(syncOp->targetSide())
                     ->updateNodeId(syncOp->correspondingNode(),
                                    syncOp->targetSide() == ReplicaSide::Local ? localId : remoteId)) {
            LOG_SYNCPAL_WARN(_logger, "Error in UpdateTreeWorker::updateNodeId");
            return ExitCode::DataError;
        }
        syncOp->correspondingNode()->setCreatedAt(newCreationTime);
        syncOp->correspondingNode()->setModificationTime(newLastModificationTime);
    }
    node = syncOp->correspondingNode();

    return ExitCode::Ok;
}

ExitInfo ExecutorWorker::propagateMoveToDbAndTree(SyncOpPtr syncOp) {
    std::shared_ptr<Node> correspondingNode =
            syncOp->correspondingNode() ? syncOp->correspondingNode() : syncOp->affectedNode(); // No corresponding node => rename

    if (!correspondingNode || !correspondingNode->idb().has_value()) {
        LOG_SYNCPAL_WARN(_logger, "Invalid corresponding node");
        return ExitCode::DataError;
    }

    DbNode dbNode;
    bool found = false;
    if (!_syncPal->syncDb()->node(*correspondingNode->idb(), dbNode, found)) {
        LOG_SYNCPAL_WARN(_logger, "Error in SyncDb::node");
        return {ExitCode::DbError, ExitCause::DbAccessError};
    }
    if (!found) {
        LOG_SYNCPAL_DEBUG(_logger, "Failed to retrieve node for dbId=" << *correspondingNode->idb());
        return {ExitCode::DataError, ExitCause::DbEntryNotFound};
    }

    // 2. Update the database entry, to avoid detecting the move operation again.
    std::shared_ptr<Node> parentNode =
            syncOp->newParentNode()
                    ? syncOp->newParentNode()
                    : (syncOp->correspondingNode() ? correspondingNodeInOtherTree(syncOp->affectedNode()->parentNode())
                                                   : correspondingNode->parentNode());
    if (!parentNode) {
        LOGW_SYNCPAL_DEBUG(
                _logger, L"Failed to get corresponding parent node: " << Utility::formatSyncName(syncOp->affectedNode()->name()));
        return ExitCode::DataError;
    }

    std::string localId = syncOp->targetSide() == ReplicaSide::Local ? correspondingNode->id().value_or("")
                                                                     : syncOp->affectedNode()->id().value_or("");
    std::string remoteId = syncOp->targetSide() == ReplicaSide::Local ? syncOp->affectedNode()->id().value_or("")
                                                                      : correspondingNode->id().value_or("");
    if (localId.empty() || remoteId.empty()) {
        LOGW_SYNCPAL_WARN(_logger, L"Empty " << (localId.empty() ? L"local" : L"remote") << L" id for item "
                                             << Utility::formatSyncName(syncOp->affectedNode()->name()));
        return ExitCode::DataError;
    }

    dbNode.setParentNodeId(parentNode->idb());
    dbNode.setNameLocal(syncOp->newName());
    dbNode.setNameRemote(syncOp->newName());
    if (syncOp->omit()) {
        dbNode.setStatus(SyncFileStatus::Success);
    }

    if (ParametersCache::isExtendedLogEnabled()) {
        LOGW_SYNCPAL_DEBUG(_logger, L"Updating DB: " << L" localName=" << Utility::quotedSyncName(syncOp->newName())
                                                     << L" / remoteName=" << Utility::quotedSyncName(syncOp->newName())
                                                     << L" / localId=" << CommonUtility::s2ws(localId) << L" / remoteId="
                                                     << CommonUtility::s2ws(remoteId) << L" / parent DB ID="
                                                     << dbNode.parentNodeId().value_or(-1) << L" / createdAt="
                                                     << syncOp->affectedNode()->createdAt().value_or(-1) << L" / lastModTime="
                                                     << syncOp->affectedNode()->modificationTime().value_or(-1) << L" / type="
                                                     << syncOp->affectedNode()->type());
    }

    if (!_syncPal->syncDb()->updateNode(dbNode, found)) {
        LOGW_SYNCPAL_WARN(_logger, L"Failed to update node into DB: "
                                           << L"local ID: " << CommonUtility::s2ws(localId) << L", remote ID: "
                                           << CommonUtility::s2ws(remoteId) << L", local name: "
                                           << Utility::quotedSyncName(syncOp->newName()) << L", remote name: "
                                           << Utility::quotedSyncName(syncOp->newName()) << L", parent DB ID: "
                                           << dbNode.parentNodeId().value_or(-1));
        return {ExitCode::DbError, ExitCause::DbAccessError};
    }
    if (!found) {
        return {ExitCode::DataError, ExitCause::DbEntryNotFound};
    }

    // 3. If the omit flag is False, update the updatetreeY structure to ensure
    // that follow-up operations can execute correctly, as they are based on the
    // information in this structure.
    if (!syncOp->omit()) {
        auto prevParent = correspondingNode->parentNode();
        prevParent->deleteChildren(correspondingNode);

        correspondingNode->setName(syncOp->newName());

        if (!correspondingNode->setParentNode(parentNode)) {
            LOGW_SYNCPAL_WARN(_logger, L"Error in Node::setParentNode: node name="
                                               << Utility::formatSyncName(parentNode->name()) << L" parent node name="
                                               << Utility::formatSyncName(correspondingNode->name()));
            return ExitCode::DataError;
        }

        if (!correspondingNode->parentNode()->insertChildren(correspondingNode)) {
            LOGW_SYNCPAL_WARN(_logger, L"Error in Node::insertChildren: node name="
                                               << Utility::formatSyncName(correspondingNode->name()) << L" parent node name="
                                               << Utility::formatSyncName(correspondingNode->parentNode()->name()));
            return ExitCode::DataError;
        }
    }

    return ExitCode::Ok;
}

ExitInfo ExecutorWorker::propagateDeleteToDbAndTree(SyncOpPtr syncOp) {
    // avoids that the object(s) are detected again by compute_ops() on the next
    // sync iteration
    if (const auto exitInfo = deleteFromDb(syncOp->correspondingNode()); !exitInfo) {
        return exitInfo;
    }

    // Clear update tree
    if (!deleteOpNodes(syncOp)) {
        LOG_SYNCPAL_WARN(_logger, "Error in ExecutorWorker::deleteOpNodes");
        return ExitCode::DataError;
    }

    return ExitCode::Ok;
}

ExitInfo ExecutorWorker::deleteFromDb(std::shared_ptr<Node> node) {
    if (!node->idb().has_value()) {
        LOGW_SYNCPAL_WARN(_logger, L"Node " << Utility::formatSyncName(node->name()) << L" does not have a DB ID");
        return {ExitCode::DataError, ExitCause::DbEntryNotFound};
    }

    // Remove item (and children by cascade) from DB
    bool found = false;
    if (!_syncPal->syncDb()->deleteNode(*node->idb(), found)) {
        LOG_SYNCPAL_WARN(_logger, "Failed to remove node " << *node->idb() << " from DB");
        return {ExitCode::DbError, ExitCause::DbAccessError};
    }
    if (!found) {
        LOG_SYNCPAL_WARN(_logger, "Node DB ID " << *node->idb() << " not found");
        return {ExitCode::DataError, ExitCause::DbEntryNotFound};
    }

    if (ParametersCache::isExtendedLogEnabled()) {
        LOGW_SYNCPAL_DEBUG(_logger, L"Item \"" << Utility::formatSyncName(node->name()) << L"\" removed from DB");
    }

    return ExitCode::Ok;
}

<<<<<<< HEAD
ExitInfo ExecutorWorker::runCreateDirJob(SyncOpPtr syncOp, std::shared_ptr<SyncJob> job) {
    job->runSynchronously();
=======
ExitInfo ExecutorWorker::runCreateDirJob(SyncOpPtr syncOp, std::shared_ptr<AbstractJob> job) {
    (void) job->runSynchronously();
>>>>>>> f97b84fa

    if (auto tokenJob(std::dynamic_pointer_cast<AbstractTokenNetworkJob>(job)); tokenJob && tokenJob->hasErrorApi()) {
        const auto code = getNetworkErrorCode(tokenJob->errorCode());
        if (code == NetworkErrorCode::DestinationAlreadyExists) {
            // Folder is already there, ignore this error
        } else if (code == NetworkErrorCode::ForbiddenError) {
            // The item should be blacklisted
            _syncPal->blacklistTemporarily(syncOp->affectedNode()->id().value_or(""), syncOp->affectedNode()->getPath(),
                                           ReplicaSide::Local);
            const Error error(_syncPal->syncDbId(), syncOp->affectedNode()->id().value_or(""), "", syncOp->affectedNode()->type(),
                              syncOp->affectedNode()->getPath(), ConflictType::None, InconsistencyType::None, CancelType::None,
                              "", ExitCode::BackError, ExitCause::HttpErrForbidden);
            _syncPal->addError(error);

            // Clear update tree
            if (!deleteOpNodes(syncOp)) {
                LOG_SYNCPAL_WARN(_logger, "Error in ExecutorWorker::deleteOpNodes");
                return ExitCode::DataError;
            }

            return ExitCode::Ok;
        }
    }

    if (job->exitInfo().code() != ExitCode::Ok) {
        LOGW_SYNCPAL_WARN(_logger, L"Failed to create directory: " << Utility::formatSyncName(syncOp->affectedNode()->name()));
        return job->exitInfo();
    }

    NodeId newNodeId;
    SyncTime newCreationTime = 0;
    SyncTime newModificationTime = 0;
    if (syncOp->targetSide() == ReplicaSide::Local) {
        auto castJob(std::dynamic_pointer_cast<LocalCreateDirJob>(job));
        newNodeId = castJob->nodeId();
        newCreationTime = castJob->creationTime();
        newModificationTime = castJob->modtime();
    } else {
        auto castJob(std::dynamic_pointer_cast<CreateDirJob>(job));
        newNodeId = castJob->nodeId();
        newCreationTime = syncOp->affectedNode()->createdAt().value_or(0);
        newModificationTime = castJob->modtime();
    }

    if (newNodeId.empty()) {
        LOGW_SYNCPAL_WARN(_logger,
                          L"Failed to retrieve ID for directory: " << Utility::formatSyncName(syncOp->affectedNode()->name()));
        return {ExitCode::DataError, ExitCause::ApiErr};
    }

    std::shared_ptr<Node> newNode = nullptr;
    if (ExitInfo exitInfo = propagateCreateToDbAndTree(syncOp, newNodeId, newCreationTime, newModificationTime, newNode);
        !exitInfo) {
        LOGW_SYNCPAL_WARN(_logger, L"Failed to propagate changes in DB or update tree for: "
                                           << Utility::formatSyncName(syncOp->affectedNode()->name()) << L" " << exitInfo);
        return exitInfo;
    }

    return ExitCode::Ok;
}

void ExecutorWorker::cancelAllOngoingJobs() {
    LOG_SYNCPAL_DEBUG(_logger, "Cancelling all queued executor jobs");

    const std::scoped_lock lock(_opListMutex);

    // First, abort all jobs that are not running yet to avoid starting them for
    // nothing
    std::list<std::shared_ptr<SyncJob>> remainingJobs;
    for (const auto &job: _ongoingJobs) {
        if (!job.second->isRunning()) {
            LOG_SYNCPAL_DEBUG(_logger, "Cancelling job: " << job.second->jobId());
            job.second->setAdditionalCallback(nullptr);
            job.second->abort();
        } else {
            remainingJobs.push_back(job.second);
        }
    }

    // Then cancel jobs that are currently running
    for (const auto &job: remainingJobs) {
        LOG_SYNCPAL_DEBUG(_logger, "Cancelling job: " << job->jobId());
        job->setAdditionalCallback(nullptr);
        job->abort();
    }
    _ongoingJobs.clear();
    _opList.clear();
    LOG_SYNCPAL_DEBUG(_logger, "All queued executor jobs cancelled.");
}

void ExecutorWorker::increaseErrorCount(const SyncOpPtr syncOp, const ExitInfo exitInfo /*= ExitInfo()*/) {
    if (exitInfo == ExitInfo(ExitCode::SystemError, ExitCause::SyncDirAccessError)) {
        return; // Ignore error if sync folder is not accessible.
    }

    if (syncOp->affectedNode() && syncOp->affectedNode()->id().has_value()) {
        _syncPal->increaseErrorCount(*syncOp->affectedNode()->id(), syncOp->affectedNode()->type(),
                                     syncOp->affectedNode()->getPath(), otherSide(syncOp->targetSide()), exitInfo);

        // Clear update tree
        if (!deleteOpNodes(syncOp)) {
            LOG_SYNCPAL_WARN(_logger, "Error in ExecutorWorker::deleteOpNodes");
        }
    }
}

ExitInfo ExecutorWorker::getFileSize(const SyncPath &path, uint64_t &size) {
    IoError ioError = IoError::Unknown;
    if (!IoHelper::getFileSize(path, size, ioError)) {
        LOGW_WARN(_logger, L"Error in IoHelper::getFileSize for " << Utility::formatIoError(path, ioError));
        return ExitCode::SystemError;
    }

    if (ioError == IoError::NoSuchFileOrDirectory) { // The synchronization will
                                                     // be re-started.
        LOGW_WARN(_logger, L"File doesn't exist: " << Utility::formatSyncPath(path));
        return ExitCode::DataError;
    }

    if (ioError == IoError::AccessDenied) { // An action from the user is requested.
        LOGW_WARN(_logger, L"File search permission missing: " << Utility::formatSyncPath(path));
        return {ExitCode::SystemError, ExitCause::FileAccessError};
    }

    assert(ioError == IoError::Success);
    if (ioError != IoError::Success) {
        LOGW_WARN(_logger, L"Unable to read file size for " << Utility::formatSyncPath(path));
        return ExitCode::SystemError;
    }

    return ExitCode::Ok;
}

bool ExecutorWorker::deleteOpNodes(const SyncOpPtr syncOp) {
    if (!affectedUpdateTree(syncOp)->deleteNode(syncOp->affectedNode())) {
        LOGW_SYNCPAL_WARN(_logger,
                          L"Error in UpdateTree::deleteNode: node " << Utility::formatSyncName(syncOp->affectedNode()->name()));
        return false;
    }

    if (syncOp->correspondingNode() && !targetUpdateTree(syncOp)->deleteNode(syncOp->correspondingNode())) {
        LOGW_SYNCPAL_WARN(_logger, L"Error in UpdateTree::deleteNode: node "
                                           << Utility::formatSyncName(syncOp->correspondingNode()->name()));
        return false;
    }

    return true;
}

ExitInfo ExecutorWorker::handleExecutorError(SyncOpPtr syncOp, const ExitInfo &opsExitInfo) {
    assert((syncOp && !opsExitInfo) && "syncOp is nullptr in ExecutorWorker::handleExecutorError");
    if (!syncOp) {
        LOG_SYNCPAL_WARN(_logger, "syncOp is nullptr in ExecutorWorker::handleExecutorError");
        return ExitCode::DataError;
    }
    if (opsExitInfo) {
        return opsExitInfo;
    }

    LOG_SYNCPAL_WARN(_logger, "Handling " << opsExitInfo << " in ExecutorWorker::handleExecutorError");

    if (opsExitInfo.cause() == ExitCause::NotFound || opsExitInfo.cause() == ExitCause::FileAccessError) {
        // Check that the root of the sync folder is still accessible
        bool exists = false;
        if (IoError ioError = IoError::Success; !IoHelper::checkIfPathExists(_syncPal->localPath(), exists, ioError)) {
            LOGW_WARN(_logger,
                      L"Error in IoHelper::checkIfPathExists: " << Utility::formatIoError(_syncPal->localPath(), ioError));
            return {ExitCode::SystemError, ExitCause::FileAccessError};
        }
        if (!exists) {
            LOGW_DEBUG(_logger, L"Sync dir " << Utility::formatSyncPath(_syncPal->localPath()) << L" not accessible anymore");
            _snapshotToInvalidate = true; // The snapshot must be invalidated before the next sync
            return {ExitCode::SystemError, ExitCause::SyncDirAccessError};
        }
    }

    // Handle specific errors
    switch (static_cast<int>(opsExitInfo)) {
        case static_cast<int>(ExitInfo(ExitCode::BackError, ExitCause::FileLocked)): {
            return handleOpsRemoteFileLocked(syncOp, opsExitInfo);
        }
        case static_cast<int>(ExitInfo(ExitCode::SystemError, ExitCause::FileAccessError)): {
            return handleOpsLocalFileAccessError(syncOp, opsExitInfo);
        }
        case static_cast<int>(ExitInfo(ExitCode::SystemError, ExitCause::NotFound)): {
            return handleOpsFileNotFound(syncOp, opsExitInfo);
        }
        case static_cast<int>(ExitInfo(ExitCode::BackError, ExitCause::FileExists)):
        case static_cast<int>(ExitInfo(ExitCode::SystemError, ExitCause::FileExists)):
        case static_cast<int>(ExitInfo(ExitCode::DataError, ExitCause::FileExists)): {
            return handleOpsAlreadyExistError(syncOp, opsExitInfo);
        }
        default: {
            break;
        }
    }
    LOG_SYNCPAL_WARN(_logger, "Unhandled error in ExecutorWorker::handleExecutorError: " << opsExitInfo);
    return opsExitInfo;
}

ExitInfo ExecutorWorker::handleOpsLocalFileAccessError(const SyncOpPtr syncOp, const ExitInfo &opsExitInfo) {
    std::shared_ptr<Node> localBlacklistedNode = nullptr;
    std::shared_ptr<Node> remoteBlacklistedNode = nullptr;
    if (syncOp->targetSide() == ReplicaSide::Local && syncOp->type() == OperationType::Create) {
        // The item does not exist yet locally, we will only tmpBlacklist the remote item
        if (ExitInfo exitInfo = _syncPal->handleAccessDeniedItem(syncOp->localCreationTargetPath(), localBlacklistedNode,
                                                                 remoteBlacklistedNode, opsExitInfo.cause());
            !exitInfo) {
            return exitInfo;
        }
    } else {
        // Both local and remote item will be temporarily blacklisted
        const auto localNode = syncOp->targetSide() == ReplicaSide::Remote ? syncOp->affectedNode() : syncOp->correspondingNode();
        if (!localNode) return ExitCode::LogicError;

        const SyncPath relativeLocalFilePath = localNode->getPath();
        if (ExitInfo exitInfo = _syncPal->handleAccessDeniedItem(relativeLocalFilePath, localBlacklistedNode,
                                                                 remoteBlacklistedNode, opsExitInfo.cause());
            !exitInfo) {
            return exitInfo;
        }
    }
    _syncPal->setRestart(true);
    return removeDependentOps(localBlacklistedNode, remoteBlacklistedNode, syncOp->type());
}

ExitInfo ExecutorWorker::handleOpsFileNotFound(const SyncOpPtr syncOp, [[maybe_unused]] const ExitInfo &opsExitInfo) {
    _syncPal->setRestart(true);
    _syncPal->tryToInvalidateSnapshots(); // There is a file/dir missing; we need to recompute the snapshot.
    return removeDependentOps(syncOp);
}

ExitInfo ExecutorWorker::handleOpsRemoteFileLocked(SyncOpPtr syncOp, const ExitInfo &opsExitInfo) {
    // Add error
    NodeId localNodeId;
    NodeId remoteNodeId;
    getNodeIdsFromOp(syncOp, localNodeId, remoteNodeId);
    const auto affectedPath = syncOp->affectedNode()->getPath();
    const auto error =
            Error(_syncPal->syncDbId(), localNodeId, remoteNodeId, syncOp->affectedNode()->type(), affectedPath,
                  ConflictType::None, InconsistencyType::None, CancelType::None, "", opsExitInfo.code(), opsExitInfo.cause());
    _syncPal->addError(error);

    // Blacklist the item
    if (!localNodeId.empty() && syncOp->localNode()) {
        _syncPal->blacklistTemporarily(localNodeId, syncOp->localNode()->getPath(), ReplicaSide::Local);
    }

    if (!remoteNodeId.empty() && syncOp->remoteNode()) {
        _syncPal->blacklistTemporarily(remoteNodeId, syncOp->remoteNode()->getPath(), ReplicaSide::Remote);
    }
    // Clear update tree
    if (!deleteOpNodes(syncOp)) {
        LOG_SYNCPAL_WARN(_logger, "Error in ExecutorWorker::deleteOpNodes");
        return ExitCode::DataError;
    }

    _syncPal->setRestart(true);
    return removeDependentOps(syncOp);
}

ExitInfo ExecutorWorker::handleOpsAlreadyExistError(const SyncOpPtr syncOp, const ExitInfo &opsExitInfo) {
    // If the item already exists either on local or remote side, we blacklist it.
    if (syncOp->type() != OperationType::Create &&
        syncOp->type() != OperationType::Move) { // The below handling is only for Create and Move/Rename operations.
        return opsExitInfo;
    }

    // Check if the local item is already blacklisted
    const auto affectedPath = syncOp->affectedNode()->getPath();
    LOGW_SYNCPAL_DEBUG(_logger, L"blacklisting item " << Utility::formatSyncPath(affectedPath));
    _syncPal->blacklistTemporarily(syncOp->affectedNode()->id().value(), affectedPath, syncOp->affectedNode()->side());

    if (syncOp->correspondingNode()) {
        const auto correspondingPath = syncOp->affectedNode()->getPath();
        LOGW_SYNCPAL_DEBUG(_logger, L"blacklisting item " << Utility::formatSyncPath(correspondingPath));
        _syncPal->blacklistTemporarily(syncOp->correspondingNode()->id().value(), correspondingPath,
                                       syncOp->correspondingNode()->side());
    }

    // Add error
    NodeId localNodeId;
    NodeId remoteNodeId;
    getNodeIdsFromOp(syncOp, localNodeId, remoteNodeId);
    const auto error =
            Error(_syncPal->syncDbId(), localNodeId, remoteNodeId, syncOp->affectedNode()->type(), affectedPath,
                  ConflictType::None, InconsistencyType::None, CancelType::None, "", opsExitInfo.code(), opsExitInfo.cause());
    _syncPal->addError(error);

    // Clear update tree
    if (!deleteOpNodes(syncOp)) {
        LOG_SYNCPAL_WARN(_logger, "Error in ExecutorWorker::deleteOpNodes");
        return ExitCode::DataError;
    }

    _syncPal->setRestart(true);
    return removeDependentOps(syncOp);
}

ExitInfo ExecutorWorker::removeDependentOps(const SyncOpPtr syncOp) {
    const auto localNode =
            syncOp->affectedNode()->side() == ReplicaSide::Local ? syncOp->affectedNode() : syncOp->correspondingNode();
    const auto remoteNode =
            syncOp->affectedNode()->side() == ReplicaSide::Remote ? syncOp->affectedNode() : syncOp->correspondingNode();

    return removeDependentOps(localNode, remoteNode, syncOp->type());
}

ExitInfo ExecutorWorker::removeDependentOps(const std::shared_ptr<Node> localNode, const std::shared_ptr<Node> remoteNode,
                                            const OperationType opType) {
    const std::scoped_lock lock(_opListMutex);

    std::list<UniqueId> dependentOps;
    for (const auto &opId: _opList) {
        const SyncOpPtr syncOp2 = _syncPal->_syncOps->getOp(opId);
        if (!syncOp2) {
            LOGW_SYNCPAL_WARN(_logger, L"Operation doesn't exist anymore: id=" << opId);
            continue;
        }
        const auto localNode2 =
                syncOp2->affectedNode()->side() == ReplicaSide::Local ? syncOp2->affectedNode() : syncOp2->correspondingNode();
        const auto remoteNode2 =
                syncOp2->affectedNode()->side() == ReplicaSide::Remote ? syncOp2->affectedNode() : syncOp2->correspondingNode();
        SyncName nodeName = localNode2 ? localNode2->name() : SyncName();
        if (nodeName.empty()) nodeName = remoteNode2 ? remoteNode2->name() : SyncName();

        if (localNode && localNode2 && (localNode->isParentOf(localNode2))) {
            LOGW_SYNCPAL_DEBUG(_logger, L"Removing " << syncOp2->type() << L" operation on " << Utility::formatSyncName(nodeName)
                                                     << L" because it depends on " << opType << L" operation on "
                                                     << Utility::formatSyncName(localNode->name()) << L" which failed.");

            dependentOps.push_back(opId);
            continue;
        }

        if (remoteNode && remoteNode2 && (remoteNode->isParentOf(remoteNode2))) {
            LOGW_SYNCPAL_DEBUG(_logger, L"Removing " << syncOp2->type() << L" operation on " << Utility::formatSyncName(nodeName)
                                                     << L" because it depends on " << opType << L" operation on "
                                                     << Utility::formatSyncName(remoteNode->name()) << L" which failed.");

            dependentOps.push_back(opId);
        }
    }

    for (const auto &opId: dependentOps) {
        _opList.remove(opId);
    }
    for (const auto &opId: dependentOps) {
        removeDependentOps(_syncPal->_syncOps->getOp(opId));
    }
    if (!dependentOps.empty()) {
        LOGW_SYNCPAL_DEBUG(_logger, L"Removed " << dependentOps.size() << L" dependent operations.");
    }

    return ExitCode::Ok;
}

void ExecutorWorker::getNodeIdsFromOp(SyncOpPtr syncOp, NodeId &localNodeId, NodeId &remoteNodeId) {
    if (syncOp->targetSide() == ReplicaSide::Local) {
        if (syncOp->correspondingNode() && syncOp->correspondingNode()->id()) localNodeId = *syncOp->correspondingNode()->id();
        remoteNodeId = syncOp->affectedNode()->id().value_or("");
    } else {
        localNodeId = syncOp->affectedNode()->id().value_or("");
        if (syncOp->correspondingNode() && syncOp->correspondingNode()->id()) remoteNodeId = *syncOp->correspondingNode()->id();
    }
}

} // namespace KDC<|MERGE_RESOLUTION|>--- conflicted
+++ resolved
@@ -31,15 +31,9 @@
 #include "reconciliation/platform_inconsistency_checker/platforminconsistencycheckerutility.h"
 #include "update_detection/file_system_observer/filesystemobserverworker.h"
 #include "update_detection/update_detector/updatetree.h"
-<<<<<<< HEAD
 #include "jobs/syncjobmanager.h"
-#include "jobs/network/API_v2/upload/uploadjob.h"
-#include "jobs/network/API_v2/upload/upload_session/driveuploadsession.h"
-=======
-#include "jobs/jobmanager.h"
 #include "jobs/network/kDrive_API/upload/uploadjob.h"
 #include "jobs/network/kDrive_API/upload/upload_session/driveuploadsession.h"
->>>>>>> f97b84fa
 #include "libcommon/log/sentry/ptraces.h"
 #include "libcommonserver/io/filestat.h"
 #include "libcommonserver/io/iohelper.h"
@@ -303,7 +297,8 @@
     if (isLiteSyncActivated() && !syncOp->omit()) {
         bool isDehydratedPlaceholder = false;
         if (ExitInfo exitInfo = checkLiteSyncInfoForCreate(syncOp, absoluteLocalFilePath, isDehydratedPlaceholder); !exitInfo) {
-            LOG_SYNCPAL_WARN(_logger, "Error in checkLiteSyncInfoForCreate" << " " << exitInfo);
+            LOG_SYNCPAL_WARN(_logger, "Error in checkLiteSyncInfoForCreate"
+                                              << " " << exitInfo);
             return exitInfo;
         }
 
@@ -386,8 +381,8 @@
                     if (const ExitInfo exitInfoCheckAlreadyExcluded =
                                 checkAlreadyExcluded(absoluteLocalFilePath, createDirJob->parentDirId());
                         !exitInfoCheckAlreadyExcluded) {
-                        LOG_SYNCPAL_WARN(_logger,
-                                         "Error in ExecutorWorker::checkAlreadyExcluded" << " " << exitInfoCheckAlreadyExcluded);
+                        LOG_SYNCPAL_WARN(_logger, "Error in ExecutorWorker::checkAlreadyExcluded"
+                                                          << " " << exitInfoCheckAlreadyExcluded);
                         return exitInfoCheckAlreadyExcluded;
                     }
 
@@ -987,15 +982,9 @@
 ExitInfo ExecutorWorker::generateMoveJob(SyncOpPtr syncOp, bool &ignored, bool &bypassProgressComplete) {
     bypassProgressComplete = false;
 
-<<<<<<< HEAD
-    // 1. If omit-flag is False, move the object on replica Y (where it still needs to be moved) from uY to vY, changing the
-    // name to nameX.
-    std::shared_ptr<SyncJob> job = nullptr;
-=======
     // 1. If omit-flag is False, move the object on replica Y (where it still needs to be moved) from uY to vY, changing
     // the name to nameX.
-    std::shared_ptr<AbstractJob> job = nullptr;
->>>>>>> f97b84fa
+    std::shared_ptr<SyncJob> job = nullptr;
 
     SyncPath relativeDestLocalFilePath;
     SyncPath absoluteDestLocalFilePath;
@@ -2036,13 +2025,8 @@
     return ExitCode::Ok;
 }
 
-<<<<<<< HEAD
 ExitInfo ExecutorWorker::runCreateDirJob(SyncOpPtr syncOp, std::shared_ptr<SyncJob> job) {
-    job->runSynchronously();
-=======
-ExitInfo ExecutorWorker::runCreateDirJob(SyncOpPtr syncOp, std::shared_ptr<AbstractJob> job) {
     (void) job->runSynchronously();
->>>>>>> f97b84fa
 
     if (auto tokenJob(std::dynamic_pointer_cast<AbstractTokenNetworkJob>(job)); tokenJob && tokenJob->hasErrorApi()) {
         const auto code = getNetworkErrorCode(tokenJob->errorCode());
