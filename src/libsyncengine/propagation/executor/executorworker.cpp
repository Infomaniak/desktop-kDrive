--- conflicted
+++ resolved
@@ -436,15 +436,6 @@
     // List all items in parent dir
     std::shared_ptr<GetFileListJob> job = nullptr;
     try {
-<<<<<<< HEAD
-        GetFileListJob job(_syncPal->driveDbId(), parentId);
-        if (job.runSynchronously().code() != ExitCode::Ok) {
-            LOG_SYNCPAL_WARN(_logger, "Error in GetFileListJob::runSynchronously for driveDbId=" << _syncPal->driveDbId()
-                                                                                                 << " nodeId=" << parentId.c_str()
-                                                                                                 << " : " << job.exitInfo());
-            return job.exitInfo();
-        }
-=======
         job = std::make_shared<GetFileListJob>(_syncPal->driveDbId(), parentId);
     } catch (const std::exception &e) {
         LOG_WARN(Log::instance()->getLogger(), "Error in GetFileListJob::GetFileListJob for driveDbId="
@@ -452,14 +443,11 @@
                                                        << " error=" << e.what());
         return AbstractTokenNetworkJob::exception2ExitCode(e);
     }
->>>>>>> e2d4cc23
-
-    ExitCode exitCode = job->runSynchronously();
-    if (exitCode != ExitCode::Ok) {
+
+    if (const auto exitInfo = job->runSynchronously(); !exitInfo) {
         LOG_SYNCPAL_WARN(_logger, "Error in GetFileListJob::runSynchronously for driveDbId="
-                                          << _syncPal->driveDbId() << " nodeId=" << parentId.c_str() << " : " << exitCode << " "
-                                          << job->exitCause());
-        return {exitCode, job->exitCause()};
+                                          << _syncPal->driveDbId() << " nodeId=" << parentId.c_str() << " : " << job->exitInfo());
+        return exitInfo;
     }
 
     Poco::JSON::Object::Ptr resObj = job->jsonRes();
