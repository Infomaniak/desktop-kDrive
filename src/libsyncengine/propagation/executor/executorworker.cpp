--- conflicted
+++ resolved
@@ -982,28 +982,7 @@
         // Do not generate job, only push changes in DB and update tree
         if (syncOp->hasConflict()) {
             bool propagateChange = true;
-<<<<<<< HEAD
             if (ExitInfo exitInfo = propagateConflictToDbAndTree(syncOp, propagateChange); !propagateChange || !exitInfo) {
-=======
-            ExitInfo exitInfo = propagateConflictToDbAndTree(syncOp, propagateChange);
-
-            const Error err(
-                    _syncPal->syncDbId(),
-                    syncOp->conflict().localNode() != nullptr
-                            ? (syncOp->conflict().localNode()->id().has_value() ? syncOp->conflict().localNode()->id().value()
-                                                                                : "")
-                            : "",
-                    syncOp->conflict().remoteNode() != nullptr
-                            ? (syncOp->conflict().remoteNode()->id().has_value() ? syncOp->conflict().remoteNode()->id().value()
-                                                                                 : "")
-                            : "",
-                    syncOp->conflict().localNode() != nullptr ? syncOp->conflict().localNode()->type() : NodeType::Unknown,
-                    syncOp->affectedNode()->moveOriginInfos().path(), syncOp->conflict().type());
-
-            _syncPal->addError(err);
-
-            if (!propagateChange || !exitInfo) {
->>>>>>> 3f4e345c
                 return exitInfo;
             }
         }
@@ -1184,28 +1163,7 @@
         // Do not generate job, only push changes in DB and update tree
         if (syncOp->hasConflict()) { // Error message handled with move operation in case Edit-Delete conflict
             bool propagateChange = true;
-<<<<<<< HEAD
             if (const ExitInfo exitInfo = propagateConflictToDbAndTree(syncOp, propagateChange); !propagateChange || !exitInfo) {
-=======
-            ExitInfo exitInfo = propagateConflictToDbAndTree(syncOp, propagateChange);
-
-            const Error err(
-                    _syncPal->syncDbId(),
-                    syncOp->conflict().localNode() != nullptr
-                            ? (syncOp->conflict().localNode()->id().has_value() ? syncOp->conflict().localNode()->id().value()
-                                                                                : "")
-                            : "",
-                    syncOp->conflict().remoteNode() != nullptr
-                            ? (syncOp->conflict().remoteNode()->id().has_value() ? syncOp->conflict().remoteNode()->id().value()
-                                                                                 : "")
-                            : "",
-                    syncOp->conflict().localNode() != nullptr ? syncOp->conflict().localNode()->type() : NodeType::Unknown,
-                    syncOp->affectedNode()->moveOriginInfos().path(), syncOp->conflict().type());
-
-            _syncPal->addError(err);
-
-            if (!propagateChange || !exitInfo) {
->>>>>>> 3f4e345c
                 return exitInfo;
             }
         }
