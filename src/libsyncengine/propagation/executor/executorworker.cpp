--- conflicted
+++ resolved
@@ -994,7 +994,6 @@
                                                << Utility::formatSyncName(syncOp->affectedNode()->name()) << L" " << exitInfo);
             return exitInfo;
         }
-<<<<<<< HEAD
     } else if (syncOp->isRescueOperation()) {
         const FileRescuer fileRescuer(_syncPal);
         if (const auto exitInfo = fileRescuer.executeRescueMoveJob(syncOp); !exitInfo) return exitInfo;
@@ -1004,14 +1003,6 @@
                                                                             << L" " << exitInfo);
             return exitInfo;
         }
-=======
-    }
-
-    if (const auto exitInfo = generateMoveJob(syncOp, ignored, bypassProgressComplete); !exitInfo) {
-        LOGW_SYNCPAL_WARN(_logger, L"Failed to generate move job for: " << Utility::formatSyncName(syncOp->affectedNode()->name())
-                                                                        << L" " << exitInfo);
-        return exitInfo;
->>>>>>> b4dafa2e
     }
     return ExitCode::Ok;
 }
