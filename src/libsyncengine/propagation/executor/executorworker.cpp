--- conflicted
+++ resolved
@@ -2477,14 +2477,8 @@
 
     // Handle specific errors
     switch (static_cast<int>(opsExitInfo)) {
-<<<<<<< HEAD
-        case static_cast<int>(ExitInfo(ExitCode::SystemError, ExitCause::FileAccessError)):
-        case static_cast<int>(ExitInfo(ExitCode::SystemError, ExitCause::MoveToTrashFailed)): {
+        case static_cast<int>(ExitInfo(ExitCode::SystemError, ExitCause::FileAccessError)): {
             return handleOpsLocalFileAccessError(syncOp, opsExitInfo);
-=======
-        case static_cast<int>(ExitInfo(ExitCode::SystemError, ExitCause::FileAccessError)): {
-            return handleOpsFileAccessError(syncOp, opsExitInfo);
->>>>>>> 8b1c847f
         }
         case static_cast<int>(ExitInfo(ExitCode::SystemError, ExitCause::NotFound)): {
             return handleOpsFileNotFound(syncOp, opsExitInfo);
