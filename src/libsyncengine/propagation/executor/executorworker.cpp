/*
 * Infomaniak kDrive - Desktop
 * Copyright (C) 2023-2025 Infomaniak Network SA
 *
 * This program is free software: you can redistribute it and/or modify
 * it under the terms of the GNU General Public License as published by
 * the Free Software Foundation, either version 3 of the License, or
 * (at your option) any later version.
 *
 * This program is distributed in the hope that it will be useful,
 * but WITHOUT ANY WARRANTY; without even the implied warranty of
 * MERCHANTABILITY or FITNESS FOR A PARTICULAR PURPOSE.  See the
 * GNU General Public License for more details.
 *
 * You should have received a copy of the GNU General Public License
 * along with this program.  If not, see <http://www.gnu.org/licenses/>.
 */

#include "executorworker.h"

#include "filerescuer.h"
#include "jobs/local/localcreatedirjob.h"
#include "jobs/local/localdeletejob.h"
#include "jobs/local/localmovejob.h"
#include "jobs/network/API_v2/createdirjob.h"
#include "jobs/network/API_v2/deletejob.h"
#include "jobs/network/API_v2/downloadjob.h"
#include "jobs/network/API_v2/movejob.h"
#include "jobs/network/API_v2/renamejob.h"
#include "jobs/network/API_v2/uploadjob.h"
#include "jobs/network/API_v2/getfilelistjob.h"
#include "jobs/network/API_v2/upload_session/driveuploadsession.h"
#include "reconciliation/platform_inconsistency_checker/platforminconsistencycheckerutility.h"
#include "update_detection/file_system_observer/filesystemobserverworker.h"
#include "update_detection/update_detector/updatetree.h"
#include "jobs/jobmanager.h"
#include "libcommon/log/sentry/ptraces.h"
#include "libcommonserver/io/filestat.h"
#include "libcommonserver/io/iohelper.h"
#include "libcommonserver/utility/utility.h"
#include "requests/parameterscache.h"
#include "requests/syncnodecache.h"
#include "utility/jsonparserutility.h"
#include "utility/logiffail.h"

#include <iostream>
#include <log4cplus/loggingmacros.h>

namespace KDC {

#define SEND_PROGRESS_DELAY 1 // 1 sec
#define SNAPSHOT_INVALIDATION_THRESHOLD 100 // Changes

ExecutorWorker::ExecutorWorker(std::shared_ptr<SyncPal> syncPal, const std::string &name, const std::string &shortName) :
    OperationProcessor(syncPal, name, shortName) {}

void ExecutorWorker::executorCallback(UniqueId jobId) {
    _terminatedJobs.push(jobId);
}

void ExecutorWorker::execute() {
    ExitInfo executorExitInfo = ExitCode::Ok;
    _snapshotToInvalidate = false;

    _jobToSyncOpMap.clear();
    _syncOpToJobMap.clear();

    LOG_SYNCPAL_DEBUG(_logger, "Worker started: name=" << name().c_str());

    LOG_SYNCPAL_DEBUG(_logger, "JobManager::instance()->countManagedJobs(): " << JobManager::instance()->countManagedJobs());
    LOG_SYNCPAL_DEBUG(_logger, "JobManager::instance()->maxNbThreads() * 2: " << JobManager::instance()->maxNbThreads() * 2);

    // Keep a copy of the sorted list
    _opList = _syncPal->_syncOps->opSortedList();
    initProgressManager();
    uint64_t changesCounter = 0;
    while (!_opList.empty()) { // Same loop twice because we might reschedule the jobs after a pause TODO : refactor double loop
        // Create all the jobs
        sentry::pTraces::scoped::JobGeneration perfMonitor(syncDbId());
        while (!_opList.empty()) {
            if (ExitInfo exitInfo = deleteFinishedAsyncJobs(); !exitInfo) {
                executorExitInfo = exitInfo;
                cancelAllOngoingJobs();
                break;
            }

            sendProgress();

            if (stopAsked()) {
                cancelAllOngoingJobs();
                break;
            }

            if (JobManager::instance()->countManagedJobs() > static_cast<size_t>(JobManager::instance()->maxNbThreads()) * 2) {
                if (ParametersCache::isExtendedLogEnabled()) {
                    LOG_SYNCPAL_DEBUG(_logger, "Maximum number of jobs reached");
                }
                Utility::msleep(LOOP_PAUSE_SLEEP_PERIOD);
                continue;
            }

            UniqueId opId = 0;
            _opListMutex.lock();
            if (!_opList.empty()) {
                opId = _opList.front();
                _opList.pop_front();
            }
            _opListMutex.unlock();

            if (!opId) break;

            SyncOpPtr syncOp = _syncPal->_syncOps->getOp(opId);

            if (!syncOp) {
                LOG_SYNCPAL_WARN(_logger, "Operation doesn't exist anymore: id=" << opId);
                continue;
            }

            changesCounter++;

            std::shared_ptr<AbstractJob> job = nullptr;
            bool ignored = false;
            bool bypassProgressComplete = false;
            bool hydrating = false;
            switch (syncOp->type()) {
                case OperationType::Create: {
                    executorExitInfo = handleCreateOp(syncOp, job, ignored, hydrating);
                    break;
                }
                case OperationType::Edit: {
                    executorExitInfo = handleEditOp(syncOp, job, ignored);
                    break;
                }
                case OperationType::Move: {
                    executorExitInfo = handleMoveOp(syncOp, ignored, bypassProgressComplete);
                    break;
                }
                case OperationType::Delete: {
                    executorExitInfo = handleDeleteOp(syncOp, ignored, bypassProgressComplete);
                    break;
                }
                default: {
                    LOGW_SYNCPAL_WARN(_logger, L"Unknown operation type: "
                                                       << syncOp->type() << L" on file "
                                                       << Utility::formatSyncName(syncOp->affectedNode()->name()));
                    executorExitInfo = ExitCode::DataError;
                }
            }

            // If an operation fails but is correctly handled by handleExecutorError, execution can proceed.
            if (executorExitInfo.cause() == ExitCause::OperationCanceled) {
                if (!bypassProgressComplete) setProgressComplete(syncOp, SyncFileStatus::Error);
                continue;
            }

            if (!executorExitInfo) {
                executorExitInfo = handleExecutorError(syncOp, executorExitInfo);
                if (!executorExitInfo) { // If the error is not handled, stop the execution
                    increaseErrorCount(syncOp);
                    cancelAllOngoingJobs();
                    break;
                } else { // If the error is handled, continue the execution
                    if (!bypassProgressComplete) setProgressComplete(syncOp, SyncFileStatus::Error);
                    continue;
                }
                if (!bypassProgressComplete) setProgressComplete(syncOp, SyncFileStatus::Error);
            }

            if (job) {
                manageJobDependencies(syncOp, job);
                std::function<void(UniqueId)> callback =
                        std::bind(&ExecutorWorker::executorCallback, this, std::placeholders::_1);
                JobManager::instance()->queueAsyncJob(job, Poco::Thread::PRIO_NORMAL, callback);
                _ongoingJobs.insert({job->jobId(), job});
                _jobToSyncOpMap.insert({job->jobId(), syncOp});
            } else {
                if (!bypassProgressComplete) {
                    if (ignored) {
                        setProgressComplete(syncOp, SyncFileStatus::Ignored);
                    } else if (syncOp->affectedNode() && syncOp->affectedNode()->inconsistencyType() != InconsistencyType::None) {
                        setProgressComplete(syncOp, SyncFileStatus::Inconsistency);
                    } else {
                        setProgressComplete(syncOp, hydrating ? SyncFileStatus::Syncing : SyncFileStatus::Success);
                    }
                }

                if (syncOp->affectedNode()->id().has_value()) {
                    NodeSet whiteList;
                    SyncNodeCache::instance()->syncNodes(_syncPal->syncDbId(), SyncNodeType::WhiteList, whiteList);
                    if (whiteList.contains(syncOp->affectedNode()->id().value())) {
                        // This item has been synchronized, it can now be removed from white list
                        whiteList.erase(syncOp->affectedNode()->id().value());
                        SyncNodeCache::instance()->update(_syncPal->syncDbId(), SyncNodeType::WhiteList, whiteList);
                    }
                }
            }
        }
        perfMonitor.stop();
        sentry::pTraces::scoped::waitForAllJobsToFinish perfMonitorwaitForAllJobsToFinish(syncDbId());
        if (ExitInfo exitInfo = waitForAllJobsToFinish(); !exitInfo) {
            executorExitInfo = exitInfo;
            break;
        }
        perfMonitorwaitForAllJobsToFinish.stop();
    }

    _syncPal->_syncOps->clear();
    _syncPal->_remoteFSObserverWorker->forceUpdate();

    if (changesCounter > SNAPSHOT_INVALIDATION_THRESHOLD) {
        // If there are too many changes on the local filesystem, the OS stops sending events at some point.
        LOG_SYNCPAL_INFO(_logger,
                         "Local snapshot is potentially invalid because of too many file system events. Forcing invalidation.");

        _snapshotToInvalidate = true;
        LOG_SYNCPAL_INFO(_logger, "Invalidate local snapshot.");
        _syncPal->_localFSObserverWorker->invalidateSnapshot();
    } else if (_snapshotToInvalidate) {
        LOG_SYNCPAL_INFO(_logger, "Try to invalidate local snapshot.");
        _syncPal->_localFSObserverWorker->tryToInvalidateSnapshot();
    }

    _syncPal->vfs()->cleanUpStatuses();

    setExitCause(executorExitInfo.cause());
    LOG_SYNCPAL_DEBUG(_logger, "Worker stopped: name=" << name() << " " << executorExitInfo);
    setDone(executorExitInfo.code());
}

void ExecutorWorker::initProgressManager() {
    sentry::pTraces::scoped::InitProgress perfMonitor(syncDbId());

    for (const auto syncOpId: _opList) {
        SyncFileItem syncItem;
        SyncOpPtr syncOp = _syncPal->_syncOps->getOp(syncOpId);
        if (!syncOp) {
            LOG_SYNCPAL_WARN(_logger, "Operation doesn't exist anymore: id=" << syncOpId);
            continue;
        }

        if (syncOp->omit()) {
            continue; // Do not notify UI of progress in case of pseudo conflicts
        }

        initSyncFileItem(syncOp, syncItem);
        if (!_syncPal->initProgress(syncItem)) {
            LOG_SYNCPAL_WARN(_logger, "Error in SyncPal::initProgress: id=" << syncOpId);
        }
    }
}

void ExecutorWorker::initSyncFileItem(SyncOpPtr syncOp, SyncFileItem &syncItem) {
    syncItem.setType(syncOp->affectedNode()->type());
    syncItem.setConflict(syncOp->conflict().type());
    syncItem.setInconsistency(syncOp->affectedNode()->inconsistencyType());
    syncItem.setSize(syncOp->affectedNode()->size());
    syncItem.setModTime(syncOp->affectedNode()->lastmodified().has_value() ? syncOp->affectedNode()->lastmodified().value() : 0);
    syncItem.setCreationTime(syncOp->affectedNode()->createdAt().has_value() ? syncOp->affectedNode()->createdAt().value() : 0);

    if (bitWiseEnumToBool(syncOp->type() & OperationType::Move)) {
        syncItem.setInstruction(SyncFileInstruction::Move);
        syncItem.setPath(syncOp->affectedNode()->moveOriginInfos().path());
        syncItem.setNewPath(syncOp->affectedNode()->getPath());
    } else {
        syncItem.setPath(syncOp->affectedNode()->getPath());

        if (bitWiseEnumToBool(syncOp->type() & OperationType::Edit)) {
            syncItem.setInstruction(SyncFileInstruction::Update);
        } else if (bitWiseEnumToBool(syncOp->type() & OperationType::Delete)) {
            syncItem.setInstruction(SyncFileInstruction::Remove);
        }
    }

    if (syncOp->targetSide() == ReplicaSide::Local) {
        syncItem.setLocalNodeId(syncOp->correspondingNode() ? syncOp->correspondingNode()->id() : std::nullopt);
        syncItem.setRemoteNodeId(syncOp->affectedNode()->id());
        syncItem.setDirection(SyncDirection::Down);
        if (bitWiseEnumToBool(syncOp->type() & OperationType::Create)) {
            syncItem.setInstruction(SyncFileInstruction::Get);
        }
    } else {
        syncItem.setLocalNodeId(syncOp->affectedNode()->id());
        syncItem.setRemoteNodeId(syncOp->correspondingNode() ? syncOp->correspondingNode()->id() : std::nullopt);
        syncItem.setDirection(SyncDirection::Up);
        if (bitWiseEnumToBool(syncOp->type() & OperationType::Create)) {
            syncItem.setInstruction(SyncFileInstruction::Put);
        }
    }
}

void ExecutorWorker::setProgressComplete(const SyncOpPtr syncOp, SyncFileStatus status) {
    SyncPath relativeLocalFilePath;
    if (syncOp->type() == OperationType::Create || syncOp->type() == OperationType::Edit) {
        relativeLocalFilePath = syncOp->nodePath(ReplicaSide::Local);
    } else {
        relativeLocalFilePath = syncOp->affectedNode()->getPath();
    }

    if (!_syncPal->setProgressComplete(relativeLocalFilePath, status)) {
        LOGW_SYNCPAL_WARN(_logger, L"Error in SyncPal::setProgressComplete: " << Utility::formatSyncPath(relativeLocalFilePath));
    }
}

ExitInfo ExecutorWorker::handleCreateOp(SyncOpPtr syncOp, std::shared_ptr<AbstractJob> &job, bool &ignored, bool &hydrating) {
    // The execution of the create operation consists of three steps:
    // 1. If omit-flag is False, propagate the file or directory to target replica, because the object is missing there.
    // 2. Insert a new entry into the database, to avoid that the object is detected again by compute_ops() on the next sync
    // iteration.
    // 3. Update the update tree structures to ensure that follow-up operations can execute correctly, as they are based on
    // the information in these structures.
    ignored = false;

    SyncPath relativeLocalFilePath = syncOp->nodePath(ReplicaSide::Local);
    assert(!relativeLocalFilePath.empty());
    SyncPath absoluteLocalFilePath = _syncPal->localPath() / relativeLocalFilePath;
    if (isLiteSyncActivated() && !syncOp->omit()) {
        bool isDehydratedPlaceholder = false;
        if (ExitInfo exitInfo = checkLiteSyncInfoForCreate(syncOp, absoluteLocalFilePath, isDehydratedPlaceholder); !exitInfo) {
            LOG_SYNCPAL_WARN(_logger, "Error in checkLiteSyncInfoForCreate" << " " << exitInfo);
            return exitInfo;
        }

        if (isDehydratedPlaceholder) {
            // Blacklist dehydrated placeholder
            PlatformInconsistencyCheckerUtility::renameLocalFile(absoluteLocalFilePath,
                                                                 PlatformInconsistencyCheckerUtility::SuffixType::Blacklisted);

            // Clear update tree
            if (!deleteOpNodes(syncOp)) {
                LOG_SYNCPAL_WARN(_logger, "Error in ExecutorWorker::deleteOpNodes");
                return ExitCode::DataError;
            }

            return ExitCode::Ok;
        }
    }

    if (syncOp->omit()) {
        // Do not generate job, only push changes in DB and update tree
        std::shared_ptr<Node> node;
        if (ExitInfo exitInfo = propagateCreateToDbAndTree(
                    syncOp, syncOp->correspondingNode()->id().has_value() ? *syncOp->correspondingNode()->id() : std::string(),
                    syncOp->affectedNode()->lastmodified(), node);
            !exitInfo) {
            LOGW_SYNCPAL_WARN(_logger, L"Failed to propagate changes in DB or update tree for "
                                               << Utility::formatSyncName(syncOp->affectedNode()->name()) << L" " << exitInfo);
            return exitInfo;
        }
    } else {
        if (!isLiteSyncActivated() && !enoughLocalSpace(syncOp)) {
            _syncPal->addError(Error(_syncPal->syncDbId(), name(), ExitCode::SystemError, ExitCause::NotEnoughDiskSpace));
            return {ExitCode::SystemError, ExitCause::NotEnoughDiskSpace};
        }

        if (!isValidDestination(syncOp)) {
            if (syncOp->targetSide() == ReplicaSide::Remote) {
                bool exists = false;
                if (auto ioError = IoError::Success; !IoHelper::checkIfPathExists(absoluteLocalFilePath, exists, ioError)) {
                    LOGW_WARN(_logger,
                              L"Error in Utility::checkIfPathExists: " << Utility::formatSyncPath(absoluteLocalFilePath));
                    return ExitCode::SystemError;
                }
                if (!exists) return {ExitCode::DataError, ExitCause::UnexpectedFileSystemEvent};

                // Ignore operation
                if (SyncFileItem syncItem; _syncPal->getSyncFileItem(relativeLocalFilePath, syncItem)) {
                    const Error err(_syncPal->syncDbId(),
                                    syncItem.localNodeId().has_value() ? syncItem.localNodeId().value() : "",
                                    syncItem.remoteNodeId().has_value() ? syncItem.remoteNodeId().value() : "", syncItem.type(),
                                    syncItem.path(), syncItem.conflict(), syncItem.inconsistency(), CancelType::Create);
                    _syncPal->addError(err);
                }

                if (const std::shared_ptr<UpdateTree> sourceUpdateTree = affectedUpdateTree(syncOp);
                    !sourceUpdateTree->deleteNode(syncOp->affectedNode())) {
                    LOGW_SYNCPAL_WARN(_logger, L"Error in UpdateTree::deleteNode: node name="
                                                       << Utility::formatSyncName(syncOp->affectedNode()->name()));
                    return ExitCode::DataError;
                }
            }

            ignored = true;
            LOGW_SYNCPAL_INFO(_logger,
                              L"Forbidden destination, operation ignored: " << Utility::formatSyncPath(absoluteLocalFilePath));
            return ExitCode::Ok;
        }

        if (ExitInfo exitInfo = generateCreateJob(syncOp, job, hydrating); !exitInfo) {
            LOGW_SYNCPAL_WARN(_logger, L"Failed to generate create job for: " << SyncName2WStr(syncOp->affectedNode()->name())
                                                                              << L" " << exitInfo);
            return exitInfo;
        }

        if (job && syncOp->affectedNode()->type() == NodeType::Directory) {
            // Propagate the directory creation immediately in order to avoid blocking other dependant job creation
            if (const ExitInfo exitInfoRunCreateDirJob = runCreateDirJob(syncOp, job); !exitInfoRunCreateDirJob) {
                std::shared_ptr<CreateDirJob> createDirJob = std::dynamic_pointer_cast<CreateDirJob>(job);
                if (createDirJob && (createDirJob->getStatusCode() == Poco::Net::HTTPResponse::HTTP_BAD_REQUEST ||
                                     createDirJob->getStatusCode() == Poco::Net::HTTPResponse::HTTP_FORBIDDEN)) {
                    if (const ExitInfo exitInfoCheckAlreadyExcluded =
                                checkAlreadyExcluded(absoluteLocalFilePath, createDirJob->parentDirId());
                        !exitInfoCheckAlreadyExcluded) {
                        LOG_SYNCPAL_WARN(_logger,
                                         "Error in ExecutorWorker::checkAlreadyExcluded" << " " << exitInfoCheckAlreadyExcluded);
                        return exitInfoCheckAlreadyExcluded;
                    }

                    if (const ExitInfo exitInfo = handleForbiddenAction(syncOp, relativeLocalFilePath, ignored); !exitInfo) {
                        LOGW_SYNCPAL_WARN(_logger, L"Error in handleForbiddenAction for item: "
                                                           << Utility::formatSyncPath(relativeLocalFilePath) << L" " << exitInfo);
                        return exitInfo;
                    }
                    return {ExitCode::BackError, ExitCause::FileAccessError};
                }
                return exitInfoRunCreateDirJob;
            }

            if (const ExitInfo exitInfo =
                        convertToPlaceholder(relativeLocalFilePath, syncOp->targetSide() == ReplicaSide::Remote);
                !exitInfo) {
                LOGW_SYNCPAL_WARN(_logger, L"Failed to convert to placeholder for: "
                                                   << Utility::formatSyncName(syncOp->affectedNode()->name()) << L" "
                                                   << exitInfo);
                return exitInfo;
            }

            job.reset();
        }
    }
    return ExitCode::Ok;
}

ExitInfo ExecutorWorker::checkAlreadyExcluded(const SyncPath &absolutePath, const NodeId &parentId) {
    bool alreadyExist = false;

    // List all items in parent dir
    std::shared_ptr<GetFileListJob> job = nullptr;
    try {
        job = std::make_shared<GetFileListJob>(_syncPal->driveDbId(), parentId);
    } catch (const std::exception &e) {
        LOG_WARN(Log::instance()->getLogger(), "Error in GetFileListJob::GetFileListJob for driveDbId="
                                                       << _syncPal->driveDbId() << " nodeId=" << parentId.c_str()
                                                       << " error=" << e.what());
        return AbstractTokenNetworkJob::exception2ExitCode(e);
    }

    if (const auto exitInfo = job->runSynchronously(); !exitInfo) {
        LOG_SYNCPAL_WARN(_logger, "Error in GetFileListJob::runSynchronously for driveDbId="
                                          << _syncPal->driveDbId() << " nodeId=" << parentId.c_str() << " : " << job->exitInfo());
        return exitInfo;
    }

    Poco::JSON::Object::Ptr resObj = job->jsonRes();
    if (!resObj) {
        LOG_SYNCPAL_WARN(Log::instance()->getLogger(),
                         "GetFileListJob failed for driveDbId=" << _syncPal->driveDbId() << " nodeId=" << parentId.c_str());
        return {ExitCode::BackError, ExitCause::ApiErr};
    }

    Poco::JSON::Array::Ptr dataArray = resObj->getArray(dataKey);
    if (!dataArray) {
        LOG_SYNCPAL_WARN(Log::instance()->getLogger(),
                         "GetFileListJob failed for driveDbId=" << _syncPal->driveDbId() << " nodeId=" << parentId.c_str());
        return {ExitCode::BackError, ExitCause::ApiErr};
    }

    for (Poco::JSON::Array::ConstIterator it = dataArray->begin(); it != dataArray->end(); ++it) {
        Poco::JSON::Object::Ptr obj = it->extract<Poco::JSON::Object::Ptr>();
        std::string name;
        if (!JsonParserUtility::extractValue(obj, nameKey, name)) {
            LOG_SYNCPAL_WARN(Log::instance()->getLogger(),
                             "GetFileListJob failed for driveDbId=" << _syncPal->driveDbId() << " nodeId=" << parentId.c_str());
            return {ExitCode::BackError, ExitCause::ApiErr};
        }

        if (name == absolutePath.filename().string()) {
            alreadyExist = true;
            break;
        }
    }

    if (!alreadyExist) {
        return ExitCode::Ok;
    }
    return {ExitCode::DataError, ExitCause::FileAlreadyExists};
}

ExitInfo ExecutorWorker::generateCreateJob(SyncOpPtr syncOp, std::shared_ptr<AbstractJob> &job, bool &hydrating) noexcept {
    // 1. If omit-flag is False, propagate the file or directory to replica Y, because the object is missing there.
    std::shared_ptr<Node> newCorrespondingParentNode = nullptr;
    if (affectedUpdateTree(syncOp)->rootNode() == syncOp->affectedNode()->parentNode()) {
        newCorrespondingParentNode = targetUpdateTree(syncOp)->rootNode();

        if (!newCorrespondingParentNode) {
            LOGW_SYNCPAL_WARN(_logger, L"Failed to get target root node");
            return ExitCode::DataError;
        }
    } else {
        newCorrespondingParentNode = correspondingNodeInOtherTree(syncOp->affectedNode()->parentNode());

        if (!newCorrespondingParentNode) {
            LOGW_SYNCPAL_WARN(_logger, L"Failed to get corresponding parent node: "
                                               << Utility::formatSyncName(syncOp->affectedNode()->name()));
            return ExitCode::DataError;
        }
    }

    if (syncOp->targetSide() == ReplicaSide::Local) {
        SyncPath relativeLocalFilePath = newCorrespondingParentNode->getPath() / syncOp->newName();
        SyncPath absoluteLocalFilePath = _syncPal->localPath() / relativeLocalFilePath;
        syncOp->setLocalCreationTargetPath(relativeLocalFilePath);

        bool placeholderCreation = isLiteSyncActivated() && syncOp->affectedNode()->type() == NodeType::File;
        if (placeholderCreation && syncOp->affectedNode()->id().has_value()) {
            const bool isLink = _syncPal->snapshotCopy(ReplicaSide::Remote)->isLink(*syncOp->affectedNode()->id());
            placeholderCreation = !isLink;
        }

        if (placeholderCreation) {
            if (ExitInfo exitInfo = createPlaceholder(relativeLocalFilePath); !exitInfo) {
                LOGW_SYNCPAL_WARN(_logger, L"Failed to create placeholder for: "
                                                   << Utility::formatSyncName(syncOp->affectedNode()->name()) << L" "
                                                   << exitInfo);
                return exitInfo;
            }

            FileStat fileStat;
            IoError ioError = IoError::Success;
            if (!IoHelper::getFileStat(absoluteLocalFilePath, &fileStat, ioError)) {
                LOGW_SYNCPAL_WARN(_logger,
                                  L"Error in IoHelper::getFileStat: " << Utility::formatIoError(absoluteLocalFilePath, ioError));
                return ExitCode::SystemError;
            }

            if (ioError == IoError::NoSuchFileOrDirectory) {
                LOGW_WARN(_logger, L"Item does not exist anymore: " << Utility::formatSyncPath(absoluteLocalFilePath));
                return {ExitCode::DataError, ExitCause::InvalidSnapshot};
            } else if (ioError == IoError::AccessDenied) {
                LOGW_WARN(_logger, L"Item misses search permission: " << Utility::formatSyncPath(absoluteLocalFilePath));
                return {ExitCode::SystemError, ExitCause::FileAccessError};
            }

            std::shared_ptr<Node> newNode = nullptr;
            if (ExitInfo exitInfo = propagateCreateToDbAndTree(syncOp, std::to_string(fileStat.inode),
                                                               syncOp->affectedNode()->lastmodified(), newNode);
                !exitInfo) {
                LOGW_SYNCPAL_WARN(_logger, L"Failed to propagate changes in DB or update tree for: "
                                                   << Utility::formatSyncName(syncOp->affectedNode()->name()) << L" "
                                                   << exitInfo);
                return exitInfo;
            }

            PinState pinState = _syncPal->vfs()->pinState(absoluteLocalFilePath);
            hydrating = pinState == PinState::AlwaysLocal;

        } else {
            if (syncOp->affectedNode()->type() == NodeType::Directory) {
                job = std::make_shared<LocalCreateDirJob>(absoluteLocalFilePath);
            } else {
                bool exists = false;
                IoError ioError = IoError::Success;
                if (!IoHelper::checkIfPathExists(absoluteLocalFilePath, exists, ioError)) {
                    LOGW_WARN(_logger, L"Error in IoHelper::checkIfPathExists: "
                                               << Utility::formatIoError(absoluteLocalFilePath, ioError));
                    return ExitCode::SystemError;
                }
                if (ioError == IoError::AccessDenied) {
                    LOGW_WARN(_logger, L"Item misses search permission: " << Utility::formatSyncPath(absoluteLocalFilePath));
                    return {ExitCode::SystemError, ExitCause::FileAccessError};
                }

                if (exists) {
                    // Normal in lite sync mode
                    // or in case where a remote item and a local item have same name with different cases
                    // (ex: 'test.txt' on local replica needs to be uploaded, 'Text.txt' on remote replica needs to be
                    // downloaded)
                    if (ParametersCache::isExtendedLogEnabled()) {
                        LOGW_SYNCPAL_DEBUG(_logger, L"File: " << Utility::formatSyncPath(absoluteLocalFilePath)
                                                              << L" already exists on local replica");
                    }
                    // Do not propagate this file
                    return ExitCode::Ok;
                } else {
                    try {
                        job = std::make_shared<DownloadJob>(
                                _syncPal->vfs(), _syncPal->driveDbId(),
                                syncOp->affectedNode()->id().has_value() ? *syncOp->affectedNode()->id() : std::string(),
                                absoluteLocalFilePath, syncOp->affectedNode()->size(),
                                syncOp->affectedNode()->createdAt().has_value() ? *syncOp->affectedNode()->createdAt() : 0,
                                syncOp->affectedNode()->lastmodified().has_value() ? *syncOp->affectedNode()->lastmodified() : 0,
                                true);
                    } catch (std::exception const &e) {
                        LOGW_SYNCPAL_WARN(_logger, L"Error in DownloadJob::DownloadJob for driveDbId="
                                                           << _syncPal->driveDbId() << L" : " << Utility::s2ws(e.what()));
                        return ExitCode::DataError;
                    }

                    job->setAffectedFilePath(relativeLocalFilePath);
                }
            }
        }
    } else {
        SyncPath relativeLocalFilePath = syncOp->nodePath(ReplicaSide::Local);
        SyncPath absoluteLocalFilePath = _syncPal->localPath() / relativeLocalFilePath;
        if (syncOp->affectedNode()->type() == NodeType::Directory) {
            if (ExitInfo exitInfo = convertToPlaceholder(relativeLocalFilePath, syncOp->targetSide() == ReplicaSide::Remote);
                !exitInfo) {
                LOGW_SYNCPAL_WARN(_logger, L"Failed to convert to placeholder for: "
                                                   << Utility::formatSyncName(syncOp->affectedNode()->name()) << L" "
                                                   << exitInfo);
                _syncPal->setRestart(true);

                if (!_syncPal->updateTree(ReplicaSide::Local)->deleteNode(syncOp->affectedNode())) {
                    LOGW_SYNCPAL_WARN(_logger, L"Error in UpdateTree::deleteNode: node name="
                                                       << Utility::formatSyncName(syncOp->affectedNode()->name()) << L" "
                                                       << exitInfo);
                }

                return exitInfo;
            }

            try {
                job = std::make_shared<CreateDirJob>(
                        _syncPal->vfs(), _syncPal->driveDbId(), absoluteLocalFilePath,
                        newCorrespondingParentNode->id().has_value() ? *newCorrespondingParentNode->id() : std::string(),
                        syncOp->newName());
            } catch (std::exception const &e) {
                LOGW_SYNCPAL_WARN(_logger, L"Error in CreateDirJob::CreateDirJob for driveDbId="
                                                   << _syncPal->driveDbId() << L" : " << Utility::s2ws(e.what()));
                return ExitCode::DataError;
            }
        } else {
#ifdef _WIN32
            // Don't do this on macOS as status and pin state are set at the end of the upload
            if (ExitInfo exitInfo = convertToPlaceholder(relativeLocalFilePath, true); !exitInfo) {
                LOGW_SYNCPAL_WARN(_logger, L"Failed to convert to placeholder for: "
                                                   << Utility::formatSyncName(syncOp->affectedNode()->name()) << L" "
                                                   << exitInfo);
                return exitInfo;
            }
#endif

            uint64_t filesize = 0;
            if (ExitInfo exitInfo = getFileSize(absoluteLocalFilePath, filesize); !exitInfo) {
                LOGW_SYNCPAL_WARN(_logger, L"Error in ExecutorWorker::getFileSize for "
                                                   << Utility::formatSyncPath(absoluteLocalFilePath) << L" " << exitInfo);
                return exitInfo;
            }

            if (filesize > useUploadSessionThreshold) {
                try {
                    int uploadSessionParallelJobs = ParametersCache::instance()->parameters().uploadSessionParallelJobs();
                    job = std::make_shared<DriveUploadSession>(
                            _syncPal->vfs(), _syncPal->driveDbId(), _syncPal->_syncDb, absoluteLocalFilePath,
                            syncOp->affectedNode()->name(),
                            newCorrespondingParentNode->id().has_value() ? *newCorrespondingParentNode->id() : std::string(),
                            syncOp->affectedNode()->lastmodified() ? *syncOp->affectedNode()->lastmodified() : 0,
                            isLiteSyncActivated(), uploadSessionParallelJobs);
                } catch (std::exception const &e) {
                    LOGW_SYNCPAL_WARN(_logger, L"Error in DriveUploadSession::DriveUploadSession: " << Utility::s2ws(e.what()));
                    return ExitCode::DataError;
                }
            } else {
                try {
                    job = std::make_shared<UploadJob>(
                            _syncPal->vfs(), _syncPal->driveDbId(), absoluteLocalFilePath, syncOp->affectedNode()->name(),
                            newCorrespondingParentNode->id().has_value() ? *newCorrespondingParentNode->id() : std::string(),
                            syncOp->affectedNode()->lastmodified() ? *syncOp->affectedNode()->lastmodified() : 0);
                } catch (std::exception const &e) {
                    LOGW_SYNCPAL_WARN(_logger, L"Error in UploadJob::UploadJob for driveDbId=" << _syncPal->driveDbId() << L" : "
                                                                                               << Utility::s2ws(e.what()));
                    return ExitCode::DataError;
                }
            }

            job->setAffectedFilePath(relativeLocalFilePath);
        }
    }

    return ExitCode::Ok;
}

ExitInfo ExecutorWorker::checkLiteSyncInfoForCreate(SyncOpPtr syncOp, const SyncPath &path, bool &isDehydratedPlaceholder) {
    isDehydratedPlaceholder = false;

    if (syncOp->targetSide() == ReplicaSide::Remote) {
        if (syncOp->affectedNode()->type() == NodeType::Directory) {
            return ExitCode::Ok;
        }

        VfsStatus vfsStatus;
        if (ExitInfo exitInfo = _syncPal->vfs()->status(path, vfsStatus); !exitInfo) {
            LOGW_SYNCPAL_WARN(_logger, L"Error in vfsStatus: " << Utility::formatSyncPath(path) << L" " << exitInfo);
            return exitInfo;
        }

        if (vfsStatus.isPlaceholder && !vfsStatus.isHydrated && !vfsStatus.isSyncing) {
            LOGW_SYNCPAL_INFO(_logger, L"Do not upload dehydrated placeholders: " << Utility::formatSyncPath(path));
            isDehydratedPlaceholder = true;
        }
    }

    return ExitCode::Ok;
}

ExitInfo ExecutorWorker::createPlaceholder(const SyncPath &relativeLocalPath) {
    SyncFileItem syncItem;
    if (!_syncPal->getSyncFileItem(relativeLocalPath, syncItem)) {
        LOGW_SYNCPAL_WARN(_logger,
                          L"Failed to retrieve SyncFileItem associated to item: " << Utility::formatSyncPath(relativeLocalPath));
        return {ExitCode::DataError, ExitCause::InvalidSnapshot};
    }

    if (ExitInfo exitInfo = _syncPal->vfs()->createPlaceholder(relativeLocalPath, syncItem); !exitInfo) {
        return exitInfo;
    }

    return ExitCode::Ok;
}

ExitInfo ExecutorWorker::convertToPlaceholder(const SyncPath &relativeLocalPath, bool hydrated) {
    SyncFileItem syncItem;
    if (!_syncPal->getSyncFileItem(relativeLocalPath, syncItem)) {
        LOGW_SYNCPAL_WARN(_logger,
                          L"Failed to retrieve SyncFileItem associated to item: " << Utility::formatSyncPath(relativeLocalPath));
        return {ExitCode::DataError, ExitCause::InvalidSnapshot};
    }

    SyncPath absoluteLocalFilePath = _syncPal->localPath() / relativeLocalPath;

#ifdef __APPLE__
    // VfsMac::convertToPlaceholder needs only SyncFileItem::_dehydrated
    syncItem.setDehydrated(!hydrated);
#elif _WIN32
    // VfsWin::convertToPlaceholder needs only SyncFileItem::_localNodeId
    FileStat fileStat;
    IoError ioError = IoError::Success;
    if (!IoHelper::getFileStat(absoluteLocalFilePath, &fileStat, ioError)) {
        LOGW_SYNCPAL_WARN(_logger, L"Error in IoHelper::getFileStat: " << Utility::formatIoError(absoluteLocalFilePath, ioError));
        return ExitCode::SystemError;
    }
    if (ioError == IoError::NoSuchFileOrDirectory) {
        LOGW_SYNCPAL_WARN(_logger, L"Item does not exist anymore: " << Utility::formatSyncPath(absoluteLocalFilePath));
        return {ExitCode::SystemError, ExitCause::NotFound};
    } else if (ioError == IoError::AccessDenied) {
        LOGW_SYNCPAL_WARN(_logger, L"Item misses search permission: " << Utility::formatSyncPath(absoluteLocalFilePath));
        return {ExitCode::SystemError, ExitCause::FileAccessError};
    }

    syncItem.setLocalNodeId(std::to_string(fileStat.inode));
#endif

    if (ExitInfo exitInfo = _syncPal->vfs()->convertToPlaceholder(absoluteLocalFilePath, syncItem); !exitInfo) {
        return exitInfo;
    }

    if (ExitInfo exitInfo =
                _syncPal->vfs()->setPinState(absoluteLocalFilePath, hydrated ? PinState::AlwaysLocal : PinState::OnlineOnly);
        !exitInfo) {
        LOGW_SYNCPAL_WARN(_logger, L"Error in vfsSetPinState: " << Utility::formatSyncPath(absoluteLocalFilePath) << exitInfo);
        return exitInfo;
    }

    return ExitCode::Ok;
}

ExitInfo ExecutorWorker::handleEditOp(SyncOpPtr syncOp, std::shared_ptr<AbstractJob> &job, bool &ignored) {
    // The execution of the edit operation consists of three steps:
    // 1. If omit-flag is False, propagate the file to replicaY, replacing the existing one.
    // 2. Insert a new entry into the database, to avoid that the object is detected again by compute_ops() on the next sync
    // iteration.
    // 3. If the omit flag is False, update the updatetreeY structure to ensure that follow-up operations can execute correctly,
    // as they are based on the information in this structure.
    ignored = false;

    SyncPath relativeLocalFilePath = syncOp->nodePath(ReplicaSide::Local);

    if (relativeLocalFilePath.empty()) {
        return ExitCode::DataError;
    }

    if (isLiteSyncActivated()) {
        SyncPath absoluteLocalFilePath = _syncPal->localPath() / relativeLocalFilePath;
        bool ignoreItem = false;
        bool isSyncing = false;
        if (ExitInfo exitInfo = checkLiteSyncInfoForEdit(syncOp, absoluteLocalFilePath, ignoreItem, isSyncing); !exitInfo) {
            LOGW_SYNCPAL_WARN(_logger, L"Error in checkLiteSyncInfoForEdit " << exitInfo);
            return exitInfo;
        }

        if (ignoreItem) {
            ignored = true;
            return ExitCode::Ok;
        }

        if (isSyncing) {
            return ExitCode::Ok;
        }
    }

    if (syncOp->omit()) {
        // Do not generate job, only push changes in DB and update tree
        std::shared_ptr<Node> node;
        if (ExitInfo exitInfo = propagateEditToDbAndTree(
                    syncOp, syncOp->correspondingNode()->id().has_value() ? *syncOp->correspondingNode()->id() : std::string(),
                    syncOp->affectedNode()->lastmodified(), node);
            !exitInfo) {
            LOGW_SYNCPAL_WARN(_logger, L"Failed to propagate changes in DB or update tree for "
                                               << Utility::formatSyncName(syncOp->affectedNode()->name()));
            return exitInfo;
        }
    } else {
        if (!enoughLocalSpace(syncOp)) {
            _syncPal->addError(Error(_syncPal->syncDbId(), name(), ExitCode::SystemError, ExitCause::NotEnoughDiskSpace));
            return {ExitCode::SystemError, ExitCause::NotEnoughDiskSpace};
        }

        if (ExitInfo exitInfo = generateEditJob(syncOp, job); !exitInfo) {
            LOGW_SYNCPAL_WARN(_logger, L"Failed to generate edit job for: " << SyncName2WStr(syncOp->affectedNode()->name())
                                                                            << L" " << exitInfo);
            return exitInfo;
        }
    }
    return ExitCode::Ok;
}

ExitInfo ExecutorWorker::generateEditJob(SyncOpPtr syncOp, std::shared_ptr<AbstractJob> &job) {
    // 1. If omit-flag is False, propagate the file to replicaY, replacing the existing one.
    if (syncOp->targetSide() == ReplicaSide::Local) {
        SyncPath relativeLocalFilePath = syncOp->nodePath(ReplicaSide::Local);
        SyncPath absoluteLocalFilePath = _syncPal->localPath() / relativeLocalFilePath;

        try {
            job = std::make_shared<DownloadJob>(
                    _syncPal->vfs(), _syncPal->driveDbId(),
                    syncOp->affectedNode()->id() ? *syncOp->affectedNode()->id() : std::string(), absoluteLocalFilePath,
                    syncOp->affectedNode()->size(),
                    syncOp->affectedNode()->createdAt().has_value() ? *syncOp->affectedNode()->createdAt() : 0,
                    syncOp->affectedNode()->lastmodified().has_value() ? *syncOp->affectedNode()->lastmodified() : 0, false);
        } catch (std::exception const &e) {
            LOGW_SYNCPAL_WARN(_logger, L"Error in DownloadJob::DownloadJob for driveDbId=" << _syncPal->driveDbId() << L" : "
                                                                                           << Utility::s2ws(e.what()));
            return ExitCode::DataError;
        }

        job->setAffectedFilePath(relativeLocalFilePath);
    } else {
        SyncPath relativeLocalFilePath = syncOp->nodePath(ReplicaSide::Local);
        SyncPath absoluteLocalFilePath = _syncPal->localPath() / relativeLocalFilePath;

        uint64_t filesize;
        if (ExitInfo exitInfo = getFileSize(absoluteLocalFilePath, filesize); !exitInfo) {
            LOGW_WARN(_logger, L"Error in ExecutorWorker::getFileSize for " << Utility::formatSyncPath(absoluteLocalFilePath)
                                                                            << L" " << exitInfo);
            return exitInfo;
        }

        if (!syncOp->correspondingNode()->id()) {
            // Should not happen
            LOGW_SYNCPAL_WARN(_logger, L"Edit operation with empty corresponding node id for "
                                               << Utility::formatSyncPath(absoluteLocalFilePath));
            sentry::Handler::captureMessage(sentry::Level::Warning, "ExecutorWorker::generateEditJob",
                                            "Edit operation with empty corresponding node id");
            return ExitCode::DataError;
        }

        if (filesize > useUploadSessionThreshold) {
            try {
                int uploadSessionParallelJobs = ParametersCache::instance()->parameters().uploadSessionParallelJobs();
                job = std::make_shared<DriveUploadSession>(
                        _syncPal->vfs(), _syncPal->driveDbId(), _syncPal->_syncDb, absoluteLocalFilePath,
                        syncOp->correspondingNode()->id() ? *syncOp->correspondingNode()->id() : std::string(),
                        syncOp->affectedNode()->lastmodified() ? *syncOp->affectedNode()->lastmodified() : 0,
                        isLiteSyncActivated(), uploadSessionParallelJobs);
            } catch (std::exception const &e) {
                LOGW_SYNCPAL_WARN(_logger, L"Error in DriveUploadSession::DriveUploadSession: " << Utility::s2ws(e.what()));
                return ExitCode::DataError;
            };
        } else {
            try {
                job = std::make_shared<UploadJob>(
                        _syncPal->vfs(), _syncPal->driveDbId(), absoluteLocalFilePath,
                        syncOp->correspondingNode()->id() ? *syncOp->correspondingNode()->id() : std::string(),
                        syncOp->affectedNode()->lastmodified() ? *syncOp->affectedNode()->lastmodified() : 0);
            } catch (std::exception const &e) {
                LOGW_SYNCPAL_WARN(_logger, L"Error in UploadJob::UploadJob for driveDbId=" << _syncPal->driveDbId() << L" : "
                                                                                           << Utility::s2ws(e.what()));
                return ExitCode::DataError;
            }
        }

        job->setAffectedFilePath(relativeLocalFilePath);
    }
    return ExitCode::Ok;
}

ExitInfo ExecutorWorker::fixModificationDate(SyncOpPtr syncOp, const SyncPath &absolutePath) {
    const auto id = syncOp->affectedNode()->id().has_value() ? syncOp->affectedNode()->id().value() : "";
    LOGW_SYNCPAL_DEBUG(_logger, L"Do not upload dehydrated placeholders: " << Utility::formatSyncPath(absolutePath) << L" ("
                                                                           << Utility::s2ws(id) << L")");

    // Update last modification date in order to avoid generating more EDIT operations.
    bool found = false;
    DbNode dbNode;
    if (!_syncPal->_syncDb->node(*syncOp->correspondingNode()->idb(), dbNode, found)) {
        LOG_SYNCPAL_WARN(_logger, "Error in SyncDb::node");
        return {ExitCode::DbError, ExitCause::DbAccessError};
    }
    if (!found) {
        LOG_SYNCPAL_DEBUG(_logger, "Failed to retrieve node for dbId=" << *syncOp->correspondingNode()->idb());
        return {ExitCode::DataError, ExitCause::DbEntryNotFound};
    }

    bool exists = false;
    if (!Utility::setFileDates(absolutePath, dbNode.created(), dbNode.lastModifiedRemote(), false, exists)) {
        LOGW_SYNCPAL_WARN(_logger, L"Error in Utility::setFileDates: " << Utility::formatSyncPath(absolutePath));
    }
    if (exists) {
        LOGW_SYNCPAL_INFO(_logger,
                          L"Last modification date updated locally to avoid further wrongly generated EDIT operations for file: "
                                  << Utility::formatSyncPath(absolutePath));
    }
    // If file does not exist anymore, do nothing special. This is fine, it will not generate EDIT operations anymore.
    return ExitCode::Ok;
}

ExitInfo ExecutorWorker::checkLiteSyncInfoForEdit(SyncOpPtr syncOp, const SyncPath &absolutePath, bool &ignoreItem,
                                                  bool &isSyncing) {
    ignoreItem = false;

    VfsStatus vfsStatus;
    if (ExitInfo exitInfo = _syncPal->vfs()->status(absolutePath, vfsStatus); !exitInfo) {
        LOGW_SYNCPAL_WARN(_logger, L"Error in vfsStatus: " << Utility::formatSyncPath(absolutePath) << L": " << exitInfo);
        return exitInfo;
    }
    isSyncing = vfsStatus.isSyncing;

    switch (syncOp->targetSide()) {
        case ReplicaSide::Remote:
            if (vfsStatus.isPlaceholder && !vfsStatus.isHydrated) {
                ignoreItem = true;
                return fixModificationDate(syncOp, absolutePath);
            }
            break;
        case ReplicaSide::Local:
            if (vfsStatus.isPlaceholder && !isSyncing) {
                if (!vfsStatus.isHydrated) {
                    // Update metadata
                    std::string error;
                    if (const auto exitInfo = _syncPal->vfs()->updateMetadata(
                                absolutePath,
                                syncOp->affectedNode()->createdAt().has_value() ? *syncOp->affectedNode()->createdAt() : 0,
                                syncOp->affectedNode()->lastmodified().has_value() ? *syncOp->affectedNode()->lastmodified() : 0,
                                syncOp->affectedNode()->size(),
                                syncOp->affectedNode()->id().has_value() ? *syncOp->affectedNode()->id() : std::string());
                        !exitInfo) {
                        return exitInfo;
                    }
                    syncOp->setOmit(true);
                } // else: the file is hydrated, we can proceed with download
            }
            break;
        default:
            LOGW_WARN(_logger, L"Invalid target side: " << syncOp->targetSide());
            return ExitCode::LogicError;
    }

    return ExitCode::Ok;
}

ExitInfo ExecutorWorker::handleMoveOp(SyncOpPtr syncOp, bool &ignored, bool &bypassProgressComplete) {
    // The three execution steps are as follows:
    // 1. If omit-flag is False, move the object on replica Y (where it still needs to be moved) from uY to vY, changing the
    // name to nameX.
    // 2. Update the database entry, to avoid detecting the move operation again.
    // 3. If the omit flag is False, update the updatetreeY structure to ensure that follow-up operations can execute
    // correctly, as they are based on the information in this structure.
    ignored = false;
    bypassProgressComplete = false;
    if (syncOp->omit()) {
        // Do not generate job, only push changes in DB and update tree
        if (syncOp->hasConflict()) {
            bool propagateChange = true;
            if (ExitInfo exitInfo = propagateConflictToDbAndTree(syncOp, propagateChange); !propagateChange || !exitInfo) {
                return exitInfo;
            }
        }

        if (const auto exitInfo = propagateMoveToDbAndTree(syncOp); !exitInfo) {
            LOGW_SYNCPAL_WARN(_logger, L"Failed to propagate changes in DB or update tree for: "
                                               << Utility::formatSyncName(syncOp->affectedNode()->name()) << L" " << exitInfo);
            return exitInfo;
        }
    } else if (syncOp->isRescueOperation()) {
        FileRescuer fileRescuer(_syncPal);
        if (const auto exitInfo = fileRescuer.executeRescueMoveJob(syncOp); !exitInfo) return exitInfo;
    } else {
        if (ExitInfo exitInfo = generateMoveJob(syncOp, ignored, bypassProgressComplete); !exitInfo) {
            LOGW_SYNCPAL_WARN(_logger, L"Failed to generate move job for: "
                                               << Utility::formatSyncName(syncOp->affectedNode()->name()) << L" " << exitInfo);
            return exitInfo;
        }
    }
    return ExitCode::Ok;
}

ExitInfo ExecutorWorker::generateMoveJob(SyncOpPtr syncOp, bool &ignored, bool &bypassProgressComplete) {
    bypassProgressComplete = false;

    // 1. If omit-flag is False, move the object on replica Y (where it still needs to be moved) from uY to vY, changing the
    // name to nameX.
    std::shared_ptr<AbstractJob> job = nullptr;

    SyncPath relativeDestLocalFilePath;
    SyncPath absoluteDestLocalFilePath;
    SyncPath relativeOriginLocalFilePath;
    SyncPath absoluteOriginLocalFilePath;

    if (syncOp->targetSide() == ReplicaSide::Local) {
        // Target side is local, so corresponding node is on local side.
        std::shared_ptr<Node> correspondingNode = syncOp->correspondingNode();
        if (!correspondingNode) {
            LOGW_SYNCPAL_WARN(_logger, L"Corresponding node not found for item with "
                                               << Utility::formatSyncPath(syncOp->affectedNode()->getPath()));
            return ExitCode::DataError;
        }

        // Get the new parent node
        std::shared_ptr<Node> parentNode =
                syncOp->newParentNode() ? syncOp->newParentNode() : syncOp->affectedNode()->parentNode();
        if (!parentNode) {
            LOGW_SYNCPAL_WARN(_logger,
                              L"Parent node not found for item with " << Utility::formatSyncPath(correspondingNode->getPath()));
            return ExitCode::DataError;
        }

        relativeDestLocalFilePath = parentNode->getPath() / syncOp->newName();
        relativeOriginLocalFilePath = correspondingNode->getPath();
        absoluteDestLocalFilePath = _syncPal->localPath() / relativeDestLocalFilePath;
        absoluteOriginLocalFilePath = _syncPal->localPath() / relativeOriginLocalFilePath;

        job = std::make_shared<LocalMoveJob>(absoluteOriginLocalFilePath, absoluteDestLocalFilePath);
    } else {
        // Target side is remote, so affected node is on local side.
        std::shared_ptr<Node> correspondingNode = syncOp->correspondingNode();
        if (!correspondingNode) {
            LOGW_SYNCPAL_WARN(_logger, L"Corresponding node not found for item "
                                               << Utility::formatSyncPath(syncOp->affectedNode()->getPath()));
            return ExitCode::DataError;
        }

        // Get the new parent node
        std::shared_ptr<Node> parentNode =
                syncOp->newParentNode() ? syncOp->newParentNode() : syncOp->affectedNode()->parentNode();
        if (!parentNode) {
            LOGW_SYNCPAL_WARN(_logger,
                              L"Parent node not found for item " << Utility::formatSyncPath(correspondingNode->getPath()));
            return ExitCode::DataError;
        }

        relativeDestLocalFilePath = parentNode->getPath() / syncOp->newName();
        relativeOriginLocalFilePath = correspondingNode->getPath();
        absoluteDestLocalFilePath = _syncPal->localPath() / relativeDestLocalFilePath;
        absoluteOriginLocalFilePath = _syncPal->localPath() / relativeOriginLocalFilePath;

        if (syncOp->isBreakingCycleOp() || relativeOriginLocalFilePath.parent_path() == relativeDestLocalFilePath.parent_path()) {
            // This is just a rename
            try {
                job = std::make_shared<RenameJob>(_syncPal->vfs(), _syncPal->driveDbId(),
                                                  correspondingNode->id().has_value() ? *correspondingNode->id() : std::string(),
                                                  absoluteDestLocalFilePath);
            } catch (std::exception const &e) {
                LOGW_SYNCPAL_WARN(_logger, L"Error in RenameJob::RenameJob for driveDbId=" << _syncPal->driveDbId() << L" : "
                                                                                           << Utility::s2ws(e.what()));
                return ExitCode::DataError;
            }
        } else {
            // This is a move

            // For all conflicts involving an "undo move" operation, the correct parent is already stored in the syncOp
            std::shared_ptr<Node> remoteParentNode = syncOp->conflict().type() == ConflictType::MoveParentDelete ||
                                                                     syncOp->conflict().type() == ConflictType::MoveMoveSource ||
                                                                     syncOp->conflict().type() == ConflictType::MoveMoveCycle
                                                             ? parentNode
                                                             : correspondingNodeInOtherTree(parentNode);
            if (!remoteParentNode) {
                LOGW_SYNCPAL_WARN(_logger, L"Parent node not found for item " << Path2WStr(parentNode->getPath()));
                return ExitCode::DataError;
            }

            const NodeId fileId = correspondingNode->id().has_value() ? *correspondingNode->id() : std::string();
            const NodeId destDirId = remoteParentNode->id().has_value() ? *remoteParentNode->id() : std::string();
            try {
                job = std::make_shared<MoveJob>(_syncPal->vfs(), _syncPal->driveDbId(), absoluteDestLocalFilePath, fileId,
                                                destDirId, syncOp->newName());
            } catch (std::exception &e) {
                LOG_SYNCPAL_WARN(_logger, "Error in GetTokenFromAppPasswordJob::GetTokenFromAppPasswordJob: error=" << e.what());
                return ExitCode::DataError;
            }
        }

        if (syncOp->hasConflict() || syncOp->isBreakingCycleOp()) {
            job->setBypassCheck(true);
        }
    }

    job->setAffectedFilePath(relativeDestLocalFilePath);
    job->runSynchronously();

    VfsStatus vfsStatus;
    _syncPal->vfs()->status(absoluteDestLocalFilePath, vfsStatus);
    vfsStatus.isSyncing = false;
    vfsStatus.progress = 100;
    _syncPal->vfs()->forceStatus(absoluteDestLocalFilePath, vfsStatus);

    if (job->exitInfo().code() == ExitCode::Ok && syncOp->conflict().type() != ConflictType::None) {
        // Conflict fixing job finished successfully
        // Propagate changes to DB and update trees
        std::shared_ptr<Node> newNode = nullptr;
        if (ExitInfo exitInfo = propagateChangeToDbAndTree(syncOp, job, newNode); !exitInfo) {
            LOGW_WARN(_logger, L"Failed to propagate changes in DB or update tree for: "
                                       << Utility::formatSyncName(syncOp->affectedNode()->name()) << L" " << exitInfo);
            return exitInfo;
        }

        switch (syncOp->conflict().type()) {
            case ConflictType::CreateCreate:
            case ConflictType::EditEdit:
            case ConflictType::MoveMoveSource:
            case ConflictType::MoveMoveDest:
            case ConflictType::MoveMoveCycle:
            case ConflictType::MoveCreate: {
                // Send conflict notification
                Error err(_syncPal->syncDbId(), *syncOp->localNode()->id(), *syncOp->remoteNode()->id(),
                          syncOp->localNode()->type(), syncOp->relativeOriginPath(), syncOp->conflict().type(),
                          InconsistencyType::None, CancelType::None, syncOp->relativeDestinationPath());
                _syncPal->addError(err);
                break;
            }
            default:
                // Do not show error message for other conflicts
                break;
        }

        return ExitCode::Ok;
    }

    return handleFinishedJob(job, syncOp, syncOp->affectedNode()->getPath(), ignored, bypassProgressComplete);
}

ExitInfo ExecutorWorker::handleDeleteOp(SyncOpPtr syncOp, bool &ignored, bool &bypassProgressComplete) {
    // The three execution steps are as follows:
    // 1. If omit-flag is False, delete the file or directory on replicaY, because the objects till exists there
    // 2. Remove the entry from the database. If nX is a directory node, also remove all entries for each node n ∈ S. This
    // avoids that the object(s) are detected again by compute_ops() on the next sync iteration
    // 3. Update the update tree structures to ensure that follow-up operations can execute correctly, as they are based on
    // the information in these structures
    ignored = false;
    bypassProgressComplete = false;

    if (syncOp->omit()) {
        // Do not generate job, only push changes in DB and update tree
        if (syncOp->hasConflict()) { // Error message handled with move operation in case Edit-Delete conflict
            bool propagateChange = true;
            if (const ExitInfo exitInfo = propagateConflictToDbAndTree(syncOp, propagateChange); !propagateChange || !exitInfo) {
                return exitInfo;
            }
        }

        if (const ExitInfo exitInfo = propagateDeleteToDbAndTree(syncOp); !exitInfo) {
            LOGW_SYNCPAL_WARN(_logger, L"Failed to propagate changes in DB or update tree for: "
                                               << Utility::formatSyncName(syncOp->affectedNode()->name()) << L" " << exitInfo);
            return exitInfo;
        }
    } else {
        if (const ExitInfo exitInfo = generateDeleteJob(syncOp, ignored, bypassProgressComplete); !exitInfo) {
            return exitInfo;
        }
    }
    return ExitCode::Ok;
}

ExitInfo ExecutorWorker::generateDeleteJob(SyncOpPtr syncOp, bool &ignored, bool &bypassProgressComplete) {
    bypassProgressComplete = false;

    // 1. If omit-flag is False, delete the file or directory on replicaY, because the objects till exists there
    std::shared_ptr<AbstractJob> job = nullptr;
    SyncPath relativeLocalFilePath = syncOp->nodePath(ReplicaSide::Local);
    SyncPath absoluteLocalFilePath = _syncPal->localPath() / relativeLocalFilePath;
    bool isDehydratedPlaceholder = false;
    if (syncOp->targetSide() == ReplicaSide::Local) {
        if (_syncPal->vfsMode() != VirtualFileMode::Off && syncOp->localNode()->type() == NodeType::File) {
            VfsStatus vfsStatus;
            if (ExitInfo exitInfo = _syncPal->vfs()->status(absoluteLocalFilePath, vfsStatus); !exitInfo) {
                LOGW_SYNCPAL_WARN(
                        _logger, L"Error in vfsStatus: " << Utility::formatSyncPath(absoluteLocalFilePath) << L" : " << exitInfo);
                return exitInfo;
            }
            isDehydratedPlaceholder = vfsStatus.isPlaceholder && !vfsStatus.isHydrated && !vfsStatus.isSyncing;
        }

        if (syncOp->isDehydratedPlaceholder() && !isDehydratedPlaceholder) {
            LOGW_SYNCPAL_INFO(_logger,
                              L"Placeholder is not dehydrated anymore for " << Utility::formatSyncPath(absoluteLocalFilePath));
            return ExitCode::DataError;
        }

        NodeId remoteNodeId = syncOp->affectedNode()->id().has_value() ? syncOp->affectedNode()->id().value() : "";
        if (remoteNodeId.empty()) {
            LOGW_SYNCPAL_WARN(_logger, L"Failed to retrieve node ID");
            return ExitCode::DataError;
        }
        job = std::make_shared<LocalDeleteJob>(_syncPal->syncInfo(), relativeLocalFilePath, isDehydratedPlaceholder,
                                               remoteNodeId);
    } else {
        try {
            job = std::make_shared<DeleteJob>(
                    _syncPal->driveDbId(), syncOp->correspondingNode()->id() ? *syncOp->correspondingNode()->id() : std::string(),
                    syncOp->affectedNode()->id() ? *syncOp->affectedNode()->id() : std::string(), absoluteLocalFilePath);
        } catch (std::exception const &e) {
            LOGW_SYNCPAL_WARN(_logger, L"Error in DeleteJob::DeleteJob for driveDbId=" << _syncPal->driveDbId() << L" : "
                                                                                       << Utility::s2ws(e.what()));
            return ExitCode::DataError;
        }
    }

    // If affected node has both create and delete events (node deleted and re-created with same name), then do not check
    job->setBypassCheck((syncOp->affectedNode()->hasChangeEvent(OperationType::Create) &&
                         syncOp->affectedNode()->hasChangeEvent(OperationType::Delete)) ||
                        syncOp->affectedNode()->isSharedFolder() ||
                        (syncOp->conflict().type() != ConflictType::None && isDehydratedPlaceholder));

    job->setAffectedFilePath(relativeLocalFilePath);
    job->runSynchronously();
    return handleFinishedJob(job, syncOp, relativeLocalFilePath, ignored, bypassProgressComplete);
}

bool ExecutorWorker::isValidDestination(const SyncOpPtr syncOp) {
    if (syncOp->targetSide() == ReplicaSide::Remote && syncOp->type() == OperationType::Create) {
        std::shared_ptr<Node> newCorrespondingParentNode = nullptr;
        if (affectedUpdateTree(syncOp)->rootNode() == syncOp->affectedNode()->parentNode()) {
            newCorrespondingParentNode = targetUpdateTree(syncOp)->rootNode();
        } else {
            newCorrespondingParentNode = correspondingNodeInOtherTree(syncOp->affectedNode()->parentNode());
        }

        if (!newCorrespondingParentNode || !newCorrespondingParentNode->id().has_value()) {
            return false;
        }

        if (newCorrespondingParentNode->isCommonDocumentsFolder() && syncOp->nodeType() != NodeType::Directory) {
            return false;
        }

        if (newCorrespondingParentNode->isSharedFolder()) {
            return false;
        }
    }

    return true;
}

bool ExecutorWorker::enoughLocalSpace(SyncOpPtr syncOp) {
    if (syncOp->targetSide() != ReplicaSide::Local) {
        // This is not a download operation
        return true;
    }

    if (syncOp->affectedNode()->type() != NodeType::File) {
        return true;
    }

    int64_t newSize = syncOp->affectedNode()->size();
    if (syncOp->type() == OperationType::Edit) {
        // Keep only the difference between remote size and local size
        newSize -= syncOp->correspondingNode()->size();
    }

    const int64_t freeBytes = Utility::getFreeDiskSpace(_syncPal->localPath());
    if (freeBytes >= 0) {
        if (freeBytes < newSize + Utility::freeDiskSpaceLimit()) {
            LOGW_SYNCPAL_WARN(_logger, L"Disk almost full, only " << freeBytes << L"B available at "
                                                                  << Utility::formatSyncPath(_syncPal->localPath())
                                                                  << L". Synchronization canceled.");
            return false;
        }
    } else {
        LOGW_SYNCPAL_WARN(_logger,
                          L"Could not determine free space available at " << Utility::formatSyncPath(_syncPal->localPath()));
    }
    return true;
}

ExitInfo ExecutorWorker::waitForAllJobsToFinish() {
    while (!_ongoingJobs.empty()) {
        if (stopAsked()) {
            cancelAllOngoingJobs();
            break;
        }

        if (ExitInfo exitInfo = deleteFinishedAsyncJobs(); !exitInfo) {
            cancelAllOngoingJobs();
            return exitInfo;
        }

        sendProgress();
    }
    return ExitCode::Ok;
}

ExitInfo ExecutorWorker::deleteFinishedAsyncJobs() {
    ExitInfo exitInfo = ExitCode::Ok;
    while (!_terminatedJobs.empty()) {
        std::scoped_lock lock(_terminatedJobs);
        // Delete all terminated jobs
        if (exitInfo && _ongoingJobs.find(_terminatedJobs.front()) != _ongoingJobs.end()) {
            auto onGoingJobIt = _ongoingJobs.find(_terminatedJobs.front());
            if (onGoingJobIt == _ongoingJobs.end()) {
                LOGW_SYNCPAL_WARN(_logger, L"Terminated job not found");
                _terminatedJobs.pop();
                continue;
            }

            std::shared_ptr<AbstractJob> job = onGoingJobIt->second;

            auto jobToSyncOpIt = _jobToSyncOpMap.find(job->jobId());
            if (jobToSyncOpIt == _jobToSyncOpMap.end()) {
                LOGW_SYNCPAL_WARN(_logger, L"Sync Operation not found");
                _ongoingJobs.erase(job->jobId());
                _terminatedJobs.pop();
                continue;
            }

            SyncOpPtr syncOp = jobToSyncOpIt->second;
            SyncPath relativeLocalPath = syncOp->nodePath(ReplicaSide::Local);
            bool ignored = false;
            bool bypassProgressComplete = false;
            exitInfo = handleFinishedJob(job, syncOp, relativeLocalPath, ignored, bypassProgressComplete);
            if (exitInfo) {
                if (!ignored && exitInfo.cause() == ExitCause::OperationCanceled) {
                    setProgressComplete(syncOp, SyncFileStatus::Error);
                    exitInfo = ExitCode::Ok;
                } else {
                    if (ignored) {
                        setProgressComplete(syncOp, SyncFileStatus::Ignored);
                    } else {
                        setProgressComplete(syncOp, SyncFileStatus::Success);
                    }

                    if (syncOp->affectedNode()->id().has_value()) {
                        NodeSet whiteList;
                        SyncNodeCache::instance()->syncNodes(_syncPal->syncDbId(), SyncNodeType::WhiteList, whiteList);
                        if (whiteList.find(syncOp->affectedNode()->id().value()) != whiteList.end()) {
                            // This item has been synchronized, it can now be removed from
                            // white list
                            whiteList.erase(syncOp->affectedNode()->id().value());
                            SyncNodeCache::instance()->update(_syncPal->syncDbId(), SyncNodeType::WhiteList, whiteList);
                        }
                    }
                }
            } else {
                increaseErrorCount(syncOp);
            }

            // Delete job
            _ongoingJobs.erase(_terminatedJobs.front());
        }
        _terminatedJobs.pop();
    }
    return exitInfo;
}

ExitInfo ExecutorWorker::handleManagedBackError(ExitCause jobExitCause, SyncOpPtr syncOp, bool invalidName,
                                                bool downloadImpossible) {
    if (jobExitCause == ExitCause::NotFound && !downloadImpossible) {
        // The operation failed because the destination does not exist anymore
        LOG_SYNCPAL_DEBUG(_logger, "Destination does not exist anymore, restarting sync.");
        return ExitCode::DataError;
    }

    if (jobExitCause == ExitCause::QuotaExceeded) {
        _syncPal->pause();
    } else {
        // The item should be temporarily blacklisted
        _syncPal->blacklistTemporarily(syncOp->affectedNode()->id() ? *syncOp->affectedNode()->id() : std::string(),
                                       syncOp->affectedNode()->getPath(), otherSide(syncOp->targetSide()));
    }

    // Clear update tree
    if (!deleteOpNodes(syncOp)) {
        LOG_SYNCPAL_WARN(_logger, "Error in ExecutorWorker::deleteOpNodes");
        return ExitCode::DataError;
    }

    NodeId localNodeId;
    NodeId remoteNodeId;
    getNodeIdsFromOp(syncOp, localNodeId, remoteNodeId);

    Error error;
    if (invalidName) {
        error = Error(_syncPal->syncDbId(), localNodeId, remoteNodeId, syncOp->affectedNode()->type(),
                      syncOp->affectedNode()->getPath(), ConflictType::None, InconsistencyType::ForbiddenChar);
    } else {
        error = Error(_syncPal->syncDbId(), localNodeId, remoteNodeId, syncOp->affectedNode()->type(),
                      syncOp->affectedNode()->getPath(), ConflictType::None, InconsistencyType::None, CancelType::None, "",
                      ExitCode::BackError, jobExitCause);
    }
    _syncPal->addError(error);

    return ExitCode::Ok;
}

namespace details {
bool isManagedBackError(ExitCause exitCause) {
    static const std::set<ExitCause> managedExitCauses = {ExitCause::InvalidName,   ExitCause::ApiErr,
                                                          ExitCause::FileTooBig,    ExitCause::NotFound,
                                                          ExitCause::QuotaExceeded, ExitCause::UploadNotTerminated};

    return managedExitCauses.contains(exitCause);
}
} // namespace details

ExitInfo ExecutorWorker::handleFinishedJob(std::shared_ptr<AbstractJob> job, SyncOpPtr syncOp, const SyncPath &relativeLocalPath,
                                           bool &ignored, bool &bypassProgressComplete) {
    ignored = false;
    bypassProgressComplete = false;

    NodeId localNodeId;
    NodeId remoteNodeId;
    getNodeIdsFromOp(syncOp, localNodeId, remoteNodeId);

    auto networkJob(std::dynamic_pointer_cast<AbstractNetworkJob>(job));
<<<<<<< HEAD
    if (const bool isInconsistencyIssue = job->exitInfo().cause() == ExitCause::InvalidName;
        job->exitInfo().code() == ExitCode::BackError && details::isManagedBackError(job->exitInfo().cause())) {
        return handleManagedBackError(job->exitInfo().cause(), syncOp, isInconsistencyIssue,
                                      networkJob && networkJob->isDownloadImpossible());
=======
    if (const bool invalidName = job->exitCause() == ExitCause::InvalidName;
        job->exitCode() == ExitCode::BackError && details::isManagedBackError(job->exitCause())) {
        return handleManagedBackError(job->exitCause(), syncOp, invalidName, networkJob && networkJob->isDownloadImpossible());
>>>>>>> 2f9d5a2c
    }

    if (job->exitInfo().code() != ExitCode::Ok) {
        if (networkJob && (networkJob->getStatusCode() == Poco::Net::HTTPResponse::HTTP_FORBIDDEN ||
                           networkJob->getStatusCode() == Poco::Net::HTTPResponse::HTTP_CONFLICT)) {
            if (ExitInfo exitInfo = handleForbiddenAction(syncOp, relativeLocalPath, ignored); !exitInfo) {
                LOGW_SYNCPAL_WARN(_logger, L"Error in handleForbiddenAction for item: "
                                                   << Utility::formatSyncPath(relativeLocalPath) << L" " << exitInfo);
                return exitInfo;
            }
        } else if (!handleExecutorError(syncOp, job->exitInfo())) {
            // Cancel all queued jobs
            LOGW_SYNCPAL_WARN(_logger, L"Cancelling jobs. " << job->exitInfo());
            cancelAllOngoingJobs();
            return job->exitInfo();

        } else { // The error is managed and the execution can continue.
            LOGW_DEBUG(_logger, L"Error successfully managed: " << job->exitInfo() << L" on " << syncOp->type()
                                                                << L" operation for "
                                                                << Utility::formatSyncPath(syncOp->affectedNode()->getPath()));
            bypassProgressComplete = true;
            return {ExitCode::Ok, ExitCause::OperationCanceled};
        }
    } else {
        // Propagate changes to DB and update trees
        std::shared_ptr<Node> newNode;
        if (ExitInfo exitInfo = propagateChangeToDbAndTree(syncOp, job, newNode); !exitInfo) {
            cancelAllOngoingJobs();
            return exitInfo;
        }

        bypassProgressComplete = syncOp->affectedNode()->hasChangeEvent(OperationType::Create) &&
                                 syncOp->affectedNode()->hasChangeEvent(OperationType::Delete);
    }

    return ExitCode::Ok;
}

ExitInfo ExecutorWorker::handleForbiddenAction(SyncOpPtr syncOp, const SyncPath &relativeLocalPath, bool &ignored) {
    ExitInfo exitInfo = ExitCode::Ok;
    ignored = false;

    const SyncPath absoluteLocalFilePath = _syncPal->localPath() / relativeLocalPath;

    bool removeFromDb = true;
    CancelType cancelType = CancelType::None;
    switch (syncOp->type()) {
        case OperationType::Create: {
            cancelType = CancelType::Create;
            ignored = true;
            if (!PlatformInconsistencyCheckerUtility::renameLocalFile(
                        absoluteLocalFilePath, PlatformInconsistencyCheckerUtility::SuffixType::Blacklisted)) {
                LOGW_SYNCPAL_WARN(_logger, L"PlatformInconsistencyCheckerUtility::renameLocalFile failed for "
                                                   << Utility::formatSyncPath(absoluteLocalFilePath));
                _syncPal->handleAccessDeniedItem(relativeLocalPath);
                return ExitCode::Ok;
            }
            removeFromDb = false;
            break;
        }
        case OperationType::Move: {
            // Delete the item from local replica
            const NodeId remoteNodeId =
                    syncOp->correspondingNode()->id().has_value() ? syncOp->correspondingNode()->id().value() : "";
            if (!remoteNodeId.empty()) {
                LocalDeleteJob deleteJob(_syncPal->syncInfo(), relativeLocalPath, isLiteSyncActivated(), remoteNodeId);
                deleteJob.setBypassCheck(true);
                deleteJob.runSynchronously();
            }

            cancelType = CancelType::Move;
            break;
        }
        case OperationType::Edit: {
            // Rename the file so as not to lose any information
            SyncPath newSyncPath;
            PlatformInconsistencyCheckerUtility::renameLocalFile(
                    absoluteLocalFilePath, PlatformInconsistencyCheckerUtility::SuffixType::Conflict, &newSyncPath);

            // Exclude file from sync
            if (!_syncPal->vfs()->fileStatusChanged(newSyncPath, SyncFileStatus::Ignored)) {
                LOGW_SYNCPAL_WARN(_logger, L"Error in SyncPal::vfsFileStatusChanged: " << Utility::formatSyncPath(newSyncPath));
            }

            cancelType = CancelType::Edit;
            break;
        }
        case OperationType::Delete: {
            cancelType = CancelType::Delete;
            break;
        }
        default: {
            break;
        }
    }

    if (SyncFileItem syncItem; _syncPal->getSyncFileItem(relativeLocalPath, syncItem)) {
        const Error err(_syncPal->syncDbId(), syncItem.localNodeId().has_value() ? syncItem.localNodeId().value() : "",
                        syncItem.remoteNodeId().has_value() ? syncItem.remoteNodeId().value() : "", syncItem.type(),
                        syncItem.path(), syncItem.conflict(), syncItem.inconsistency(), cancelType,
                        syncOp->affectedNode()->hasChangeEvent(OperationType::Move) ? relativeLocalPath : "");
        _syncPal->addError(err);
    }

    if (!exitInfo) return exitInfo;

    if (removeFromDb) {
        //  Remove the node from DB and tree so it will be re-created at its
        //  original location on next sync
        _syncPal->setRestart(true);
        if (exitInfo = propagateDeleteToDbAndTree(syncOp); !exitInfo) {
            LOGW_SYNCPAL_WARN(_logger, L"Failed to propagate changes in DB or update tree for "
                                               << Utility::formatSyncName(syncOp->affectedNode()->name()));
        }
    }
    return exitInfo;
}

void ExecutorWorker::sendProgress() {
    std::chrono::duration<double> elapsed_seconds = std::chrono::steady_clock::now() - _fileProgressTimer;
    if (elapsed_seconds.count() > SEND_PROGRESS_DELAY) {
        _fileProgressTimer = std::chrono::steady_clock::now();

        for (const auto &jobInfo: _ongoingJobs) {
            if (!_syncPal->setProgress(jobInfo.second->affectedFilePath(), jobInfo.second->getProgress())) {
                LOGW_SYNCPAL_WARN(_logger, L"Error in SyncPal::setProgress: "
                                                   << Utility::formatSyncPath(jobInfo.second->affectedFilePath()));
            }
        }
    }
}

ExitInfo ExecutorWorker::propagateConflictToDbAndTree(SyncOpPtr syncOp, bool &propagateChange) {
    propagateChange = true;

    switch (syncOp->conflict().type()) {
        case ConflictType::EditEdit: // Edit conflict pattern
        case ConflictType::CreateCreate: // Name clash conflict pattern
        case ConflictType::MoveCreate: // Name clash conflict pattern
        case ConflictType::MoveMoveDest: // Name clash conflict pattern
        case ConflictType::MoveMoveSource: // Name clash conflict pattern
        {
            if (syncOp->conflict().type() != ConflictType::MoveMoveSource) {
                if (const ExitInfo exitInfo = deleteFromDb(syncOp->conflict().localNode()); !exitInfo) {
                    if (exitInfo.code() == ExitCode::DataError) {
                        // The node was not found in DB, this ok since we wanted to remove it anyway
                        LOGW_SYNCPAL_INFO(_logger,
                                          L"Node `" << Utility::formatSyncName(syncOp->conflict().localNode()->name())
                                                    << L" not found in DB. This is ok since we wanted to remove to anyway.");
                    } else {
                        // Remove local node from DB failed!
                        LOGW_SYNCPAL_WARN(_logger, L"deleteFromDb failed for "
                                                           << Utility::formatSyncName(syncOp->conflict().localNode()->name()));
                        propagateChange = false;
                        return exitInfo;
                    }
                }
            }
            // Remove node from update tree
            if (!_syncPal->updateTree(ReplicaSide::Local)->deleteNode(syncOp->conflict().localNode())) {
                LOGW_SYNCPAL_WARN(_logger, L"Error in UpdateTree::deleteNode: node "
                                                   << Utility::formatSyncName(syncOp->conflict().localNode()->name()));
            }

            if (!_syncPal->updateTree(ReplicaSide::Remote)->deleteNode(syncOp->conflict().remoteNode())) {
                LOGW_SYNCPAL_WARN(_logger, L"Error in UpdateTree::deleteNode: node "
                                                   << Utility::formatSyncName(syncOp->conflict().remoteNode()->name()));
            }

            propagateChange = false;
            break;
        }
        case ConflictType::EditDelete: // Delete conflict pattern
        {
            if (syncOp->type() == OperationType::Delete) {
                // Just apply normal behavior for delete operations
                break;
            }

            // Do nothing about the move operation since the nodes will be
            // removed from DB anyway
            propagateChange = false;
            break;
        }
        case ConflictType::CreateParentDelete: // Indirect conflict pattern
        case ConflictType::MoveDelete: // Delete conflict pattern
        case ConflictType::MoveParentDelete: // Indirect conflict pattern
        case ConflictType::MoveMoveCycle: // Name clash conflict pattern
        case ConflictType::None:
        default:
            // Just apply normal behavior
            break;
    }
    return ExitCode::Ok;
}

ExitInfo ExecutorWorker::propagateChangeToDbAndTree(SyncOpPtr syncOp, std::shared_ptr<AbstractJob> job,
                                                    std::shared_ptr<Node> &node) {
    if (syncOp->hasConflict()) {
        bool propagateChange = true;
        ExitInfo exitInfo = propagateConflictToDbAndTree(syncOp, propagateChange);
        if (!propagateChange || !exitInfo) {
            return exitInfo;
        }
    }

    switch (syncOp->type()) {
        case OperationType::Create:
        case OperationType::Edit: {
            NodeId nodeId;
            SyncTime modtime = 0;
            if (syncOp->targetSide() == ReplicaSide::Local) {
                auto castJob(std::dynamic_pointer_cast<DownloadJob>(job));
                nodeId = castJob->localNodeId();
                modtime = castJob->modtime();
            } else {
                bool jobOk = false;
                auto uploadJob(std::dynamic_pointer_cast<UploadJob>(job));
                if (uploadJob) {
                    nodeId = uploadJob->nodeId();
                    modtime = uploadJob->modtime();
                    jobOk = true;
                } else {
                    auto uploadSessionJob(std::dynamic_pointer_cast<DriveUploadSession>(job));
                    if (uploadSessionJob) {
                        nodeId = uploadSessionJob->nodeId();
                        modtime = uploadSessionJob->modtime();
                        jobOk = true;
                    }
                }

                if (!jobOk) {
                    LOGW_SYNCPAL_WARN(_logger, L"Failed to cast upload job " << job->jobId());
                    return ExitCode::SystemError;
                }
            }

            if (syncOp->type() == OperationType::Create) {
                return propagateCreateToDbAndTree(syncOp, nodeId, modtime, node);
            } else {
                return propagateEditToDbAndTree(syncOp, nodeId, modtime, node);
            }
        }
        case OperationType::Move: {
            return propagateMoveToDbAndTree(syncOp);
        }
        case OperationType::Delete: {
            return propagateDeleteToDbAndTree(syncOp);
        }
        default: {
            LOGW_SYNCPAL_WARN(_logger, L"Unknown operation type " << syncOp->type() << L" on file "
                                                                  << Utility::formatSyncName(syncOp->affectedNode()->name()));
            return ExitCode::SystemError;
        }
    }
    return ExitCode::LogicError;
}

ExitInfo ExecutorWorker::propagateCreateToDbAndTree(SyncOpPtr syncOp, const NodeId &newNodeId,
                                                    std::optional<SyncTime> newLastModTime, std::shared_ptr<Node> &node) {
    std::shared_ptr<Node> newCorrespondingParentNode = nullptr;
    if (affectedUpdateTree(syncOp)->rootNode() == syncOp->affectedNode()->parentNode()) {
        newCorrespondingParentNode = targetUpdateTree(syncOp)->rootNode();
    } else {
        newCorrespondingParentNode = correspondingNodeInOtherTree(syncOp->affectedNode()->parentNode());
    }

    if (!newCorrespondingParentNode) {
        LOG_SYNCPAL_WARN(_logger, "Corresponding parent node not found");
        return ExitCode::DataError;
    }

    // 2. Insert a new entry into the database, to avoid that the object is
    // detected again by compute_ops() on the next sync iteration.
    std::string localId = syncOp->targetSide() == ReplicaSide::Local
                                  ? newNodeId
                                  : (syncOp->affectedNode()->id().has_value() ? *syncOp->affectedNode()->id() : "");
    std::string remoteId = syncOp->targetSide() == ReplicaSide::Local
                                   ? (syncOp->affectedNode()->id().has_value() ? *syncOp->affectedNode()->id() : "")
                                   : newNodeId;
    SyncName localName = syncOp->targetSide() == ReplicaSide::Local ? syncOp->newName() : syncOp->nodeName(ReplicaSide::Local);
    SyncName remoteName = syncOp->targetSide() == ReplicaSide::Remote ? syncOp->newName() : syncOp->nodeName(ReplicaSide::Remote);

    if (localId.empty() || remoteId.empty()) {
        LOGW_SYNCPAL_WARN(_logger, L"Empty " << (localId.empty() ? L"local" : L"remote") << L" id for item "
                                             << Utility::formatSyncName(syncOp->affectedNode()->name()));
        return ExitCode::DataError;
    }

    DbNode dbNode(0, newCorrespondingParentNode->idb(), localName, remoteName, localId, remoteId,
                  syncOp->affectedNode()->createdAt(), newLastModTime, newLastModTime, syncOp->affectedNode()->type(),
                  syncOp->affectedNode()->size(),
                  "" // TODO : change it once we start using content checksum
                  ,
                  syncOp->omit() ? SyncFileStatus::Success : SyncFileStatus::Unknown);

    if (ParametersCache::isExtendedLogEnabled()) {
        LOGW_SYNCPAL_DEBUG(
                _logger, L"Inserting in DB: "
                                 << L" localName=" << Utility::formatSyncName(localName) << L" / remoteName="
                                 << Utility::formatSyncName(remoteName) << L" / localId=" << Utility::s2ws(localId)
                                 << L" / remoteId=" << Utility::s2ws(remoteId) << L" / parent DB ID="
                                 << (newCorrespondingParentNode->idb().has_value() ? newCorrespondingParentNode->idb().value()
                                                                                   : -1)
                                 << L" / createdAt="
                                 << (syncOp->affectedNode()->createdAt().has_value() ? *syncOp->affectedNode()->createdAt() : -1)
                                 << L" / lastModTime=" << (newLastModTime.has_value() ? *newLastModTime : -1) << L" / type="
                                 << syncOp->affectedNode()->type());
    }

    if (dbNode.nameLocal().empty() || dbNode.nameRemote().empty() || !dbNode.nodeIdLocal().has_value() ||
        !dbNode.nodeIdRemote().has_value() || !dbNode.created().has_value() || !dbNode.lastModifiedLocal().has_value() ||
        !dbNode.lastModifiedRemote().has_value() || dbNode.type() == NodeType::Unknown) {
        LOG_SYNCPAL_ERROR(_logger, "Error inserting new node in DB!!!");
        assert(false);
    }

    DbNodeId newDbNodeId;
    bool constraintError = false;
    if (!_syncPal->_syncDb->insertNode(dbNode, newDbNodeId, constraintError)) {
        LOGW_SYNCPAL_WARN(
                _logger,
                L"Failed to insert node into DB:"
                        << L" local ID: " << Utility::s2ws(localId) << L", remote ID: " << Utility::s2ws(remoteId)
                        << L", local name: " << Utility::formatSyncName(localName) << L", remote name: "
                        << Utility::formatSyncName(remoteName) << L", parent DB ID: "
                        << (newCorrespondingParentNode->idb().has_value() ? newCorrespondingParentNode->idb().value() : -1));

        if (!constraintError) {
            return {ExitCode::DbError, ExitCause::DbAccessError};
        }

        // Manage DELETE events not reported by the folder watcher
        // Some apps save files with DELETE + CREATE operations, but sometimes,
        // the DELETE operation is not reported
        // => The local snapshot will contain 2 nodes with the same remote id
        // => A unique constraint error on the remote node id will occur when
        // inserting the new node in DB
        DbNodeId dbNodeId;
        bool found = false;
        if (!_syncPal->_syncDb->dbId(ReplicaSide::Remote, remoteId, dbNodeId, found)) {
            LOG_SYNCPAL_WARN(_logger, "Error in SyncDb::dbId");
            return {ExitCode::DbError, ExitCause::DbAccessError};
        }
        if (found) {
            // Delete old node
            if (!_syncPal->_syncDb->deleteNode(dbNodeId, found)) {
                LOG_SYNCPAL_WARN(_logger, "Error in SyncDb::deleteNode");
                return {ExitCode::DbError, ExitCause::DbAccessError};
            }
        }

        // Create new node
        if (!_syncPal->_syncDb->insertNode(dbNode, newDbNodeId, constraintError)) {
            LOG_SYNCPAL_WARN(_logger, "Error in SyncDb::insertNode");
            return {constraintError ? ExitCode::DataError : ExitCode::DbError, ExitCause::DbAccessError};
        }

        // The snapshot must be invalidated before the next sync
        _snapshotToInvalidate = true;
    }

    // 3. Update the update tree structures to ensure that follow-up operations
    // can execute correctly, as they are based on the information in these
    // structures.
    if (syncOp->omit()) {
        // Update existing nodes
        syncOp->affectedNode()->setIdb(newDbNodeId);
        syncOp->correspondingNode()->setIdb(newDbNodeId);
        node = syncOp->correspondingNode();
    } else {
        // insert new node
        node = std::shared_ptr<Node>(
                new Node(newDbNodeId, syncOp->targetSide() == ReplicaSide::Local ? ReplicaSide::Local : ReplicaSide::Remote,
                         remoteName, syncOp->affectedNode()->type(), OperationType::None, newNodeId, newLastModTime,
                         newLastModTime, syncOp->affectedNode()->size(), newCorrespondingParentNode));
        if (node == nullptr) {
            std::cout << "Failed to allocate memory" << std::endl;
            LOG_SYNCPAL_ERROR(_logger, "Failed to allocate memory");
            return {ExitCode::SystemError, ExitCause::NotEnoughtMemory};
        }

        std::shared_ptr<UpdateTree> updateTree = targetUpdateTree(syncOp);
        updateTree->insertNode(node);

        if (!newCorrespondingParentNode->insertChildren(node)) {
            LOGW_SYNCPAL_WARN(_logger, L"Error in Node::insertChildren: node name="
                                               << Utility::formatSyncName(node->name()) << L" parent node name="
                                               << Utility::formatSyncName(newCorrespondingParentNode->name()));
            return ExitCode::DataError;
        }

        // Affected node does not have a valid DB ID yet, update it
        syncOp->affectedNode()->setIdb(newDbNodeId);
    }

    return ExitCode::Ok;
}

ExitInfo ExecutorWorker::propagateEditToDbAndTree(SyncOpPtr syncOp, const NodeId &newNodeId,
                                                  std::optional<SyncTime> newLastModTime, std::shared_ptr<Node> &node) {
    DbNode dbNode;
    bool found = false;
    if (!_syncPal->_syncDb->node(*syncOp->correspondingNode()->idb(), dbNode, found)) {
        LOG_SYNCPAL_WARN(_logger, "Error in SyncDb::node");
        return {ExitCode::DbError, ExitCause::DbAccessError};
    }
    if (!found) {
        LOG_SYNCPAL_DEBUG(_logger, "Failed to retrieve node for dbId=" << *syncOp->correspondingNode()->idb());
        return {ExitCode::DataError, ExitCause::DbEntryNotFound};
    }

    // 2. Update the database entry, to avoid detecting the edit operation again.
    std::string localId = syncOp->targetSide() == ReplicaSide::Local ? newNodeId
                          : syncOp->affectedNode()->id().has_value() ? *syncOp->affectedNode()->id()
                                                                     : std::string();
    std::string remoteId = syncOp->targetSide() == ReplicaSide::Local
                                   ? syncOp->affectedNode()->id().has_value() ? *syncOp->affectedNode()->id() : std::string()
                                   : newNodeId;
    const SyncName localName = syncOp->nodeName(ReplicaSide::Local);
    const SyncName remoteName = syncOp->nodeName(ReplicaSide::Remote);

    if (localId.empty() || remoteId.empty()) {
        LOGW_SYNCPAL_WARN(_logger, L"Empty " << (localId.empty() ? L"local" : L"remote") << L" id for item "
                                             << Utility::formatSyncName(syncOp->affectedNode()->name()));
        return ExitCode::DataError;
    }

    // In case of Delete+Create, the encoding might have changed. Therefor, we update the name anyway.
    dbNode.setNameLocal(localName);
    dbNode.setNameRemote(remoteName);

    dbNode.setNodeIdLocal(localId);
    dbNode.setNodeIdRemote(remoteId);
    dbNode.setLastModifiedLocal(newLastModTime);
    dbNode.setLastModifiedRemote(newLastModTime);
    dbNode.setSize(syncOp->affectedNode()->size());
    dbNode.setChecksum(""); // TODO : change it once we start using content checksum
    if (syncOp->omit()) {
        dbNode.setStatus(SyncFileStatus::Success);
    }

    if (ParametersCache::isExtendedLogEnabled()) {
        LOGW_SYNCPAL_DEBUG(
                _logger,
                L"Updating DB: " << L" / localName=" << Utility::formatSyncName(localName) << L" / remoteName="
                                 << Utility::formatSyncName(remoteName) << L" / localId=" << Utility::s2ws(localId)
                                 << L" / remoteId=" << Utility::s2ws(remoteId) << L" / parent DB ID="
                                 << (dbNode.parentNodeId().has_value() ? dbNode.parentNodeId().value() : -1) << L" / createdAt="
                                 << (syncOp->affectedNode()->createdAt().has_value() ? *syncOp->affectedNode()->createdAt() : -1)
                                 << L" / lastModTime=" << (newLastModTime.has_value() ? *newLastModTime : -1) << L" / type="
                                 << syncOp->affectedNode()->type());
    }

    if (!_syncPal->_syncDb->updateNode(dbNode, found)) {
        LOGW_SYNCPAL_WARN(_logger, L"Failed to update node into DB: "
                                           << L"local ID: " << Utility::s2ws(localId) << L", remote ID: "
                                           << Utility::s2ws(remoteId) << L", local name: " << Utility::formatSyncName(localName)
                                           << L", remote name: " << Utility::formatSyncName(remoteName) << L", parent DB ID: "
                                           << (dbNode.parentNodeId().has_value() ? dbNode.parentNodeId().value() : -1));
        return {ExitCode::DbError, ExitCause::DbAccessError};
    }
    if (!found) {
        return {ExitCode::DataError, ExitCause::DbEntryNotFound};
    }

    // 3. If the omit flag is False, update the updatetreeY structure to ensure
    // that follow-up operations can execute correctly, as they are based on the
    // information in this structure
    if (!syncOp->omit()) {
        // ID might have changed in the case of a delete+create
        if (!_syncPal->updateTree(syncOp->targetSide())
                     ->updateNodeId(syncOp->correspondingNode(),
                                    syncOp->targetSide() == ReplicaSide::Local ? localId : remoteId)) {
            LOG_SYNCPAL_WARN(_logger, "Error in UpdateTreeWorker::updateNodeId");
            return ExitCode::DataError;
        }
        syncOp->correspondingNode()->setLastModified(newLastModTime);
    }
    node = syncOp->correspondingNode();

    return ExitCode::Ok;
}

ExitInfo ExecutorWorker::propagateMoveToDbAndTree(SyncOpPtr syncOp) {
    std::shared_ptr<Node> correspondingNode =
            syncOp->correspondingNode() ? syncOp->correspondingNode() : syncOp->affectedNode(); // No corresponding node => rename

    if (!correspondingNode || !correspondingNode->idb().has_value()) {
        LOG_SYNCPAL_WARN(_logger, "Invalid corresponding node");
        return ExitCode::DataError;
    }

    DbNode dbNode;
    bool found = false;
    if (!_syncPal->_syncDb->node(*correspondingNode->idb(), dbNode, found)) {
        LOG_SYNCPAL_WARN(_logger, "Error in SyncDb::node");
        return {ExitCode::DbError, ExitCause::DbAccessError};
    }
    if (!found) {
        LOG_SYNCPAL_DEBUG(_logger, "Failed to retrieve node for dbId=" << *correspondingNode->idb());
        return {ExitCode::DataError, ExitCause::DbEntryNotFound};
    }

    // 2. Update the database entry, to avoid detecting the move operation again.
    std::shared_ptr<Node> parentNode =
            syncOp->newParentNode()
                    ? syncOp->newParentNode()
                    : (syncOp->correspondingNode() ? correspondingNodeInOtherTree(syncOp->affectedNode()->parentNode())
                                                   : correspondingNode->parentNode());
    if (!parentNode) {
        LOGW_SYNCPAL_DEBUG(
                _logger, L"Failed to get corresponding parent node: " << Utility::formatSyncName(syncOp->affectedNode()->name()));
        return ExitCode::DataError;
    }

    std::string localId = syncOp->targetSide() == ReplicaSide::Local
                                  ? correspondingNode->id().has_value() ? *correspondingNode->id() : std::string()
                          : syncOp->affectedNode()->id().has_value() ? *syncOp->affectedNode()->id()
                                                                     : std::string();
    std::string remoteId = syncOp->targetSide() == ReplicaSide::Local
                                   ? syncOp->affectedNode()->id().has_value() ? *syncOp->affectedNode()->id() : std::string()
                           : correspondingNode->id().has_value() ? *correspondingNode->id()
                                                                 : std::string();
    if (localId.empty() || remoteId.empty()) {
        LOGW_SYNCPAL_WARN(_logger, L"Empty " << (localId.empty() ? L"local" : L"remote") << L" id for item "
                                             << Utility::formatSyncName(syncOp->affectedNode()->name()));
        return ExitCode::DataError;
    }

    dbNode.setParentNodeId(parentNode->idb());
    dbNode.setNameLocal(syncOp->newName());
    dbNode.setNameRemote(syncOp->newName());
    if (syncOp->omit()) {
        dbNode.setStatus(SyncFileStatus::Success);
    }

    if (ParametersCache::isExtendedLogEnabled()) {
        LOGW_SYNCPAL_DEBUG(
                _logger,
                L"Updating DB: " << L" localName=" << Utility::formatSyncName(syncOp->newName()) << L" / remoteName="
                                 << Utility::formatSyncName(syncOp->newName()) << L" / localId=" << Utility::s2ws(localId)
                                 << L" / remoteId=" << Utility::s2ws(remoteId) << L" / parent DB ID="
                                 << (dbNode.parentNodeId().has_value() ? dbNode.parentNodeId().value() : -1) << L" / createdAt="
                                 << (syncOp->affectedNode()->createdAt().has_value() ? *syncOp->affectedNode()->createdAt() : -1)
                                 << L" / lastModTime="
                                 << (syncOp->affectedNode()->lastmodified().has_value() ? *syncOp->affectedNode()->lastmodified()
                                                                                        : -1)
                                 << L" / type=" << syncOp->affectedNode()->type());
    }

    if (!_syncPal->_syncDb->updateNode(dbNode, found)) {
        LOGW_SYNCPAL_WARN(_logger, L"Failed to update node into DB: "
                                           << L"local ID: " << Utility::s2ws(localId) << L", remote ID: "
                                           << Utility::s2ws(remoteId) << L", local name: "
                                           << Utility::formatSyncName(syncOp->newName()) << L", remote name: "
                                           << Utility::formatSyncName(syncOp->newName()) << L", parent DB ID: "
                                           << (dbNode.parentNodeId().has_value() ? dbNode.parentNodeId().value() : -1));
        return {ExitCode::DbError, ExitCause::DbAccessError};
    }
    if (!found) {
        return {ExitCode::DataError, ExitCause::DbEntryNotFound};
    }

    // 3. If the omit flag is False, update the updatetreeY structure to ensure
    // that follow-up operations can execute correctly, as they are based on the
    // information in this structure.
    if (!syncOp->omit()) {
        auto prevParent = correspondingNode->parentNode();
        prevParent->deleteChildren(correspondingNode);

        correspondingNode->setName(syncOp->newName());

        if (!correspondingNode->setParentNode(parentNode)) {
            LOGW_SYNCPAL_WARN(_logger, L"Error in Node::setParentNode: node name="
                                               << Utility::formatSyncName(parentNode->name()) << L" parent node name="
                                               << Utility::formatSyncName(correspondingNode->name()));
            return ExitCode::DataError;
        }

        if (!correspondingNode->parentNode()->insertChildren(correspondingNode)) {
            LOGW_SYNCPAL_WARN(_logger, L"Error in Node::insertChildren: node name="
                                               << Utility::formatSyncName(correspondingNode->name()) << L" parent node name="
                                               << Utility::formatSyncName(correspondingNode->parentNode()->name()));
            return ExitCode::DataError;
        }
    }

    return ExitCode::Ok;
}

ExitInfo ExecutorWorker::propagateDeleteToDbAndTree(SyncOpPtr syncOp) {
    // avoids that the object(s) are detected again by compute_ops() on the next
    // sync iteration
    if (const auto exitInfo = deleteFromDb(syncOp->correspondingNode()); !exitInfo) {
        return exitInfo;
    }

    // Clear update tree
    if (!deleteOpNodes(syncOp)) {
        LOG_SYNCPAL_WARN(_logger, "Error in ExecutorWorker::deleteOpNodes");
        return ExitCode::DataError;
    }

    return ExitCode::Ok;
}

ExitInfo ExecutorWorker::deleteFromDb(std::shared_ptr<Node> node) {
    if (!node->idb().has_value()) {
        LOGW_SYNCPAL_WARN(_logger, L"Node " << Utility::formatSyncName(node->name()) << L" does not have a DB ID");
        return {ExitCode::DataError, ExitCause::DbEntryNotFound};
    }

    // Remove item (and children by cascade) from DB
    bool found = false;
    if (!_syncPal->_syncDb->deleteNode(*node->idb(), found)) {
        LOG_SYNCPAL_WARN(_logger, "Failed to remove node " << *node->idb() << " from DB");
        return {ExitCode::DbError, ExitCause::DbAccessError};
    }
    if (!found) {
        LOG_SYNCPAL_WARN(_logger, "Node DB ID " << *node->idb() << " not found");
        return {ExitCode::DataError, ExitCause::DbEntryNotFound};
    }

    if (ParametersCache::isExtendedLogEnabled()) {
        LOGW_SYNCPAL_DEBUG(_logger, L"Item \"" << Utility::formatSyncName(node->name()) << L"\" removed from DB");
    }

    return ExitCode::Ok;
}

ExitInfo ExecutorWorker::runCreateDirJob(SyncOpPtr syncOp, std::shared_ptr<AbstractJob> job) {
    job->runSynchronously();

    std::string errorCode;
    auto tokenJob(std::dynamic_pointer_cast<AbstractTokenNetworkJob>(job));
    if (tokenJob && tokenJob->hasErrorApi(&errorCode)) {
        const auto code = getNetworkErrorCode(errorCode);
        if (code == NetworkErrorCode::DestinationAlreadyExists) {
            // Folder is already there, ignore this error
        } else if (code == NetworkErrorCode::ForbiddenError) {
            // The item should be blacklisted
            _syncPal->blacklistTemporarily(
                    syncOp->affectedNode()->id().has_value() ? syncOp->affectedNode()->id().value() : std::string(),
                    syncOp->affectedNode()->getPath(), ReplicaSide::Local);
            Error error(_syncPal->syncDbId(),
                        syncOp->affectedNode()->id().has_value() ? syncOp->affectedNode()->id().value() : std::string(), "",
                        syncOp->affectedNode()->type(), syncOp->affectedNode()->getPath(), ConflictType::None,
                        InconsistencyType::None, CancelType::None, "", ExitCode::BackError, ExitCause::HttpErrForbidden);
            _syncPal->addError(error);

            // Clear update tree
            if (!deleteOpNodes(syncOp)) {
                LOG_SYNCPAL_WARN(_logger, "Error in ExecutorWorker::deleteOpNodes");
                return ExitCode::DataError;
            }

            return ExitCode::Ok;
        }
    }

    if (job->exitInfo().code() != ExitCode::Ok) {
        LOGW_SYNCPAL_WARN(_logger, L"Failed to create directory: " << Utility::formatSyncName(syncOp->affectedNode()->name()));
        return job->exitInfo();
    }

    NodeId newNodeId;
    SyncTime newModTime = 0;

    if (syncOp->targetSide() == ReplicaSide::Local) {
        auto castJob(std::dynamic_pointer_cast<LocalCreateDirJob>(job));
        newNodeId = castJob->nodeId();
        newModTime = castJob->modtime();
    } else {
        auto castJob(std::dynamic_pointer_cast<CreateDirJob>(job));
        newNodeId = castJob->nodeId();
        newModTime = castJob->modtime();
    }

    if (newNodeId.empty()) {
        LOGW_SYNCPAL_WARN(_logger,
                          L"Failed to retreive ID for directory: " << Utility::formatSyncName(syncOp->affectedNode()->name()));
        return {ExitCode::DataError, ExitCause::ApiErr};
    }

    std::shared_ptr<Node> newNode = nullptr;
    if (ExitInfo exitInfo = propagateCreateToDbAndTree(syncOp, newNodeId, newModTime, newNode); !exitInfo) {
        LOGW_SYNCPAL_WARN(_logger, L"Failed to propagate changes in DB or update tree for: "
                                           << Utility::formatSyncName(syncOp->affectedNode()->name()) << L" " << exitInfo);
        return exitInfo;
    }

    return ExitCode::Ok;
}

void ExecutorWorker::cancelAllOngoingJobs() {
    LOG_SYNCPAL_DEBUG(_logger, "Cancelling all queued executor jobs");

    const std::scoped_lock lock(_opListMutex);

    // First, abort all jobs that are not running yet to avoid starting them for
    // nothing
    std::list<std::shared_ptr<AbstractJob>> remainingJobs;
    for (const auto &job: _ongoingJobs) {
        if (!job.second->isRunning()) {
            LOG_SYNCPAL_DEBUG(_logger, "Cancelling job: " << job.second->jobId());
            job.second->setAdditionalCallback(nullptr);
            job.second->abort();
        } else {
            remainingJobs.push_back(job.second);
        }
    }

    // Then cancel jobs that are currently running
    for (const auto &job: remainingJobs) {
        LOG_SYNCPAL_DEBUG(_logger, "Cancelling job: " << job->jobId());
        job->setAdditionalCallback(nullptr);
        job->abort();
    }
    _ongoingJobs.clear();
    _opList.clear();
    LOG_SYNCPAL_DEBUG(_logger, "All queued executor jobs cancelled.");
}

void ExecutorWorker::manageJobDependencies(SyncOpPtr syncOp, std::shared_ptr<AbstractJob> job) {
    _syncOpToJobMap.insert({syncOp->id(), job->jobId()});
    // Check for job dependencies on other job
    if (syncOp->hasParentOp()) {
        auto parentOpId = syncOp->parentId();
        if (_syncOpToJobMap.find(parentOpId) != _syncOpToJobMap.end()) {
            // The job ID associated with the parent sync operation
            auto parentJobId = _syncOpToJobMap.find(parentOpId)->second;
            job->setParentJobId(parentJobId);
        }
    }
}

void ExecutorWorker::increaseErrorCount(SyncOpPtr syncOp) {
    if (syncOp->affectedNode() && syncOp->affectedNode()->id().has_value()) {
        _syncPal->increaseErrorCount(*syncOp->affectedNode()->id(), syncOp->affectedNode()->type(),
                                     syncOp->affectedNode()->getPath(), otherSide(syncOp->targetSide()));

        // Clear update tree
        if (!deleteOpNodes(syncOp)) {
            LOG_SYNCPAL_WARN(_logger, "Error in ExecutorWorker::deleteOpNodes");
        }
    }
}

ExitInfo ExecutorWorker::getFileSize(const SyncPath &path, uint64_t &size) {
    IoError ioError = IoError::Unknown;
    if (!IoHelper::getFileSize(path, size, ioError)) {
        LOGW_WARN(_logger, L"Error in IoHelper::getFileSize for " << Utility::formatIoError(path, ioError));
        return ExitCode::SystemError;
    }

    if (ioError == IoError::NoSuchFileOrDirectory) { // The synchronization will
                                                     // be re-started.
        LOGW_WARN(_logger, L"File doesn't exist: " << Utility::formatSyncPath(path));
        return ExitCode::DataError;
    }

    if (ioError == IoError::AccessDenied) { // An action from the user is requested.
        LOGW_WARN(_logger, L"File search permission missing: " << Utility::formatSyncPath(path));
        return {ExitCode::SystemError, ExitCause::FileAccessError};
    }

    assert(ioError == IoError::Success);
    if (ioError != IoError::Success) {
        LOGW_WARN(_logger, L"Unable to read file size for " << Utility::formatSyncPath(path));
        return ExitCode::SystemError;
    }

    return ExitCode::Ok;
}

bool ExecutorWorker::deleteOpNodes(const SyncOpPtr syncOp) {
    if (!affectedUpdateTree(syncOp)->deleteNode(syncOp->affectedNode())) {
        LOGW_SYNCPAL_WARN(_logger,
                          L"Error in UpdateTree::deleteNode: node " << Utility::formatSyncName(syncOp->affectedNode()->name()));
        return false;
    }

    if (syncOp->correspondingNode() && !targetUpdateTree(syncOp)->deleteNode(syncOp->correspondingNode())) {
        LOGW_SYNCPAL_WARN(_logger, L"Error in UpdateTree::deleteNode: node "
                                           << Utility::formatSyncName(syncOp->correspondingNode()->name()));
        return false;
    }

    return true;
}

ExitInfo ExecutorWorker::handleExecutorError(SyncOpPtr syncOp, const ExitInfo &opsExitInfo) {
    assert((syncOp && !opsExitInfo) && "syncOp is nullptr in ExecutorWorker::handleExecutorError");
    if (!syncOp) {
        LOG_WARN(_logger, "syncOp is nullptr in ExecutorWorker::handleExecutorError");
        return ExitCode::DataError;
    }
    if (opsExitInfo) {
        return opsExitInfo;
    }

    LOG_WARN(_logger, "Handling " << opsExitInfo << " in ExecutorWorker::handleExecutorError");

    // Handle specific errors
    switch (static_cast<int>(opsExitInfo)) {
        case static_cast<int>(ExitInfo(ExitCode::SystemError, ExitCause::FileAccessError)): {
            return handleOpsLocalFileAccessError(syncOp, opsExitInfo);
        }
        case static_cast<int>(ExitInfo(ExitCode::SystemError, ExitCause::NotFound)): {
            return handleOpsFileNotFound(syncOp, opsExitInfo);
        }
        case static_cast<int>(ExitInfo(ExitCode::BackError, ExitCause::FileAlreadyExists)):
        case static_cast<int>(ExitInfo(ExitCode::SystemError, ExitCause::FileAlreadyExists)):
        case static_cast<int>(ExitInfo(ExitCode::DataError, ExitCause::FileAlreadyExists)): {
            return handleOpsAlreadyExistError(syncOp, opsExitInfo);
        }
        default: {
            break;
        }
    }
    LOG_WARN(_logger, "Unhandled error in ExecutorWorker::handleExecutorError: " << opsExitInfo);
    return opsExitInfo;
}

ExitInfo ExecutorWorker::handleOpsLocalFileAccessError(const SyncOpPtr syncOp, const ExitInfo &opsExitInfo) {
    std::shared_ptr<Node> localBlacklistedNode = nullptr;
    std::shared_ptr<Node> remoteBlacklistedNode = nullptr;
    if (syncOp->targetSide() == ReplicaSide::Local && syncOp->type() == OperationType::Create) {
        // The item does not exist yet locally, we will only tmpBlacklist the remote item
        if (ExitInfo exitInfo = _syncPal->handleAccessDeniedItem(syncOp->localCreationTargetPath(), localBlacklistedNode,
                                                                 remoteBlacklistedNode, opsExitInfo.cause());
            !exitInfo) {
            return exitInfo;
        }
    } else {
        // Both local and remote item will be temporarily blacklisted
        const auto localNode = syncOp->targetSide() == ReplicaSide::Remote ? syncOp->affectedNode() : syncOp->correspondingNode();
        if (!localNode) return ExitCode::LogicError;

        const SyncPath relativeLocalFilePath = localNode->getPath();
        if (ExitInfo exitInfo = _syncPal->handleAccessDeniedItem(relativeLocalFilePath, localBlacklistedNode,
                                                                 remoteBlacklistedNode, opsExitInfo.cause());
            !exitInfo) {
            return exitInfo;
        }
    }
    _syncPal->setRestart(true);
    return removeDependentOps(localBlacklistedNode, remoteBlacklistedNode, syncOp->type());
}

ExitInfo ExecutorWorker::handleOpsFileNotFound(const SyncOpPtr syncOp, [[maybe_unused]] const ExitInfo &opsExitInfo) {
    _syncPal->setRestart(true);
    _syncPal->invalideSnapshots(); // There is a file/dir missing; we need to recompute the snapshot.
    return removeDependentOps(syncOp);
}

ExitInfo ExecutorWorker::handleOpsAlreadyExistError(const SyncOpPtr syncOp, const ExitInfo &opsExitInfo) {
    // If the item already exists either on local or remote side, we blacklist it.
    if (syncOp->type() != OperationType::Create &&
        syncOp->type() != OperationType::Move) { // The below handling is only for Create and Move/Rename operations.
        return opsExitInfo;
    }

    // Check if the local item is already blacklisted
    const auto affectedPath = syncOp->affectedNode()->getPath();
    LOGW_SYNCPAL_DEBUG(_logger, L"blacklisting item " << Utility::formatSyncPath(affectedPath));
    _syncPal->blacklistTemporarily(syncOp->affectedNode()->id().value(), affectedPath, syncOp->affectedNode()->side());

    if (syncOp->correspondingNode()) {
        const auto correspondingPath = syncOp->affectedNode()->getPath();
        LOGW_SYNCPAL_DEBUG(_logger, L"blacklisting item " << Utility::formatSyncPath(correspondingPath));
        _syncPal->blacklistTemporarily(syncOp->correspondingNode()->id().value(), correspondingPath,
                                       syncOp->correspondingNode()->side());
    }

    // Add error
    NodeId localNodeId;
    NodeId remoteNodeId;
    getNodeIdsFromOp(syncOp, localNodeId, remoteNodeId);
    const auto error =
            Error(_syncPal->syncDbId(), localNodeId, remoteNodeId, syncOp->affectedNode()->type(), affectedPath,
                  ConflictType::None, InconsistencyType::None, CancelType::None, "", opsExitInfo.code(), opsExitInfo.cause());
    _syncPal->addError(error);

    // Clear update tree
    if (!deleteOpNodes(syncOp)) {
        LOG_SYNCPAL_WARN(_logger, "Error in ExecutorWorker::deleteOpNodes");
        return ExitCode::DataError;
    }

    _syncPal->setRestart(true);
    return removeDependentOps(syncOp);
}

ExitInfo ExecutorWorker::removeDependentOps(const SyncOpPtr syncOp) {
    const auto localNode =
            syncOp->affectedNode()->side() == ReplicaSide::Local ? syncOp->affectedNode() : syncOp->correspondingNode();
    const auto remoteNode =
            syncOp->affectedNode()->side() == ReplicaSide::Remote ? syncOp->affectedNode() : syncOp->correspondingNode();

    return removeDependentOps(localNode, remoteNode, syncOp->type());
}

ExitInfo ExecutorWorker::removeDependentOps(const std::shared_ptr<Node> localNode, const std::shared_ptr<Node> remoteNode,
                                            const OperationType opType) {
    const std::scoped_lock lock(_opListMutex);

    std::list<UniqueId> dependentOps;
    for (const auto &opId: _opList) {
        const SyncOpPtr syncOp2 = _syncPal->_syncOps->getOp(opId);
        if (!syncOp2) {
            LOGW_SYNCPAL_WARN(_logger, L"Operation doesn't exist anymore: id=" << opId);
            continue;
        }
        const auto localNode2 =
                syncOp2->affectedNode()->side() == ReplicaSide::Local ? syncOp2->affectedNode() : syncOp2->correspondingNode();
        const auto remoteNode2 =
                syncOp2->affectedNode()->side() == ReplicaSide::Remote ? syncOp2->affectedNode() : syncOp2->correspondingNode();
        SyncName nodeName = localNode2 ? localNode2->name() : SyncName();
        if (nodeName.empty()) nodeName = remoteNode2 ? remoteNode2->name() : SyncName();

        if (localNode && localNode2 && (localNode->isParentOf(localNode2))) {
            LOGW_SYNCPAL_DEBUG(_logger, L"Removing " << syncOp2->type() << L" operation on " << Utility::formatSyncName(nodeName)
                                                     << L" because it depends on " << opType << L" operation on "
                                                     << Utility::formatSyncName(localNode->name()) << L" wich failed.");

            dependentOps.push_back(opId);
            continue;
        }

        if (remoteNode && remoteNode2 && (remoteNode->isParentOf(remoteNode2))) {
            LOGW_SYNCPAL_DEBUG(_logger, L"Removing " << syncOp2->type() << L" operation on " << Utility::formatSyncName(nodeName)
                                                     << L" because it depends on " << opType << L" operation on "
                                                     << Utility::formatSyncName(remoteNode->name()) << L" which failed.");

            dependentOps.push_back(opId);
        }
    }

    for (const auto &opId: dependentOps) {
        _opList.remove(opId);
    }
    for (const auto &opId: dependentOps) {
        removeDependentOps(_syncPal->_syncOps->getOp(opId));
    }
    if (!dependentOps.empty()) {
        LOGW_SYNCPAL_DEBUG(_logger, L"Removed " << dependentOps.size() << L" dependent operations.");
    }

    return ExitCode::Ok;
}

void ExecutorWorker::getNodeIdsFromOp(SyncOpPtr syncOp, NodeId &localNodeId, NodeId &remoteNodeId) {
    if (syncOp->targetSide() == ReplicaSide::Local) {
        if (syncOp->correspondingNode() && syncOp->correspondingNode()->id()) localNodeId = *syncOp->correspondingNode()->id();
        remoteNodeId = syncOp->affectedNode()->id() ? *syncOp->affectedNode()->id() : std::string();
    } else {
        localNodeId = syncOp->affectedNode()->id() ? *syncOp->affectedNode()->id() : std::string();
        if (syncOp->correspondingNode() && syncOp->correspondingNode()->id()) remoteNodeId = *syncOp->correspondingNode()->id();
    }
}

} // namespace KDC<|MERGE_RESOLUTION|>--- conflicted
+++ resolved
@@ -1430,16 +1430,10 @@
     getNodeIdsFromOp(syncOp, localNodeId, remoteNodeId);
 
     auto networkJob(std::dynamic_pointer_cast<AbstractNetworkJob>(job));
-<<<<<<< HEAD
-    if (const bool isInconsistencyIssue = job->exitInfo().cause() == ExitCause::InvalidName;
+    if (const bool invalidName = job->exitInfo().cause() == ExitCause::InvalidName;
         job->exitInfo().code() == ExitCode::BackError && details::isManagedBackError(job->exitInfo().cause())) {
-        return handleManagedBackError(job->exitInfo().cause(), syncOp, isInconsistencyIssue,
+        return handleManagedBackError(job->exitInfo().cause(), syncOp, invalidName,
                                       networkJob && networkJob->isDownloadImpossible());
-=======
-    if (const bool invalidName = job->exitCause() == ExitCause::InvalidName;
-        job->exitCode() == ExitCode::BackError && details::isManagedBackError(job->exitCause())) {
-        return handleManagedBackError(job->exitCause(), syncOp, invalidName, networkJob && networkJob->isDownloadImpossible());
->>>>>>> 2f9d5a2c
     }
 
     if (job->exitInfo().code() != ExitCode::Ok) {
