--- conflicted
+++ resolved
@@ -975,43 +975,11 @@
     bool isPlaceholder = false;
     bool isHydrated = false;
     int progress = 0;
-<<<<<<< HEAD
-    if (ExitInfo exitInfo = _syncPal->vfs()->status(absolutePath, isPlaceholder, isHydrated, isSyncingTmp, progress); !exitInfo) {
-=======
-    if (ExitInfo exitInfo = _syncPal->vfsStatus(absolutePath, isPlaceholder, isHydrated, isSyncing, progress); !exitInfo) {
->>>>>>> 6b460a6b
+    if (ExitInfo exitInfo = _syncPal->vfs()->status(absolutePath, isPlaceholder, isHydrated, isSyncing, progress); !exitInfo) {
         LOGW_SYNCPAL_WARN(_logger, L"Error in vfsStatus: " << Utility::formatSyncPath(absolutePath) << L": " << exitInfo);
         return exitInfo;
     }
 
-<<<<<<< HEAD
-    if (syncOp->targetSide() == ReplicaSide::Remote) {
-        if (isPlaceholder && !isHydrated) {
-            ignoreItem = true;
-            return fixModificationDate(syncOp, absolutePath);
-        }
-    } else {
-        if (isPlaceholder) {
-            switch (_syncPal->vfs()->pinState(absolutePath)) {
-                case PinState::Inherited: {
-                    // TODO : what do we do in that case??
-                    LOG_SYNCPAL_WARN(_logger, "Inherited pin state not implemented yet");
-                    return ExitCode::LogicError;
-                }
-                case PinState::AlwaysLocal: {
-                    if (isSyncingTmp) {
-                        // Ignore this item until it is synchronized
-                        isSyncing = true;
-                    } else if (isHydrated) {
-                        // Download
-                    }
-                    break;
-                }
-                case PinState::OnlineOnly: {
-                    // Update metadata
-                    syncOp->setOmit(true); // Do not propagate change in file system, only in DB
-                    if (ExitInfo exitInfo = _syncPal->vfs()->updateMetadata(
-=======
     switch (syncOp->targetSide()) {
         case ReplicaSide::Remote:
             if (isPlaceholder && !isHydrated) {
@@ -1024,8 +992,7 @@
                 if (!isHydrated) {
                     // Update metadata
                     std::string error;
-                    if (ExitInfo exitInfo = _syncPal->vfsUpdateMetadata(
->>>>>>> 6b460a6b
+                    if (ExitInfo exitInfo = _syncPal->vfs()-+>updateMetadata(
                                 absolutePath,
                                 syncOp->affectedNode()->createdAt().has_value() ? *syncOp->affectedNode()->createdAt() : 0,
                                 syncOp->affectedNode()->lastmodified().has_value() ? *syncOp->affectedNode()->lastmodified() : 0,
