/*
 * Infomaniak kDrive - Desktop
 * Copyright (C) 2023-2024 Infomaniak Network SA
 *
 * This program is free software: you can redistribute it and/or modify
 * it under the terms of the GNU General Public License as published by
 * the Free Software Foundation, either version 3 of the License, or
 * (at your option) any later version.
 *
 * This program is distributed in the hope that it will be useful,
 * but WITHOUT ANY WARRANTY; without even the implied warranty of
 * MERCHANTABILITY or FITNESS FOR A PARTICULAR PURPOSE.  See the
 * GNU General Public License for more details.
 *
 * You should have received a copy of the GNU General Public License
 * along with this program.  If not, see <http://www.gnu.org/licenses/>.
 */

#include "executorworker.h"
#include "jobs/local/localcreatedirjob.h"
#include "jobs/local/localdeletejob.h"
#include "jobs/local/localmovejob.h"
#include "jobs/network/API_v2/createdirjob.h"
#include "jobs/network/API_v2/deletejob.h"
#include "jobs/network/API_v2/downloadjob.h"
#include "jobs/network/API_v2/movejob.h"
#include "jobs/network/API_v2/renamejob.h"
#include "jobs/network/API_v2/uploadjob.h"
#include "jobs/network/API_v2/getfilelistjob.h"
#include "jobs/network/API_v2/upload_session/driveuploadsession.h"
#include "reconciliation/platform_inconsistency_checker/platforminconsistencycheckerutility.h"
#include "update_detection/file_system_observer/filesystemobserverworker.h"
#include "update_detection/update_detector/updatetree.h"
#include "jobs/jobmanager.h"
#include "libcommonserver/io/filestat.h"
#include "libcommonserver/io/iohelper.h"
#include "libcommonserver/utility/utility.h"
#include "requests/parameterscache.h"
#include "requests/syncnodecache.h"
#include "utility/jsonparserutility.h"

#include <iostream>
#include <log4cplus/loggingmacros.h>

namespace KDC {

#define SEND_PROGRESS_DELAY 1 // 1 sec
#define SNAPSHOT_INVALIDATION_THRESHOLD 100 // Changes

ExecutorWorker::ExecutorWorker(std::shared_ptr<SyncPal> syncPal, const std::string &name, const std::string &shortName) :
    OperationProcessor(syncPal, name, shortName) {}

void ExecutorWorker::executorCallback(UniqueId jobId) {
    _terminatedJobs.push(jobId);
}

void ExecutorWorker::execute() {
    ExitInfo executorExitInfo = ExitCode::Ok;
    _snapshotToInvalidate = false;

    _jobToSyncOpMap.clear();
    _syncOpToJobMap.clear();

    LOG_SYNCPAL_DEBUG(_logger, "Worker started: name=" << name().c_str());

    LOG_SYNCPAL_DEBUG(_logger, "JobManager::instance()->countManagedJobs(): " << JobManager::instance()->countManagedJobs());
    LOG_SYNCPAL_DEBUG(_logger, "JobManager::instance()->maxNbThreads() * 2: " << JobManager::instance()->maxNbThreads() * 2);

    // Keep a copy of the sorted list
    _opList = _syncPal->_syncOps->opSortedList();

    initProgressManager();

    uint64_t changesCounter = 0;
    while (!_opList.empty()) { // Same loop twice because we might reschedule the jobs after a pause TODO : refactor double loop
        // Create all the jobs
        while (!_opList.empty()) {
            if (ExitInfo exitInfo = deleteFinishedAsyncJobs(); !exitInfo) {
                executorExitInfo = exitInfo;
                cancelAllOngoingJobs();
                break;
            }

            sendProgress();

            if (stopAsked()) {
                cancelAllOngoingJobs();
                break;
            }

            while (pauseAsked() || isPaused()) {
                if (!isPaused()) {
                    setPauseDone();
                    cancelAllOngoingJobs(true);
                }

                Utility::msleep(LOOP_PAUSE_SLEEP_PERIOD);

                if (unpauseAsked()) {
                    setUnpauseDone();
                }
            }

            if (JobManager::instance()->countManagedJobs() > static_cast<size_t>(JobManager::instance()->maxNbThreads()) * 2) {
                if (ParametersCache::isExtendedLogEnabled()) {
                    LOG_SYNCPAL_DEBUG(_logger, "Maximum number of jobs reached");
                }
                Utility::msleep(LOOP_PAUSE_SLEEP_PERIOD);
                continue;
            }

            UniqueId opId = _opList.front();
            _opList.pop_front();
            SyncOpPtr syncOp = _syncPal->_syncOps->getOp(opId);

            if (!syncOp) {
                LOG_SYNCPAL_WARN(_logger, "Operation doesn't exist anymore: id=" << opId);
                continue;
            }

            changesCounter++;

            std::shared_ptr<AbstractJob> job = nullptr;
            bool ignored = false;
            bool bypassProgressComplete = false;
            switch (syncOp->type()) {
                case OperationType::Create: {
                    executorExitInfo = handleCreateOp(syncOp, job, ignored);
                    break;
                }
                case OperationType::Edit: {
                    executorExitInfo = handleEditOp(syncOp, job, ignored);
                    break;
                }
                case OperationType::Move: {
                    executorExitInfo = handleMoveOp(syncOp, ignored, bypassProgressComplete);
                    break;
                }
                case OperationType::Delete: {
                    executorExitInfo = handleDeleteOp(syncOp, ignored, bypassProgressComplete);
                    break;
                }
                default: {
                    LOGW_SYNCPAL_WARN(_logger, L"Unknown operation type: " << syncOp->type() << L" on file "
                                                                           << SyncName2WStr(syncOp->affectedNode()->name()));
                    executorExitInfo = ExitCode::DataError;
                }
            }

            // If an operation fails but is correctly handled by handleExecutorError, execution can proceed.
            if (executorExitInfo.cause() == ExitCause::OperationCanceled) {
                if (!bypassProgressComplete) setProgressComplete(syncOp, SyncFileStatus::Error);
                continue;
            }

            if (!executorExitInfo) {
                executorExitInfo = handleExecutorError(syncOp, executorExitInfo);
                if (!executorExitInfo) { // If the error is not handled, stop the execution
                    increaseErrorCount(syncOp);
                    cancelAllOngoingJobs();
                    break;
                } else { // If the error is handled, continue the execution
                    if (!bypassProgressComplete) setProgressComplete(syncOp, SyncFileStatus::Error);
                    continue;
                }
                if (!bypassProgressComplete) setProgressComplete(syncOp, SyncFileStatus::Error);
            }

            if (job) {
                manageJobDependencies(syncOp, job);
                std::function<void(UniqueId)> callback =
                        std::bind(&ExecutorWorker::executorCallback, this, std::placeholders::_1);
                JobManager::instance()->queueAsyncJob(job, Poco::Thread::PRIO_NORMAL, callback);
                _ongoingJobs.insert({job->jobId(), job});
                _jobToSyncOpMap.insert({job->jobId(), syncOp});
            } else {
                if (!bypassProgressComplete) {
                    if (ignored) {
                        setProgressComplete(syncOp, SyncFileStatus::Ignored);
                    } else if (syncOp->affectedNode() && syncOp->affectedNode()->inconsistencyType() != InconsistencyType::None) {
                        setProgressComplete(syncOp, SyncFileStatus::Inconsistency);
                    } else {
                        setProgressComplete(syncOp, SyncFileStatus::Success);
                    }
                }

                if (syncOp->affectedNode()->id().has_value()) {
                    std::unordered_set<NodeId> whiteList;
                    SyncNodeCache::instance()->syncNodes(_syncPal->syncDbId(), SyncNodeType::WhiteList, whiteList);
                    if (whiteList.find(syncOp->affectedNode()->id().value()) != whiteList.end()) {
                        // This item has been synchronized, it can now be removed from white list
                        whiteList.erase(syncOp->affectedNode()->id().value());
                        SyncNodeCache::instance()->update(_syncPal->syncDbId(), SyncNodeType::WhiteList, whiteList);
                    }
                }
            }
        }

        if (ExitInfo exitInfo = waitForAllJobsToFinish(); !exitInfo) {
            executorExitInfo = exitInfo;
            break;
        }
    }

    _syncPal->_syncOps->clear();
    _syncPal->_remoteFSObserverWorker->forceUpdate();

    if (changesCounter > SNAPSHOT_INVALIDATION_THRESHOLD) {
        // If there are too many changes on the local filesystem, the OS stops sending events at some point.
        LOG_SYNCPAL_INFO(_logger, "Local snapshot is potentially invalid");
        _snapshotToInvalidate = true;
    }

    if (_snapshotToInvalidate) {
        LOG_SYNCPAL_INFO(_logger, "Invalidate local snapshot");
        _syncPal->_localFSObserverWorker->invalidateSnapshot();
    }

    _syncPal->vfsCleanUpStatuses();

    setExitCause(executorExitInfo.cause());
    setDone(executorExitInfo.code());
    LOG_SYNCPAL_DEBUG(_logger, "Worker stopped: name=" << name().c_str());
}

void ExecutorWorker::initProgressManager() {
    for (const auto syncOpId: _opList) {
        SyncFileItem syncItem;
        SyncOpPtr syncOp = _syncPal->_syncOps->getOp(syncOpId);
        if (!syncOp) {
            LOG_SYNCPAL_WARN(_logger, "Operation doesn't exist anymore: id=" << syncOpId);
            continue;
        }

        if (syncOp->omit()) {
            continue; // Do not notify UI of progress in case of pseudo conflicts
        }

        initSyncFileItem(syncOp, syncItem);
        if (!_syncPal->initProgress(syncItem)) {
            LOG_SYNCPAL_WARN(_logger, "Error in SyncPal::initProgress: id=" << syncOpId);
        }
    }
}

void ExecutorWorker::initSyncFileItem(SyncOpPtr syncOp, SyncFileItem &syncItem) {
    syncItem.setType(syncOp->affectedNode()->type());
    syncItem.setConflict(syncOp->conflict().type());
    syncItem.setInconsistency(syncOp->affectedNode()->inconsistencyType());
    syncItem.setSize(syncOp->affectedNode()->size());
    syncItem.setModTime(syncOp->affectedNode()->lastmodified().has_value() ? syncOp->affectedNode()->lastmodified().value() : 0);
    syncItem.setCreationTime(syncOp->affectedNode()->createdAt().has_value() ? syncOp->affectedNode()->createdAt().value() : 0);

    if (bitWiseEnumToBool(syncOp->type() & OperationType::Move)) {
        syncItem.setInstruction(SyncFileInstruction::Move);
        syncItem.setPath(syncOp->affectedNode()->moveOrigin().has_value() ? *syncOp->affectedNode()->moveOrigin() : SyncPath());
        syncItem.setNewPath(syncOp->affectedNode()->getPath());
    } else {
        syncItem.setPath(syncOp->affectedNode()->getPath());

        if (bitWiseEnumToBool(syncOp->type() & OperationType::Edit)) {
            syncItem.setInstruction(SyncFileInstruction::Update);
        } else if (bitWiseEnumToBool(syncOp->type() & OperationType::Delete)) {
            syncItem.setInstruction(SyncFileInstruction::Remove);
        }
    }

    if (syncOp->targetSide() == ReplicaSide::Local) {
        syncItem.setLocalNodeId(syncOp->correspondingNode() ? syncOp->correspondingNode()->id() : std::nullopt);
        syncItem.setRemoteNodeId(syncOp->affectedNode()->id());
        syncItem.setDirection(SyncDirection::Down);
        if (bitWiseEnumToBool(syncOp->type() & OperationType::Create)) {
            syncItem.setInstruction(SyncFileInstruction::Get);
        }
    } else {
        syncItem.setLocalNodeId(syncOp->affectedNode()->id());
        syncItem.setRemoteNodeId(syncOp->correspondingNode() ? syncOp->correspondingNode()->id() : std::nullopt);
        syncItem.setDirection(SyncDirection::Up);
        if (bitWiseEnumToBool(syncOp->type() & OperationType::Create)) {
            syncItem.setInstruction(SyncFileInstruction::Put);
        }
    }
}

void ExecutorWorker::logCorrespondingNodeErrorMsg(const SyncOpPtr syncOp) {
    const std::wstring mainMsg = L"Error in UpdateTree::deleteNode: ";
    if (syncOp->correspondingNode()) {
        const auto nodeName = SyncName2WStr(syncOp->correspondingNode()->name());
        LOGW_SYNCPAL_WARN(_logger, mainMsg << L"correspondingNode name=" << L"'" << nodeName << L"'.");
    } else {
        const auto nodeName = SyncName2WStr(syncOp->affectedNode()->name());
        LOGW_SYNCPAL_WARN(_logger,
                          mainMsg << L"correspondingNode is nullptr, former affectedNode name=" << L"'" << nodeName << L"'.");
    }
}

void ExecutorWorker::setProgressComplete(const SyncOpPtr syncOp, SyncFileStatus status) {
    SyncPath relativeLocalFilePath;
    if (syncOp->type() == OperationType::Create || syncOp->type() == OperationType::Edit) {
        relativeLocalFilePath = syncOp->nodePath(ReplicaSide::Local);
    } else {
        relativeLocalFilePath = syncOp->affectedNode()->getPath();
    }

    if (!_syncPal->setProgressComplete(relativeLocalFilePath, status)) {
        LOGW_SYNCPAL_WARN(_logger, L"Error in SyncPal::setProgressComplete: " << Utility::formatSyncPath(relativeLocalFilePath));
    }
}

ExitInfo ExecutorWorker::handleCreateOp(SyncOpPtr syncOp, std::shared_ptr<AbstractJob> &job, bool &ignored) {
    // The execution of the create operation consists of three steps:
    // 1. If omit-flag is False, propagate the file or directory to target replica, because the object is missing there.
    // 2. Insert a new entry into the database, to avoid that the object is detected again by compute_ops() on the next sync
    // iteration.
    // 3. Update the update tree structures to ensure that follow-up operations can execute correctly, as they are based on
    // the information in these structures.
    ignored = false;

    SyncPath relativeLocalFilePath = syncOp->nodePath(ReplicaSide::Local);
    assert(!relativeLocalFilePath.empty());
    SyncPath absoluteLocalFilePath = _syncPal->localPath() / relativeLocalFilePath;
    if (isLiteSyncActivated() && !syncOp->omit()) {
        bool isDehydratedPlaceholder = false;
        if (ExitInfo exitInfo = checkLiteSyncInfoForCreate(syncOp, absoluteLocalFilePath, isDehydratedPlaceholder); !exitInfo) {
            LOGW_SYNCPAL_WARN(_logger, L"Error in checkLiteSyncInfoForCreate");
            return exitInfo;
        }

        if (isDehydratedPlaceholder) {
            // Blacklist dehydrated placeholder
            PlatformInconsistencyCheckerUtility::renameLocalFile(absoluteLocalFilePath,
                                                                 PlatformInconsistencyCheckerUtility::SuffixType::Blacklisted);

            // Remove from update tree
            if (!affectedUpdateTree(syncOp)->deleteNode(syncOp->affectedNode())) {
                LOGW_SYNCPAL_WARN(_logger, L"Error in UpdateTree::deleteNode: affectedNode name="
                                                   << SyncName2WStr(syncOp->affectedNode()->name()));
                return ExitCode::DataError;
            }

            if (!targetUpdateTree(syncOp)->deleteNode(syncOp->correspondingNode())) {
                logCorrespondingNodeErrorMsg(syncOp);
                return ExitCode::DataError;
            }

            return ExitCode::Ok;
        }
    }

    if (syncOp->omit()) {
        // Do not generate job, only push changes in DB and update tree
        std::shared_ptr<Node> node;
        if (ExitInfo exitInfo = propagateCreateToDbAndTree(
                    syncOp, syncOp->correspondingNode()->id().has_value() ? *syncOp->correspondingNode()->id() : std::string(),
                    syncOp->affectedNode()->lastmodified(), node);
            !exitInfo) {
            LOGW_SYNCPAL_WARN(_logger, L"Failed to propagate changes in DB or update tree for: "
                                               << SyncName2WStr(syncOp->affectedNode()->name()));
            return exitInfo;
        }
    } else {
        if (!isLiteSyncActivated() && !enoughLocalSpace(syncOp)) {
            _syncPal->addError(Error(_syncPal->syncDbId(), name(), ExitCode::SystemError, ExitCause::NotEnoughDiskSpace));
            return {ExitCode::SystemError, ExitCause::NotEnoughDiskSpace};
        }

        bool exists = false;
        if (!hasRight(syncOp, exists)) {
            if (syncOp->targetSide() == ReplicaSide::Remote) {
                if (!exists) {
                    return {ExitCode::DataError, ExitCause::UnexpectedFileSystemEvent};
                }

                // Ignore operation
                SyncFileItem syncItem;
                if (_syncPal->getSyncFileItem(relativeLocalFilePath, syncItem)) {
                    Error err(_syncPal->syncDbId(), syncItem.localNodeId().has_value() ? syncItem.localNodeId().value() : "",
                              syncItem.remoteNodeId().has_value() ? syncItem.remoteNodeId().value() : "", syncItem.type(),
                              syncOp->affectedNode()->moveOrigin().has_value() ? syncOp->affectedNode()->moveOrigin().value()
                                                                               : syncItem.path(),
                              syncItem.conflict(), syncItem.inconsistency(), CancelType::Create);
                    _syncPal->addError(err);
                }

                std::shared_ptr<UpdateTree> sourceUpdateTree = affectedUpdateTree(syncOp);
                if (!sourceUpdateTree->deleteNode(syncOp->affectedNode())) {
                    LOGW_SYNCPAL_WARN(_logger, L"Error in UpdateTree::deleteNode: node name="
                                                       << SyncName2WStr(syncOp->affectedNode()->name()));
                    return ExitCode::DataError;
                }
            }

            ignored = true;
            return ExitCode::Ok;
        }

        if (ExitInfo exitInfo = generateCreateJob(syncOp, job); !exitInfo) {
            return exitInfo;
        }

        if (job && syncOp->affectedNode()->type() == NodeType::Directory) {
            // Propagate the directory creation immediately in order to avoid blocking other dependant job creation
            if (ExitInfo exitInfo = runCreateDirJob(syncOp, job); !exitInfo) {
                std::shared_ptr<CreateDirJob> createDirJob = std::dynamic_pointer_cast<CreateDirJob>(job);
                if (createDirJob && (createDirJob->getStatusCode() == Poco::Net::HTTPResponse::HTTP_BAD_REQUEST ||
                                     createDirJob->getStatusCode() == Poco::Net::HTTPResponse::HTTP_FORBIDDEN)) {
                    if (ExitInfo exitInfoCheckAlreadyExcluded =
                                checkAlreadyExcluded(absoluteLocalFilePath, createDirJob->parentDirId());
                        !exitInfoCheckAlreadyExcluded) {
                        LOG_SYNCPAL_WARN(_logger, "Error in ExecutorWorker::checkAlreadyExcluded");
                        return exitInfoCheckAlreadyExcluded;
                    }
                }
                return exitInfo;
            }

            if (ExitInfo exitInfo = convertToPlaceholder(relativeLocalFilePath, syncOp->targetSide() == ReplicaSide::Remote);
                !exitInfo) {
                LOGW_SYNCPAL_WARN(_logger,
                                  L"Failed to convert to placeholder for: " << SyncName2WStr(syncOp->affectedNode()->name()));
                return exitInfo;
            }

            job.reset();
        }
    }
    return ExitCode::Ok;
}

ExitInfo ExecutorWorker::checkAlreadyExcluded(const SyncPath &absolutePath, const NodeId &parentId) {
    bool alreadyExist = false;

    // List all items in parent dir
    try {
        GetFileListJob job(_syncPal->driveDbId(), parentId);
        ExitCode exitCode = job.runSynchronously();
        if (exitCode != ExitCode::Ok) {
            LOG_SYNCPAL_WARN(_logger, "Error in GetFileListJob::runSynchronously for driveDbId="
                                              << _syncPal->driveDbId() << " nodeId=" << parentId.c_str() << " : " << exitCode
                                              << " " << job.exitCause());
            return {exitCode, job.exitCause()};
        }

        Poco::JSON::Object::Ptr resObj = job.jsonRes();
        if (!resObj) {
            LOG_SYNCPAL_WARN(Log::instance()->getLogger(),
                             "GetFileListJob failed for driveDbId=" << _syncPal->driveDbId() << " nodeId=" << parentId.c_str());
            return {ExitCode::BackError, ExitCause::ApiErr};
        }

        Poco::JSON::Array::Ptr dataArray = resObj->getArray(dataKey);
        if (!dataArray) {
            LOG_SYNCPAL_WARN(Log::instance()->getLogger(),
                             "GetFileListJob failed for driveDbId=" << _syncPal->driveDbId() << " nodeId=" << parentId.c_str());
            return {ExitCode::BackError, ExitCause::ApiErr};
        }

        for (Poco::JSON::Array::ConstIterator it = dataArray->begin(); it != dataArray->end(); ++it) {
            Poco::JSON::Object::Ptr obj = it->extract<Poco::JSON::Object::Ptr>();
            std::string name;
            if (!JsonParserUtility::extractValue(obj, nameKey, name)) {
                LOG_SYNCPAL_WARN(
                        Log::instance()->getLogger(),
                        "GetFileListJob failed for driveDbId=" << _syncPal->driveDbId() << " nodeId=" << parentId.c_str());
                return {ExitCode::BackError, ExitCause::ApiErr};
            }

            if (name == absolutePath.filename().string()) {
                alreadyExist = true;
                break;
            }
        }
    } catch (const std::exception &e) {
        LOG_WARN(Log::instance()->getLogger(), "Error in GetFileListJob::GetFileListJob for driveDbId="
                                                       << _syncPal->driveDbId() << " nodeId=" << parentId.c_str()
                                                       << " error=" << e.what());
        return ExitCode::DataError;
    }

    if (!alreadyExist) {
        return ExitCode::Ok;
    }
    return {ExitCode::DataError, ExitCause::FileAlreadyExist};
}

ExitInfo ExecutorWorker::generateCreateJob(SyncOpPtr syncOp, std::shared_ptr<AbstractJob> &job) noexcept {
    // 1. If omit-flag is False, propagate the file or directory to replica Y, because the object is missing there.
    std::shared_ptr<Node> newCorrespondingParentNode = nullptr;
    if (affectedUpdateTree(syncOp)->rootNode() == syncOp->affectedNode()->parentNode()) {
        newCorrespondingParentNode = targetUpdateTree(syncOp)->rootNode();

        if (!newCorrespondingParentNode) {
            LOGW_SYNCPAL_WARN(_logger, L"Failed to get target root node");
            return ExitCode::DataError;
        }
    } else {
        newCorrespondingParentNode = correspondingNodeInOtherTree(syncOp->affectedNode()->parentNode());

        if (!newCorrespondingParentNode) {
            LOGW_SYNCPAL_WARN(_logger,
                              L"Failed to get corresponding parent node: " << SyncName2WStr(syncOp->affectedNode()->name()));
            return ExitCode::DataError;
        }
    }

    if (syncOp->targetSide() == ReplicaSide::Local) {
        SyncPath relativeLocalFilePath = newCorrespondingParentNode->getPath() / syncOp->newName();
        SyncPath absoluteLocalFilePath = _syncPal->localPath() / relativeLocalFilePath;

        bool placeholderCreation = isLiteSyncActivated() && syncOp->affectedNode()->type() == NodeType::File;
        if (placeholderCreation && syncOp->affectedNode()->id().has_value()) {
            const bool isLink = _syncPal->_remoteSnapshot->isLink(*syncOp->affectedNode()->id());
            placeholderCreation = !isLink;
        }

        if (placeholderCreation) {
            if (ExitInfo exitInfo = createPlaceholder(relativeLocalFilePath); !exitInfo) {
                LOGW_SYNCPAL_WARN(_logger,
                                  L"Failed to create placeholder for: " << SyncName2WStr(syncOp->affectedNode()->name()));
                return exitInfo;
            }

            FileStat fileStat;
            IoError ioError = IoError::Success;
            if (!IoHelper::getFileStat(absoluteLocalFilePath, &fileStat, ioError)) {
                LOGW_SYNCPAL_WARN(_logger,
                                  L"Error in IoHelper::getFileStat: " << Utility::formatIoError(absoluteLocalFilePath, ioError));
                return ExitCode::SystemError;
            }

            if (ioError == IoError::NoSuchFileOrDirectory) {
                LOGW_WARN(_logger, L"Item does not exist anymore: " << Utility::formatSyncPath(absoluteLocalFilePath));
                return {ExitCode::DataError, ExitCause::InvalidSnapshot};
            } else if (ioError == IoError::AccessDenied) {
                LOGW_WARN(_logger, L"Item misses search permission: " << Utility::formatSyncPath(absoluteLocalFilePath));
                return {ExitCode::SystemError, ExitCause::FileAccessError};
            }

            std::shared_ptr<Node> newNode = nullptr;
            if (ExitInfo exitInfo = propagateCreateToDbAndTree(syncOp, std::to_string(fileStat.inode),
                                                               syncOp->affectedNode()->lastmodified(), newNode);
                !exitInfo) {
                LOGW_SYNCPAL_WARN(_logger, L"Failed to propagate changes in DB or update tree for: "
                                                   << SyncName2WStr(syncOp->affectedNode()->name()));
                return exitInfo;
            }

            // Check for inconsistency
            if (syncOp->affectedNode()->inconsistencyType() != InconsistencyType::None) {
                // Notify user that the file has been renamed
                SyncFileItem syncItem;
                if (_syncPal->getSyncFileItem(relativeLocalFilePath, syncItem)) {
                    Error err(_syncPal->syncDbId(), syncItem.localNodeId().has_value() ? syncItem.localNodeId().value() : "",
                              syncItem.remoteNodeId().has_value() ? syncItem.remoteNodeId().value() : "", syncItem.type(),
                              syncItem.newPath().has_value() ? syncItem.newPath().value() : syncItem.path(), syncItem.conflict(),
                              syncItem.inconsistency());
                    _syncPal->addError(err);
                }
            }
        } else {
            if (syncOp->affectedNode()->type() == NodeType::Directory) {
                job = std::make_shared<LocalCreateDirJob>(absoluteLocalFilePath);
            } else {
                bool exists = false;
                IoError ioError = IoError::Success;
                if (!IoHelper::checkIfPathExists(absoluteLocalFilePath, exists, ioError)) {
                    LOGW_WARN(_logger, L"Error in IoHelper::checkIfPathExists: "
                                               << Utility::formatIoError(absoluteLocalFilePath, ioError));
                    return ExitCode::SystemError;
                }
                if (ioError == IoError::AccessDenied) {
                    LOGW_WARN(_logger, L"Item misses search permission: " << Utility::formatSyncPath(absoluteLocalFilePath));
                    return {ExitCode::SystemError, ExitCause::FileAccessError};
                }

                if (exists) {
                    // Normal in lite sync mode
                    // or in case where a remote item and a local item have same name with different cases
                    // (ex: 'test.txt' on local replica needs to be uploaded, 'Text.txt' on remote replica needs to be
                    // downloaded)
                    if (ParametersCache::isExtendedLogEnabled()) {
                        LOGW_SYNCPAL_DEBUG(_logger, L"File: " << Utility::formatSyncPath(absoluteLocalFilePath)
                                                              << L" already exists on local replica");
                    }
                    // Do not propagate this file
                    return ExitCode::Ok;
                } else {
                    try {
                        job = std::make_shared<DownloadJob>(
                                _syncPal->driveDbId(),
                                syncOp->affectedNode()->id().has_value() ? *syncOp->affectedNode()->id() : std::string(),
                                absoluteLocalFilePath, syncOp->affectedNode()->size(),
                                syncOp->affectedNode()->createdAt().has_value() ? *syncOp->affectedNode()->createdAt() : 0,
                                syncOp->affectedNode()->lastmodified().has_value() ? *syncOp->affectedNode()->lastmodified() : 0,
                                true);
                    } catch (std::exception const &e) {
                        LOGW_SYNCPAL_WARN(_logger, L"Error in DownloadJob::DownloadJob for driveDbId="
                                                           << _syncPal->driveDbId() << L" : " << Utility::s2ws(e.what()));
                        return ExitCode::DataError;
                    }

                    job->setAffectedFilePath(relativeLocalFilePath);
                }
            }
        }
    } else {
        SyncPath relativeLocalFilePath = syncOp->nodePath(ReplicaSide::Local);
        SyncPath absoluteLocalFilePath = _syncPal->localPath() / relativeLocalFilePath;
        if (syncOp->affectedNode()->type() == NodeType::Directory) {
            if (ExitInfo exitInfo = convertToPlaceholder(relativeLocalFilePath, syncOp->targetSide() == ReplicaSide::Remote);
                !exitInfo) {
                LOGW_SYNCPAL_WARN(_logger,
                                  L"Failed to convert to placeholder for: " << SyncName2WStr(syncOp->affectedNode()->name()));
                _syncPal->setRestart(true);

                if (!_syncPal->updateTree(ReplicaSide::Local)->deleteNode(syncOp->affectedNode())) {
                    LOGW_SYNCPAL_WARN(_logger, L"Error in UpdateTree::deleteNode: node name="
                                                       << SyncName2WStr(syncOp->affectedNode()->name()));
                }

                return exitInfo;
            }

            try {
                job = std::make_shared<CreateDirJob>(
                        _syncPal->driveDbId(), absoluteLocalFilePath,
                        newCorrespondingParentNode->id().has_value() ? *newCorrespondingParentNode->id() : std::string(),
                        syncOp->newName());
            } catch (std::exception const &e) {
                LOGW_SYNCPAL_WARN(_logger, L"Error in CreateDirJob::CreateDirJob for driveDbId="
                                                   << _syncPal->driveDbId() << L" : " << Utility::s2ws(e.what()));
                return ExitCode::DataError;
            }
        } else {
            if (ExitInfo exitInfo = convertToPlaceholder(relativeLocalFilePath, true); !exitInfo) {
                LOGW_SYNCPAL_WARN(_logger,
                                  L"Failed to convert to placeholder for: " << SyncName2WStr(syncOp->affectedNode()->name()));
                return exitInfo;
            }

            uint64_t filesize = 0;
            if (ExitInfo exitInfo = getFileSize(absoluteLocalFilePath, filesize); !exitInfo) {
                LOGW_SYNCPAL_WARN(_logger,
                                  L"Error in ExecutorWorker::getFileSize for " << Utility::formatSyncPath(absoluteLocalFilePath));
                return exitInfo;
            }

            if (filesize > useUploadSessionThreshold) {
                try {
                    int uploadSessionParallelJobs = ParametersCache::instance()->parameters().uploadSessionParallelJobs();
                    job = std::make_shared<DriveUploadSession>(
                            _syncPal->driveDbId(), _syncPal->_syncDb, absoluteLocalFilePath, syncOp->affectedNode()->name(),
                            newCorrespondingParentNode->id().has_value() ? *newCorrespondingParentNode->id() : std::string(),
                            syncOp->affectedNode()->lastmodified() ? *syncOp->affectedNode()->lastmodified() : 0,
                            isLiteSyncActivated(), uploadSessionParallelJobs);
                } catch (std::exception const &e) {
                    LOGW_SYNCPAL_WARN(_logger, L"Error in DriveUploadSession::DriveUploadSession: " << Utility::s2ws(e.what()));
                    return ExitCode::DataError;
                }
            } else {
                try {
                    job = std::make_shared<UploadJob>(
                            _syncPal->driveDbId(), absoluteLocalFilePath, syncOp->affectedNode()->name(),
                            newCorrespondingParentNode->id().has_value() ? *newCorrespondingParentNode->id() : std::string(),
                            syncOp->affectedNode()->lastmodified() ? *syncOp->affectedNode()->lastmodified() : 0);
                } catch (std::exception const &e) {
                    LOGW_SYNCPAL_WARN(_logger, L"Error in UploadJob::UploadJob for driveDbId=" << _syncPal->driveDbId() << L" : "
                                                                                               << Utility::s2ws(e.what()));
                    return ExitCode::DataError;
                }
            }

            job->setAffectedFilePath(relativeLocalFilePath);
        }
    }

    if (job) {
        if (_syncPal->vfsMode() == VirtualFileMode::Mac || _syncPal->vfsMode() == VirtualFileMode::Win) {
            // Set VFS callbacks
            std::function<bool(const SyncPath &, PinState)> vfsSetPinStateCallback =
                    std::bind(&SyncPal::vfsSetPinState, _syncPal, std::placeholders::_1, std::placeholders::_2);
            job->setVfsSetPinStateCallback(vfsSetPinStateCallback);

            std::function<bool(const SyncPath &, const SyncTime &, const SyncTime &, const int64_t, const NodeId &,
                               std::string &)>
                    vfsUpdateMetadataCallback =
                            std::bind(&SyncPal::vfsUpdateMetadata, _syncPal, std::placeholders::_1, std::placeholders::_2,
                                      std::placeholders::_3, std::placeholders::_4, std::placeholders::_5, std::placeholders::_6);
            job->setVfsUpdateMetadataCallback(vfsUpdateMetadataCallback);

            std::function<bool(const SyncPath &)> vfsCancelHydrateCallback =
                    std::bind(&SyncPal::vfsCancelHydrate, _syncPal, std::placeholders::_1);
            job->setVfsCancelHydrateCallback(vfsCancelHydrateCallback);
        }

        std::function<bool(const SyncPath &, bool, int, bool)> vfsForceStatusCallback =
                std::bind(&SyncPal::vfsForceStatus, _syncPal, std::placeholders::_1, std::placeholders::_2, std::placeholders::_3,
                          std::placeholders::_4);
        job->setVfsForceStatusCallback(vfsForceStatusCallback);
    }

    return ExitCode::Ok;
}

ExitInfo ExecutorWorker::checkLiteSyncInfoForCreate(SyncOpPtr syncOp, const SyncPath &path, bool &isDehydratedPlaceholder) {
    isDehydratedPlaceholder = false;

    if (syncOp->targetSide() == ReplicaSide::Remote) {
        if (syncOp->affectedNode()->type() == NodeType::Directory) {
            return ExitCode::Ok;
        }

        bool isPlaceholder = false;
        bool isHydrated = false;
        bool isSyncing = false;
        int progress = 0;
        if (!_syncPal->vfsStatus(path, isPlaceholder, isHydrated, isSyncing, progress)) {
            LOGW_SYNCPAL_WARN(_logger, L"Error in vfsStatus: " << Utility::formatSyncPath(path));
            return {ExitCode::SystemError, ExitCause::FileAccessError};
        }

        if (isPlaceholder && !isHydrated && !isSyncing) {
            LOGW_SYNCPAL_INFO(_logger, L"Do not upload dehydrated placeholders: " << Utility::formatSyncPath(path));
            isDehydratedPlaceholder = true;
        }
    }

    return ExitCode::Ok;
}

ExitInfo ExecutorWorker::createPlaceholder(const SyncPath &relativeLocalPath) {
    SyncFileItem syncItem;
    if (!_syncPal->getSyncFileItem(relativeLocalPath, syncItem)) {
        LOGW_SYNCPAL_WARN(_logger,
                          L"Failed to retrieve SyncFileItem associated to item: " << Utility::formatSyncPath(relativeLocalPath));
        return {ExitCode::DataError, ExitCause::InvalidSnapshot};
    }

    bool exists = false;
    IoError ioError = IoError::Success;
    SyncPath absoluteLocalPath = _syncPal->localPath() / relativeLocalPath;
    if (!IoHelper::checkIfPathExists(absoluteLocalPath, exists, ioError)) {
        LOGW_SYNCPAL_WARN(_logger,
                          L"Error in IoHelper::checkIfPathExists: " << Utility::formatIoError(absoluteLocalPath, ioError));
        return ExitCode::SystemError;
    }

    if (ioError == IoError::AccessDenied) {
        LOGW_WARN(_logger, L"Access denied to " << Path2WStr(absoluteLocalPath).c_str());
        return {ExitCode::SystemError, ExitCause::FileAccessError};
    }

    if (exists) {
        LOGW_WARN(_logger, L"Item already exists: " << Utility::formatSyncPath(absoluteLocalPath));
        return {ExitCode::DataError, ExitCause::InvalidSnapshot};
    }

    if (!_syncPal->vfsCreatePlaceholder(relativeLocalPath, syncItem)) {
        // TODO: vfs functions should output an ioError parameter
        // Check if the item already exists on local replica
        return processCreateOrConvertToPlaceholderError(relativeLocalPath, true);
    }

    return ExitCode::Ok;
}

ExitInfo ExecutorWorker::convertToPlaceholder(const SyncPath &relativeLocalPath, bool hydrated) {
    SyncFileItem syncItem;
    if (!_syncPal->getSyncFileItem(relativeLocalPath, syncItem)) {
        LOGW_SYNCPAL_WARN(_logger,
                          L"Failed to retrieve SyncFileItem associated to item: " << Utility::formatSyncPath(relativeLocalPath));
        return {ExitCode::DataError, ExitCause::InvalidSnapshot};
    }

    SyncPath absoluteLocalFilePath = _syncPal->localPath() / relativeLocalPath;

#ifdef __APPLE__
    // VfsMac::convertToPlaceholder needs only SyncFileItem::_dehydrated
    syncItem.setDehydrated(!hydrated);
#elif _WIN32
    // VfsWin::convertToPlaceholder needs only SyncFileItem::_localNodeId
    FileStat fileStat;
    IoError ioError = IoError::Success;
    if (!IoHelper::getFileStat(absoluteLocalFilePath, &fileStat, ioError)) {
        LOGW_SYNCPAL_WARN(_logger, L"Error in IoHelper::getFileStat: " << Utility::formatIoError(absoluteLocalFilePath, ioError));
        return ExitCode::SystemError;
    }

    if (ioError == IoError::NoSuchFileOrDirectory) {
        LOGW_SYNCPAL_WARN(_logger, L"Item does not exist anymore: " << Utility::formatSyncPath(absoluteLocalFilePath));
        return {ExitCode::DataError, ExitCause::InvalidSnapshot};
    } else if (ioError == IoError::AccessDenied) {
        LOGW_SYNCPAL_WARN(_logger, L"Item misses search permission: " << Utility::formatSyncPath(absoluteLocalFilePath));
        return {ExitCode::SystemError, ExitCause::FileAccessError};
    }

    syncItem.setLocalNodeId(std::to_string(fileStat.inode));
#endif

    if (!_syncPal->vfsConvertToPlaceholder(absoluteLocalFilePath, syncItem)) {
        // TODO: vfs functions should output an ioError parameter
        // Check that the item exists on local replica
        return processCreateOrConvertToPlaceholderError(relativeLocalPath, false);
    }

    if (!_syncPal->vfsSetPinState(absoluteLocalFilePath, hydrated ? PinState::AlwaysLocal : PinState::OnlineOnly)) {
        LOGW_SYNCPAL_WARN(_logger, L"Error in vfsSetPinState: " << Utility::formatSyncPath(absoluteLocalFilePath));
        return {ExitCode::SystemError, ExitCause::FileAccessError};
    }

    return ExitCode::Ok;
}

ExitInfo ExecutorWorker::processCreateOrConvertToPlaceholderError(const SyncPath &relativeLocalPath, bool create) {
    // TODO: Simplify/remove this function when vfs functions will output an ioError parameter
    SyncPath absoluteLocalFilePath = _syncPal->localPath() / relativeLocalPath;
    bool exists = false;
    IoError ioError = IoError::Success;
    if (!IoHelper::checkIfPathExists(absoluteLocalFilePath, exists, ioError)) {
        LOGW_SYNCPAL_WARN(_logger,
                          L"Error in IoHelper::checkIfPathExists: " << Utility::formatIoError(absoluteLocalFilePath, ioError));
        return ExitCode::SystemError;
    }

    if (ioError == IoError::AccessDenied) {
        LOGW_SYNCPAL_WARN(_logger, L"Item misses search permission: " << Utility::formatSyncPath(absoluteLocalFilePath));
        return {ExitCode::SystemError, ExitCause::FileAccessError};
    }

    if (create && exists) {
        return {ExitCode::SystemError, ExitCause::FileAccessError};
    } else if (!create && !exists) {
        return {ExitCode::DataError, ExitCause::InvalidSnapshot};
    }

    if (create) {
        // Check if the parent folder exists on local replica
        bool parentExists = false;
        if (!IoHelper::checkIfPathExists(absoluteLocalFilePath.parent_path(), parentExists, ioError)) {
            LOGW_WARN(_logger, L"Error in IoHelper::checkIfPathExists: "
                                       << Utility::formatIoError(absoluteLocalFilePath.parent_path(), ioError));
            return ExitCode::SystemError;
        }

        if (ioError == IoError::AccessDenied) {
            LOGW_WARN(_logger,
                      L"Item misses search permission: " << Utility::formatSyncPath(absoluteLocalFilePath.parent_path()));
            return {ExitCode::SystemError, ExitCause::FileAccessError};
        }

        if (!parentExists) {
            return {ExitCode::DataError, ExitCause::InvalidSnapshot};
        }
    }

    return {ExitCode::SystemError, ExitCause::FileAccessError};
}

// !!! When returning with hasError == true, _executorExitCode and _executorExitCause must be set !!!
ExitInfo ExecutorWorker::handleEditOp(SyncOpPtr syncOp, std::shared_ptr<AbstractJob> &job, bool &ignored) {
    // The execution of the edit operation consists of three steps:
    // 1. If omit-flag is False, propagate the file to replicaY, replacing the existing one.
    // 2. Insert a new entry into the database, to avoid that the object is detected again by compute_ops() on the next sync
    // iteration.
    // 3. If the omit flag is False, update the updatetreeY structure to ensure that follow-up operations can execute correctly,
    // as they are based on the information in this structure.
    ignored = false;

    SyncPath relativeLocalFilePath = syncOp->nodePath(ReplicaSide::Local);

    if (relativeLocalFilePath.empty()) {
        return ExitCode::DataError;
    }

    if (isLiteSyncActivated()) {
        SyncPath absoluteLocalFilePath = _syncPal->localPath() / relativeLocalFilePath;
        bool ignoreItem = false;
        bool isSyncing = false;
        if (ExitInfo exitInfo = checkLiteSyncInfoForEdit(syncOp, absoluteLocalFilePath, ignoreItem, isSyncing); !exitInfo) {
            LOGW_SYNCPAL_WARN(_logger, L"Error in checkLiteSyncInfoForEdit");
            return exitInfo;
        }

        if (ignoreItem) {
            ignored = true;
            return ExitCode::Ok;
        }

        if (isSyncing) {
            return ExitCode::Ok;
        }
    }

    if (syncOp->omit()) {
        // Do not generate job, only push changes in DB and update tree
        std::shared_ptr<Node> node;
        if (ExitInfo exitInfo = propagateEditToDbAndTree(
                    syncOp, syncOp->correspondingNode()->id().has_value() ? *syncOp->correspondingNode()->id() : std::string(),
                    syncOp->affectedNode()->lastmodified(), node);
            !exitInfo) {
            LOGW_SYNCPAL_WARN(_logger, L"Failed to propagate changes in DB or update tree for: "
                                               << SyncName2WStr(syncOp->affectedNode()->name()));
            return exitInfo;
        }
    } else {
        if (!enoughLocalSpace(syncOp)) {
            _syncPal->addError(Error(_syncPal->syncDbId(), name(), ExitCode::SystemError, ExitCause::NotEnoughDiskSpace));
            return {ExitCode::SystemError, ExitCause::NotEnoughDiskSpace};
        }

        bool exists = false;
        if (!hasRight(syncOp, exists)) {
            ignored = true;
            return ExitCode::Ok;
        }

        if (ExitInfo exitInfo = generateEditJob(syncOp, job); !exitInfo) {
            return exitInfo;
        }
    }
    return ExitCode::Ok;
}

ExitInfo ExecutorWorker::generateEditJob(SyncOpPtr syncOp, std::shared_ptr<AbstractJob> &job) {
    // 1. If omit-flag is False, propagate the file to replicaY, replacing the existing one.
    if (syncOp->targetSide() == ReplicaSide::Local) {
        SyncPath relativeLocalFilePath = syncOp->nodePath(ReplicaSide::Local);
        SyncPath absoluteLocalFilePath = _syncPal->localPath() / relativeLocalFilePath;

        try {
            job = std::make_shared<DownloadJob>(
                    _syncPal->driveDbId(), syncOp->affectedNode()->id() ? *syncOp->affectedNode()->id() : std::string(),
                    absoluteLocalFilePath, syncOp->affectedNode()->size(),
                    syncOp->affectedNode()->createdAt().has_value() ? *syncOp->affectedNode()->createdAt() : 0,
                    syncOp->affectedNode()->lastmodified().has_value() ? *syncOp->affectedNode()->lastmodified() : 0, false);
        } catch (std::exception const &e) {
            LOGW_SYNCPAL_WARN(_logger, L"Error in DownloadJob::DownloadJob for driveDbId=" << _syncPal->driveDbId() << L" : "
                                                                                           << Utility::s2ws(e.what()));
            return ExitCode::DataError;
        }

        job->setAffectedFilePath(relativeLocalFilePath);

        // Set callbacks
        std::shared_ptr<DownloadJob> downloadJob = std::dynamic_pointer_cast<DownloadJob>(job);

        if (_syncPal->vfsMode() == VirtualFileMode::Mac || _syncPal->vfsMode() == VirtualFileMode::Win) {
            std::function<bool(const SyncPath &, PinState)> vfsSetPinStateCallback =
                    std::bind(&SyncPal::vfsSetPinState, _syncPal, std::placeholders::_1, std::placeholders::_2);
            downloadJob->setVfsSetPinStateCallback(vfsSetPinStateCallback);

            std::function<bool(const SyncPath &, bool, int, bool)> vfsForceStatusCallback =
                    std::bind(&SyncPal::vfsForceStatus, _syncPal, std::placeholders::_1, std::placeholders::_2,
                              std::placeholders::_3, std::placeholders::_4);
            downloadJob->setVfsForceStatusCallback(vfsForceStatusCallback);

            std::function<bool(const SyncPath &, const SyncTime &, const SyncTime &, const int64_t, const NodeId &,
                               std::string &)>
                    vfsUpdateMetadataCallback =
                            std::bind(&SyncPal::vfsUpdateMetadata, _syncPal, std::placeholders::_1, std::placeholders::_2,
                                      std::placeholders::_3, std::placeholders::_4, std::placeholders::_5, std::placeholders::_6);
            downloadJob->setVfsUpdateMetadataCallback(vfsUpdateMetadataCallback);
        }
    } else {
        SyncPath relativeLocalFilePath = syncOp->nodePath(ReplicaSide::Local);
        SyncPath absoluteLocalFilePath = _syncPal->localPath() / relativeLocalFilePath;

        uint64_t filesize;
        if (ExitInfo exitInfo = getFileSize(absoluteLocalFilePath, filesize); !exitInfo) {
            LOGW_WARN(_logger, L"Error in ExecutorWorker::getFileSize for " << Utility::formatSyncPath(absoluteLocalFilePath));
            return exitInfo;
        }

        if (!syncOp->correspondingNode()->id()) {
            // Should not happen
            LOGW_SYNCPAL_WARN(_logger, L"Edit operation with empty corresponding node id for "
                                               << Utility::formatSyncPath(absoluteLocalFilePath));
            SentryHandler::instance()->captureMessage(SentryLevel::Warning, "ExecutorWorker::generateEditJob",
                                                      "Edit operation with empty corresponding node id");
            return ExitCode::DataError;
        }

        if (filesize > useUploadSessionThreshold) {
            try {
                int uploadSessionParallelJobs = ParametersCache::instance()->parameters().uploadSessionParallelJobs();
                job = std::make_shared<DriveUploadSession>(
                        _syncPal->driveDbId(), _syncPal->_syncDb, absoluteLocalFilePath,
                        syncOp->correspondingNode()->id() ? *syncOp->correspondingNode()->id() : std::string(),
                        syncOp->affectedNode()->lastmodified() ? *syncOp->affectedNode()->lastmodified() : 0,
                        isLiteSyncActivated(), uploadSessionParallelJobs);
            } catch (std::exception const &e) {
                LOGW_SYNCPAL_WARN(_logger, L"Error in DriveUploadSession::DriveUploadSession: " << Utility::s2ws(e.what()));
                return ExitCode::DataError;
            };
        } else {
            try {
                job = std::make_shared<UploadJob>(
                        _syncPal->driveDbId(), absoluteLocalFilePath,
                        syncOp->correspondingNode()->id() ? *syncOp->correspondingNode()->id() : std::string(),
                        syncOp->affectedNode()->lastmodified() ? *syncOp->affectedNode()->lastmodified() : 0);
            } catch (std::exception const &e) {
                LOGW_SYNCPAL_WARN(_logger, L"Error in UploadJob::UploadJob for driveDbId=" << _syncPal->driveDbId() << L" : "
                                                                                           << Utility::s2ws(e.what()));
                return ExitCode::DataError;
            }

            // Set callbacks
            std::shared_ptr<UploadJob> uploadJob = std::dynamic_pointer_cast<UploadJob>(job);
            if (_syncPal->vfsMode() == VirtualFileMode::Mac || _syncPal->vfsMode() == VirtualFileMode::Win) {
                std::function<bool(const SyncPath &, bool, int, bool)> vfsForceStatusCallback =
                        std::bind(&SyncPal::vfsForceStatus, _syncPal, std::placeholders::_1, std::placeholders::_2,
                                  std::placeholders::_3, std::placeholders::_4);
                uploadJob->setVfsForceStatusCallback(vfsForceStatusCallback);
            }
        }

        job->setAffectedFilePath(relativeLocalFilePath);
    }
    return ExitCode::Ok;
}

ExitInfo ExecutorWorker::fixModificationDate(SyncOpPtr syncOp, const SyncPath &absolutePath) {
    const auto id = syncOp->affectedNode()->id().has_value() ? syncOp->affectedNode()->id().value() : "";
    LOGW_SYNCPAL_DEBUG(_logger, L"Do not upload dehydrated placeholders: " << Utility::formatSyncPath(absolutePath) << L" ("
                                                                           << Utility::s2ws(id) << L")");

    // Update last modification date in order to avoid generating more EDIT operations.
    bool found = false;
    DbNode dbNode;
    if (!_syncPal->_syncDb->node(*syncOp->correspondingNode()->idb(), dbNode, found)) {
        LOG_SYNCPAL_WARN(_logger, "Error in SyncDb::node");
        return {ExitCode::DbError, ExitCause::DbAccessError};
    }
    if (!found) {
        LOG_SYNCPAL_DEBUG(_logger, "Failed to retrieve node for dbId=" << *syncOp->correspondingNode()->idb());
        return {ExitCode::DataError, ExitCause::DbEntryNotFound};
    }

    bool exists = false;
    if (!Utility::setFileDates(absolutePath, dbNode.created(), dbNode.lastModifiedRemote(), false, exists)) {
        LOGW_SYNCPAL_WARN(_logger, L"Error in Utility::setFileDates: " << Utility::formatSyncPath(absolutePath));
    }
    if (exists) {
        LOGW_SYNCPAL_INFO(_logger,
                          L"Last modification date updated locally to avoid further wrongly generated EDIT operations for file: "
                                  << Utility::formatSyncPath(absolutePath));
    }
    // If file does not exist anymore, do nothing special. This is fine, it will not generate EDIT operations anymore.
    return ExitCode::Ok;
}

ExitInfo ExecutorWorker::checkLiteSyncInfoForEdit(SyncOpPtr syncOp, const SyncPath &absolutePath, bool &ignoreItem,
                                                  bool &isSyncing) {
    ignoreItem = false;

    bool isPlaceholder = false;
    bool isHydrated = false;
    bool isSyncingTmp = false;
    int progress = 0;
    if (!_syncPal->vfsStatus(absolutePath, isPlaceholder, isHydrated, isSyncingTmp, progress)) {
        LOGW_SYNCPAL_WARN(_logger, L"Error in vfsStatus: " << Utility::formatSyncPath(absolutePath));
        return {ExitCode::SystemError, ExitCause::FileAccessError};
    }

    if (syncOp->targetSide() == ReplicaSide::Remote) {
        if (isPlaceholder && !isHydrated) {
            ignoreItem = true;
            return fixModificationDate(syncOp, absolutePath);
        }
    } else {
        if (isPlaceholder) {
            PinState pinState = PinState::Unspecified;
            if (!_syncPal->vfsPinState(absolutePath, pinState)) {
                LOGW_SYNCPAL_WARN(_logger, L"Error in vfsPinState for file: " << Utility::formatSyncPath(absolutePath));
                return {ExitCode::SystemError, ExitCause::InconsistentPinState};
            }

            switch (pinState) {
                case PinState::Inherited: {
                    // TODO : what do we do in that case??
                    LOG_SYNCPAL_WARN(_logger, "Inherited pin state not implemented yet");
                    return ExitCode::LogicError;
                }
                case PinState::AlwaysLocal: {
                    if (isSyncingTmp) {
                        // Ignore this item until it is synchronized
                        isSyncing = true;
                    } else if (isHydrated) {
                        // Download
                    }
                    break;
                }
                case PinState::OnlineOnly: {
                    // Update metadata
                    std::string error;
                    _syncPal->vfsUpdateMetadata(
                            absolutePath,
                            syncOp->affectedNode()->createdAt().has_value() ? *syncOp->affectedNode()->createdAt() : 0,
                            syncOp->affectedNode()->lastmodified().has_value() ? *syncOp->affectedNode()->lastmodified() : 0,
                            syncOp->affectedNode()->size(),
                            syncOp->affectedNode()->id().has_value() ? *syncOp->affectedNode()->id() : std::string(), error);
                    syncOp->setOmit(true); // Do not propagate change in file system, only in DB
                    break;
                }
                case PinState::Unspecified:
                default: {
                    LOGW_SYNCPAL_DEBUG(_logger, L"Ignore EDIT for file: " << Path2WStr(absolutePath));
                    ignoreItem = true;
                    return ExitCode::Ok;
                }
            }
        }
    }

    return ExitCode::Ok;
}

ExitInfo ExecutorWorker::handleMoveOp(SyncOpPtr syncOp, bool &ignored, bool &bypassProgressComplete) {
    // The three execution steps are as follows:
    // 1. If omit-flag is False, move the object on replica Y (where it still needs to be moved) from uY to vY, changing the
    // name to nameX.
    // 2. Update the database entry, to avoid detecting the move operation again.
    // 3. If the omit flag is False, update the updatetreeY structure to ensure that follow-up operations can execute
    // correctly, as they are based on the information in this structure.
    ignored = false;
    bypassProgressComplete = false;
    if (syncOp->omit()) {
        // Do not generate job, only push changes in DB and update tree
        if (syncOp->hasConflict()) {
            bool propagateChange = true;
            ExitInfo exitInfo = propagateConflictToDbAndTree(syncOp, propagateChange);

            Error err(_syncPal->syncDbId(),
                      syncOp->conflict().localNode() != nullptr
                              ? (syncOp->conflict().localNode()->id().has_value() ? syncOp->conflict().localNode()->id().value()
                                                                                  : "")
                              : "",
                      syncOp->conflict().remoteNode() != nullptr
                              ? (syncOp->conflict().remoteNode()->id().has_value() ? syncOp->conflict().remoteNode()->id().value()
                                                                                   : "")
                              : "",
                      syncOp->conflict().localNode() != nullptr ? syncOp->conflict().localNode()->type() : NodeType::Unknown,
                      syncOp->affectedNode()->moveOrigin().has_value() ? syncOp->affectedNode()->moveOrigin().value()
                                                                       : syncOp->affectedNode()->getPath(),
                      syncOp->conflict().type());

            _syncPal->addError(err);

            if (!propagateChange || !exitInfo) {
                return exitInfo;
            }
        }

        if (ExitInfo exitInfo = propagateMoveToDbAndTree(syncOp); !exitInfo) {
            LOGW_SYNCPAL_WARN(_logger, L"Failed to propagate changes in DB or update tree for: "
                                               << SyncName2WStr(syncOp->affectedNode()->name()));
            return exitInfo;
        }
    } else {
        bool exists = false;
        if (!hasRight(syncOp, exists)) {
            ignored = true;
            return ExitCode::Ok;
        }

        if (ExitInfo exitInfo = generateMoveJob(syncOp, ignored, bypassProgressComplete); !exitInfo) {
            return exitInfo;
        }
    }
    return ExitCode::Ok;
}

ExitInfo ExecutorWorker::generateMoveJob(SyncOpPtr syncOp, bool &ignored, bool &bypassProgressComplete) {
    bypassProgressComplete = false;

    // 1. If omit-flag is False, move the object on replica Y (where it still needs to be moved) from uY to vY, changing the
    // name to nameX.
    std::shared_ptr<AbstractJob> job = nullptr;

    SyncPath relativeDestLocalFilePath;
    SyncPath absoluteDestLocalFilePath;
    SyncPath relativeOriginLocalFilePath;

    if (syncOp->targetSide() == ReplicaSide::Local) {
        // Target side is local, so corresponding node is on local side.
        std::shared_ptr<Node> correspondingNode = syncOp->correspondingNode();
        if (!correspondingNode) {
            LOGW_SYNCPAL_WARN(_logger, L"Corresponding node not found for item with "
                                               << Utility::formatSyncPath(syncOp->affectedNode()->getPath()));
            return ExitCode::DataError;
        }

        // Get the new parent node
        std::shared_ptr<Node> parentNode =
                syncOp->newParentNode() ? syncOp->newParentNode() : syncOp->affectedNode()->parentNode();
        if (!parentNode) {
            LOGW_SYNCPAL_WARN(_logger,
                              L"Parent node not found for item with " << Utility::formatSyncPath(correspondingNode->getPath()));
            return ExitCode::DataError;
        }

        relativeDestLocalFilePath = parentNode->getPath() / syncOp->newName();
        relativeOriginLocalFilePath = correspondingNode->getPath();
        absoluteDestLocalFilePath = _syncPal->localPath() / relativeDestLocalFilePath;
        SyncPath absoluteOriginLocalFilePath = _syncPal->localPath() / relativeOriginLocalFilePath;
        job = std::make_shared<LocalMoveJob>(absoluteOriginLocalFilePath, absoluteDestLocalFilePath);
    } else {
        // Target side is remote, so affected node is on local side.
        std::shared_ptr<Node> correspondingNode = syncOp->correspondingNode();
        if (!correspondingNode) {
            LOGW_SYNCPAL_WARN(_logger, L"Corresponding node not found for item "
                                               << Utility::formatSyncPath(syncOp->affectedNode()->getPath()));
            return ExitCode::DataError;
        }

        // Get the new parent node
        std::shared_ptr<Node> parentNode =
                syncOp->newParentNode() ? syncOp->newParentNode() : syncOp->affectedNode()->parentNode();
        if (!parentNode) {
            LOGW_SYNCPAL_WARN(_logger,
                              L"Parent node not found for item " << Utility::formatSyncPath(correspondingNode->getPath()));
            return ExitCode::DataError;
        }

        relativeDestLocalFilePath = parentNode->getPath() / syncOp->newName();
        relativeOriginLocalFilePath = correspondingNode->getPath();
        absoluteDestLocalFilePath = _syncPal->localPath() / relativeDestLocalFilePath;
        SyncPath absoluteOriginLocalFilePath = _syncPal->localPath() / relativeOriginLocalFilePath;
        job = std::make_shared<LocalMoveJob>(absoluteOriginLocalFilePath, absoluteDestLocalFilePath);

        if (relativeOriginLocalFilePath.parent_path() == relativeDestLocalFilePath.parent_path()) {
            // This is just a rename
            try {
                job = std::make_shared<RenameJob>(_syncPal->driveDbId(),
                                                  correspondingNode->id().has_value() ? *correspondingNode->id() : std::string(),
                                                  absoluteDestLocalFilePath);
            } catch (std::exception const &e) {
                LOGW_SYNCPAL_WARN(_logger, L"Error in RenameJob::RenameJob for driveDbId=" << _syncPal->driveDbId() << L" : "
                                                                                           << Utility::s2ws(e.what()));
                return ExitCode::DataError;
            }
        } else {
            // This is a move

            // For all conflicts involving an "undo move" operation, the correct parent is already stored in the syncOp
            std::shared_ptr<Node> remoteParentNode = syncOp->conflict().type() == ConflictType::MoveParentDelete ||
                                                                     syncOp->conflict().type() == ConflictType::MoveMoveSource ||
                                                                     syncOp->conflict().type() == ConflictType::MoveMoveCycle
                                                             ? parentNode
                                                             : correspondingNodeInOtherTree(parentNode);
            if (!remoteParentNode) {
                LOGW_SYNCPAL_WARN(_logger, L"Parent node not found for item " << Path2WStr(parentNode->getPath()));
                return ExitCode::DataError;
            }
            try {
                job = std::make_shared<MoveJob>(_syncPal->driveDbId(), absoluteDestLocalFilePath,
                                                correspondingNode->id().has_value() ? *correspondingNode->id() : std::string(),
                                                remoteParentNode->id().has_value() ? *remoteParentNode->id() : std::string(),
                                                syncOp->newName());
            } catch (std::exception &e) {
                LOG_SYNCPAL_WARN(_logger, "Error in GetTokenFromAppPasswordJob::GetTokenFromAppPasswordJob: error=" << e.what());
                return ExitCode::DataError;
            }
        }

        if (syncOp->hasConflict()) {
            job->setBypassCheck(true);
        }

        // Set callbacks
        if (_syncPal->vfsMode() == VirtualFileMode::Mac || _syncPal->vfsMode() == VirtualFileMode::Win) {
            std::function<bool(const SyncPath &, bool, int, bool)> vfsForceStatusCallback =
                    std::bind(&SyncPal::vfsForceStatus, _syncPal, std::placeholders::_1, std::placeholders::_2,
                              std::placeholders::_3, std::placeholders::_4);
            job->setVfsForceStatusCallback(vfsForceStatusCallback);

            std::function<bool(const SyncPath &, bool &, bool &, bool &, int &)> vfsStatusCallback =
                    std::bind(&SyncPal::vfsStatus, _syncPal, std::placeholders::_1, std::placeholders::_2, std::placeholders::_3,
                              std::placeholders::_4, std::placeholders::_5);
            job->setVfsStatusCallback(vfsStatusCallback);
        }
    }

    job->setAffectedFilePath(relativeDestLocalFilePath);
    job->runSynchronously();

    if (job->exitCode() == ExitCode::Ok && syncOp->conflict().type() != ConflictType::None) {
        // Conflict fixing job finished successfully
        // Propagate changes to DB and update trees
        std::shared_ptr<Node> newNode = nullptr;
        if (ExitInfo exitInfo = propagateChangeToDbAndTree(syncOp, job, newNode); !exitInfo) {
            LOGW_WARN(_logger,
                      L"Failed to propagate changes in DB or update tree for: " << SyncName2WStr(syncOp->affectedNode()->name()));
            return exitInfo;
        }

        // Send conflict notification
        SyncFileItem syncItem;
        if (_syncPal->getSyncFileItem(syncOp->affectedNode()->getPath(), syncItem)) {
            NodeId localNodeId = syncOp->correspondingNode()->side() == ReplicaSide::Local
                                         ? syncItem.localNodeId().has_value() ? syncItem.localNodeId().value() : ""
                                         : "";
            NodeId remoteNodeId = syncOp->correspondingNode()->side() == ReplicaSide::Local ? ""
                                  : syncItem.remoteNodeId().has_value()                     ? syncItem.remoteNodeId().value()
                                                                                            : "";

            Error err(_syncPal->syncDbId(), localNodeId, remoteNodeId, syncItem.type(),
                      syncItem.newPath().has_value() ? syncItem.newPath().value() : syncItem.path(), syncItem.conflict(),
                      syncItem.inconsistency(), CancelType::None,
                      localNodeId.empty() ? relativeDestLocalFilePath : absoluteDestLocalFilePath);
            _syncPal->addError(err);
        }

        return ExitCode::Ok;
    }

    return handleFinishedJob(job, syncOp, syncOp->affectedNode()->getPath(), ignored, bypassProgressComplete);
}

ExitInfo ExecutorWorker::handleDeleteOp(SyncOpPtr syncOp, bool &ignored, bool &bypassProgressComplete) {
    // The three execution steps are as follows:
    // 1. If omit-flag is False, delete the file or directory on replicaY, because the objects till exists there
    // 2. Remove the entry from the database. If nX is a directory node, also remove all entries for each node n ∈ S. This
    // avoids that the object(s) are detected again by compute_ops() on the next sync iteration
    // 3. Update the update tree structures to ensure that follow-up operations can execute correctly, as they are based on
    // the information in these structures
    ignored = false;
    bypassProgressComplete = false;

    if (syncOp->omit()) {
        // Do not generate job, only push changes in DB and update tree
        if (syncOp->hasConflict() &&
            syncOp->conflict().type() !=
                    ConflictType::EditDelete) { // Error message handled with move operation in case Edit-Delete conflict
            bool propagateChange = true;
            ExitInfo exitInfo = propagateConflictToDbAndTree(syncOp, propagateChange);

            Error err(_syncPal->syncDbId(),
                      syncOp->conflict().localNode() != nullptr
                              ? (syncOp->conflict().localNode()->id().has_value() ? syncOp->conflict().localNode()->id().value()
                                                                                  : "")
                              : "",
                      syncOp->conflict().remoteNode() != nullptr
                              ? (syncOp->conflict().remoteNode()->id().has_value() ? syncOp->conflict().remoteNode()->id().value()
                                                                                   : "")
                              : "",
                      syncOp->conflict().localNode() != nullptr ? syncOp->conflict().localNode()->type() : NodeType::Unknown,
                      syncOp->affectedNode()->moveOrigin().has_value() ? syncOp->affectedNode()->moveOrigin().value()
                                                                       : syncOp->affectedNode()->getPath(),
                      syncOp->conflict().type());

            _syncPal->addError(err);

            if (!propagateChange || !exitInfo) {
                return exitInfo;
            }
        }

        if (ExitInfo exitInfo = propagateDeleteToDbAndTree(syncOp); !exitInfo) {
            LOGW_SYNCPAL_WARN(_logger, L"Failed to propagate changes in DB or update tree for: "
                                               << SyncName2WStr(syncOp->affectedNode()->name()));
            return exitInfo;
        }
    } else {
        bool exists = false;
        if (!hasRight(syncOp, exists)) {
            ignored = true;
            return ExitCode::Ok;
        }

        if (ExitInfo exitInfo = generateDeleteJob(syncOp, ignored, bypassProgressComplete); !exitInfo) {
            return exitInfo;
        }
    }
    return ExitCode::Ok;
}

ExitInfo ExecutorWorker::generateDeleteJob(SyncOpPtr syncOp, bool &ignored, bool &bypassProgressComplete) {
    bypassProgressComplete = false;

    // 1. If omit-flag is False, delete the file or directory on replicaY, because the objects till exists there
    std::shared_ptr<AbstractJob> job = nullptr;
    SyncPath relativeLocalFilePath = syncOp->nodePath(ReplicaSide::Local);
    SyncPath absoluteLocalFilePath = _syncPal->localPath() / relativeLocalFilePath;
    if (syncOp->targetSide() == ReplicaSide::Local) {
        bool isDehydratedPlaceholder = false;
        if (_syncPal->vfsMode() != VirtualFileMode::Off) {
            bool isPlaceholder = false;
            bool isHydrated = false;
            bool isSyncing = false;
            int progress = 0;
            if (!_syncPal->vfsStatus(absoluteLocalFilePath, isPlaceholder, isHydrated, isSyncing, progress)) {
                LOGW_SYNCPAL_WARN(_logger, L"Error in vfsStatus: " << Utility::formatSyncPath(absoluteLocalFilePath));
                return {ExitCode::SystemError, ExitCause::FileAccessError};
            }
            isDehydratedPlaceholder = isPlaceholder && !isHydrated;
        }

        NodeId remoteNodeId = syncOp->affectedNode()->id().has_value() ? syncOp->affectedNode()->id().value() : "";
        if (remoteNodeId.empty()) {
            LOGW_SYNCPAL_WARN(_logger, L"Failed to retrieve node ID");
            return ExitCode::DataError;
        }
        job = std::make_shared<LocalDeleteJob>(_syncPal->syncInfo(), relativeLocalFilePath, isDehydratedPlaceholder,
                                               remoteNodeId);
    } else {
        try {
            job = std::make_shared<DeleteJob>(
                    _syncPal->driveDbId(), syncOp->correspondingNode()->id() ? *syncOp->correspondingNode()->id() : std::string(),
                    syncOp->affectedNode()->id() ? *syncOp->affectedNode()->id() : std::string(), absoluteLocalFilePath);
        } catch (std::exception const &e) {
            LOGW_SYNCPAL_WARN(_logger, L"Error in DeleteJob::DeleteJob for driveDbId=" << _syncPal->driveDbId() << L" : "
                                                                                       << Utility::s2ws(e.what()));
            return ExitCode::DataError;
        }
    }

    // If affected node has both create and delete events (node deleted and re-created with same name), then do not check
    job->setBypassCheck((syncOp->affectedNode()->hasChangeEvent(OperationType::Create) &&
                         syncOp->affectedNode()->hasChangeEvent(OperationType::Delete)) ||
                        syncOp->affectedNode()->isSharedFolder());

    job->setAffectedFilePath(relativeLocalFilePath);
    job->runSynchronously();
    return handleFinishedJob(job, syncOp, relativeLocalFilePath, ignored, bypassProgressComplete);
}

bool ExecutorWorker::hasRight(SyncOpPtr syncOp, bool &exists) {
    std::shared_ptr<Node> correspondingNode =
            syncOp->correspondingNode() ? syncOp->correspondingNode() : syncOp->affectedNode(); // No corresponding node => rename

    // Check if file exists
    SyncPath relativeLocalFilePath = syncOp->nodePath(ReplicaSide::Local);
    SyncPath absoluteLocalFilePath = _syncPal->localPath() / relativeLocalFilePath;

    IoError ioError = IoError::Success;
    if (!IoHelper::checkIfPathExists(absoluteLocalFilePath, exists, ioError)) {
        LOGW_WARN(_logger, L"Error in Utility::checkIfPathExists: " << Utility::formatSyncPath(absoluteLocalFilePath));
        return false;
    }
    exists = ioError != IoError::NoSuchFileOrDirectory;

    if (syncOp->targetSide() == ReplicaSide::Local) {
        switch (syncOp->type()) {
            case OperationType::Edit:
            case OperationType::Move:
            case OperationType::Delete: {
                if (!exists) {
                    LOGW_SYNCPAL_WARN(_logger,
                                      L"Item: " << Utility::formatSyncPath(absoluteLocalFilePath) << L" doesn't exist anymore!");
                    return false;
                }
                break;
            }
            case OperationType::Create:
            case OperationType::None:
            default: {
                break;
            }
        }
    } else if (syncOp->targetSide() == ReplicaSide::Remote) {
        switch (syncOp->type()) {
            case OperationType::Create: {
                if (!exists) {
                    LOGW_SYNCPAL_WARN(_logger,
                                      L"File/directory " << Path2WStr(absoluteLocalFilePath) << L" doesn't exist anymore!");
                    return false;
                }
                std::shared_ptr<Node> newCorrespondingParentNode = nullptr;
                if (affectedUpdateTree(syncOp)->rootNode() == syncOp->affectedNode()->parentNode()) {
                    newCorrespondingParentNode = targetUpdateTree(syncOp)->rootNode();
                } else {
                    newCorrespondingParentNode = correspondingNodeInOtherTree(syncOp->affectedNode()->parentNode());
                }

                if (!newCorrespondingParentNode || !newCorrespondingParentNode->id().has_value()) {
                    return false;
                }

                if (newCorrespondingParentNode->isCommonDocumentsFolder() &&
                    syncOp->affectedNode()->type() == NodeType::Directory) {
                    return true;
                }

                if (newCorrespondingParentNode->isSharedFolder()) {
                    return false;
                }

                return _syncPal->_remoteSnapshot->canWrite(*newCorrespondingParentNode->id());
            }
            case OperationType::Edit: {
                if (!exists) {
                    LOGW_SYNCPAL_WARN(_logger,
                                      L"Item: " << Utility::formatSyncPath(absoluteLocalFilePath) << L" doesn't exist anymore!");
                    return false;
                }

                if (!correspondingNode->id().has_value()) {
                    return false;
                }

                return _syncPal->_remoteSnapshot->canWrite(*correspondingNode->id());
            }
            case OperationType::Move:
            case OperationType::Delete: {
                break;
            }
            case OperationType::None:
            default: {
                break;
            }
        }
    }
    return true;
}

bool ExecutorWorker::enoughLocalSpace(SyncOpPtr syncOp) {
    if (syncOp->targetSide() != ReplicaSide::Local) {
        // This is not a download operation
        return true;
    }

    if (syncOp->affectedNode()->type() != NodeType::File) {
        return true;
    }

    int64_t newSize = syncOp->affectedNode()->size();
    if (syncOp->type() == OperationType::Edit) {
        // Keep only the difference between remote size and local size
        newSize -= syncOp->correspondingNode()->size();
    }

    const int64_t freeBytes = Utility::freeDiskSpace(_syncPal->localPath());
    if (freeBytes >= 0) {
        if (freeBytes < newSize + Utility::freeDiskSpaceLimit()) {
            LOGW_SYNCPAL_WARN(_logger, L"Disk almost full, only " << freeBytes << L"B available at "
                                                                  << Utility::formatSyncPath(_syncPal->localPath())
                                                                  << L". Synchronization canceled.");
            return false;
        }
    } else {
        LOGW_SYNCPAL_WARN(_logger,
                          L"Could not determine free space available at " << Utility::formatSyncPath(_syncPal->localPath()));
    }
    return true;
}

ExitInfo ExecutorWorker::waitForAllJobsToFinish() {
    while (!_ongoingJobs.empty()) {
        if (stopAsked()) {
            cancelAllOngoingJobs();
            break;
        }

        while (pauseAsked() || isPaused()) {
            if (!isPaused()) {
                setPauseDone();
                cancelAllOngoingJobs(true);
            }

            Utility::msleep(LOOP_PAUSE_SLEEP_PERIOD);

            if (unpauseAsked()) {
                setUnpauseDone();
            }
        }

        if (ExitInfo exitInfo = deleteFinishedAsyncJobs(); !exitInfo) {
            cancelAllOngoingJobs();
            return exitInfo;
        }

        sendProgress();
    }
    return ExitCode::Ok;
}

ExitInfo ExecutorWorker::deleteFinishedAsyncJobs() {
    ExitInfo exitInfo = ExitCode::Ok;
    while (!_terminatedJobs.empty()) {
        // Delete all terminated jobs
        if (exitInfo && _ongoingJobs.find(_terminatedJobs.front()) != _ongoingJobs.end()) {
            auto onGoingJobIt = _ongoingJobs.find(_terminatedJobs.front());
            if (onGoingJobIt == _ongoingJobs.end()) {
                LOGW_SYNCPAL_WARN(_logger, L"Terminated job not found");
                _terminatedJobs.pop();
                continue;
            }

            std::shared_ptr<AbstractJob> job = onGoingJobIt->second;

            auto jobToSyncOpIt = _jobToSyncOpMap.find(job->jobId());
            if (jobToSyncOpIt == _jobToSyncOpMap.end()) {
                LOGW_SYNCPAL_WARN(_logger, L"Sync Operation not found");
                _ongoingJobs.erase(job->jobId());
                _terminatedJobs.pop();
                continue;
            }

            SyncOpPtr syncOp = jobToSyncOpIt->second;
            SyncPath relativeLocalPath = syncOp->nodePath(ReplicaSide::Local);
            bool ignored = false;
            bool bypassProgressComplete = false;
            exitInfo = handleFinishedJob(job, syncOp, relativeLocalPath, ignored, bypassProgressComplete);
            if (exitInfo) {
                if (!ignored && exitInfo.cause() == ExitCause::OperationCanceled) {
                    setProgressComplete(syncOp, SyncFileStatus::Error);
                    exitInfo = ExitCode::Ok;
                } else {
                    if (ignored) {
                        setProgressComplete(syncOp, SyncFileStatus::Ignored);
                    } else {
                        setProgressComplete(syncOp, SyncFileStatus::Success);
                    }

                    if (syncOp->affectedNode()->id().has_value()) {
                        std::unordered_set<NodeId> whiteList;
                        SyncNodeCache::instance()->syncNodes(_syncPal->syncDbId(), SyncNodeType::WhiteList, whiteList);
                        if (whiteList.find(syncOp->affectedNode()->id().value()) != whiteList.end()) {
                            // This item has been synchronized, it can now be removed from
                            // white list
                            whiteList.erase(syncOp->affectedNode()->id().value());
                            SyncNodeCache::instance()->update(_syncPal->syncDbId(), SyncNodeType::WhiteList, whiteList);
                        }
                    }
                }
            } else {
                increaseErrorCount(syncOp);
            }

            // Delete job
            _ongoingJobs.erase(_terminatedJobs.front());
        }
        _terminatedJobs.pop();
    }
    return exitInfo;
}

ExitInfo ExecutorWorker::handleManagedBackError(ExitCause jobExitCause, SyncOpPtr syncOp, bool isInconsistencyIssue,
                                                bool downloadImpossible) {
    if (jobExitCause == ExitCause::NotFound && !downloadImpossible) {
        // The operation failed because the destination does not exist anymore
        LOG_SYNCPAL_DEBUG(_logger, "Destination does not exist anymore, restarting sync.");
        return ExitCode::DataError;
    }

    if (jobExitCause == ExitCause::QuotaExceeded) {
        _syncPal->pause();
    } else {
        // The item should be temporarily blacklisted
        _syncPal->blacklistTemporarily(syncOp->affectedNode()->id() ? *syncOp->affectedNode()->id() : std::string(),
                                       syncOp->affectedNode()->getPath(), otherSide(syncOp->targetSide()));
    }

    if (!affectedUpdateTree(syncOp)->deleteNode(syncOp->affectedNode())) {
        LOGW_SYNCPAL_WARN(_logger,
                          L"Error in UpdateTree::deleteNode: node name=" << SyncName2WStr(syncOp->affectedNode()->name()));
        return ExitCode::DataError;
    }

    if (syncOp->correspondingNode()) {
        if (!targetUpdateTree(syncOp)->deleteNode(syncOp->correspondingNode())) {
            LOGW_SYNCPAL_WARN(_logger, L"Error in UpdateTree::deleteNode: node name="
                                               << SyncName2WStr(syncOp->correspondingNode()->name()));
            return ExitCode::DataError;
        }
    }

    NodeId locaNodeId;
    NodeId remoteNodeId;
    if (syncOp->targetSide() == ReplicaSide::Local) {
        if (syncOp->correspondingNode() && syncOp->correspondingNode()->id()) locaNodeId = *syncOp->correspondingNode()->id();
        remoteNodeId = syncOp->affectedNode()->id() ? *syncOp->affectedNode()->id() : std::string();
    } else {
        locaNodeId = syncOp->affectedNode()->id() ? *syncOp->affectedNode()->id() : std::string();
        if (syncOp->correspondingNode() && syncOp->correspondingNode()->id()) remoteNodeId = *syncOp->correspondingNode()->id();
    }

    Error error;
    if (isInconsistencyIssue) {
        error = Error(_syncPal->syncDbId(), locaNodeId, remoteNodeId, syncOp->affectedNode()->type(),
                      syncOp->affectedNode()->getPath(), ConflictType::None, InconsistencyType::ForbiddenChar);
    } else {
        error = Error(_syncPal->syncDbId(), locaNodeId, remoteNodeId, syncOp->affectedNode()->type(),
                      syncOp->affectedNode()->getPath(), ConflictType::None, InconsistencyType::None, CancelType::None, "",
                      ExitCode::BackError, jobExitCause);
    }
    _syncPal->addError(error);

    return ExitCode::Ok;
}

namespace details {
bool isManagedBackError(ExitCause exitCause) {
    static const std::set<ExitCause> managedExitCauses = {ExitCause::InvalidName,   ExitCause::ApiErr,
                                                          ExitCause::FileTooBig,    ExitCause::NotFound,
                                                          ExitCause::QuotaExceeded, ExitCause::UploadNotTerminated};

    return managedExitCauses.contains(exitCause);
}
} // namespace details

ExitInfo ExecutorWorker::handleFinishedJob(std::shared_ptr<AbstractJob> job, SyncOpPtr syncOp, const SyncPath &relativeLocalPath,
                                           bool &ignored, bool &bypassProgressComplete) {
    ignored = false;
    bypassProgressComplete = false;

    if (job->exitCode() == ExitCode::NeedRestart) {
        cancelAllOngoingJobs();
        _syncPal->setRestart(true);
        return ExitCode::Ok;
    }

    NodeId locaNodeId;
    NodeId remoteNodeId;
    if (syncOp->targetSide() == ReplicaSide::Local) {
        if (syncOp->correspondingNode() && syncOp->correspondingNode()->id()) locaNodeId = *syncOp->correspondingNode()->id();
        if (syncOp->affectedNode()->id()) remoteNodeId = *syncOp->affectedNode()->id();
    } else {
        if (syncOp->affectedNode()->id()) locaNodeId = *syncOp->affectedNode()->id();
        if (syncOp->correspondingNode() && syncOp->correspondingNode()->id()) remoteNodeId = *syncOp->correspondingNode()->id();
    }

    auto networkJob(std::dynamic_pointer_cast<AbstractNetworkJob>(job));
    if (const bool isInconsistencyIssue = job->exitCause() == ExitCause::InvalidName;
        job->exitCode() == ExitCode::BackError && details::isManagedBackError(job->exitCause())) {
        return handleManagedBackError(job->exitCause(), syncOp, isInconsistencyIssue,
                                      networkJob && networkJob->isDownloadImpossible());
    }

    if (job->exitCode() != ExitCode::Ok) {
        if (networkJob && (networkJob->getStatusCode() == Poco::Net::HTTPResponse::HTTP_FORBIDDEN ||
                           networkJob->getStatusCode() == Poco::Net::HTTPResponse::HTTP_CONFLICT)) {
            if (ExitInfo exitInfo = handleForbiddenAction(syncOp, relativeLocalPath, ignored); !exitInfo) {
                LOGW_SYNCPAL_WARN(_logger,
                                  L"Error in handleForbiddenAction for item: " << Utility::formatSyncPath(relativeLocalPath));
                return exitInfo;
            }
        } else if (!handleExecutorError(syncOp, {job->exitCode(), job->exitCause()})) {
            // Cancel all queued jobs
            LOGW_SYNCPAL_WARN(_logger,
                              L"Cancelling jobs. exit code: " << job->exitCode() << L" exit cause: " << job->exitCause());
            cancelAllOngoingJobs();
            return {job->exitCode(), job->exitCause()};

        } else { // The error is managed and the execution can continue.
            LOGW_DEBUG(_logger, L"Error successfully managed: " << job->exitCode() << L" " << job->exitCause() << L" on "
                                                                << syncOp->type() << L" operation for "
                                                                << Utility::formatSyncPath(syncOp->affectedNode()->getPath()));
            return {ExitCode::Ok, ExitCause::OperationCanceled};
        }
    } else {
        // Propagate changes to DB and update trees
        std::shared_ptr<Node> newNode;
        if (ExitInfo exitInfo = propagateChangeToDbAndTree(syncOp, job, newNode); !exitInfo) {
            cancelAllOngoingJobs();
            return exitInfo;
        }

        SyncFileStatus status = SyncFileStatus::Success;
        // Check for conflict or inconsistency
        if (SyncFileItem syncItem; _syncPal->getSyncFileItem(relativeLocalPath, syncItem)) {
            if (syncOp->conflict().type() != ConflictType::None) {
                status = SyncFileStatus::Conflict;
            } else if (syncItem.inconsistency() != InconsistencyType::None) {
                status = SyncFileStatus::Inconsistency;
            }

            if (status != SyncFileStatus::Success) {
                Error err(_syncPal->syncDbId(), syncItem.localNodeId() ? *syncItem.localNodeId() : "",
                          syncItem.remoteNodeId() ? *syncItem.remoteNodeId() : "", syncItem.type(),
                          syncItem.newPath() ? *syncItem.newPath() : syncItem.path(), syncItem.conflict(),
                          syncItem.inconsistency());
                _syncPal->addError(err);
            }
        }

        bypassProgressComplete = syncOp->affectedNode()->hasChangeEvent(OperationType::Create) &&
                                 syncOp->affectedNode()->hasChangeEvent(OperationType::Delete);
    }

    return ExitCode::Ok;
}

ExitInfo ExecutorWorker::handleForbiddenAction(SyncOpPtr syncOp, const SyncPath &relativeLocalPath, bool &ignored) {
    ignored = false;

    const SyncPath absoluteLocalFilePath = _syncPal->localPath() / relativeLocalPath;

    bool removeFromDb = true;
    CancelType cancelType = CancelType::None;
    switch (syncOp->type()) {
        case OperationType::Create: {
            cancelType = CancelType::Create;
            ignored = true;
            // If the rename failed (the file doesn't exist), it is a forbiden download, we should keep it in DB.
            removeFromDb = PlatformInconsistencyCheckerUtility::renameLocalFile(
                    absoluteLocalFilePath, PlatformInconsistencyCheckerUtility::SuffixType::Blacklisted);
            break;
        }
        case OperationType::Move: {
            // Delete the item from local replica
            NodeId remoteNodeId = syncOp->correspondingNode()->id().has_value() ? syncOp->correspondingNode()->id().value() : "";
            if (!remoteNodeId.empty()) {
                LocalDeleteJob deleteJob(_syncPal->syncInfo(), relativeLocalPath, isLiteSyncActivated(), remoteNodeId);
                deleteJob.setBypassCheck(true);
                deleteJob.runSynchronously();
            }

            cancelType = CancelType::Move;
            break;
        }
        case OperationType::Edit: {
            // Rename the file so as not to lose any information
            SyncPath newSyncPath;
            PlatformInconsistencyCheckerUtility::renameLocalFile(
                    absoluteLocalFilePath, PlatformInconsistencyCheckerUtility::SuffixType::Conflict, &newSyncPath);

            // Exclude file from sync
            if (!_syncPal->vfsFileStatusChanged(newSyncPath, SyncFileStatus::Ignored)) {
                LOGW_SYNCPAL_WARN(_logger, L"Error in SyncPal::vfsFileStatusChanged: " << Utility::formatSyncPath(newSyncPath));
            }

            cancelType = CancelType::Edit;
            break;
        }
        case OperationType::Delete: {
            cancelType = CancelType::Delete;
            break;
        }
        default: {
            break;
        }
    }

    SyncFileItem syncItem;
    if (_syncPal->getSyncFileItem(relativeLocalPath, syncItem)) {
        Error err(
                _syncPal->syncDbId(), syncItem.localNodeId().has_value() ? syncItem.localNodeId().value() : "",
                syncItem.remoteNodeId().has_value() ? syncItem.remoteNodeId().value() : "", syncItem.type(),
                syncOp->affectedNode()->moveOrigin().has_value() ? syncOp->affectedNode()->moveOrigin().value() : syncItem.path(),
                syncItem.conflict(), syncItem.inconsistency(), cancelType,
                syncOp->affectedNode()->moveOrigin().has_value() ? relativeLocalPath : "");
        _syncPal->addError(err);
    }

    if (removeFromDb) {
        //  Remove the node from DB and tree so it will be re-created at its
        //  original location on next sync
        _syncPal->setRestart(true);
        if (ExitInfo exitInfo = propagateDeleteToDbAndTree(syncOp); !exitInfo) {
            LOGW_SYNCPAL_WARN(_logger, L"Failed to propagate changes in DB or update tree for: "
                                               << SyncName2WStr(syncOp->affectedNode()->name()));
            return exitInfo;
        }
    }
    return ExitCode::Ok;
}

void ExecutorWorker::sendProgress() {
    std::chrono::duration<double> elapsed_seconds = std::chrono::steady_clock::now() - _fileProgressTimer;
    if (elapsed_seconds.count() > SEND_PROGRESS_DELAY) {
        _fileProgressTimer = std::chrono::steady_clock::now();

        for (const auto &jobInfo: _ongoingJobs) {
            if (!_syncPal->setProgress(jobInfo.second->affectedFilePath(), jobInfo.second->getProgress())) {
                LOGW_SYNCPAL_WARN(_logger, L"Error in SyncPal::setProgress: "
                                                   << Utility::formatSyncPath(jobInfo.second->affectedFilePath()));
            }
        }
    }
}

ExitInfo ExecutorWorker::propagateConflictToDbAndTree(SyncOpPtr syncOp, bool &propagateChange) {
    propagateChange = true;

    switch (syncOp->conflict().type()) {
        case ConflictType::EditEdit: // Edit conflict pattern
        case ConflictType::CreateCreate: // Name clash conflict pattern
        case ConflictType::MoveCreate: // Name clash conflict pattern
        case ConflictType::MoveMoveDest: // Name clash conflict pattern
        case ConflictType::MoveMoveSource: // Name clash conflict pattern
        {
            if (syncOp->conflict().type() != ConflictType::MoveMoveSource) {
<<<<<<< HEAD
                bool localNodeFoundInDb = false;
                // when it's an Edit-Edit we want to delete the node
                NodeId effectiveNodeId =
                        syncOp->conflict().localNode()->previousId().has_value() ? *syncOp->conflict().localNode()->previousId()
                        : syncOp->conflict().localNode()->id().has_value()       ? *syncOp->conflict().localNode()->id()
                                                                                 : std::string();
                if (ExitInfo exitInfo = deleteFromDb(syncOp->conflict().localNode()); !exitInfo) {
                    if (localNodeFoundInDb) {
=======
                if (const ExitInfo exitInfo = deleteFromDb(syncOp->conflict().localNode()); !exitInfo) {
                    if (exitInfo.code() == ExitCode::DataError) {
                        // The node was not found in DB, this ok since we wanted to remove it anyway
                        LOGW_SYNCPAL_INFO(_logger,
                                          L"Node `" << SyncName2WStr(syncOp->conflict().localNode()->name())
                                                    << L" not found in DB. This is ok since we wanted to remove to anyway.");
                    } else {
>>>>>>> 6025a62a
                        // Remove local node from DB
                        propagateChange = false;
                        return exitInfo;
                    }
                }
            }
            // Remove node from update tree
            if (!_syncPal->updateTree(ReplicaSide::Local)->deleteNode(syncOp->conflict().localNode())) {
                LOGW_SYNCPAL_WARN(_logger, L"Error in UpdateTree::deleteNode: node name="
                                                   << SyncName2WStr(syncOp->conflict().localNode()->name()));
            }

            if (!_syncPal->updateTree(ReplicaSide::Remote)->deleteNode(syncOp->conflict().remoteNode())) {
                LOGW_SYNCPAL_WARN(_logger, L"Error in UpdateTree::deleteNode: node name="
                                                   << SyncName2WStr(syncOp->conflict().remoteNode()->name()));
            }

            propagateChange = false;
            break;
        }
        case ConflictType::EditDelete: // Delete conflict pattern
        {
            if (syncOp->type() == OperationType::Delete) {
                // Just apply normal behavior for delete operations
                break;
            }

            // Do nothing about the move operation since the nodes will be
            // remove from DB anyway
            propagateChange = false;
            break;
        }
        case ConflictType::CreateParentDelete: // Indirect conflict pattern
        {
            // Remove node from update tree
            std::shared_ptr<UpdateTree> updateTree = affectedUpdateTree(syncOp);
            if (!updateTree->deleteNode(syncOp->affectedNode())) {
                LOGW_SYNCPAL_WARN(
                        _logger, L"Error in UpdateTree::deleteNode: node name=" << SyncName2WStr(syncOp->affectedNode()->name()));
            }

            // Do not propagate changes to the DB
            // The created node has been moved and will be discovered as new
            // on next sync
            propagateChange = false;
            break;
        }
        case ConflictType::MoveDelete: // Delete conflict pattern
        case ConflictType::MoveParentDelete: // Indirect conflict pattern
        case ConflictType::MoveMoveCycle: // Name clash conflict pattern
        case ConflictType::None:
        default:
            // Just apply normal behavior
            break;
    }
    return ExitCode::Ok;
}

ExitInfo ExecutorWorker::propagateChangeToDbAndTree(SyncOpPtr syncOp, std::shared_ptr<AbstractJob> job,
                                                    std::shared_ptr<Node> &node) {
    if (syncOp->hasConflict()) {
        bool propagateChange = true;
        ExitInfo exitInfo = propagateConflictToDbAndTree(syncOp, propagateChange);
        if (!propagateChange || !exitInfo) {
            return exitInfo;
        }
    }

    switch (syncOp->type()) {
        case OperationType::Create:
        case OperationType::Edit: {
            NodeId nodeId;
            SyncTime modtime = 0;
            if (syncOp->targetSide() == ReplicaSide::Local) {
                auto castJob(std::dynamic_pointer_cast<DownloadJob>(job));
                nodeId = castJob->localNodeId();
                modtime = castJob->modtime();
            } else {
                bool jobOk = false;
                auto uploadJob(std::dynamic_pointer_cast<UploadJob>(job));
                if (uploadJob) {
                    nodeId = uploadJob->nodeId();
                    modtime = uploadJob->modtime();
                    jobOk = true;
                } else {
                    auto uploadSessionJob(std::dynamic_pointer_cast<DriveUploadSession>(job));
                    if (uploadSessionJob) {
                        nodeId = uploadSessionJob->nodeId();
                        modtime = uploadSessionJob->modtime();
                        jobOk = true;
                    }
                }

                if (!jobOk) {
                    LOGW_SYNCPAL_WARN(_logger, L"Failed to cast upload job " << job->jobId());
                    return ExitCode::SystemError;
                }
            }

            if (syncOp->type() == OperationType::Create) {
                return propagateCreateToDbAndTree(syncOp, nodeId, modtime, node);
            } else {
                return propagateEditToDbAndTree(syncOp, nodeId, modtime, node);
            }
        }
        case OperationType::Move: {
            return propagateMoveToDbAndTree(syncOp);
        }
        case OperationType::Delete: {
            return propagateDeleteToDbAndTree(syncOp);
        }
        default: {
            LOGW_SYNCPAL_WARN(_logger, L"Unknown operation type " << syncOp->type() << L" on file "
                                                                  << SyncName2WStr(syncOp->affectedNode()->name()));
            return ExitCode::SystemError;
        }
    }
    return ExitCode::LogicError;
}

ExitInfo ExecutorWorker::propagateCreateToDbAndTree(SyncOpPtr syncOp, const NodeId &newNodeId,
                                                    std::optional<SyncTime> newLastModTime, std::shared_ptr<Node> &node) {
    std::shared_ptr<Node> newCorrespondingParentNode = nullptr;
    if (affectedUpdateTree(syncOp)->rootNode() == syncOp->affectedNode()->parentNode()) {
        newCorrespondingParentNode = targetUpdateTree(syncOp)->rootNode();
    } else {
        newCorrespondingParentNode = correspondingNodeInOtherTree(syncOp->affectedNode()->parentNode());
    }

    if (!newCorrespondingParentNode) {
        LOG_SYNCPAL_WARN(_logger, "Corresponding parent node not found");
        return ExitCode::DataError;
    }

    // 2. Insert a new entry into the database, to avoid that the object is
    // detected again by compute_ops() on the next sync iteration.
    std::string localId = syncOp->targetSide() == ReplicaSide::Local
                                  ? newNodeId
                                  : (syncOp->affectedNode()->id().has_value() ? *syncOp->affectedNode()->id() : "");
    std::string remoteId = syncOp->targetSide() == ReplicaSide::Local
                                   ? (syncOp->affectedNode()->id().has_value() ? *syncOp->affectedNode()->id() : "")
                                   : newNodeId;
    SyncName localName = syncOp->targetSide() == ReplicaSide::Local ? syncOp->newName() : syncOp->nodeName(ReplicaSide::Local);
    SyncName remoteName = syncOp->targetSide() == ReplicaSide::Remote ? syncOp->newName() : syncOp->nodeName(ReplicaSide::Remote);

    if (localId.empty() || remoteId.empty()) {
        LOGW_SYNCPAL_WARN(_logger, L"Empty " << (localId.empty() ? L"local" : L"remote") << L" id for item "
                                             << SyncName2WStr(syncOp->affectedNode()->name()));
        return ExitCode::DataError;
    }

    DbNode dbNode(0, newCorrespondingParentNode->idb(), localName, remoteName, localId, remoteId,
                  syncOp->affectedNode()->createdAt(), newLastModTime, newLastModTime, syncOp->affectedNode()->type(),
                  syncOp->affectedNode()->size(),
                  "" // TODO : change it once we start using content checksum
                  ,
                  syncOp->omit() ? SyncFileStatus::Success : SyncFileStatus::Unknown);

    if (ParametersCache::isExtendedLogEnabled()) {
        LOGW_SYNCPAL_DEBUG(
                _logger, L"Inserting in DB: "
                                 << L" localName=" << SyncName2WStr(localName) << L" / remoteName=" << SyncName2WStr(remoteName)
                                 << L" / localId=" << Utility::s2ws(localId) << L" / remoteId=" << Utility::s2ws(remoteId)
                                 << L" / parent DB ID="
                                 << (newCorrespondingParentNode->idb().has_value() ? newCorrespondingParentNode->idb().value()
                                                                                   : -1)
                                 << L" / createdAt="
                                 << (syncOp->affectedNode()->createdAt().has_value() ? *syncOp->affectedNode()->createdAt() : -1)
                                 << L" / lastModTime=" << (newLastModTime.has_value() ? *newLastModTime : -1) << L" / type="
                                 << syncOp->affectedNode()->type());
    }

    if (dbNode.nameLocal().empty() || dbNode.nameRemote().empty() || !dbNode.nodeIdLocal().has_value() ||
        !dbNode.nodeIdRemote().has_value() || !dbNode.created().has_value() || !dbNode.lastModifiedLocal().has_value() ||
        !dbNode.lastModifiedRemote().has_value() || dbNode.type() == NodeType::Unknown) {
        LOG_SYNCPAL_ERROR(_logger, "Error inserting new node in DB!!!");
        assert(false);
    }

    DbNodeId newDbNodeId;
    bool constraintError = false;
    if (!_syncPal->_syncDb->insertNode(dbNode, newDbNodeId, constraintError)) {
        LOGW_SYNCPAL_WARN(
                _logger,
                L"Failed to insert node into DB:"
                        << L" local ID: " << Utility::s2ws(localId) << L", remote ID: " << Utility::s2ws(remoteId)
                        << L", local name: " << SyncName2WStr(localName) << L", remote name: " << SyncName2WStr(remoteName)
                        << L", parent DB ID: "
                        << (newCorrespondingParentNode->idb().has_value() ? newCorrespondingParentNode->idb().value() : -1));

        if (!constraintError) {
            return {ExitCode::DbError, ExitCause::DbAccessError};
        }

        // Manage DELETE events not reported by the folder watcher
        // Some apps save files with DELETE + CREATE operations, but sometimes,
        // the DELETE operation is not reported
        // => The local snapshot will contain 2 nodes with the same remote id
        // => A unique constraint error on the remote node id will occur when
        // inserting the new node in DB
        DbNodeId dbNodeId;
        bool found = false;
        if (!_syncPal->_syncDb->dbId(ReplicaSide::Remote, remoteId, dbNodeId, found)) {
            LOG_SYNCPAL_WARN(_logger, "Error in SyncDb::dbId");
            return {ExitCode::DbError, ExitCause::DbAccessError};
        }
        if (found) {
            // Delete old node
            if (!_syncPal->_syncDb->deleteNode(dbNodeId, found)) {
                LOG_SYNCPAL_WARN(_logger, "Error in SyncDb::deleteNode");
                return {ExitCode::DbError, ExitCause::DbAccessError};
            }
        }

        // Create new node
        if (!_syncPal->_syncDb->insertNode(dbNode, newDbNodeId, constraintError)) {
            LOG_SYNCPAL_WARN(_logger, "Error in SyncDb::insertNode");
            return {constraintError ? ExitCode::DataError : ExitCode::DbError, ExitCause::DbAccessError};
        }

        // The snapshot must be invalidated before the next sync
        _snapshotToInvalidate = true;
    }

    // 3. Update the update tree structures to ensure that follow-up operations
    // can execute correctly, as they are based on the information in these
    // structures.
    if (syncOp->omit()) {
        // Update existing nodes
        syncOp->affectedNode()->setIdb(newDbNodeId);
        syncOp->correspondingNode()->setIdb(newDbNodeId);
        node = syncOp->correspondingNode();
    } else {
        // insert new node
        node = std::shared_ptr<Node>(
                new Node(newDbNodeId, syncOp->targetSide() == ReplicaSide::Local ? ReplicaSide::Local : ReplicaSide::Remote,
                         remoteName, syncOp->affectedNode()->type(), OperationType::None, newNodeId, newLastModTime,
                         newLastModTime, syncOp->affectedNode()->size(), newCorrespondingParentNode));
        if (node == nullptr) {
            std::cout << "Failed to allocate memory" << std::endl;
            LOG_SYNCPAL_ERROR(_logger, "Failed to allocate memory");
            return {ExitCode::SystemError, ExitCause::NotEnoughtMemory};
        }

        std::shared_ptr<UpdateTree> updateTree = targetUpdateTree(syncOp);
        updateTree->insertNode(node);

        if (!newCorrespondingParentNode->insertChildren(node)) {
            LOGW_SYNCPAL_WARN(_logger, L"Error in Node::insertChildren: node name="
                                               << SyncName2WStr(node->name()) << L" parent node name="
                                               << SyncName2WStr(newCorrespondingParentNode->name()));
            return ExitCode::DataError;
        }

        // Affected node does not have a valid DB ID yet, update it
        syncOp->affectedNode()->setIdb(newDbNodeId);
    }

    return ExitCode::Ok;
}

ExitInfo ExecutorWorker::propagateEditToDbAndTree(SyncOpPtr syncOp, const NodeId &newNodeId,
                                                  std::optional<SyncTime> newLastModTime, std::shared_ptr<Node> &node) {
    DbNode dbNode;
    bool found = false;
    if (!_syncPal->_syncDb->node(*syncOp->correspondingNode()->idb(), dbNode, found)) {
        LOG_SYNCPAL_WARN(_logger, "Error in SyncDb::node");
        return {ExitCode::DbError, ExitCause::DbAccessError};
    }
    if (!found) {
        LOG_SYNCPAL_DEBUG(_logger, "Failed to retrieve node for dbId=" << *syncOp->correspondingNode()->idb());
        return {ExitCode::DataError, ExitCause::DbEntryNotFound};
    }

    // 2. Update the database entry, to avoid detecting the edit operation again.
    std::string localId = syncOp->targetSide() == ReplicaSide::Local ? newNodeId
                          : syncOp->affectedNode()->id().has_value() ? *syncOp->affectedNode()->id()
                                                                     : std::string();
    std::string remoteId = syncOp->targetSide() == ReplicaSide::Local
                                   ? syncOp->affectedNode()->id().has_value() ? *syncOp->affectedNode()->id() : std::string()
                                   : newNodeId;
    const SyncName localName = syncOp->nodeName(ReplicaSide::Local);
    const SyncName remoteName = syncOp->nodeName(ReplicaSide::Remote);

    if (localId.empty() || remoteId.empty()) {
        LOGW_SYNCPAL_WARN(_logger, L"Empty " << (localId.empty() ? L"local" : L"remote") << L" id for item "
                                             << SyncName2WStr(syncOp->affectedNode()->name()));
        return ExitCode::DataError;
    }

    dbNode.setNodeIdLocal(localId);
    dbNode.setNodeIdRemote(remoteId);
    dbNode.setLastModifiedLocal(newLastModTime);
    dbNode.setLastModifiedRemote(newLastModTime);
    dbNode.setSize(syncOp->affectedNode()->size());
    dbNode.setChecksum(""); // TODO : change it once we start using content checksum
    if (syncOp->omit()) {
        dbNode.setStatus(SyncFileStatus::Success);
    }

    if (ParametersCache::isExtendedLogEnabled()) {
        LOGW_SYNCPAL_DEBUG(
                _logger,
                L"Updating DB: " << L" / localName=" << SyncName2WStr(localName) << L" / remoteName=" << SyncName2WStr(remoteName)
                                 << L" / localId=" << Utility::s2ws(localId) << L" / remoteId=" << Utility::s2ws(remoteId)
                                 << L" / parent DB ID="
                                 << (dbNode.parentNodeId().has_value() ? dbNode.parentNodeId().value() : -1) << L" / createdAt="
                                 << (syncOp->affectedNode()->createdAt().has_value() ? *syncOp->affectedNode()->createdAt() : -1)
                                 << L" / lastModTime=" << (newLastModTime.has_value() ? *newLastModTime : -1) << L" / type="
                                 << syncOp->affectedNode()->type());
    }

    if (!_syncPal->_syncDb->updateNode(dbNode, found)) {
        LOGW_SYNCPAL_WARN(_logger, L"Failed to update node into DB: "
                                           << L"local ID: " << Utility::s2ws(localId) << L", remote ID: "
                                           << Utility::s2ws(remoteId) << L", local name: " << SyncName2WStr(localName)
                                           << L", remote name: " << SyncName2WStr(remoteName) << L", parent DB ID: "
                                           << (dbNode.parentNodeId().has_value() ? dbNode.parentNodeId().value() : -1));
        return {ExitCode::DbError, ExitCause::DbAccessError};
    }
    if (!found) {
        return {ExitCode::DataError, ExitCause::DbEntryNotFound};
    }

    // 3. If the omit flag is False, update the updatetreeY structure to ensure
    // that follow-up operations can execute correctly, as they are based on the
    // information in this structure
    if (!syncOp->omit()) {
        syncOp->correspondingNode()->setId(syncOp->targetSide() == ReplicaSide::Local ? localId
                                                                                      : remoteId); // ID might have changed in the
                                                                                                   // case of a delete+create
        syncOp->correspondingNode()->setLastModified(newLastModTime);
    }
    node = syncOp->correspondingNode();

    return ExitCode::Ok;
}

ExitInfo ExecutorWorker::propagateMoveToDbAndTree(SyncOpPtr syncOp) {
    std::shared_ptr<Node> correspondingNode =
            syncOp->correspondingNode() ? syncOp->correspondingNode() : syncOp->affectedNode(); // No corresponding node => rename

    if (!correspondingNode || !correspondingNode->idb().has_value()) {
        LOG_SYNCPAL_WARN(_logger, "Invalid corresponding node");
        return ExitCode::DataError;
    }

    DbNode dbNode;
    bool found = false;
    if (!_syncPal->_syncDb->node(*correspondingNode->idb(), dbNode, found)) {
        LOG_SYNCPAL_WARN(_logger, "Error in SyncDb::node");
        return {ExitCode::DbError, ExitCause::DbAccessError};
    }
    if (!found) {
        LOG_SYNCPAL_DEBUG(_logger, "Failed to retrieve node for dbId=" << *correspondingNode->idb());
        return {ExitCode::DataError, ExitCause::DbEntryNotFound};
    }

    // 2. Update the database entry, to avoid detecting the move operation again.
    std::shared_ptr<Node> parentNode =
            syncOp->newParentNode()
                    ? syncOp->newParentNode()
                    : (syncOp->correspondingNode() ? correspondingNodeInOtherTree(syncOp->affectedNode()->parentNode())
                                                   : correspondingNode->parentNode());
    if (!parentNode) {
        LOGW_SYNCPAL_DEBUG(_logger,
                           L"Failed to get corresponding parent node: " << SyncName2WStr(syncOp->affectedNode()->name()));
        return ExitCode::DataError;
    }

    std::string localId = syncOp->targetSide() == ReplicaSide::Local
                                  ? correspondingNode->id().has_value() ? *correspondingNode->id() : std::string()
                          : syncOp->affectedNode()->id().has_value() ? *syncOp->affectedNode()->id()
                                                                     : std::string();
    std::string remoteId = syncOp->targetSide() == ReplicaSide::Local
                                   ? syncOp->affectedNode()->id().has_value() ? *syncOp->affectedNode()->id() : std::string()
                           : correspondingNode->id().has_value() ? *correspondingNode->id()
                                                                 : std::string();
    SyncName localName = syncOp->targetSide() == ReplicaSide::Local ? syncOp->newName() : syncOp->nodeName(ReplicaSide::Local);
    SyncName remoteName = syncOp->targetSide() == ReplicaSide::Remote ? syncOp->newName() : syncOp->nodeName(ReplicaSide::Remote);

    if (localId.empty() || remoteId.empty()) {
        LOGW_SYNCPAL_WARN(_logger, L"Empty " << (localId.empty() ? L"local" : L"remote") << L" id for item "
                                             << SyncName2WStr(syncOp->affectedNode()->name()));
        return ExitCode::DataError;
    }

    dbNode.setParentNodeId(parentNode->idb());
    dbNode.setNameLocal(localName);
    dbNode.setNameRemote(remoteName);
    if (syncOp->omit()) {
        dbNode.setStatus(SyncFileStatus::Success);
    }

    if (ParametersCache::isExtendedLogEnabled()) {
        LOGW_SYNCPAL_DEBUG(
                _logger,
                L"Updating DB: " << L" localName=" << SyncName2WStr(localName) << L" / remoteName=" << SyncName2WStr(remoteName)
                                 << L" / localId=" << Utility::s2ws(localId) << L" / remoteId=" << Utility::s2ws(remoteId)
                                 << L" / parent DB ID="
                                 << (dbNode.parentNodeId().has_value() ? dbNode.parentNodeId().value() : -1) << L" / createdAt="
                                 << (syncOp->affectedNode()->createdAt().has_value() ? *syncOp->affectedNode()->createdAt() : -1)
                                 << L" / lastModTime="
                                 << (syncOp->affectedNode()->lastmodified().has_value() ? *syncOp->affectedNode()->lastmodified()
                                                                                        : -1)
                                 << L" / type=" << syncOp->affectedNode()->type());
    }

    if (!_syncPal->_syncDb->updateNode(dbNode, found)) {
        LOGW_SYNCPAL_WARN(_logger, L"Failed to update node into DB: "
                                           << L"local ID: " << Utility::s2ws(localId) << L", remote ID: "
                                           << Utility::s2ws(remoteId) << L", local name: " << SyncName2WStr(localName)
                                           << L", remote name: " << SyncName2WStr(remoteName) << L", parent DB ID: "
                                           << (dbNode.parentNodeId().has_value() ? dbNode.parentNodeId().value() : -1));
        return {ExitCode::DbError, ExitCause::DbAccessError};
    }
    if (!found) {
        return {ExitCode::DataError, ExitCause::DbEntryNotFound};
    }

    // 3. If the omit flag is False, update the updatetreeY structure to ensure
    // that follow-up operations can execute correctly, as they are based on the
    // information in this structure.
    if (!syncOp->omit()) {
        auto prevParent = correspondingNode->parentNode();
        prevParent->deleteChildren(correspondingNode);

        correspondingNode->setName(remoteName);

        if (!correspondingNode->setParentNode(parentNode)) {
            LOGW_SYNCPAL_WARN(_logger, L"Error in Node::setParentNode: node name=" << SyncName2WStr(parentNode->name())
                                                                                   << L" parent node name="
                                                                                   << SyncName2WStr(correspondingNode->name()));
            return ExitCode::DataError;
        }

        if (!correspondingNode->parentNode()->insertChildren(correspondingNode)) {
            LOGW_SYNCPAL_WARN(_logger, L"Error in Node::insertChildren: node name="
                                               << SyncName2WStr(correspondingNode->name()) << L" parent node name="
                                               << SyncName2WStr(correspondingNode->parentNode()->name()));
            return ExitCode::DataError;
        }
    }

    return ExitCode::Ok;
}

ExitInfo ExecutorWorker::propagateDeleteToDbAndTree(SyncOpPtr syncOp) {
    // avoids that the object(s) are detected again by compute_ops() on the next
    // sync iteration
    if (ExitInfo exitInfo = deleteFromDb(syncOp->affectedNode()); !exitInfo) {
        return exitInfo;
    }

    // 3. Remove nX and nY from the update tree structures.
    if (!affectedUpdateTree(syncOp)->deleteNode(syncOp->affectedNode())) {
        LOGW_SYNCPAL_WARN(_logger,
                          L"Error in UpdateTree::deleteNode: node name=" << SyncName2WStr(syncOp->affectedNode()->name()));
        return ExitCode::DataError;
    }

    if (!targetUpdateTree(syncOp)->deleteNode(syncOp->correspondingNode())) {
        LOGW_SYNCPAL_WARN(_logger,
                          L"Error in UpdateTree::deleteNode: node name=" << SyncName2WStr(syncOp->correspondingNode()->name()));
        return ExitCode::DataError;
    }

    return ExitCode::Ok;
}

ExitInfo ExecutorWorker::deleteFromDb(std::shared_ptr<Node> node) {
    if (!node->idb().has_value()) {
        LOGW_SYNCPAL_WARN(_logger, L"Node " << SyncName2WStr(node->name()) << L" does not have a DB ID");
        return {ExitCode::DataError, ExitCause::DbEntryNotFound};
    }

    // Remove item (and children by cascade) from DB
    bool found = false;
    if (!_syncPal->_syncDb->deleteNode(*node->idb(), found)) {
        LOG_SYNCPAL_WARN(_logger, "Failed to remove node " << *node->idb() << " from DB");
        return {ExitCode::DbError, ExitCause::DbAccessError};
    }
    if (!found) {
        LOG_SYNCPAL_WARN(_logger, "Node DB ID " << *node->idb() << " not found");
        return {ExitCode::DataError, ExitCause::DbEntryNotFound};
    }

    if (ParametersCache::isExtendedLogEnabled()) {
        LOGW_SYNCPAL_DEBUG(_logger, L"Item \"" << SyncName2WStr(node->name()) << L"\" removed from DB");
    }

    return ExitCode::Ok;
}

ExitInfo ExecutorWorker::runCreateDirJob(SyncOpPtr syncOp, std::shared_ptr<AbstractJob> job) {
    job->runSynchronously();

    std::string errorCode;
    auto tokenJob(std::dynamic_pointer_cast<AbstractTokenNetworkJob>(job));
    if (tokenJob && tokenJob->hasErrorApi(&errorCode)) {
        const auto code = getNetworkErrorCode(errorCode);
        if (code == NetworkErrorCode::destinationAlreadyExists) {
            // Folder is already there, ignore this error
        } else if (code == NetworkErrorCode::forbiddenError) {
            // The item should be blacklisted
            _syncPal->blacklistTemporarily(
                    syncOp->affectedNode()->id().has_value() ? syncOp->affectedNode()->id().value() : std::string(),
                    syncOp->affectedNode()->getPath(), ReplicaSide::Local);
            Error error(_syncPal->syncDbId(),
                        syncOp->affectedNode()->id().has_value() ? syncOp->affectedNode()->id().value() : std::string(), "",
                        syncOp->affectedNode()->type(), syncOp->affectedNode()->getPath(), ConflictType::None,
                        InconsistencyType::None, CancelType::None, "", ExitCode::BackError, ExitCause::HttpErrForbidden);
            _syncPal->addError(error);

            if (!affectedUpdateTree(syncOp)->deleteNode(syncOp->affectedNode())) {
                LOGW_SYNCPAL_WARN(
                        _logger, L"Error in UpdateTree::deleteNode: node name=" << SyncName2WStr(syncOp->affectedNode()->name()));
                return ExitCode::DataError;
            }

            if (syncOp->correspondingNode()) {
                if (!targetUpdateTree(syncOp)->deleteNode(syncOp->correspondingNode())) {
                    LOGW_SYNCPAL_WARN(_logger, L"Error in UpdateTree::deleteNode: node name="
                                                       << SyncName2WStr(syncOp->correspondingNode()->name()));
                    return ExitCode::DataError;
                }
            }
            return ExitCode::Ok;
        }
    }

    if (job->exitCode() != ExitCode::Ok) {
        LOGW_SYNCPAL_WARN(_logger, L"Failed to create directory: " << SyncName2WStr(syncOp->affectedNode()->name()));
        return {job->exitCode(), job->exitCause()};
    }

    NodeId newNodeId;
    SyncTime newModTime = 0;

    if (syncOp->targetSide() == ReplicaSide::Local) {
        auto castJob(std::dynamic_pointer_cast<LocalCreateDirJob>(job));
        newNodeId = castJob->nodeId();
        newModTime = castJob->modtime();
    } else {
        auto castJob(std::dynamic_pointer_cast<CreateDirJob>(job));
        newNodeId = castJob->nodeId();
        newModTime = castJob->modtime();
    }

    if (newNodeId.empty()) {
        LOGW_SYNCPAL_WARN(_logger, L"Failed to retreive ID for directory: " << SyncName2WStr(syncOp->affectedNode()->name()));
        return {ExitCode::DataError, ExitCause::ApiErr};
    }

    std::shared_ptr<Node> newNode = nullptr;
    if (ExitInfo exitInfo = propagateCreateToDbAndTree(syncOp, newNodeId, newModTime, newNode); !exitInfo) {
        LOGW_SYNCPAL_WARN(_logger, L"Failed to propagate changes in DB or update tree for: "
                                           << SyncName2WStr(syncOp->affectedNode()->name()));
        return exitInfo;
    }

    return ExitCode::Ok;
}

void ExecutorWorker::cancelAllOngoingJobs(bool reschedule /*= false*/) {
    LOG_SYNCPAL_DEBUG(_logger, "Cancelling all queued executor jobs");

    // First, abort all jobs that are not running yet to avoid starting them for
    // nothing
    std::list<std::shared_ptr<AbstractJob>> remainingJobs;
    for (const auto &job: _ongoingJobs) {
        if (!job.second->isRunning()) {
            LOG_SYNCPAL_DEBUG(_logger, "Cancelling job: " << job.second->jobId());
            job.second->setAdditionalCallback(nullptr);
            job.second->abort();
            if (reschedule) {
                _opList.push_front(_jobToSyncOpMap[job.first]->id());
            }
        } else {
            remainingJobs.push_back(job.second);
        }
    }

    // Then cancel jobs that are currently running
    for (const auto &job: remainingJobs) {
        LOG_SYNCPAL_DEBUG(_logger, "Cancelling job: " << job->jobId());
        job->setAdditionalCallback(nullptr);
        job->abort();

        if (reschedule) {
            _opList.push_front(_jobToSyncOpMap[job->jobId()]->id());
        }
    }
    _ongoingJobs.clear();
    if (!reschedule) {
        _opList.clear();
    }

    LOG_SYNCPAL_DEBUG(_logger, "All queued executor jobs cancelled.");
}

void ExecutorWorker::manageJobDependencies(SyncOpPtr syncOp, std::shared_ptr<AbstractJob> job) {
    _syncOpToJobMap.insert({syncOp->id(), job->jobId()});
    // Check for job dependencies on other job
    if (syncOp->hasParentOp()) {
        auto parentOpId = syncOp->parentId();
        if (_syncOpToJobMap.find(parentOpId) != _syncOpToJobMap.end()) {
            // The job ID associated with the parent sync operation
            auto parentJobId = _syncOpToJobMap.find(parentOpId)->second;
            job->setParentJobId(parentJobId);
        }
    }
}

void ExecutorWorker::increaseErrorCount(SyncOpPtr syncOp) {
    if (syncOp->affectedNode() && syncOp->affectedNode()->id().has_value()) {
        _syncPal->increaseErrorCount(*syncOp->affectedNode()->id(), syncOp->affectedNode()->type(),
                                     syncOp->affectedNode()->getPath(), otherSide(syncOp->targetSide()));

        if (!affectedUpdateTree(syncOp)->deleteNode(syncOp->affectedNode())) {
            LOGW_SYNCPAL_WARN(_logger,
                              L"Error in UpdateTree::deleteNode: node name=" << SyncName2WStr(syncOp->affectedNode()->name()));
        }

        if (syncOp->correspondingNode() && syncOp->correspondingNode()->id().has_value()) {
            if (!targetUpdateTree(syncOp)->deleteNode(syncOp->correspondingNode())) {
                LOGW_SYNCPAL_WARN(_logger, L"Error in UpdateTree::deleteNode: node name="
                                                   << SyncName2WStr(syncOp->correspondingNode()->name()));
            }
        }
    }
}

ExitInfo ExecutorWorker::getFileSize(const SyncPath &path, uint64_t &size) {
    IoError ioError = IoError::Unknown;
    if (!IoHelper::getFileSize(path, size, ioError)) {
        LOGW_WARN(_logger, L"Error in IoHelper::getFileSize for " << Utility::formatIoError(path, ioError));
        return ExitCode::SystemError;
    }

    if (ioError == IoError::NoSuchFileOrDirectory) { // The synchronization will
                                                     // be re-started.
        LOGW_WARN(_logger, L"File doesn't exist: " << Utility::formatSyncPath(path));
        return ExitCode::DataError;
    }

    if (ioError == IoError::AccessDenied) { // An action from the user is requested.
        LOGW_WARN(_logger, L"File search permission missing: " << Utility::formatSyncPath(path));
        return {ExitCode::SystemError, ExitCause::FileAccessError};
    }

    assert(ioError == IoError::Success);
    if (ioError != IoError::Success) {
        LOGW_WARN(_logger, L"Unable to read file size for " << Utility::formatSyncPath(path));
        return ExitCode::SystemError;
    }

    return ExitCode::Ok;
}

ExitInfo ExecutorWorker::handleExecutorError(SyncOpPtr syncOp, ExitInfo opsExitInfo) {
    assert((syncOp && !opsExitInfo) && "syncOp is nullptr in ExecutorWorker::handleExecutorError");
    if (!syncOp) {
        LOG_WARN(_logger, "syncOp is nullptr in ExecutorWorker::handleExecutorError");
        return ExitCode::DataError;
    }
    if (opsExitInfo) {
        return opsExitInfo;
    }

    // Handle specific errors
    switch (static_cast<int>(opsExitInfo)) {
        case static_cast<int>(ExitInfo(ExitCode::SystemError, ExitCause::FileAccessError)):
        case static_cast<int>(ExitInfo(ExitCode::SystemError, ExitCause::MoveToTrashFailed)): {
            return handleOpsFileAccessError(syncOp, opsExitInfo);
        }
        case static_cast<int>(ExitInfo(ExitCode::BackError, ExitCause::FileAlreadyExist)):
        case static_cast<int>(ExitInfo(ExitCode::DataError, ExitCause::FileAlreadyExist)): {
            return handleOpsAlreadyExistError(syncOp, opsExitInfo);
        }
        default: {
            break;
        }
    };
    LOG_WARN(_logger,
             "Unhandled error in ExecutorWorker::handleExecutorError: " << opsExitInfo.code() << " " << opsExitInfo.cause());
    return opsExitInfo;
}

ExitInfo ExecutorWorker::handleOpsFileAccessError(SyncOpPtr syncOp, ExitInfo opsExitInfo) {
    if (syncOp->targetSide() == ReplicaSide::Local && syncOp->type() == OperationType::Create) {
        // The item does not exist yet locally, we will only tmpBlacklist the remote item
        if (ExitInfo exitInfo = _syncPal->handleAccessDeniedItem(syncOp->affectedNode()->getPath()); !exitInfo) {
            return exitInfo;
        }
    } else {
        // Both local and remote item will be temporarily blacklisted
        auto localNode = syncOp->targetSide() == ReplicaSide::Remote ? syncOp->affectedNode() : syncOp->correspondingNode();
        if (!localNode) return ExitCode::LogicError;
        SyncPath relativeLocalFilePath = localNode->getPath();
        NodeId localNodeId = localNode->id().has_value() ? *localNode->id() : NodeId();
        if (ExitInfo exitInfo = _syncPal->handleAccessDeniedItem(relativeLocalFilePath, opsExitInfo.cause()); !exitInfo) {
            return exitInfo;
        }
    }
    _syncPal->setRestart(true);
    return removeDependentOps(syncOp);
}

ExitInfo ExecutorWorker::handleOpsAlreadyExistError(SyncOpPtr syncOp, ExitInfo opsExitInfo) {
    // If the file/directory already exist either on local or remote side, we blacklist it localy and the remote verson will be
    // downloaded again.

    if (syncOp->type() != OperationType::Create &&
        syncOp->type() != OperationType::Move) { // The above handling is only for create and move/rename operations.
        return opsExitInfo;
    }

    SyncPath relativeLocalPath;
    SyncPath relativeRemotePath;
    if (syncOp->targetSide() == ReplicaSide::Local) {
        relativeRemotePath = syncOp->affectedNode()->getPath();
        // In case of a create the corresponding node is not set, remote and local relative path are the same
        relativeLocalPath = syncOp->correspondingNode() ? syncOp->correspondingNode()->parentNode()->getPath() / syncOp->newName()
                                                        : relativeRemotePath;

        if (_syncPal->isTmpBlacklisted(relativeLocalPath, ReplicaSide::Local)) {
            LOGW_SYNCPAL_DEBUG(_logger, Utility::formatSyncPath(relativeLocalPath)
                                                << L" is already blacklisted locally, blacklisting remote corresponding node.");
            _syncPal->blacklistTemporarily(
                    syncOp->affectedNode()->id().has_value() ? *syncOp->affectedNode()->id() : std::string(), relativeLocalPath,
                    ReplicaSide::Remote);
            if (!affectedUpdateTree(syncOp)->deleteNode(syncOp->affectedNode())) {
                LOGW_SYNCPAL_WARN(
                        _logger, L"Error in UpdateTree::deleteNode: node name=" << SyncName2WStr(syncOp->affectedNode()->name()));
                return ExitCode::DataError;
            }

            if (syncOp->correspondingNode() && !targetUpdateTree(syncOp)->deleteNode(syncOp->correspondingNode())) {
                LOGW_SYNCPAL_WARN(_logger, L"Error in UpdateTree::deleteNode: node name="
                                                   << SyncName2WStr(syncOp->correspondingNode()->name()));
                return ExitCode::DataError;
            }
            _syncPal->setRestart(true);
            return removeDependentOps(syncOp);
        }
    } else if (syncOp->targetSide() == ReplicaSide::Remote) {
        relativeLocalPath = syncOp->affectedNode()->parentNode()->getPath() / syncOp->newName();
    } else {
        return ExitCode::LogicError;
    }

    SyncPath absoluteLocalPath = _syncPal->localPath() / relativeLocalPath;
    LOGW_SYNCPAL_WARN(_logger, L"Item: " << Utility::formatSyncPath(absoluteLocalPath)
                                         << L" already exist. Blacklisting it on "
                                            L"local replica.");

    if (ExitInfo exitInfo = PlatformInconsistencyCheckerUtility::renameLocalFile(
                absoluteLocalPath, PlatformInconsistencyCheckerUtility::SuffixType::Blacklisted);
        !exitInfo) {
        LOGW_WARN(_logger, L"Failed to blacklist file: " << Utility::formatSyncPath(absoluteLocalPath) << L" ExitCode::"
                                                         << exitInfo.code() << L" ExitCause::" << exitInfo.cause());
        return ExitCode::DataError; // The synchronization will be re-started.
    }


    _syncPal->setRestart(true);
    if (ExitInfo exitInfo = propagateDeleteToDbAndTree(syncOp); !exitInfo) {
        LOGW_SYNCPAL_WARN(_logger, L"Failed to propagate changes in DB or update tree for: "
                                           << SyncName2WStr(syncOp->affectedNode()->name()));
        return exitInfo;
    }
    return removeDependentOps(syncOp);
}

ExitInfo ExecutorWorker::removeDependentOps(SyncOpPtr syncOp) {
    auto localNode = syncOp->affectedNode()->side() == ReplicaSide::Local ? syncOp->affectedNode() : syncOp->correspondingNode();
    auto remoteNode =
            syncOp->affectedNode()->side() == ReplicaSide::Remote ? syncOp->affectedNode() : syncOp->correspondingNode();

    std::list<UniqueId> dependentOps;
    for (const auto &opId: _opList) {
        SyncOpPtr syncOp2 = _syncPal->_syncOps->getOp(opId);
        if (!syncOp2) {
            LOGW_SYNCPAL_WARN(_logger, L"Operation doesn't exist anymore: id=" << opId);
            continue;
        }
        auto localNode2 =
                syncOp2->affectedNode()->side() == ReplicaSide::Local ? syncOp2->affectedNode() : syncOp2->correspondingNode();
        auto remoteNode2 =
                syncOp2->affectedNode()->side() == ReplicaSide::Remote ? syncOp2->affectedNode() : syncOp2->correspondingNode();
        SyncName nodeName = localNode2 ? localNode2->name() : SyncName();
        if (nodeName.empty()) nodeName = remoteNode2 ? remoteNode2->name() : SyncName();

        if (localNode && localNode2 && (localNode->isParentOf(localNode2))) {
            LOGW_SYNCPAL_DEBUG(_logger, L"Removing " << syncOp2->type() << L" operation on " << SyncName2WStr(nodeName)
                                                     << L" because it depends on " << syncOp->type() << L" operation on "
                                                     << SyncName2WStr(localNode->name()) << L" wich failed.");
            dependentOps.push_back(opId);
            continue;
        }

        if (remoteNode && remoteNode2 && (remoteNode->isParentOf(remoteNode2))) {
            LOGW_SYNCPAL_DEBUG(_logger, L"Removing " << syncOp2->type() << L" operation on " << SyncName2WStr(nodeName)
                                                     << L" because it depends on " << syncOp->type() << L" operation on "
                                                     << SyncName2WStr(remoteNode->name()) << L"wich failed.");
            dependentOps.push_back(opId);
        }
    }

    for (const auto &opId: dependentOps) {
        _opList.remove(opId);
    }
    for (const auto &opId: dependentOps) {
        removeDependentOps(_syncPal->_syncOps->getOp(opId));
    }
    if (!dependentOps.empty()) {
        LOGW_SYNCPAL_DEBUG(_logger, L"Removed " << dependentOps.size() << L" dependent operations.");
    }

    return ExitCode::Ok;
}

} // namespace KDC<|MERGE_RESOLUTION|>--- conflicted
+++ resolved
@@ -1882,16 +1882,6 @@
         case ConflictType::MoveMoveSource: // Name clash conflict pattern
         {
             if (syncOp->conflict().type() != ConflictType::MoveMoveSource) {
-<<<<<<< HEAD
-                bool localNodeFoundInDb = false;
-                // when it's an Edit-Edit we want to delete the node
-                NodeId effectiveNodeId =
-                        syncOp->conflict().localNode()->previousId().has_value() ? *syncOp->conflict().localNode()->previousId()
-                        : syncOp->conflict().localNode()->id().has_value()       ? *syncOp->conflict().localNode()->id()
-                                                                                 : std::string();
-                if (ExitInfo exitInfo = deleteFromDb(syncOp->conflict().localNode()); !exitInfo) {
-                    if (localNodeFoundInDb) {
-=======
                 if (const ExitInfo exitInfo = deleteFromDb(syncOp->conflict().localNode()); !exitInfo) {
                     if (exitInfo.code() == ExitCode::DataError) {
                         // The node was not found in DB, this ok since we wanted to remove it anyway
@@ -1899,7 +1889,6 @@
                                           L"Node `" << SyncName2WStr(syncOp->conflict().localNode()->name())
                                                     << L" not found in DB. This is ok since we wanted to remove to anyway.");
                     } else {
->>>>>>> 6025a62a
                         // Remove local node from DB
                         propagateChange = false;
                         return exitInfo;
