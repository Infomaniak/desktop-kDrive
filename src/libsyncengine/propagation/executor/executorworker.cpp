/*
 * Infomaniak kDrive - Desktop
 * Copyright (C) 2023-2025 Infomaniak Network SA
 *
 * This program is free software: you can redistribute it and/or modify
 * it under the terms of the GNU General Public License as published by
 * the Free Software Foundation, either version 3 of the License, or
 * (at your option) any later version.
 *
 * This program is distributed in the hope that it will be useful,
 * but WITHOUT ANY WARRANTY; without even the implied warranty of
 * MERCHANTABILITY or FITNESS FOR A PARTICULAR PURPOSE.  See the
 * GNU General Public License for more details.
 *
 * You should have received a copy of the GNU General Public License
 * along with this program.  If not, see <http://www.gnu.org/licenses/>.
 */

#include "executorworker.h"

#include "filerescuer.h"
#include "jobs/local/localcreatedirjob.h"
#include "jobs/local/localdeletejob.h"
#include "jobs/local/localmovejob.h"
#include "jobs/network/API_v2/createdirjob.h"
#include "jobs/network/API_v2/deletejob.h"
#include "jobs/network/API_v2/downloadjob.h"
#include "jobs/network/API_v2/movejob.h"
#include "jobs/network/API_v2/renamejob.h"
#include "jobs/network/API_v2/uploadjob.h"
#include "jobs/network/API_v2/getfilelistjob.h"
#include "jobs/network/API_v2/upload_session/driveuploadsession.h"
#include "reconciliation/platform_inconsistency_checker/platforminconsistencycheckerutility.h"
#include "update_detection/file_system_observer/filesystemobserverworker.h"
#include "update_detection/update_detector/updatetree.h"
#include "jobs/jobmanager.h"
#include "libcommon/log/sentry/ptraces.h"
#include "libcommonserver/io/filestat.h"
#include "libcommonserver/io/iohelper.h"
#include "libcommonserver/utility/utility.h"
#include "requests/parameterscache.h"
#include "requests/syncnodecache.h"
#include "utility/jsonparserutility.h"
#include "utility/logiffail.h"

#include <iostream>
#include <log4cplus/loggingmacros.h>

namespace KDC {

#define SEND_PROGRESS_DELAY 1 // 1 sec
#define SNAPSHOT_INVALIDATION_THRESHOLD 100 // Changes

ExecutorWorker::ExecutorWorker(std::shared_ptr<SyncPal> syncPal, const std::string &name, const std::string &shortName) :
    OperationProcessor(syncPal, name, shortName) {}

void ExecutorWorker::executorCallback(UniqueId jobId) {
    _terminatedJobs.push(jobId);
}

void ExecutorWorker::execute() {
    ExitInfo executorExitInfo = ExitCode::Ok;
    _snapshotToInvalidate = false;

    _jobToSyncOpMap.clear();
    _syncOpToJobMap.clear();

    LOG_SYNCPAL_DEBUG(_logger, "Worker started: name=" << name().c_str());

    LOG_SYNCPAL_DEBUG(_logger, "JobManager::instance()->countManagedJobs(): " << JobManager::instance()->countManagedJobs());
    LOG_SYNCPAL_DEBUG(_logger, "JobManager::instance()->maxNbThreads() * 2: " << JobManager::instance()->maxNbThreads() * 2);

    // Keep a copy of the sorted list
    _opList = _syncPal->_syncOps->opSortedList();
    initProgressManager();
    uint64_t changesCounter = 0;
    while (!_opList.empty()) { // Same loop twice because we might reschedule the jobs after a pause TODO : refactor double loop
        // Create all the jobs
        sentry::pTraces::scoped::JobGeneration perfMonitor(syncDbId());
        while (!_opList.empty()) {
            if (ExitInfo exitInfo = deleteFinishedAsyncJobs(); !exitInfo) {
                executorExitInfo = exitInfo;
                cancelAllOngoingJobs();
                break;
            }

            sendProgress();

            if (stopAsked()) {
                cancelAllOngoingJobs();
                break;
            }

            if (JobManager::instance()->countManagedJobs() > static_cast<size_t>(JobManager::instance()->maxNbThreads()) * 2) {
                if (ParametersCache::isExtendedLogEnabled()) {
                    LOG_SYNCPAL_DEBUG(_logger, "Maximum number of jobs reached");
                }
                Utility::msleep(LOOP_PAUSE_SLEEP_PERIOD);
                continue;
            }

            UniqueId opId = 0;
            _opListMutex.lock();
            if (!_opList.empty()) {
                opId = _opList.front();
                _opList.pop_front();
            }
            _opListMutex.unlock();

            if (!opId) break;

            SyncOpPtr syncOp = _syncPal->_syncOps->getOp(opId);

            if (!syncOp) {
                LOG_SYNCPAL_WARN(_logger, "Operation doesn't exist anymore: id=" << opId);
                continue;
            }

            changesCounter++;

            std::shared_ptr<AbstractJob> job = nullptr;
            bool ignored = false;
            bool bypassProgressComplete = false;
            bool hydrating = false;
            switch (syncOp->type()) {
                case OperationType::Create: {
                    executorExitInfo = handleCreateOp(syncOp, job, ignored, hydrating);
                    break;
                }
                case OperationType::Edit: {
                    executorExitInfo = handleEditOp(syncOp, job, ignored);
                    break;
                }
                case OperationType::Move: {
                    executorExitInfo = handleMoveOp(syncOp, ignored, bypassProgressComplete);
                    break;
                }
                case OperationType::Delete: {
                    executorExitInfo = handleDeleteOp(syncOp, ignored, bypassProgressComplete);
                    break;
                }
                default: {
                    LOGW_SYNCPAL_WARN(_logger, L"Unknown operation type: "
                                                       << syncOp->type() << L" on file "
                                                       << Utility::formatSyncName(syncOp->affectedNode()->name()));
                    executorExitInfo = ExitCode::DataError;
                }
            }

            // If an operation fails but is correctly handled by handleExecutorError, execution can proceed.
            if (executorExitInfo.cause() == ExitCause::OperationCanceled) {
                if (!bypassProgressComplete) setProgressComplete(syncOp, SyncFileStatus::Error);
                continue;
            }

            if (!executorExitInfo) {
                executorExitInfo = handleExecutorError(syncOp, executorExitInfo);
                if (!executorExitInfo) { // If the error is not handled, stop the execution
                    cancelAllOngoingJobs();
                    break;
                }

                // If the error is handled, continue the execution
                if (!bypassProgressComplete) setProgressComplete(syncOp, SyncFileStatus::Error);
                continue;
            }

            if (job) {
                manageJobDependencies(syncOp, job);
                std::function<void(UniqueId)> callback =
                        std::bind(&ExecutorWorker::executorCallback, this, std::placeholders::_1);
                JobManager::instance()->queueAsyncJob(job, Poco::Thread::PRIO_NORMAL, callback);
                _ongoingJobs.insert({job->jobId(), job});
                _jobToSyncOpMap.insert({job->jobId(), syncOp});
            } else {
                if (!bypassProgressComplete) {
                    if (ignored) {
                        setProgressComplete(syncOp, SyncFileStatus::Ignored);
                    } else if (syncOp->affectedNode() && syncOp->affectedNode()->inconsistencyType() != InconsistencyType::None) {
                        setProgressComplete(syncOp, SyncFileStatus::Inconsistency);
                    } else {
                        setProgressComplete(syncOp, hydrating ? SyncFileStatus::Syncing : SyncFileStatus::Success);
                    }
                }

                if (syncOp->affectedNode()->id().has_value()) {
                    NodeSet whiteList;
                    SyncNodeCache::instance()->syncNodes(_syncPal->syncDbId(), SyncNodeType::WhiteList, whiteList);
                    if (whiteList.contains(syncOp->affectedNode()->id().value())) {
                        // This item has been synchronized, it can now be removed from white list
                        whiteList.erase(syncOp->affectedNode()->id().value());
                        SyncNodeCache::instance()->update(_syncPal->syncDbId(), SyncNodeType::WhiteList, whiteList);
                    }
                }
            }
        }
        perfMonitor.stop();
        sentry::pTraces::scoped::waitForAllJobsToFinish perfMonitorwaitForAllJobsToFinish(syncDbId());
        if (ExitInfo exitInfo = waitForAllJobsToFinish(); !exitInfo) {
            executorExitInfo = exitInfo;
            break;
        }
        perfMonitorwaitForAllJobsToFinish.stop();
    }

    _syncPal->_syncOps->clear();
    // _syncPal->_remoteFSObserverWorker->forceUpdate();

    if (changesCounter > SNAPSHOT_INVALIDATION_THRESHOLD) {
        // If there are too many changes on the local filesystem, the OS stops sending events at some point.
        LOG_SYNCPAL_INFO(_logger,
                         "Local snapshot is potentially invalid because of too many file system events. Forcing invalidation.");

        _snapshotToInvalidate = true;
        LOG_SYNCPAL_INFO(_logger, "Invalidate local snapshot.");
        _syncPal->_localFSObserverWorker->invalidateSnapshot();
    } else if (_snapshotToInvalidate) {
        LOG_SYNCPAL_INFO(_logger, "Try to invalidate local snapshot.");
        _syncPal->_localFSObserverWorker->tryToInvalidateSnapshot();
    }

    _syncPal->vfs()->cleanUpStatuses();

    setExitCause(executorExitInfo.cause());
    LOG_SYNCPAL_DEBUG(_logger, "Worker stopped: name=" << name() << " " << executorExitInfo);
    setDone(executorExitInfo.code());
}

void ExecutorWorker::initProgressManager() {
    sentry::pTraces::scoped::InitProgress perfMonitor(syncDbId());

    for (const auto syncOpId: _opList) {
        SyncFileItem syncItem;
        SyncOpPtr syncOp = _syncPal->_syncOps->getOp(syncOpId);
        if (!syncOp) {
            LOG_SYNCPAL_WARN(_logger, "Operation doesn't exist anymore: id=" << syncOpId);
            continue;
        }

        if (syncOp->omit()) {
            continue; // Do not notify UI of progress in case of pseudo conflicts
        }

        initSyncFileItem(syncOp, syncItem);
        if (!_syncPal->initProgress(syncItem)) {
            LOG_SYNCPAL_WARN(_logger, "Error in SyncPal::initProgress: id=" << syncOpId);
        }
    }
}

void ExecutorWorker::initSyncFileItem(SyncOpPtr syncOp, SyncFileItem &syncItem) {
    syncItem.setType(syncOp->affectedNode()->type());
    syncItem.setConflict(syncOp->conflict().type());
    syncItem.setInconsistency(syncOp->affectedNode()->inconsistencyType());
    syncItem.setSize(syncOp->affectedNode()->size());
    syncItem.setModTime(syncOp->affectedNode()->lastmodified().has_value() ? syncOp->affectedNode()->lastmodified().value() : 0);
    syncItem.setCreationTime(syncOp->affectedNode()->createdAt().has_value() ? syncOp->affectedNode()->createdAt().value() : 0);

    if (bitWiseEnumToBool(syncOp->type() & OperationType::Move)) {
        syncItem.setInstruction(SyncFileInstruction::Move);
        syncItem.setPath(syncOp->affectedNode()->moveOriginInfos().path());
        syncItem.setNewPath(syncOp->affectedNode()->getPath());
    } else {
        syncItem.setPath(syncOp->affectedNode()->getPath());

        if (bitWiseEnumToBool(syncOp->type() & OperationType::Edit)) {
            syncItem.setInstruction(SyncFileInstruction::Update);
        } else if (bitWiseEnumToBool(syncOp->type() & OperationType::Delete)) {
            syncItem.setInstruction(SyncFileInstruction::Remove);
        }
    }

    if (syncOp->targetSide() == ReplicaSide::Local) {
        syncItem.setLocalNodeId(syncOp->correspondingNode() ? syncOp->correspondingNode()->id() : std::nullopt);
        syncItem.setRemoteNodeId(syncOp->affectedNode()->id());
        syncItem.setDirection(SyncDirection::Down);
        if (bitWiseEnumToBool(syncOp->type() & OperationType::Create)) {
            syncItem.setInstruction(SyncFileInstruction::Get);
        }
    } else {
        syncItem.setLocalNodeId(syncOp->affectedNode()->id());
        syncItem.setRemoteNodeId(syncOp->correspondingNode() ? syncOp->correspondingNode()->id() : std::nullopt);
        syncItem.setDirection(SyncDirection::Up);
        if (bitWiseEnumToBool(syncOp->type() & OperationType::Create)) {
            syncItem.setInstruction(SyncFileInstruction::Put);
        }
    }
}

void ExecutorWorker::setProgressComplete(const SyncOpPtr syncOp, SyncFileStatus status) {
    SyncPath relativeLocalFilePath;
    if (syncOp->type() == OperationType::Create || syncOp->type() == OperationType::Edit) {
        relativeLocalFilePath = syncOp->nodePath(ReplicaSide::Local);
    } else {
        relativeLocalFilePath = syncOp->affectedNode()->getPath();
    }

    if (!_syncPal->setProgressComplete(relativeLocalFilePath, status)) {
        LOGW_SYNCPAL_WARN(_logger, L"Error in SyncPal::setProgressComplete: " << Utility::formatSyncPath(relativeLocalFilePath));
    }
}

ExitInfo ExecutorWorker::handleCreateOp(SyncOpPtr syncOp, std::shared_ptr<AbstractJob> &job, bool &ignored, bool &hydrating) {
    // The execution of the create operation consists of three steps:
    // 1. If omit-flag is False, propagate the file or directory to target replica, because the object is missing there.
    // 2. Insert a new entry into the database, to avoid that the object is detected again by compute_ops() on the next sync
    // iteration.
    // 3. Update the update tree structures to ensure that follow-up operations can execute correctly, as they are based on
    // the information in these structures.
    ignored = false;

    SyncPath relativeLocalFilePath = syncOp->nodePath(ReplicaSide::Local);
    assert(!relativeLocalFilePath.empty());
    SyncPath absoluteLocalFilePath = _syncPal->localPath() / relativeLocalFilePath;
    if (isLiteSyncActivated() && !syncOp->omit()) {
        bool isDehydratedPlaceholder = false;
        if (ExitInfo exitInfo = checkLiteSyncInfoForCreate(syncOp, absoluteLocalFilePath, isDehydratedPlaceholder); !exitInfo) {
            LOG_SYNCPAL_WARN(_logger, "Error in checkLiteSyncInfoForCreate" << " " << exitInfo);
            return exitInfo;
        }

        if (isDehydratedPlaceholder) {
            // Blacklist dehydrated placeholder
            PlatformInconsistencyCheckerUtility::renameLocalFile(absoluteLocalFilePath,
                                                                 PlatformInconsistencyCheckerUtility::SuffixType::Blacklisted);

            // Clear update tree
            if (!deleteOpNodes(syncOp)) {
                LOG_SYNCPAL_WARN(_logger, "Error in ExecutorWorker::deleteOpNodes");
                return ExitCode::DataError;
            }

            return ExitCode::Ok;
        }
    }

    if (syncOp->omit()) {
        // Do not generate job, only push changes in DB and update tree
        std::shared_ptr<Node> node;
        if (ExitInfo exitInfo = propagateCreateToDbAndTree(
                    syncOp, syncOp->correspondingNode()->id().has_value() ? *syncOp->correspondingNode()->id() : std::string(),
                    syncOp->affectedNode()->lastmodified(), node);
            !exitInfo) {
            LOGW_SYNCPAL_WARN(_logger, L"Failed to propagate changes in DB or update tree for "
                                               << Utility::formatSyncName(syncOp->affectedNode()->name()) << L" " << exitInfo);
            return exitInfo;
        }
    } else {
        if (!isLiteSyncActivated() && !enoughLocalSpace(syncOp)) {
            _syncPal->addError(Error(_syncPal->syncDbId(), name(), ExitCode::SystemError, ExitCause::NotEnoughDiskSpace));
            return {ExitCode::SystemError, ExitCause::NotEnoughDiskSpace};
        }

        if (!isValidDestination(syncOp)) {
            if (syncOp->targetSide() == ReplicaSide::Remote) {
                bool exists = false;
                if (auto ioError = IoError::Success; !IoHelper::checkIfPathExists(absoluteLocalFilePath, exists, ioError)) {
                    LOGW_WARN(_logger,
                              L"Error in Utility::checkIfPathExists: " << Utility::formatSyncPath(absoluteLocalFilePath));
                    return ExitCode::SystemError;
                }
                if (!exists) return {ExitCode::DataError, ExitCause::UnexpectedFileSystemEvent};

                // Ignore operation
                if (SyncFileItem syncItem; _syncPal->getSyncFileItem(relativeLocalFilePath, syncItem)) {
                    const Error err(_syncPal->syncDbId(),
                                    syncItem.localNodeId().has_value() ? syncItem.localNodeId().value() : "",
                                    syncItem.remoteNodeId().has_value() ? syncItem.remoteNodeId().value() : "", syncItem.type(),
                                    syncItem.path(), syncItem.conflict(), syncItem.inconsistency(), CancelType::Create);
                    _syncPal->addError(err);
                }

                if (const std::shared_ptr<UpdateTree> sourceUpdateTree = affectedUpdateTree(syncOp);
                    !sourceUpdateTree->deleteNode(syncOp->affectedNode())) {
                    LOGW_SYNCPAL_WARN(_logger, L"Error in UpdateTree::deleteNode: node name="
                                                       << Utility::formatSyncName(syncOp->affectedNode()->name()));
                    return ExitCode::DataError;
                }
            }

            ignored = true;
            LOGW_SYNCPAL_INFO(_logger,
                              L"Forbidden destination, operation ignored: " << Utility::formatSyncPath(absoluteLocalFilePath));
            return ExitCode::Ok;
        }

        if (ExitInfo exitInfo = generateCreateJob(syncOp, job, hydrating); !exitInfo) {
            LOGW_SYNCPAL_WARN(_logger, L"Failed to generate create job for: " << SyncName2WStr(syncOp->affectedNode()->name())
                                                                              << L" " << exitInfo);
            return exitInfo;
        }

        if (job && syncOp->affectedNode()->type() == NodeType::Directory) {
            // Propagate the directory creation immediately in order to avoid blocking other dependant job creation
            if (const ExitInfo exitInfoRunCreateDirJob = runCreateDirJob(syncOp, job); !exitInfoRunCreateDirJob) {
                std::shared_ptr<CreateDirJob> createDirJob = std::dynamic_pointer_cast<CreateDirJob>(job);
                if (createDirJob && (createDirJob->getStatusCode() == Poco::Net::HTTPResponse::HTTP_BAD_REQUEST ||
                                     createDirJob->getStatusCode() == Poco::Net::HTTPResponse::HTTP_FORBIDDEN)) {
                    if (const ExitInfo exitInfoCheckAlreadyExcluded =
                                checkAlreadyExcluded(absoluteLocalFilePath, createDirJob->parentDirId());
                        !exitInfoCheckAlreadyExcluded) {
                        LOG_SYNCPAL_WARN(_logger,
                                         "Error in ExecutorWorker::checkAlreadyExcluded" << " " << exitInfoCheckAlreadyExcluded);
                        return exitInfoCheckAlreadyExcluded;
                    }

                    if (const ExitInfo exitInfo = handleForbiddenAction(syncOp, relativeLocalFilePath, ignored); !exitInfo) {
                        LOGW_SYNCPAL_WARN(_logger, L"Error in handleForbiddenAction for item: "
                                                           << Utility::formatSyncPath(relativeLocalFilePath) << L" " << exitInfo);
                        return exitInfo;
                    }
                    return {ExitCode::BackError, ExitCause::FileAccessError};
                }
                return exitInfoRunCreateDirJob;
            }

            if (const ExitInfo exitInfo =
                        convertToPlaceholder(relativeLocalFilePath, syncOp->targetSide() == ReplicaSide::Remote);
                !exitInfo) {
                LOGW_SYNCPAL_WARN(_logger, L"Failed to convert to placeholder for: "
                                                   << Utility::formatSyncName(syncOp->affectedNode()->name()) << L" "
                                                   << exitInfo);
                return exitInfo;
            }

            job.reset();
        }
    }
    return ExitCode::Ok;
}

ExitInfo ExecutorWorker::checkAlreadyExcluded(const SyncPath &absolutePath, const NodeId &parentId) {
    bool alreadyExist = false;

    // List all items in parent dir
    std::shared_ptr<GetFileListJob> job = nullptr;
    try {
        job = std::make_shared<GetFileListJob>(_syncPal->driveDbId(), parentId);
    } catch (const std::exception &e) {
        LOG_WARN(Log::instance()->getLogger(), "Error in GetFileListJob::GetFileListJob for driveDbId="
                                                       << _syncPal->driveDbId() << " nodeId=" << parentId.c_str()
                                                       << " error=" << e.what());
        return AbstractTokenNetworkJob::exception2ExitCode(e);
    }

    if (const auto exitInfo = job->runSynchronously(); !exitInfo) {
        LOG_SYNCPAL_WARN(_logger, "Error in GetFileListJob::runSynchronously for driveDbId="
                                          << _syncPal->driveDbId() << " nodeId=" << parentId.c_str() << " : " << job->exitInfo());
        return exitInfo;
    }

    Poco::JSON::Object::Ptr resObj = job->jsonRes();
    if (!resObj) {
        LOG_SYNCPAL_WARN(Log::instance()->getLogger(),
                         "GetFileListJob failed for driveDbId=" << _syncPal->driveDbId() << " nodeId=" << parentId.c_str());
        return {ExitCode::BackError, ExitCause::ApiErr};
    }

    Poco::JSON::Array::Ptr dataArray = resObj->getArray(dataKey);
    if (!dataArray) {
        LOG_SYNCPAL_WARN(Log::instance()->getLogger(),
                         "GetFileListJob failed for driveDbId=" << _syncPal->driveDbId() << " nodeId=" << parentId.c_str());
        return {ExitCode::BackError, ExitCause::ApiErr};
    }

    for (Poco::JSON::Array::ConstIterator it = dataArray->begin(); it != dataArray->end(); ++it) {
        Poco::JSON::Object::Ptr obj = it->extract<Poco::JSON::Object::Ptr>();
        std::string name;
        if (!JsonParserUtility::extractValue(obj, nameKey, name)) {
            LOG_SYNCPAL_WARN(Log::instance()->getLogger(),
                             "GetFileListJob failed for driveDbId=" << _syncPal->driveDbId() << " nodeId=" << parentId.c_str());
            return {ExitCode::BackError, ExitCause::ApiErr};
        }

        if (name == absolutePath.filename().string()) {
            alreadyExist = true;
            break;
        }
    }

    if (!alreadyExist) {
        return ExitCode::Ok;
    }
    return {ExitCode::DataError, ExitCause::FileAlreadyExists};
}

ExitInfo ExecutorWorker::generateCreateJob(SyncOpPtr syncOp, std::shared_ptr<AbstractJob> &job, bool &hydrating) noexcept {
    // 1. If omit-flag is False, propagate the file or directory to replica Y, because the object is missing there.
    std::shared_ptr<Node> newCorrespondingParentNode = nullptr;
    if (affectedUpdateTree(syncOp)->rootNode() == syncOp->affectedNode()->parentNode()) {
        newCorrespondingParentNode = targetUpdateTree(syncOp)->rootNode();

        if (!newCorrespondingParentNode) {
            LOGW_SYNCPAL_WARN(_logger, L"Failed to get target root node");
            return ExitCode::DataError;
        }
    } else {
        newCorrespondingParentNode = correspondingNodeInOtherTree(syncOp->affectedNode()->parentNode());

        if (!newCorrespondingParentNode) {
            LOGW_SYNCPAL_WARN(_logger, L"Failed to get corresponding parent node: "
                                               << Utility::formatSyncName(syncOp->affectedNode()->name()));
            return ExitCode::DataError;
        }
    }

    if (syncOp->targetSide() == ReplicaSide::Local) {
        SyncPath relativeLocalFilePath = newCorrespondingParentNode->getPath() / syncOp->newName();
        SyncPath absoluteLocalFilePath = _syncPal->localPath() / relativeLocalFilePath;
        syncOp->setLocalCreationTargetPath(relativeLocalFilePath);

        bool placeholderCreation = isLiteSyncActivated() && syncOp->affectedNode()->type() == NodeType::File;
        if (placeholderCreation && syncOp->affectedNode()->id().has_value()) {
            const bool isLink = _syncPal->snapshotCopy(ReplicaSide::Remote)->isLink(*syncOp->affectedNode()->id());
            placeholderCreation = !isLink;
        }

        if (placeholderCreation) {
            if (ExitInfo exitInfo = createPlaceholder(relativeLocalFilePath); !exitInfo) {
                LOGW_SYNCPAL_WARN(_logger, L"Failed to create placeholder for: "
                                                   << Utility::formatSyncName(syncOp->affectedNode()->name()) << L" "
                                                   << exitInfo);
                return exitInfo;
            }

            FileStat fileStat;
            IoError ioError = IoError::Success;
            if (!IoHelper::getFileStat(absoluteLocalFilePath, &fileStat, ioError)) {
                LOGW_SYNCPAL_WARN(_logger,
                                  L"Error in IoHelper::getFileStat: " << Utility::formatIoError(absoluteLocalFilePath, ioError));
                return ExitCode::SystemError;
            }

            if (ioError == IoError::NoSuchFileOrDirectory) {
                LOGW_WARN(_logger, L"Item does not exist anymore: " << Utility::formatSyncPath(absoluteLocalFilePath));
                return {ExitCode::DataError, ExitCause::InvalidSnapshot};
            } else if (ioError == IoError::AccessDenied) {
                LOGW_WARN(_logger, L"Item misses search permission: " << Utility::formatSyncPath(absoluteLocalFilePath));
                return {ExitCode::SystemError, ExitCause::FileAccessError};
            }

            std::shared_ptr<Node> newNode = nullptr;
            if (ExitInfo exitInfo = propagateCreateToDbAndTree(syncOp, std::to_string(fileStat.inode),
                                                               syncOp->affectedNode()->lastmodified(), newNode);
                !exitInfo) {
                LOGW_SYNCPAL_WARN(_logger, L"Failed to propagate changes in DB or update tree for: "
                                                   << Utility::formatSyncName(syncOp->affectedNode()->name()) << L" "
                                                   << exitInfo);
                return exitInfo;
            }

            PinState pinState = _syncPal->vfs()->pinState(absoluteLocalFilePath);
            hydrating = pinState == PinState::AlwaysLocal;

        } else {
            if (syncOp->affectedNode()->type() == NodeType::Directory) {
                job = std::make_shared<LocalCreateDirJob>(absoluteLocalFilePath);
            } else {
                bool exists = false;
                IoError ioError = IoError::Success;
                if (!IoHelper::checkIfPathExists(absoluteLocalFilePath, exists, ioError)) {
                    LOGW_WARN(_logger, L"Error in IoHelper::checkIfPathExists: "
                                               << Utility::formatIoError(absoluteLocalFilePath, ioError));
                    return ExitCode::SystemError;
                }
                if (ioError == IoError::AccessDenied) {
                    LOGW_WARN(_logger, L"Item misses search permission: " << Utility::formatSyncPath(absoluteLocalFilePath));
                    return {ExitCode::SystemError, ExitCause::FileAccessError};
                }

                if (exists) {
                    // Normal in lite sync mode
                    // or in case where a remote item and a local item have same name with different cases
                    // (ex: 'test.txt' on local replica needs to be uploaded, 'Text.txt' on remote replica needs to be
                    // downloaded)
                    if (ParametersCache::isExtendedLogEnabled()) {
                        LOGW_SYNCPAL_DEBUG(_logger, L"File: " << Utility::formatSyncPath(absoluteLocalFilePath)
                                                              << L" already exists on local replica");
                    }
                    // Do not propagate this file
                    return ExitCode::Ok;
                } else {
                    try {
                        job = std::make_shared<DownloadJob>(
                                _syncPal->vfs(), _syncPal->driveDbId(),
                                syncOp->affectedNode()->id().has_value() ? *syncOp->affectedNode()->id() : std::string(),
                                absoluteLocalFilePath, syncOp->affectedNode()->size(),
                                syncOp->affectedNode()->createdAt().has_value() ? *syncOp->affectedNode()->createdAt() : 0,
                                syncOp->affectedNode()->lastmodified().has_value() ? *syncOp->affectedNode()->lastmodified() : 0,
                                true);
                    } catch (std::exception const &e) {
                        LOGW_SYNCPAL_WARN(_logger, L"Error in DownloadJob::DownloadJob for driveDbId="
                                                           << _syncPal->driveDbId() << L" : " << Utility::s2ws(e.what()));
                        return ExitCode::DataError;
                    }

                    job->setAffectedFilePath(relativeLocalFilePath);
                }
            }
        }
    } else {
        SyncPath relativeLocalFilePath = syncOp->nodePath(ReplicaSide::Local);
        SyncPath absoluteLocalFilePath = _syncPal->localPath() / relativeLocalFilePath;
        if (syncOp->affectedNode()->type() == NodeType::Directory) {
            if (ExitInfo exitInfo = convertToPlaceholder(relativeLocalFilePath, syncOp->targetSide() == ReplicaSide::Remote);
                !exitInfo) {
                LOGW_SYNCPAL_WARN(_logger, L"Failed to convert to placeholder for: "
                                                   << Utility::formatSyncName(syncOp->affectedNode()->name()) << L" "
                                                   << exitInfo);
                //_syncPal->setRestart(true);

                if (!_syncPal->updateTree(ReplicaSide::Local)->deleteNode(syncOp->affectedNode())) {
                    LOGW_SYNCPAL_WARN(_logger, L"Error in UpdateTree::deleteNode: node name="
                                                       << Utility::formatSyncName(syncOp->affectedNode()->name()) << L" "
                                                       << exitInfo);
                }

                return exitInfo;
            }

            try {
                job = std::make_shared<CreateDirJob>(
                        _syncPal->vfs(), _syncPal->driveDbId(), absoluteLocalFilePath,
                        newCorrespondingParentNode->id().has_value() ? *newCorrespondingParentNode->id() : std::string(),
                        syncOp->newName());
            } catch (std::exception const &e) {
                LOGW_SYNCPAL_WARN(_logger, L"Error in CreateDirJob::CreateDirJob for driveDbId="
                                                   << _syncPal->driveDbId() << L" : " << Utility::s2ws(e.what()));
                return ExitCode::DataError;
            }
        } else {
#ifdef _WIN32
            // Don't do this on macOS as status and pin state are set at the end of the upload
            if (ExitInfo exitInfo = convertToPlaceholder(relativeLocalFilePath, true); !exitInfo) {
                LOGW_SYNCPAL_WARN(_logger, L"Failed to convert to placeholder for: "
                                                   << Utility::formatSyncName(syncOp->affectedNode()->name()) << L" "
                                                   << exitInfo);
                return exitInfo;
            }
#endif

            uint64_t filesize = 0;
            if (ExitInfo exitInfo = getFileSize(absoluteLocalFilePath, filesize); !exitInfo) {
                LOGW_SYNCPAL_WARN(_logger, L"Error in ExecutorWorker::getFileSize for "
                                                   << Utility::formatSyncPath(absoluteLocalFilePath) << L" " << exitInfo);
                return exitInfo;
            }

            if (filesize > useUploadSessionThreshold) {
                try {
                    int uploadSessionParallelJobs = ParametersCache::instance()->parameters().uploadSessionParallelJobs();
                    job = std::make_shared<DriveUploadSession>(
                            _syncPal->vfs(), _syncPal->driveDbId(), _syncPal->_syncDb, absoluteLocalFilePath,
                            syncOp->affectedNode()->name(),
                            newCorrespondingParentNode->id().has_value() ? *newCorrespondingParentNode->id() : std::string(),
                            syncOp->affectedNode()->lastmodified() ? *syncOp->affectedNode()->lastmodified() : 0,
                            isLiteSyncActivated(), uploadSessionParallelJobs);
                } catch (std::exception const &e) {
                    LOGW_SYNCPAL_WARN(_logger, L"Error in DriveUploadSession::DriveUploadSession: " << Utility::s2ws(e.what()));
                    return ExitCode::DataError;
                }
            } else {
                try {
                    job = std::make_shared<UploadJob>(
                            _syncPal->vfs(), _syncPal->driveDbId(), absoluteLocalFilePath, syncOp->affectedNode()->name(),
                            newCorrespondingParentNode->id().has_value() ? *newCorrespondingParentNode->id() : std::string(),
                            syncOp->affectedNode()->lastmodified() ? *syncOp->affectedNode()->lastmodified() : 0);
                } catch (std::exception const &e) {
                    LOGW_SYNCPAL_WARN(_logger, L"Error in UploadJob::UploadJob for driveDbId=" << _syncPal->driveDbId() << L" : "
                                                                                               << Utility::s2ws(e.what()));
                    return ExitCode::DataError;
                }
            }

            job->setAffectedFilePath(relativeLocalFilePath);
        }
    }

    return ExitCode::Ok;
}

ExitInfo ExecutorWorker::checkLiteSyncInfoForCreate(SyncOpPtr syncOp, const SyncPath &path, bool &isDehydratedPlaceholder) {
    isDehydratedPlaceholder = false;

    if (syncOp->targetSide() == ReplicaSide::Remote) {
        if (syncOp->affectedNode()->type() == NodeType::Directory) {
            return ExitCode::Ok;
        }

        VfsStatus vfsStatus;
        if (ExitInfo exitInfo = _syncPal->vfs()->status(path, vfsStatus); !exitInfo) {
            LOGW_SYNCPAL_WARN(_logger, L"Error in vfsStatus: " << Utility::formatSyncPath(path) << L" " << exitInfo);
            return exitInfo;
        }

        if (vfsStatus.isPlaceholder && !vfsStatus.isHydrated && !vfsStatus.isSyncing) {
            LOGW_SYNCPAL_INFO(_logger, L"Do not upload dehydrated placeholders: " << Utility::formatSyncPath(path));
            isDehydratedPlaceholder = true;
        }
    }

    return ExitCode::Ok;
}

ExitInfo ExecutorWorker::createPlaceholder(const SyncPath &relativeLocalPath) {
    SyncFileItem syncItem;
    if (!_syncPal->getSyncFileItem(relativeLocalPath, syncItem)) {
        LOGW_SYNCPAL_WARN(_logger,
                          L"Failed to retrieve SyncFileItem associated to item: " << Utility::formatSyncPath(relativeLocalPath));
        return {ExitCode::DataError, ExitCause::InvalidSnapshot};
    }

    if (ExitInfo exitInfo = _syncPal->vfs()->createPlaceholder(relativeLocalPath, syncItem); !exitInfo) {
        return exitInfo;
    }

    return ExitCode::Ok;
}

ExitInfo ExecutorWorker::convertToPlaceholder(const SyncPath &relativeLocalPath, bool hydrated) {
    SyncFileItem syncItem;
    if (!_syncPal->getSyncFileItem(relativeLocalPath, syncItem)) {
        LOGW_SYNCPAL_WARN(_logger,
                          L"Failed to retrieve SyncFileItem associated to item: " << Utility::formatSyncPath(relativeLocalPath));
        return {ExitCode::DataError, ExitCause::InvalidSnapshot};
    }

    SyncPath absoluteLocalFilePath = _syncPal->localPath() / relativeLocalPath;

#ifdef __APPLE__
    // VfsMac::convertToPlaceholder needs only SyncFileItem::_dehydrated
    syncItem.setDehydrated(!hydrated);
#elif _WIN32
    // VfsWin::convertToPlaceholder needs only SyncFileItem::_localNodeId
    FileStat fileStat;
    IoError ioError = IoError::Success;
    if (!IoHelper::getFileStat(absoluteLocalFilePath, &fileStat, ioError)) {
        LOGW_SYNCPAL_WARN(_logger, L"Error in IoHelper::getFileStat: " << Utility::formatIoError(absoluteLocalFilePath, ioError));
        return ExitCode::SystemError;
    }
    if (ioError == IoError::NoSuchFileOrDirectory) {
        LOGW_SYNCPAL_WARN(_logger, L"Item does not exist anymore: " << Utility::formatSyncPath(absoluteLocalFilePath));
        return {ExitCode::SystemError, ExitCause::NotFound};
    } else if (ioError == IoError::AccessDenied) {
        LOGW_SYNCPAL_WARN(_logger, L"Item misses search permission: " << Utility::formatSyncPath(absoluteLocalFilePath));
        return {ExitCode::SystemError, ExitCause::FileAccessError};
    }

    syncItem.setLocalNodeId(std::to_string(fileStat.inode));
#endif

    if (ExitInfo exitInfo = _syncPal->vfs()->convertToPlaceholder(absoluteLocalFilePath, syncItem); !exitInfo) {
        return exitInfo;
    }

    if (ExitInfo exitInfo =
                _syncPal->vfs()->setPinState(absoluteLocalFilePath, hydrated ? PinState::AlwaysLocal : PinState::OnlineOnly);
        !exitInfo) {
        LOGW_SYNCPAL_WARN(_logger, L"Error in vfsSetPinState: " << Utility::formatSyncPath(absoluteLocalFilePath) << exitInfo);
        return exitInfo;
    }

    return ExitCode::Ok;
}

ExitInfo ExecutorWorker::handleEditOp(SyncOpPtr syncOp, std::shared_ptr<AbstractJob> &job, bool &ignored) {
    // The execution of the edit operation consists of three steps:
    // 1. If omit-flag is False, propagate the file to replicaY, replacing the existing one.
    // 2. Insert a new entry into the database, to avoid that the object is detected again by compute_ops() on the next sync
    // iteration.
    // 3. If the omit flag is False, update the updatetreeY structure to ensure that follow-up operations can execute correctly,
    // as they are based on the information in this structure.
    ignored = false;

    SyncPath relativeLocalFilePath = syncOp->nodePath(ReplicaSide::Local);

    if (relativeLocalFilePath.empty()) {
        return ExitCode::DataError;
    }

    if (isLiteSyncActivated()) {
        SyncPath absoluteLocalFilePath = _syncPal->localPath() / relativeLocalFilePath;
        bool ignoreItem = false;
        bool isSyncing = false;
        if (ExitInfo exitInfo = checkLiteSyncInfoForEdit(syncOp, absoluteLocalFilePath, ignoreItem, isSyncing); !exitInfo) {
            LOGW_SYNCPAL_WARN(_logger, L"Error in checkLiteSyncInfoForEdit " << exitInfo);
            return exitInfo;
        }

        if (ignoreItem) {
            ignored = true;
            return ExitCode::Ok;
        }

        if (isSyncing) {
            return ExitCode::Ok;
        }
    }

    if (syncOp->omit()) {
        // Do not generate job, only push changes in DB and update tree
        std::shared_ptr<Node> node;
        if (ExitInfo exitInfo = propagateEditToDbAndTree(
                    syncOp, syncOp->correspondingNode()->id().has_value() ? *syncOp->correspondingNode()->id() : std::string(),
                    syncOp->affectedNode()->lastmodified(), node);
            !exitInfo) {
            LOGW_SYNCPAL_WARN(_logger, L"Failed to propagate changes in DB or update tree for "
                                               << Utility::formatSyncName(syncOp->affectedNode()->name()));
            return exitInfo;
        }
    } else {
        if (!enoughLocalSpace(syncOp)) {
            _syncPal->addError(Error(_syncPal->syncDbId(), name(), ExitCode::SystemError, ExitCause::NotEnoughDiskSpace));
            return {ExitCode::SystemError, ExitCause::NotEnoughDiskSpace};
        }

        if (ExitInfo exitInfo = generateEditJob(syncOp, job); !exitInfo) {
            LOGW_SYNCPAL_WARN(_logger, L"Failed to generate edit job for: " << SyncName2WStr(syncOp->affectedNode()->name())
                                                                            << L" " << exitInfo);
            return exitInfo;
        }
    }
    return ExitCode::Ok;
}

ExitInfo ExecutorWorker::generateEditJob(SyncOpPtr syncOp, std::shared_ptr<AbstractJob> &job) {
    // 1. If omit-flag is False, propagate the file to replicaY, replacing the existing one.
    if (syncOp->targetSide() == ReplicaSide::Local) {
        SyncPath relativeLocalFilePath = syncOp->nodePath(ReplicaSide::Local);
        SyncPath absoluteLocalFilePath = _syncPal->localPath() / relativeLocalFilePath;

        try {
            job = std::make_shared<DownloadJob>(
                    _syncPal->vfs(), _syncPal->driveDbId(),
                    syncOp->affectedNode()->id() ? *syncOp->affectedNode()->id() : std::string(), absoluteLocalFilePath,
                    syncOp->affectedNode()->size(),
                    syncOp->affectedNode()->createdAt().has_value() ? *syncOp->affectedNode()->createdAt() : 0,
                    syncOp->affectedNode()->lastmodified().has_value() ? *syncOp->affectedNode()->lastmodified() : 0, false);
        } catch (std::exception const &e) {
            LOGW_SYNCPAL_WARN(_logger, L"Error in DownloadJob::DownloadJob for driveDbId=" << _syncPal->driveDbId() << L" : "
                                                                                           << Utility::s2ws(e.what()));
            return ExitCode::DataError;
        }

        job->setAffectedFilePath(relativeLocalFilePath);
    } else {
        SyncPath relativeLocalFilePath = syncOp->nodePath(ReplicaSide::Local);
        SyncPath absoluteLocalFilePath = _syncPal->localPath() / relativeLocalFilePath;

        uint64_t filesize;
        if (ExitInfo exitInfo = getFileSize(absoluteLocalFilePath, filesize); !exitInfo) {
            LOGW_WARN(_logger, L"Error in ExecutorWorker::getFileSize for " << Utility::formatSyncPath(absoluteLocalFilePath)
                                                                            << L" " << exitInfo);
            return exitInfo;
        }

        if (!syncOp->correspondingNode()->id()) {
            // Should not happen
            LOGW_SYNCPAL_WARN(_logger, L"Edit operation with empty corresponding node id for "
                                               << Utility::formatSyncPath(absoluteLocalFilePath));
            sentry::Handler::captureMessage(sentry::Level::Warning, "ExecutorWorker::generateEditJob",
                                            "Edit operation with empty corresponding node id");
            return ExitCode::DataError;
        }

        if (filesize > useUploadSessionThreshold) {
            try {
                int uploadSessionParallelJobs = ParametersCache::instance()->parameters().uploadSessionParallelJobs();
                job = std::make_shared<DriveUploadSession>(
                        _syncPal->vfs(), _syncPal->driveDbId(), _syncPal->_syncDb, absoluteLocalFilePath,
                        syncOp->correspondingNode()->id() ? *syncOp->correspondingNode()->id() : std::string(),
                        syncOp->affectedNode()->lastmodified() ? *syncOp->affectedNode()->lastmodified() : 0,
                        isLiteSyncActivated(), uploadSessionParallelJobs);
            } catch (std::exception const &e) {
                LOGW_SYNCPAL_WARN(_logger, L"Error in DriveUploadSession::DriveUploadSession: " << Utility::s2ws(e.what()));
                return ExitCode::DataError;
            };
        } else {
            try {
                job = std::make_shared<UploadJob>(
                        _syncPal->vfs(), _syncPal->driveDbId(), absoluteLocalFilePath,
                        syncOp->correspondingNode()->id() ? *syncOp->correspondingNode()->id() : std::string(),
                        syncOp->affectedNode()->lastmodified() ? *syncOp->affectedNode()->lastmodified() : 0);
            } catch (std::exception const &e) {
                LOGW_SYNCPAL_WARN(_logger, L"Error in UploadJob::UploadJob for driveDbId=" << _syncPal->driveDbId() << L" : "
                                                                                           << Utility::s2ws(e.what()));
                return ExitCode::DataError;
            }
        }

        job->setAffectedFilePath(relativeLocalFilePath);
    }
    return ExitCode::Ok;
}

ExitInfo ExecutorWorker::fixModificationDate(SyncOpPtr syncOp, const SyncPath &absolutePath) {
    const auto id = syncOp->affectedNode()->id().has_value() ? syncOp->affectedNode()->id().value() : "";
    LOGW_SYNCPAL_DEBUG(_logger, L"Do not upload dehydrated placeholders: " << Utility::formatSyncPath(absolutePath) << L" ("
                                                                           << Utility::s2ws(id) << L")");

    // Update last modification date in order to avoid generating more EDIT operations.
    bool found = false;
    DbNode dbNode;
    if (!_syncPal->_syncDb->node(*syncOp->correspondingNode()->idb(), dbNode, found)) {
        LOG_SYNCPAL_WARN(_logger, "Error in SyncDb::node");
        return {ExitCode::DbError, ExitCause::DbAccessError};
    }
    if (!found) {
        LOG_SYNCPAL_DEBUG(_logger, "Failed to retrieve node for dbId=" << *syncOp->correspondingNode()->idb());
        return {ExitCode::DataError, ExitCause::DbEntryNotFound};
    }

    bool exists = false;
    if (!Utility::setFileDates(absolutePath, dbNode.created(), dbNode.lastModifiedRemote(), false, exists)) {
        LOGW_SYNCPAL_WARN(_logger, L"Error in Utility::setFileDates: " << Utility::formatSyncPath(absolutePath));
    }
    if (exists) {
        LOGW_SYNCPAL_INFO(_logger,
                          L"Last modification date updated locally to avoid further wrongly generated EDIT operations for file: "
                                  << Utility::formatSyncPath(absolutePath));
    }
    // If file does not exist anymore, do nothing special. This is fine, it will not generate EDIT operations anymore.
    return ExitCode::Ok;
}

ExitInfo ExecutorWorker::checkLiteSyncInfoForEdit(SyncOpPtr syncOp, const SyncPath &absolutePath, bool &ignoreItem,
                                                  bool &isSyncing) {
    ignoreItem = false;

    VfsStatus vfsStatus;
    if (ExitInfo exitInfo = _syncPal->vfs()->status(absolutePath, vfsStatus); !exitInfo) {
        LOGW_SYNCPAL_WARN(_logger, L"Error in vfsStatus: " << Utility::formatSyncPath(absolutePath) << L": " << exitInfo);
        return exitInfo;
    }
    isSyncing = vfsStatus.isSyncing;

    switch (syncOp->targetSide()) {
        case ReplicaSide::Remote:
            if (vfsStatus.isPlaceholder && !vfsStatus.isHydrated) {
                ignoreItem = true;
                return fixModificationDate(syncOp, absolutePath);
            }
            break;
        case ReplicaSide::Local:
            if (vfsStatus.isPlaceholder && !isSyncing) {
                if (!vfsStatus.isHydrated) {
                    // Update metadata
                    std::string error;
                    if (const auto exitInfo = _syncPal->vfs()->updateMetadata(
                                absolutePath,
                                syncOp->affectedNode()->createdAt().has_value() ? *syncOp->affectedNode()->createdAt() : 0,
                                syncOp->affectedNode()->lastmodified().has_value() ? *syncOp->affectedNode()->lastmodified() : 0,
                                syncOp->affectedNode()->size(),
                                syncOp->affectedNode()->id().has_value() ? *syncOp->affectedNode()->id() : std::string());
                        !exitInfo) {
                        return exitInfo;
                    }
                    syncOp->setOmit(true);
                } // else: the file is hydrated, we can proceed with download
            }
            break;
        default:
            LOGW_WARN(_logger, L"Invalid target side: " << syncOp->targetSide());
            return ExitCode::LogicError;
    }

    return ExitCode::Ok;
}

ExitInfo ExecutorWorker::handleMoveOp(SyncOpPtr syncOp, bool &ignored, bool &bypassProgressComplete) {
    // The three execution steps are as follows:
    // 1. If omit-flag is False, move the object on replica Y (where it still needs to be moved) from uY to vY, changing the
    // name to nameX.
    // 2. Update the database entry, to avoid detecting the move operation again.
    // 3. If the omit flag is False, update the updatetreeY structure to ensure that follow-up operations can execute
    // correctly, as they are based on the information in this structure.
    ignored = false;
    bypassProgressComplete = false;
    if (syncOp->omit()) {
        // Do not generate job, only push changes in DB and update tree
        if (syncOp->hasConflict()) {
            bool propagateChange = true;
            if (ExitInfo exitInfo = propagateConflictToDbAndTree(syncOp, propagateChange); !propagateChange || !exitInfo) {
                return exitInfo;
            }
        }

        if (const auto exitInfo = propagateMoveToDbAndTree(syncOp); !exitInfo) {
            LOGW_SYNCPAL_WARN(_logger, L"Failed to propagate changes in DB or update tree for: "
                                               << Utility::formatSyncName(syncOp->affectedNode()->name()) << L" " << exitInfo);
            return exitInfo;
        }
    } else if (syncOp->isRescueOperation()) {
        FileRescuer fileRescuer(_syncPal);
        if (const auto exitInfo = fileRescuer.executeRescueMoveJob(syncOp); !exitInfo) return exitInfo;
    } else {
        if (ExitInfo exitInfo = generateMoveJob(syncOp, ignored, bypassProgressComplete); !exitInfo) {
            LOGW_SYNCPAL_WARN(_logger, L"Failed to generate move job for: "
                                               << Utility::formatSyncName(syncOp->affectedNode()->name()) << L" " << exitInfo);
            return exitInfo;
        }
    }
    return ExitCode::Ok;
}

ExitInfo ExecutorWorker::generateMoveJob(SyncOpPtr syncOp, bool &ignored, bool &bypassProgressComplete) {
    bypassProgressComplete = false;

    // 1. If omit-flag is False, move the object on replica Y (where it still needs to be moved) from uY to vY, changing the
    // name to nameX.
    std::shared_ptr<AbstractJob> job = nullptr;

    SyncPath relativeDestLocalFilePath;
    SyncPath absoluteDestLocalFilePath;
    SyncPath relativeOriginLocalFilePath;
    SyncPath absoluteOriginLocalFilePath;

    if (syncOp->targetSide() == ReplicaSide::Local) {
        // Target side is local, so corresponding node is on local side.
        std::shared_ptr<Node> correspondingNode = syncOp->correspondingNode();
        if (!correspondingNode) {
            LOGW_SYNCPAL_WARN(_logger, L"Corresponding node not found for item with "
                                               << Utility::formatSyncPath(syncOp->affectedNode()->getPath()));
            return ExitCode::DataError;
        }

        // Get the new parent node
        std::shared_ptr<Node> parentNode =
                syncOp->newParentNode() ? syncOp->newParentNode() : syncOp->affectedNode()->parentNode();
        if (!parentNode) {
            LOGW_SYNCPAL_WARN(_logger,
                              L"Parent node not found for item with " << Utility::formatSyncPath(correspondingNode->getPath()));
            return ExitCode::DataError;
        }

        relativeDestLocalFilePath = parentNode->getPath() / syncOp->newName();
        relativeOriginLocalFilePath = correspondingNode->getPath();
        absoluteDestLocalFilePath = _syncPal->localPath() / relativeDestLocalFilePath;
        absoluteOriginLocalFilePath = _syncPal->localPath() / relativeOriginLocalFilePath;

        job = std::make_shared<LocalMoveJob>(absoluteOriginLocalFilePath, absoluteDestLocalFilePath);
    } else {
        // Target side is remote, so affected node is on local side.
        std::shared_ptr<Node> correspondingNode = syncOp->correspondingNode();
        if (!correspondingNode) {
            LOGW_SYNCPAL_WARN(_logger, L"Corresponding node not found for item "
                                               << Utility::formatSyncPath(syncOp->affectedNode()->getPath()));
            return ExitCode::DataError;
        }

        // Get the new parent node
        std::shared_ptr<Node> parentNode =
                syncOp->newParentNode() ? syncOp->newParentNode() : syncOp->affectedNode()->parentNode();
        if (!parentNode) {
            LOGW_SYNCPAL_WARN(_logger,
                              L"Parent node not found for item " << Utility::formatSyncPath(correspondingNode->getPath()));
            return ExitCode::DataError;
        }

        relativeDestLocalFilePath = parentNode->getPath() / syncOp->newName();
        relativeOriginLocalFilePath = correspondingNode->getPath();
        absoluteDestLocalFilePath = _syncPal->localPath() / relativeDestLocalFilePath;
        absoluteOriginLocalFilePath = _syncPal->localPath() / relativeOriginLocalFilePath;

        if (syncOp->isBreakingCycleOp() || relativeOriginLocalFilePath.parent_path() == relativeDestLocalFilePath.parent_path()) {
            // This is just a rename
            try {
                job = std::make_shared<RenameJob>(_syncPal->vfs(), _syncPal->driveDbId(),
                                                  correspondingNode->id().has_value() ? *correspondingNode->id() : std::string(),
                                                  absoluteDestLocalFilePath);
            } catch (std::exception const &e) {
                LOGW_SYNCPAL_WARN(_logger, L"Error in RenameJob::RenameJob for driveDbId=" << _syncPal->driveDbId() << L" : "
                                                                                           << Utility::s2ws(e.what()));
                return ExitCode::DataError;
            }
        } else {
            // This is a move

            // For all conflicts involving an "undo move" operation, the correct parent is already stored in the syncOp
            std::shared_ptr<Node> remoteParentNode = syncOp->conflict().type() == ConflictType::MoveParentDelete ||
                                                                     syncOp->conflict().type() == ConflictType::MoveMoveSource ||
                                                                     syncOp->conflict().type() == ConflictType::MoveMoveCycle
                                                             ? parentNode
                                                             : correspondingNodeInOtherTree(parentNode);
            if (!remoteParentNode) {
                LOGW_SYNCPAL_WARN(_logger, L"Parent node not found for item " << Path2WStr(parentNode->getPath()));
                return ExitCode::DataError;
            }

            const NodeId fileId = correspondingNode->id().has_value() ? *correspondingNode->id() : std::string();
            const NodeId destDirId = remoteParentNode->id().has_value() ? *remoteParentNode->id() : std::string();
            try {
                job = std::make_shared<MoveJob>(_syncPal->vfs(), _syncPal->driveDbId(), absoluteDestLocalFilePath, fileId,
                                                destDirId, syncOp->newName());
            } catch (std::exception &e) {
                LOG_SYNCPAL_WARN(_logger, "Error in GetTokenFromAppPasswordJob::GetTokenFromAppPasswordJob: error=" << e.what());
                return ExitCode::DataError;
            }
        }

        if (syncOp->hasConflict() || syncOp->isBreakingCycleOp()) {
            job->setBypassCheck(true);
        }
    }

    job->setAffectedFilePath(relativeDestLocalFilePath);
    job->runSynchronously();

    VfsStatus vfsStatus;
    _syncPal->vfs()->status(absoluteDestLocalFilePath, vfsStatus);
    vfsStatus.isSyncing = false;
    vfsStatus.progress = 100;
    _syncPal->vfs()->forceStatus(absoluteDestLocalFilePath, vfsStatus);

    if (job->exitInfo().code() == ExitCode::Ok && syncOp->conflict().type() != ConflictType::None) {
        // Conflict fixing job finished successfully
        // Propagate changes to DB and update trees
        std::shared_ptr<Node> newNode = nullptr;
        if (ExitInfo exitInfo = propagateChangeToDbAndTree(syncOp, job, newNode); !exitInfo) {
            LOGW_WARN(_logger, L"Failed to propagate changes in DB or update tree for: "
                                       << Utility::formatSyncName(syncOp->affectedNode()->name()) << L" " << exitInfo);
            return exitInfo;
        }

        switch (syncOp->conflict().type()) {
            case ConflictType::CreateCreate:
            case ConflictType::EditEdit:
            case ConflictType::MoveMoveSource:
            case ConflictType::MoveMoveDest:
            case ConflictType::MoveMoveCycle:
            case ConflictType::MoveCreate: {
                // Send conflict notification
                Error err(_syncPal->syncDbId(), *syncOp->localNode()->id(), *syncOp->remoteNode()->id(),
                          syncOp->localNode()->type(), syncOp->relativeOriginPath(), syncOp->conflict().type(),
                          InconsistencyType::None, CancelType::None, syncOp->relativeDestinationPath());
                _syncPal->addError(err);
                break;
            }
            default:
                // Do not show error message for other conflicts
                break;
        }

        return ExitCode::Ok;
    }

    return handleFinishedJob(job, syncOp, syncOp->affectedNode()->getPath(), ignored, bypassProgressComplete);
}

ExitInfo ExecutorWorker::handleDeleteOp(SyncOpPtr syncOp, bool &ignored, bool &bypassProgressComplete) {
    // The three execution steps are as follows:
    // 1. If omit-flag is False, delete the file or directory on replicaY, because the objects till exists there
    // 2. Remove the entry from the database. If nX is a directory node, also remove all entries for each node n ∈ S. This
    // avoids that the object(s) are detected again by compute_ops() on the next sync iteration
    // 3. Update the update tree structures to ensure that follow-up operations can execute correctly, as they are based on
    // the information in these structures
    ignored = false;
    bypassProgressComplete = false;

    if (syncOp->omit()) {
        // Do not generate job, only push changes in DB and update tree
        if (syncOp->hasConflict()) { // Error message handled with move operation in case Edit-Delete conflict
            bool propagateChange = true;
            if (const ExitInfo exitInfo = propagateConflictToDbAndTree(syncOp, propagateChange); !propagateChange || !exitInfo) {
                return exitInfo;
            }
        }

        if (const ExitInfo exitInfo = propagateDeleteToDbAndTree(syncOp); !exitInfo) {
            LOGW_SYNCPAL_WARN(_logger, L"Failed to propagate changes in DB or update tree for: "
                                               << Utility::formatSyncName(syncOp->affectedNode()->name()) << L" " << exitInfo);
            return exitInfo;
        }
    } else {
        if (const ExitInfo exitInfo = generateDeleteJob(syncOp, ignored, bypassProgressComplete); !exitInfo) {
            return exitInfo;
        }
    }
    return ExitCode::Ok;
}

ExitInfo ExecutorWorker::generateDeleteJob(SyncOpPtr syncOp, bool &ignored, bool &bypassProgressComplete) {
    bypassProgressComplete = false;

    // 1. If omit-flag is False, delete the file or directory on replicaY, because the objects till exists there
    std::shared_ptr<AbstractJob> job = nullptr;
    SyncPath relativeLocalFilePath = syncOp->nodePath(ReplicaSide::Local);
    SyncPath absoluteLocalFilePath = _syncPal->localPath() / relativeLocalFilePath;
    bool isDehydratedPlaceholder = false;
    if (syncOp->targetSide() == ReplicaSide::Local) {
        if (_syncPal->vfsMode() != VirtualFileMode::Off && syncOp->localNode()->type() == NodeType::File) {
            VfsStatus vfsStatus;
            if (ExitInfo exitInfo = _syncPal->vfs()->status(absoluteLocalFilePath, vfsStatus); !exitInfo) {
                LOGW_SYNCPAL_WARN(
                        _logger, L"Error in vfsStatus: " << Utility::formatSyncPath(absoluteLocalFilePath) << L" : " << exitInfo);
                return exitInfo;
            }
            isDehydratedPlaceholder = vfsStatus.isPlaceholder && !vfsStatus.isHydrated && !vfsStatus.isSyncing;
        }

        if (syncOp->isDehydratedPlaceholder() && !isDehydratedPlaceholder) {
            LOGW_SYNCPAL_INFO(_logger,
                              L"Placeholder is not dehydrated anymore for " << Utility::formatSyncPath(absoluteLocalFilePath));
            return ExitCode::DataError;
        }

        NodeId remoteNodeId = syncOp->affectedNode()->id().has_value() ? syncOp->affectedNode()->id().value() : "";
        if (remoteNodeId.empty()) {
            LOGW_SYNCPAL_WARN(_logger, L"Failed to retrieve node ID");
            return ExitCode::DataError;
        }
        job = std::make_shared<LocalDeleteJob>(_syncPal->syncInfo(), relativeLocalFilePath, isDehydratedPlaceholder,
                                               remoteNodeId);
    } else {
        try {
            job = std::make_shared<DeleteJob>(
                    _syncPal->driveDbId(), syncOp->correspondingNode()->id() ? *syncOp->correspondingNode()->id() : std::string(),
                    syncOp->affectedNode()->id() ? *syncOp->affectedNode()->id() : std::string(), absoluteLocalFilePath);
        } catch (std::exception const &e) {
            LOGW_SYNCPAL_WARN(_logger, L"Error in DeleteJob::DeleteJob for driveDbId=" << _syncPal->driveDbId() << L" : "
                                                                                       << Utility::s2ws(e.what()));
            return ExitCode::DataError;
        }
    }

    // If affected node has both create and delete events (node deleted and re-created with same name), then do not check
    job->setBypassCheck((syncOp->affectedNode()->hasChangeEvent(OperationType::Create) &&
                         syncOp->affectedNode()->hasChangeEvent(OperationType::Delete)) ||
                        syncOp->affectedNode()->isSharedFolder() ||
                        (syncOp->conflict().type() != ConflictType::None && isDehydratedPlaceholder));

    job->setAffectedFilePath(relativeLocalFilePath);
    job->runSynchronously();
    return handleFinishedJob(job, syncOp, relativeLocalFilePath, ignored, bypassProgressComplete);
}

bool ExecutorWorker::isValidDestination(const SyncOpPtr syncOp) {
    if (syncOp->targetSide() == ReplicaSide::Remote && syncOp->type() == OperationType::Create) {
        std::shared_ptr<Node> newCorrespondingParentNode = nullptr;
        if (affectedUpdateTree(syncOp)->rootNode() == syncOp->affectedNode()->parentNode()) {
            newCorrespondingParentNode = targetUpdateTree(syncOp)->rootNode();
        } else {
            newCorrespondingParentNode = correspondingNodeInOtherTree(syncOp->affectedNode()->parentNode());
        }

        if (!newCorrespondingParentNode || !newCorrespondingParentNode->id().has_value()) {
            return false;
        }

        if (newCorrespondingParentNode->isCommonDocumentsFolder() && syncOp->nodeType() != NodeType::Directory) {
            return false;
        }

        if (newCorrespondingParentNode->isSharedFolder()) {
            return false;
        }
    }

    return true;
}

bool ExecutorWorker::enoughLocalSpace(SyncOpPtr syncOp) {
    if (syncOp->targetSide() != ReplicaSide::Local) {
        // This is not a download operation
        return true;
    }

    if (syncOp->affectedNode()->type() != NodeType::File) {
        return true;
    }

    int64_t newSize = syncOp->affectedNode()->size();
    if (syncOp->type() == OperationType::Edit) {
        // Keep only the difference between remote size and local size
        newSize -= syncOp->correspondingNode()->size();
    }

    const int64_t freeBytes = Utility::getFreeDiskSpace(_syncPal->localPath());
    if (freeBytes >= 0) {
        if (freeBytes < newSize + Utility::freeDiskSpaceLimit()) {
            LOGW_SYNCPAL_WARN(_logger, L"Disk almost full, only " << freeBytes << L"B available at "
                                                                  << Utility::formatSyncPath(_syncPal->localPath())
                                                                  << L". Synchronization canceled.");
            return false;
        }
    } else {
        LOGW_SYNCPAL_WARN(_logger,
                          L"Could not determine free space available at " << Utility::formatSyncPath(_syncPal->localPath()));
    }
    return true;
}

ExitInfo ExecutorWorker::waitForAllJobsToFinish() {
    while (!_ongoingJobs.empty()) {
        if (stopAsked()) {
            cancelAllOngoingJobs();
            break;
        }

        if (ExitInfo exitInfo = deleteFinishedAsyncJobs(); !exitInfo) {
            cancelAllOngoingJobs();
            return exitInfo;
        }

        sendProgress();
    }
    return ExitCode::Ok;
}

ExitInfo ExecutorWorker::deleteFinishedAsyncJobs() {
    ExitInfo exitInfo = ExitCode::Ok;
    while (!_terminatedJobs.empty()) {
        std::scoped_lock lock(_terminatedJobs);
        // Delete all terminated jobs
        if (exitInfo && _ongoingJobs.find(_terminatedJobs.front()) != _ongoingJobs.end()) {
            auto onGoingJobIt = _ongoingJobs.find(_terminatedJobs.front());
            if (onGoingJobIt == _ongoingJobs.end()) {
                LOGW_SYNCPAL_WARN(_logger, L"Terminated job not found");
                _terminatedJobs.pop();
                continue;
            }

            std::shared_ptr<AbstractJob> job = onGoingJobIt->second;

            auto jobToSyncOpIt = _jobToSyncOpMap.find(job->jobId());
            if (jobToSyncOpIt == _jobToSyncOpMap.end()) {
                LOGW_SYNCPAL_WARN(_logger, L"Sync Operation not found");
                _ongoingJobs.erase(job->jobId());
                _terminatedJobs.pop();
                continue;
            }

            SyncOpPtr syncOp = jobToSyncOpIt->second;
            SyncPath relativeLocalPath = syncOp->nodePath(ReplicaSide::Local);
            bool ignored = false;
            bool bypassProgressComplete = false;
            exitInfo = handleFinishedJob(job, syncOp, relativeLocalPath, ignored, bypassProgressComplete);
            if (exitInfo) {
                if (!ignored && exitInfo.cause() == ExitCause::OperationCanceled) {
                    setProgressComplete(syncOp, SyncFileStatus::Error);
                    exitInfo = ExitCode::Ok;
                } else {
                    if (ignored) {
                        setProgressComplete(syncOp, SyncFileStatus::Ignored);
                    } else {
                        setProgressComplete(syncOp, SyncFileStatus::Success);
                    }

                    if (syncOp->affectedNode()->id().has_value()) {
                        NodeSet whiteList;
                        SyncNodeCache::instance()->syncNodes(_syncPal->syncDbId(), SyncNodeType::WhiteList, whiteList);
                        if (whiteList.find(syncOp->affectedNode()->id().value()) != whiteList.end()) {
                            // This item has been synchronized, it can now be removed from
                            // white list
                            whiteList.erase(syncOp->affectedNode()->id().value());
                            SyncNodeCache::instance()->update(_syncPal->syncDbId(), SyncNodeType::WhiteList, whiteList);
                        }
                    }
                }
            }

            // Delete job
            _ongoingJobs.erase(_terminatedJobs.front());
        }
        _terminatedJobs.pop();
    }
    return exitInfo;
}

ExitInfo ExecutorWorker::handleManagedBackError(ExitCause jobExitCause, SyncOpPtr syncOp, bool invalidName,
                                                bool downloadImpossible) {
    if (jobExitCause == ExitCause::NotFound && !downloadImpossible) {
        // The operation failed because the destination does not exist anymore
        LOG_SYNCPAL_DEBUG(_logger, "Destination does not exist anymore, restarting sync.");
        return ExitCode::DataError;
    }

    if (jobExitCause == ExitCause::QuotaExceeded) {
        _syncPal->pause();
    }

    // Clear update tree
    if (!deleteOpNodes(syncOp)) {
        LOG_SYNCPAL_WARN(_logger, "Error in ExecutorWorker::deleteOpNodes");
        return ExitCode::DataError;
    }

    NodeId localNodeId;
    NodeId remoteNodeId;
    getNodeIdsFromOp(syncOp, localNodeId, remoteNodeId);

    Error error;
    if (invalidName) {
        error = Error(_syncPal->syncDbId(), localNodeId, remoteNodeId, syncOp->affectedNode()->type(),
                      syncOp->affectedNode()->getPath(), ConflictType::None, InconsistencyType::ForbiddenChar);
    } else {
        error = Error(_syncPal->syncDbId(), localNodeId, remoteNodeId, syncOp->affectedNode()->type(),
                      syncOp->affectedNode()->getPath(), ConflictType::None, InconsistencyType::None, CancelType::None, "",
                      ExitCode::BackError, jobExitCause);
    }
    _syncPal->addError(error);

    return ExitCode::Ok;
}

namespace details {
bool isManagedBackError(ExitCause exitCause) {
    static const std::set<ExitCause> managedExitCauses = {ExitCause::InvalidName,   ExitCause::ApiErr,
                                                          ExitCause::FileTooBig,    ExitCause::NotFound,
                                                          ExitCause::QuotaExceeded, ExitCause::UploadNotTerminated};

    return managedExitCauses.contains(exitCause);
}
} // namespace details

ExitInfo ExecutorWorker::handleFinishedJob(std::shared_ptr<AbstractJob> job, SyncOpPtr syncOp, const SyncPath &relativeLocalPath,
                                           bool &ignored, bool &bypassProgressComplete) {
    ignored = false;
    bypassProgressComplete = false;

    NodeId localNodeId;
    NodeId remoteNodeId;
    getNodeIdsFromOp(syncOp, localNodeId, remoteNodeId);

    auto networkJob(std::dynamic_pointer_cast<AbstractNetworkJob>(job));
    if (const bool invalidName = job->exitInfo().cause() == ExitCause::InvalidName;
        job->exitInfo().code() == ExitCode::BackError && details::isManagedBackError(job->exitInfo().cause())) {
        return handleManagedBackError(job->exitInfo().cause(), syncOp, invalidName,
                                      networkJob && networkJob->isDownloadImpossible());
    }

    if (job->exitInfo().code() != ExitCode::Ok) {
        if (networkJob && (networkJob->getStatusCode() == Poco::Net::HTTPResponse::HTTP_FORBIDDEN ||
                           networkJob->getStatusCode() == Poco::Net::HTTPResponse::HTTP_CONFLICT)) {
            if (ExitInfo exitInfo = handleForbiddenAction(syncOp, relativeLocalPath, ignored); !exitInfo) {
                LOGW_SYNCPAL_WARN(_logger, L"Error in handleForbiddenAction for item: "
                                                   << Utility::formatSyncPath(relativeLocalPath) << L" " << exitInfo);
                return exitInfo;
            }
        } else if (!handleExecutorError(syncOp, job->exitInfo())) {
            // Cancel all queued jobs
            LOGW_SYNCPAL_WARN(_logger, L"Cancelling jobs. " << job->exitInfo());
            cancelAllOngoingJobs();
            return job->exitInfo();

        } else { // The error is managed and the execution can continue.
            LOGW_DEBUG(_logger, L"Error successfully managed: " << job->exitInfo() << L" on " << syncOp->type()
                                                                << L" operation for "
                                                                << Utility::formatSyncPath(syncOp->affectedNode()->getPath()));
            bypassProgressComplete = true;
            return {ExitCode::Ok, ExitCause::OperationCanceled};
        }
    } else {
        // Propagate changes to DB and update trees
        std::shared_ptr<Node> newNode;
        if (ExitInfo exitInfo = propagateChangeToDbAndTree(syncOp, job, newNode); !exitInfo) {
            cancelAllOngoingJobs();
            return exitInfo;
        }

        bypassProgressComplete = syncOp->affectedNode()->hasChangeEvent(OperationType::Create) &&
                                 syncOp->affectedNode()->hasChangeEvent(OperationType::Delete);
    }

    return ExitCode::Ok;
}

ExitInfo ExecutorWorker::handleForbiddenAction(SyncOpPtr syncOp, const SyncPath &relativeLocalPath, bool &ignored) {
    ExitInfo exitInfo = ExitCode::Ok;
    ignored = false;

    const SyncPath absoluteLocalFilePath = _syncPal->localPath() / relativeLocalPath;

    bool removeFromDb = true;
    CancelType cancelType = CancelType::None;
    switch (syncOp->type()) {
        case OperationType::Create: {
            cancelType = CancelType::Create;
            ignored = true;
            if (!PlatformInconsistencyCheckerUtility::renameLocalFile(
                        absoluteLocalFilePath, PlatformInconsistencyCheckerUtility::SuffixType::Blacklisted)) {
                LOGW_SYNCPAL_WARN(_logger, L"PlatformInconsistencyCheckerUtility::renameLocalFile failed for "
                                                   << Utility::formatSyncPath(absoluteLocalFilePath));
                _syncPal->handleAccessDeniedItem(relativeLocalPath);
                return ExitCode::Ok;
            }
            removeFromDb = false;
            break;
        }
        case OperationType::Move: {
            // Delete the item from local replica
            const NodeId remoteNodeId =
                    syncOp->correspondingNode()->id().has_value() ? syncOp->correspondingNode()->id().value() : "";
            if (!remoteNodeId.empty()) {
                LocalDeleteJob deleteJob(_syncPal->syncInfo(), relativeLocalPath, isLiteSyncActivated(), remoteNodeId);
                deleteJob.setBypassCheck(true);
                deleteJob.runSynchronously();
            }

            cancelType = CancelType::Move;
            break;
        }
        case OperationType::Edit: {
            // Rename the file so as not to lose any information
            SyncPath newSyncPath;
            PlatformInconsistencyCheckerUtility::renameLocalFile(
                    absoluteLocalFilePath, PlatformInconsistencyCheckerUtility::SuffixType::Conflict, &newSyncPath);

            // Exclude file from sync
            if (!_syncPal->vfs()->fileStatusChanged(newSyncPath, SyncFileStatus::Ignored)) {
                LOGW_SYNCPAL_WARN(_logger, L"Error in SyncPal::vfsFileStatusChanged: " << Utility::formatSyncPath(newSyncPath));
            }

            cancelType = CancelType::Edit;
            break;
        }
        case OperationType::Delete: {
            cancelType = CancelType::Delete;
            break;
        }
        default: {
            break;
        }
    }

    if (SyncFileItem syncItem; _syncPal->getSyncFileItem(relativeLocalPath, syncItem)) {
        const Error err(_syncPal->syncDbId(), syncItem.localNodeId().has_value() ? syncItem.localNodeId().value() : "",
                        syncItem.remoteNodeId().has_value() ? syncItem.remoteNodeId().value() : "", syncItem.type(),
                        syncItem.path(), syncItem.conflict(), syncItem.inconsistency(), cancelType,
                        syncOp->affectedNode()->hasChangeEvent(OperationType::Move) ? relativeLocalPath : "");
        _syncPal->addError(err);
    }

    if (!exitInfo) return exitInfo;

    if (removeFromDb) {
        //  Remove the node from DB and tree so it will be re-created at its
        //  original location on next sync
        _syncPal->setRestart(true);
        if (exitInfo = propagateDeleteToDbAndTree(syncOp); !exitInfo) {
            LOGW_SYNCPAL_WARN(_logger, L"Failed to propagate changes in DB or update tree for "
                                               << Utility::formatSyncName(syncOp->affectedNode()->name()));
        }
    }
    return exitInfo;
}

void ExecutorWorker::sendProgress() {
    std::chrono::duration<double> elapsed_seconds = std::chrono::steady_clock::now() - _fileProgressTimer;
    if (elapsed_seconds.count() > SEND_PROGRESS_DELAY) {
        _fileProgressTimer = std::chrono::steady_clock::now();

        for (const auto &jobInfo: _ongoingJobs) {
            if (!_syncPal->setProgress(jobInfo.second->affectedFilePath(), jobInfo.second->getProgress())) {
                LOGW_SYNCPAL_WARN(_logger, L"Error in SyncPal::setProgress: "
                                                   << Utility::formatSyncPath(jobInfo.second->affectedFilePath()));
            }
        }
    }
}

ExitInfo ExecutorWorker::propagateConflictToDbAndTree(SyncOpPtr syncOp, bool &propagateChange) {
    propagateChange = true;

    switch (syncOp->conflict().type()) {
        case ConflictType::EditEdit: // Edit conflict pattern
        case ConflictType::CreateCreate: // Name clash conflict pattern
        case ConflictType::MoveCreate: // Name clash conflict pattern
        case ConflictType::MoveMoveDest: // Name clash conflict pattern
        case ConflictType::MoveMoveSource: // Name clash conflict pattern
        {
            if (syncOp->conflict().type() != ConflictType::MoveMoveSource) {
                if (const ExitInfo exitInfo = deleteFromDb(syncOp->conflict().localNode()); !exitInfo) {
                    if (exitInfo.code() == ExitCode::DataError) {
                        // The node was not found in DB, this ok since we wanted to remove it anyway
                        LOGW_SYNCPAL_INFO(_logger,
                                          L"Node `" << Utility::formatSyncName(syncOp->conflict().localNode()->name())
                                                    << L" not found in DB. This is ok since we wanted to remove to anyway.");
                    } else {
                        // Remove local node from DB failed!
                        LOGW_SYNCPAL_WARN(_logger, L"deleteFromDb failed for "
                                                           << Utility::formatSyncName(syncOp->conflict().localNode()->name()));
                        propagateChange = false;
                        return exitInfo;
                    }
                }
            }
            // Remove node from update tree
            if (!_syncPal->updateTree(ReplicaSide::Local)->deleteNode(syncOp->conflict().localNode())) {
                LOGW_SYNCPAL_WARN(_logger, L"Error in UpdateTree::deleteNode: node "
                                                   << Utility::formatSyncName(syncOp->conflict().localNode()->name()));
            }

            if (!_syncPal->updateTree(ReplicaSide::Remote)->deleteNode(syncOp->conflict().remoteNode())) {
                LOGW_SYNCPAL_WARN(_logger, L"Error in UpdateTree::deleteNode: node "
                                                   << Utility::formatSyncName(syncOp->conflict().remoteNode()->name()));
            }

            propagateChange = false;
            break;
        }
        case ConflictType::EditDelete: // Delete conflict pattern
        {
            if (syncOp->type() == OperationType::Delete) {
                // Just apply normal behavior for delete operations
                break;
            }

            // Do nothing about the move operation since the nodes will be
            // removed from DB anyway
            propagateChange = false;
            break;
        }
        case ConflictType::CreateParentDelete: // Indirect conflict pattern
        case ConflictType::MoveDelete: // Delete conflict pattern
        case ConflictType::MoveParentDelete: // Indirect conflict pattern
        case ConflictType::MoveMoveCycle: // Name clash conflict pattern
        case ConflictType::None:
        default:
            // Just apply normal behavior
            break;
    }
    return ExitCode::Ok;
}

ExitInfo ExecutorWorker::propagateChangeToDbAndTree(SyncOpPtr syncOp, std::shared_ptr<AbstractJob> job,
                                                    std::shared_ptr<Node> &node) {
    if (syncOp->hasConflict()) {
        bool propagateChange = true;
        ExitInfo exitInfo = propagateConflictToDbAndTree(syncOp, propagateChange);
        if (!propagateChange || !exitInfo) {
            return exitInfo;
        }
    }

    switch (syncOp->type()) {
        case OperationType::Create:
        case OperationType::Edit: {
            NodeId nodeId;
            SyncTime modtime = 0;
            if (syncOp->targetSide() == ReplicaSide::Local) {
                auto castJob(std::dynamic_pointer_cast<DownloadJob>(job));
                nodeId = castJob->localNodeId();
                modtime = castJob->modtime();
            } else {
                bool jobOk = false;
                auto uploadJob(std::dynamic_pointer_cast<UploadJob>(job));
                if (uploadJob) {
                    nodeId = uploadJob->nodeId();
                    modtime = uploadJob->modtime();
                    jobOk = true;
                } else {
                    auto uploadSessionJob(std::dynamic_pointer_cast<DriveUploadSession>(job));
                    if (uploadSessionJob) {
                        nodeId = uploadSessionJob->nodeId();
                        modtime = uploadSessionJob->modtime();
                        jobOk = true;
                    }
                }

                if (!jobOk) {
                    LOGW_SYNCPAL_WARN(_logger, L"Failed to cast upload job " << job->jobId());
                    return ExitCode::SystemError;
                }
            }

            if (syncOp->type() == OperationType::Create) {
                return propagateCreateToDbAndTree(syncOp, nodeId, modtime, node);
            } else {
                return propagateEditToDbAndTree(syncOp, nodeId, modtime, node);
            }
        }
        case OperationType::Move: {
            return propagateMoveToDbAndTree(syncOp);
        }
        case OperationType::Delete: {
            return propagateDeleteToDbAndTree(syncOp);
        }
        default: {
            LOGW_SYNCPAL_WARN(_logger, L"Unknown operation type " << syncOp->type() << L" on file "
                                                                  << Utility::formatSyncName(syncOp->affectedNode()->name()));
            return ExitCode::SystemError;
        }
    }
    return ExitCode::LogicError;
}

ExitInfo ExecutorWorker::propagateCreateToDbAndTree(SyncOpPtr syncOp, const NodeId &newNodeId,
                                                    std::optional<SyncTime> newLastModTime, std::shared_ptr<Node> &node) {
    std::shared_ptr<Node> newCorrespondingParentNode = nullptr;
    if (affectedUpdateTree(syncOp)->rootNode() == syncOp->affectedNode()->parentNode()) {
        newCorrespondingParentNode = targetUpdateTree(syncOp)->rootNode();
    } else {
        newCorrespondingParentNode = correspondingNodeInOtherTree(syncOp->affectedNode()->parentNode());
    }

    if (!newCorrespondingParentNode) {
        LOG_SYNCPAL_WARN(_logger, "Corresponding parent node not found");
        return ExitCode::DataError;
    }

    // 2. Insert a new entry into the database, to avoid that the object is
    // detected again by compute_ops() on the next sync iteration.
    std::string localId = syncOp->targetSide() == ReplicaSide::Local
                                  ? newNodeId
                                  : (syncOp->affectedNode()->id().has_value() ? *syncOp->affectedNode()->id() : "");
    std::string remoteId = syncOp->targetSide() == ReplicaSide::Local
                                   ? (syncOp->affectedNode()->id().has_value() ? *syncOp->affectedNode()->id() : "")
                                   : newNodeId;
    SyncName localName = syncOp->targetSide() == ReplicaSide::Local ? syncOp->newName() : syncOp->nodeName(ReplicaSide::Local);
    SyncName remoteName = syncOp->targetSide() == ReplicaSide::Remote ? syncOp->newName() : syncOp->nodeName(ReplicaSide::Remote);

    if (localId.empty() || remoteId.empty()) {
        LOGW_SYNCPAL_WARN(_logger, L"Empty " << (localId.empty() ? L"local" : L"remote") << L" id for item "
                                             << Utility::formatSyncName(syncOp->affectedNode()->name()));
        return ExitCode::DataError;
    }

    DbNode dbNode(0, newCorrespondingParentNode->idb(), localName, remoteName, localId, remoteId,
                  syncOp->affectedNode()->createdAt(), newLastModTime, newLastModTime, syncOp->affectedNode()->type(),
                  syncOp->affectedNode()->size(),
                  "" // TODO : change it once we start using content checksum
                  ,
                  syncOp->omit() ? SyncFileStatus::Success : SyncFileStatus::Unknown);

    if (ParametersCache::isExtendedLogEnabled()) {
        LOGW_SYNCPAL_DEBUG(
                _logger, L"Inserting in DB: "
                                 << L" localName=" << Utility::formatSyncName(localName) << L" / remoteName="
                                 << Utility::formatSyncName(remoteName) << L" / localId=" << Utility::s2ws(localId)
                                 << L" / remoteId=" << Utility::s2ws(remoteId) << L" / parent DB ID="
                                 << (newCorrespondingParentNode->idb().has_value() ? newCorrespondingParentNode->idb().value()
                                                                                   : -1)
                                 << L" / createdAt="
                                 << (syncOp->affectedNode()->createdAt().has_value() ? *syncOp->affectedNode()->createdAt() : -1)
                                 << L" / lastModTime=" << (newLastModTime.has_value() ? *newLastModTime : -1) << L" / type="
                                 << syncOp->affectedNode()->type());
    }

    if (dbNode.nameLocal().empty() || dbNode.nameRemote().empty() || !dbNode.nodeIdLocal().has_value() ||
        !dbNode.nodeIdRemote().has_value() || !dbNode.created().has_value() || !dbNode.lastModifiedLocal().has_value() ||
        !dbNode.lastModifiedRemote().has_value() || dbNode.type() == NodeType::Unknown) {
        LOG_SYNCPAL_ERROR(_logger, "Error inserting new node in DB!!!");
        assert(false);
    }

    DbNodeId newDbNodeId;
    bool constraintError = false;
    if (!_syncPal->_syncDb->insertNode(dbNode, newDbNodeId, constraintError)) {
        LOGW_SYNCPAL_WARN(
                _logger,
                L"Failed to insert node into DB:"
                        << L" local ID: " << Utility::s2ws(localId) << L", remote ID: " << Utility::s2ws(remoteId)
                        << L", local name: " << Utility::formatSyncName(localName) << L", remote name: "
                        << Utility::formatSyncName(remoteName) << L", parent DB ID: "
                        << (newCorrespondingParentNode->idb().has_value() ? newCorrespondingParentNode->idb().value() : -1));

        if (!constraintError) {
            return {ExitCode::DbError, ExitCause::DbAccessError};
        }

        // Manage DELETE events not reported by the folder watcher
        // Some apps save files with DELETE + CREATE operations, but sometimes,
        // the DELETE operation is not reported
        // => The local snapshot will contain 2 nodes with the same remote id
        // => A unique constraint error on the remote node id will occur when
        // inserting the new node in DB
        DbNodeId dbNodeId;
        bool found = false;
        if (!_syncPal->_syncDb->dbId(ReplicaSide::Remote, remoteId, dbNodeId, found)) {
            LOG_SYNCPAL_WARN(_logger, "Error in SyncDb::dbId");
            return {ExitCode::DbError, ExitCause::DbAccessError};
        }
        if (found) {
            // Delete old node
            if (!_syncPal->_syncDb->deleteNode(dbNodeId, found)) {
                LOG_SYNCPAL_WARN(_logger, "Error in SyncDb::deleteNode");
                return {ExitCode::DbError, ExitCause::DbAccessError};
            }
        }

        // Create new node
        if (!_syncPal->_syncDb->insertNode(dbNode, newDbNodeId, constraintError)) {
            LOG_SYNCPAL_WARN(_logger, "Error in SyncDb::insertNode");
            return {constraintError ? ExitCode::DataError : ExitCode::DbError, ExitCause::DbAccessError};
        }

        // The snapshot must be invalidated before the next sync
        _snapshotToInvalidate = true;
    }

    // 3. Update the update tree structures to ensure that follow-up operations
    // can execute correctly, as they are based on the information in these
    // structures.
    if (syncOp->omit()) {
        // Update existing nodes
        syncOp->affectedNode()->setIdb(newDbNodeId);
        syncOp->correspondingNode()->setIdb(newDbNodeId);
        node = syncOp->correspondingNode();
    } else {
        // insert new node
        node = std::shared_ptr<Node>(
                new Node(newDbNodeId, syncOp->targetSide() == ReplicaSide::Local ? ReplicaSide::Local : ReplicaSide::Remote,
                         remoteName, syncOp->affectedNode()->type(), OperationType::None, newNodeId, newLastModTime,
                         newLastModTime, syncOp->affectedNode()->size(), newCorrespondingParentNode));
        if (node == nullptr) {
            std::cout << "Failed to allocate memory" << std::endl;
            LOG_SYNCPAL_ERROR(_logger, "Failed to allocate memory");
            return {ExitCode::SystemError, ExitCause::NotEnoughtMemory};
        }

        std::shared_ptr<UpdateTree> updateTree = targetUpdateTree(syncOp);
        updateTree->insertNode(node);

        if (!newCorrespondingParentNode->insertChildren(node)) {
            LOGW_SYNCPAL_WARN(_logger, L"Error in Node::insertChildren: node name="
                                               << Utility::formatSyncName(node->name()) << L" parent node name="
                                               << Utility::formatSyncName(newCorrespondingParentNode->name()));
            return ExitCode::DataError;
        }

        // Affected node does not have a valid DB ID yet, update it
        syncOp->affectedNode()->setIdb(newDbNodeId);
    }

    return ExitCode::Ok;
}

ExitInfo ExecutorWorker::propagateEditToDbAndTree(SyncOpPtr syncOp, const NodeId &newNodeId,
                                                  std::optional<SyncTime> newLastModTime, std::shared_ptr<Node> &node) {
    DbNode dbNode;
    bool found = false;
    if (!_syncPal->_syncDb->node(*syncOp->correspondingNode()->idb(), dbNode, found)) {
        LOG_SYNCPAL_WARN(_logger, "Error in SyncDb::node");
        return {ExitCode::DbError, ExitCause::DbAccessError};
    }
    if (!found) {
        LOG_SYNCPAL_DEBUG(_logger, "Failed to retrieve node for dbId=" << *syncOp->correspondingNode()->idb());
        return {ExitCode::DataError, ExitCause::DbEntryNotFound};
    }

    // 2. Update the database entry, to avoid detecting the edit operation again.
    std::string localId = syncOp->targetSide() == ReplicaSide::Local ? newNodeId
                          : syncOp->affectedNode()->id().has_value() ? *syncOp->affectedNode()->id()
                                                                     : std::string();
    std::string remoteId = syncOp->targetSide() == ReplicaSide::Local
                                   ? syncOp->affectedNode()->id().has_value() ? *syncOp->affectedNode()->id() : std::string()
                                   : newNodeId;
    const SyncName localName = syncOp->nodeName(ReplicaSide::Local);
    const SyncName remoteName = syncOp->nodeName(ReplicaSide::Remote);

    if (localId.empty() || remoteId.empty()) {
        LOGW_SYNCPAL_WARN(_logger, L"Empty " << (localId.empty() ? L"local" : L"remote") << L" id for item "
                                             << Utility::formatSyncName(syncOp->affectedNode()->name()));
        return ExitCode::DataError;
    }

    // In case of Delete+Create, the encoding might have changed. Therefor, we update the name anyway.
    dbNode.setNameLocal(localName);
    dbNode.setNameRemote(remoteName);

    dbNode.setNodeIdLocal(localId);
    dbNode.setNodeIdRemote(remoteId);
    dbNode.setLastModifiedLocal(newLastModTime);
    dbNode.setLastModifiedRemote(newLastModTime);
    dbNode.setSize(syncOp->affectedNode()->size());
    dbNode.setChecksum(""); // TODO : change it once we start using content checksum
    if (syncOp->omit()) {
        dbNode.setStatus(SyncFileStatus::Success);
    }

    if (ParametersCache::isExtendedLogEnabled()) {
        LOGW_SYNCPAL_DEBUG(
                _logger,
                L"Updating DB: " << L" / localName=" << Utility::formatSyncName(localName) << L" / remoteName="
                                 << Utility::formatSyncName(remoteName) << L" / localId=" << Utility::s2ws(localId)
                                 << L" / remoteId=" << Utility::s2ws(remoteId) << L" / parent DB ID="
                                 << (dbNode.parentNodeId().has_value() ? dbNode.parentNodeId().value() : -1) << L" / createdAt="
                                 << (syncOp->affectedNode()->createdAt().has_value() ? *syncOp->affectedNode()->createdAt() : -1)
                                 << L" / lastModTime=" << (newLastModTime.has_value() ? *newLastModTime : -1) << L" / type="
                                 << syncOp->affectedNode()->type());
    }

    if (!_syncPal->_syncDb->updateNode(dbNode, found)) {
        LOGW_SYNCPAL_WARN(_logger, L"Failed to update node into DB: "
                                           << L"local ID: " << Utility::s2ws(localId) << L", remote ID: "
                                           << Utility::s2ws(remoteId) << L", local name: " << Utility::formatSyncName(localName)
                                           << L", remote name: " << Utility::formatSyncName(remoteName) << L", parent DB ID: "
                                           << (dbNode.parentNodeId().has_value() ? dbNode.parentNodeId().value() : -1));
        return {ExitCode::DbError, ExitCause::DbAccessError};
    }
    if (!found) {
        return {ExitCode::DataError, ExitCause::DbEntryNotFound};
    }

    // 3. If the omit flag is False, update the updatetreeY structure to ensure
    // that follow-up operations can execute correctly, as they are based on the
    // information in this structure
    if (!syncOp->omit()) {
        // ID might have changed in the case of a delete+create
        if (!_syncPal->updateTree(syncOp->targetSide())
                     ->updateNodeId(syncOp->correspondingNode(),
                                    syncOp->targetSide() == ReplicaSide::Local ? localId : remoteId)) {
            LOG_SYNCPAL_WARN(_logger, "Error in UpdateTreeWorker::updateNodeId");
            return ExitCode::DataError;
        }
        syncOp->correspondingNode()->setLastModified(newLastModTime);
    }
    node = syncOp->correspondingNode();

    return ExitCode::Ok;
}

ExitInfo ExecutorWorker::propagateMoveToDbAndTree(SyncOpPtr syncOp) {
    std::shared_ptr<Node> correspondingNode =
            syncOp->correspondingNode() ? syncOp->correspondingNode() : syncOp->affectedNode(); // No corresponding node => rename

    if (!correspondingNode || !correspondingNode->idb().has_value()) {
        LOG_SYNCPAL_WARN(_logger, "Invalid corresponding node");
        return ExitCode::DataError;
    }

    DbNode dbNode;
    bool found = false;
    if (!_syncPal->_syncDb->node(*correspondingNode->idb(), dbNode, found)) {
        LOG_SYNCPAL_WARN(_logger, "Error in SyncDb::node");
        return {ExitCode::DbError, ExitCause::DbAccessError};
    }
    if (!found) {
        LOG_SYNCPAL_DEBUG(_logger, "Failed to retrieve node for dbId=" << *correspondingNode->idb());
        return {ExitCode::DataError, ExitCause::DbEntryNotFound};
    }

    // 2. Update the database entry, to avoid detecting the move operation again.
    std::shared_ptr<Node> parentNode =
            syncOp->newParentNode()
                    ? syncOp->newParentNode()
                    : (syncOp->correspondingNode() ? correspondingNodeInOtherTree(syncOp->affectedNode()->parentNode())
                                                   : correspondingNode->parentNode());
    if (!parentNode) {
        LOGW_SYNCPAL_DEBUG(
                _logger, L"Failed to get corresponding parent node: " << Utility::formatSyncName(syncOp->affectedNode()->name()));
        return ExitCode::DataError;
    }

    std::string localId = syncOp->targetSide() == ReplicaSide::Local
                                  ? correspondingNode->id().has_value() ? *correspondingNode->id() : std::string()
                          : syncOp->affectedNode()->id().has_value() ? *syncOp->affectedNode()->id()
                                                                     : std::string();
    std::string remoteId = syncOp->targetSide() == ReplicaSide::Local
                                   ? syncOp->affectedNode()->id().has_value() ? *syncOp->affectedNode()->id() : std::string()
                           : correspondingNode->id().has_value() ? *correspondingNode->id()
                                                                 : std::string();
    if (localId.empty() || remoteId.empty()) {
        LOGW_SYNCPAL_WARN(_logger, L"Empty " << (localId.empty() ? L"local" : L"remote") << L" id for item "
                                             << Utility::formatSyncName(syncOp->affectedNode()->name()));
        return ExitCode::DataError;
    }

    dbNode.setParentNodeId(parentNode->idb());
    dbNode.setNameLocal(syncOp->newName());
    dbNode.setNameRemote(syncOp->newName());
    if (syncOp->omit()) {
        dbNode.setStatus(SyncFileStatus::Success);
    }

    if (ParametersCache::isExtendedLogEnabled()) {
        LOGW_SYNCPAL_DEBUG(
                _logger,
                L"Updating DB: " << L" localName=" << Utility::formatSyncName(syncOp->newName()) << L" / remoteName="
                                 << Utility::formatSyncName(syncOp->newName()) << L" / localId=" << Utility::s2ws(localId)
                                 << L" / remoteId=" << Utility::s2ws(remoteId) << L" / parent DB ID="
                                 << (dbNode.parentNodeId().has_value() ? dbNode.parentNodeId().value() : -1) << L" / createdAt="
                                 << (syncOp->affectedNode()->createdAt().has_value() ? *syncOp->affectedNode()->createdAt() : -1)
                                 << L" / lastModTime="
                                 << (syncOp->affectedNode()->lastmodified().has_value() ? *syncOp->affectedNode()->lastmodified()
                                                                                        : -1)
                                 << L" / type=" << syncOp->affectedNode()->type());
    }

    if (!_syncPal->_syncDb->updateNode(dbNode, found)) {
        LOGW_SYNCPAL_WARN(_logger, L"Failed to update node into DB: "
                                           << L"local ID: " << Utility::s2ws(localId) << L", remote ID: "
                                           << Utility::s2ws(remoteId) << L", local name: "
                                           << Utility::formatSyncName(syncOp->newName()) << L", remote name: "
                                           << Utility::formatSyncName(syncOp->newName()) << L", parent DB ID: "
                                           << (dbNode.parentNodeId().has_value() ? dbNode.parentNodeId().value() : -1));
        return {ExitCode::DbError, ExitCause::DbAccessError};
    }
    if (!found) {
        return {ExitCode::DataError, ExitCause::DbEntryNotFound};
    }

    // 3. If the omit flag is False, update the updatetreeY structure to ensure
    // that follow-up operations can execute correctly, as they are based on the
    // information in this structure.
    if (!syncOp->omit()) {
        auto prevParent = correspondingNode->parentNode();
        prevParent->deleteChildren(correspondingNode);

        correspondingNode->setName(syncOp->newName());

        if (!correspondingNode->setParentNode(parentNode)) {
            LOGW_SYNCPAL_WARN(_logger, L"Error in Node::setParentNode: node name="
                                               << Utility::formatSyncName(parentNode->name()) << L" parent node name="
                                               << Utility::formatSyncName(correspondingNode->name()));
            return ExitCode::DataError;
        }

        if (!correspondingNode->parentNode()->insertChildren(correspondingNode)) {
            LOGW_SYNCPAL_WARN(_logger, L"Error in Node::insertChildren: node name="
                                               << Utility::formatSyncName(correspondingNode->name()) << L" parent node name="
                                               << Utility::formatSyncName(correspondingNode->parentNode()->name()));
            return ExitCode::DataError;
        }
    }

    return ExitCode::Ok;
}

ExitInfo ExecutorWorker::propagateDeleteToDbAndTree(SyncOpPtr syncOp) {
    // avoids that the object(s) are detected again by compute_ops() on the next
    // sync iteration
    if (const auto exitInfo = deleteFromDb(syncOp->correspondingNode()); !exitInfo) {
        return exitInfo;
    }

    // Clear update tree
    if (!deleteOpNodes(syncOp)) {
        LOG_SYNCPAL_WARN(_logger, "Error in ExecutorWorker::deleteOpNodes");
        return ExitCode::DataError;
    }

    return ExitCode::Ok;
}

ExitInfo ExecutorWorker::deleteFromDb(std::shared_ptr<Node> node) {
    if (!node->idb().has_value()) {
        LOGW_SYNCPAL_WARN(_logger, L"Node " << Utility::formatSyncName(node->name()) << L" does not have a DB ID");
        return {ExitCode::DataError, ExitCause::DbEntryNotFound};
    }

    // Remove item (and children by cascade) from DB
    bool found = false;
    if (!_syncPal->_syncDb->deleteNode(*node->idb(), found)) {
        LOG_SYNCPAL_WARN(_logger, "Failed to remove node " << *node->idb() << " from DB");
        return {ExitCode::DbError, ExitCause::DbAccessError};
    }
    if (!found) {
        LOG_SYNCPAL_WARN(_logger, "Node DB ID " << *node->idb() << " not found");
        return {ExitCode::DataError, ExitCause::DbEntryNotFound};
    }

    if (ParametersCache::isExtendedLogEnabled()) {
        LOGW_SYNCPAL_DEBUG(_logger, L"Item \"" << Utility::formatSyncName(node->name()) << L"\" removed from DB");
    }

    return ExitCode::Ok;
}

ExitInfo ExecutorWorker::runCreateDirJob(SyncOpPtr syncOp, std::shared_ptr<AbstractJob> job) {
    job->runSynchronously();

    std::string errorCode;
    auto tokenJob(std::dynamic_pointer_cast<AbstractTokenNetworkJob>(job));
    if (tokenJob && tokenJob->hasErrorApi(&errorCode)) {
        const auto code = getNetworkErrorCode(errorCode);
        if (code == NetworkErrorCode::DestinationAlreadyExists) {
            // Folder is already there, ignore this error
<<<<<<< HEAD
        } else if (code == NetworkErrorCode::forbiddenError) {
=======
        } else if (code == NetworkErrorCode::ForbiddenError) {
            // The item should be blacklisted
            _syncPal->blacklistTemporarily(
                    syncOp->affectedNode()->id().has_value() ? syncOp->affectedNode()->id().value() : std::string(),
                    syncOp->affectedNode()->getPath(), ReplicaSide::Local);
>>>>>>> 5f26e2e5
            Error error(_syncPal->syncDbId(),
                        syncOp->affectedNode()->id().has_value() ? syncOp->affectedNode()->id().value() : std::string(), "",
                        syncOp->affectedNode()->type(), syncOp->affectedNode()->getPath(), ConflictType::None,
                        InconsistencyType::None, CancelType::None, "", ExitCode::BackError, ExitCause::HttpErrForbidden);
            _syncPal->addError(error);

            // Clear update tree
            if (!deleteOpNodes(syncOp)) {
                LOG_SYNCPAL_WARN(_logger, "Error in ExecutorWorker::deleteOpNodes");
                return ExitCode::DataError;
            }

            return ExitCode::Ok;
        }
    }

    if (job->exitInfo().code() != ExitCode::Ok) {
        LOGW_SYNCPAL_WARN(_logger, L"Failed to create directory: " << Utility::formatSyncName(syncOp->affectedNode()->name()));
        return job->exitInfo();
    }

    NodeId newNodeId;
    SyncTime newModTime = 0;

    if (syncOp->targetSide() == ReplicaSide::Local) {
        auto castJob(std::dynamic_pointer_cast<LocalCreateDirJob>(job));
        newNodeId = castJob->nodeId();
        newModTime = castJob->modtime();
    } else {
        auto castJob(std::dynamic_pointer_cast<CreateDirJob>(job));
        newNodeId = castJob->nodeId();
        newModTime = castJob->modtime();
    }

    if (newNodeId.empty()) {
        LOGW_SYNCPAL_WARN(_logger,
                          L"Failed to retreive ID for directory: " << Utility::formatSyncName(syncOp->affectedNode()->name()));
        return {ExitCode::DataError, ExitCause::ApiErr};
    }

    std::shared_ptr<Node> newNode = nullptr;
    if (ExitInfo exitInfo = propagateCreateToDbAndTree(syncOp, newNodeId, newModTime, newNode); !exitInfo) {
        LOGW_SYNCPAL_WARN(_logger, L"Failed to propagate changes in DB or update tree for: "
                                           << Utility::formatSyncName(syncOp->affectedNode()->name()) << L" " << exitInfo);
        return exitInfo;
    }

    return ExitCode::Ok;
}

void ExecutorWorker::cancelAllOngoingJobs() {
    LOG_SYNCPAL_DEBUG(_logger, "Cancelling all queued executor jobs");

    const std::scoped_lock lock(_opListMutex);

    // First, abort all jobs that are not running yet to avoid starting them for
    // nothing
    std::list<std::shared_ptr<AbstractJob>> remainingJobs;
    for (const auto &job: _ongoingJobs) {
        if (!job.second->isRunning()) {
            LOG_SYNCPAL_DEBUG(_logger, "Cancelling job: " << job.second->jobId());
            job.second->setAdditionalCallback(nullptr);
            job.second->abort();
        } else {
            remainingJobs.push_back(job.second);
        }
    }

    // Then cancel jobs that are currently running
    for (const auto &job: remainingJobs) {
        LOG_SYNCPAL_DEBUG(_logger, "Cancelling job: " << job->jobId());
        job->setAdditionalCallback(nullptr);
        job->abort();
    }
    _ongoingJobs.clear();
    _opList.clear();
    LOG_SYNCPAL_DEBUG(_logger, "All queued executor jobs cancelled.");
}

void ExecutorWorker::manageJobDependencies(SyncOpPtr syncOp, std::shared_ptr<AbstractJob> job) {
    _syncOpToJobMap.insert({syncOp->id(), job->jobId()});
    // Check for job dependencies on other job
    if (syncOp->hasParentOp()) {
        auto parentOpId = syncOp->parentId();
        if (_syncOpToJobMap.find(parentOpId) != _syncOpToJobMap.end()) {
            // The job ID associated with the parent sync operation
            auto parentJobId = _syncOpToJobMap.find(parentOpId)->second;
            job->setParentJobId(parentJobId);
        }
    }
}

ExitInfo ExecutorWorker::getFileSize(const SyncPath &path, uint64_t &size) {
    IoError ioError = IoError::Unknown;
    if (!IoHelper::getFileSize(path, size, ioError)) {
        LOGW_WARN(_logger, L"Error in IoHelper::getFileSize for " << Utility::formatIoError(path, ioError));
        return ExitCode::SystemError;
    }

    if (ioError == IoError::NoSuchFileOrDirectory) { // The synchronization will
                                                     // be re-started.
        LOGW_WARN(_logger, L"File doesn't exist: " << Utility::formatSyncPath(path));
        return ExitCode::DataError;
    }

    if (ioError == IoError::AccessDenied) { // An action from the user is requested.
        LOGW_WARN(_logger, L"File search permission missing: " << Utility::formatSyncPath(path));
        return {ExitCode::SystemError, ExitCause::FileAccessError};
    }

    assert(ioError == IoError::Success);
    if (ioError != IoError::Success) {
        LOGW_WARN(_logger, L"Unable to read file size for " << Utility::formatSyncPath(path));
        return ExitCode::SystemError;
    }

    return ExitCode::Ok;
}

bool ExecutorWorker::deleteOpNodes(const SyncOpPtr syncOp) {
    if (!affectedUpdateTree(syncOp)->deleteNode(syncOp->affectedNode())) {
        LOGW_SYNCPAL_WARN(_logger,
                          L"Error in UpdateTree::deleteNode: node " << Utility::formatSyncName(syncOp->affectedNode()->name()));
        return false;
    }

    if (syncOp->correspondingNode() && !targetUpdateTree(syncOp)->deleteNode(syncOp->correspondingNode())) {
        LOGW_SYNCPAL_WARN(_logger, L"Error in UpdateTree::deleteNode: node "
                                           << Utility::formatSyncName(syncOp->correspondingNode()->name()));
        return false;
    }

    return true;
}

ExitInfo ExecutorWorker::handleExecutorError(SyncOpPtr syncOp, const ExitInfo &opsExitInfo) {
    assert((syncOp && !opsExitInfo) && "syncOp is nullptr in ExecutorWorker::handleExecutorError");
    if (!syncOp) {
        LOG_WARN(_logger, "syncOp is nullptr in ExecutorWorker::handleExecutorError");
        return ExitCode::DataError;
    }
    if (opsExitInfo) {
        return opsExitInfo;
    }

    LOG_WARN(_logger, "Handling " << opsExitInfo << " in ExecutorWorker::handleExecutorError");

    // Handle specific errors
    switch (static_cast<int>(opsExitInfo)) {
        case static_cast<int>(ExitInfo(ExitCode::SystemError, ExitCause::FileAccessError)): {
            return handleOpsLocalFileAccessError(syncOp, opsExitInfo);
        }
        case static_cast<int>(ExitInfo(ExitCode::SystemError, ExitCause::NotFound)): {
            return handleOpsFileNotFound(syncOp, opsExitInfo);
        }
        case static_cast<int>(ExitInfo(ExitCode::BackError, ExitCause::FileAlreadyExists)):
        case static_cast<int>(ExitInfo(ExitCode::SystemError, ExitCause::FileAlreadyExists)):
        case static_cast<int>(ExitInfo(ExitCode::DataError, ExitCause::FileAlreadyExists)): {
            return handleOpsAlreadyExistError(syncOp, opsExitInfo);
        }
        default: {
            break;
        }
    }
    LOG_WARN(_logger, "Unhandled error in ExecutorWorker::handleExecutorError: " << opsExitInfo);
    return opsExitInfo;
}

ExitInfo ExecutorWorker::handleOpsLocalFileAccessError(const SyncOpPtr syncOp, const ExitInfo &opsExitInfo) {
    std::shared_ptr<Node> localBlacklistedNode = nullptr;
    std::shared_ptr<Node> remoteBlacklistedNode = nullptr;
    if (syncOp->targetSide() == ReplicaSide::Local && syncOp->type() == OperationType::Create) {
        // The item does not exist yet locally, we will only tmpBlacklist the remote item
        if (ExitInfo exitInfo = _syncPal->handleAccessDeniedItem(syncOp->localCreationTargetPath(), localBlacklistedNode,
                                                                 remoteBlacklistedNode, opsExitInfo.cause());
            !exitInfo) {
            return exitInfo;
        }
    } else {
<<<<<<< HEAD
=======
        // Both local and remote item will be temporarily blacklisted
>>>>>>> 5f26e2e5
        const auto localNode = syncOp->targetSide() == ReplicaSide::Remote ? syncOp->affectedNode() : syncOp->correspondingNode();
        if (!localNode) return ExitCode::LogicError;

        const SyncPath relativeLocalFilePath = localNode->getPath();
        if (ExitInfo exitInfo = _syncPal->handleAccessDeniedItem(relativeLocalFilePath, localBlacklistedNode,
                                                                 remoteBlacklistedNode, opsExitInfo.cause());
            !exitInfo) {
            return exitInfo;
        }
    }
    //_syncPal->setRestart(true);
    return removeDependentOps(localBlacklistedNode, remoteBlacklistedNode, syncOp->type());
}

<<<<<<< HEAD
ExitInfo ExecutorWorker::handleOpsFileNotFound(SyncOpPtr syncOp, [[maybe_unused]] const ExitInfo &opsExitInfo) {
    //_syncPal->setRestart(true);
=======
ExitInfo ExecutorWorker::handleOpsFileNotFound(const SyncOpPtr syncOp, [[maybe_unused]] const ExitInfo &opsExitInfo) {
    _syncPal->setRestart(true);
>>>>>>> 5f26e2e5
    _syncPal->invalideSnapshots(); // There is a file/dir missing; we need to recompute the snapshot.
    return removeDependentOps(syncOp);
}

ExitInfo ExecutorWorker::handleOpsAlreadyExistError(const SyncOpPtr syncOp, const ExitInfo &opsExitInfo) {
    // If the item already exists either on local or remote side, we blacklist it.
    if (syncOp->type() != OperationType::Create &&
        syncOp->type() != OperationType::Move) { // The below handling is only for Create and Move/Rename operations.
        return opsExitInfo;
    }

<<<<<<< HEAD
    SyncPath relativeLocalPath;
    if (syncOp->targetSide() == ReplicaSide::Local) {
        if (syncOp->type() == OperationType::Create) {
            relativeLocalPath = syncOp->localCreationTargetPath();
        } else {
            assert(syncOp->type() == OperationType::Move);
            assert(syncOp->correspondingNode());
            relativeLocalPath = syncOp->correspondingNode()->parentNode()->getPath() / syncOp->newName();
        }

        // Check if we got the read right on the local item
        IoError ioError = IoError::Unknown;
        bool exist = false;
        IoHelper::checkIfPathExists(_syncPal->localPath() / relativeLocalPath, exist, ioError);
        if (ioError == IoError::AccessDenied) {
            LOGW_DEBUG(_logger, Utility::formatSyncPath(relativeLocalPath)
                                        << L"has no read access, converting " << opsExitInfo << L" to "
                                        << ExitInfo(ExitCode::SystemError, ExitCause::FileAccessError));
            return handleExecutorError(
                    syncOp, {ExitCode::SystemError, ExitCause::FileAccessError}); // We got the write right but not the read right
        }
    } else if (syncOp->targetSide() == ReplicaSide::Remote) {
        relativeLocalPath = syncOp->affectedNode()->parentNode()->getPath() / syncOp->newName();
    } else {
        return ExitCode::LogicError;
=======
    // Check if the local item is already blacklisted
    const auto affectedPath = syncOp->affectedNode()->getPath();
    LOGW_SYNCPAL_DEBUG(_logger, L"blacklisting item " << Utility::formatSyncPath(affectedPath));
    _syncPal->blacklistTemporarily(syncOp->affectedNode()->id().value(), affectedPath, syncOp->affectedNode()->side());

    if (syncOp->correspondingNode()) {
        const auto correspondingPath = syncOp->affectedNode()->getPath();
        LOGW_SYNCPAL_DEBUG(_logger, L"blacklisting item " << Utility::formatSyncPath(correspondingPath));
        _syncPal->blacklistTemporarily(syncOp->correspondingNode()->id().value(), correspondingPath,
                                       syncOp->correspondingNode()->side());
>>>>>>> 5f26e2e5
    }

    // Add error
    NodeId localNodeId;
    NodeId remoteNodeId;
    getNodeIdsFromOp(syncOp, localNodeId, remoteNodeId);
    const auto error =
            Error(_syncPal->syncDbId(), localNodeId, remoteNodeId, syncOp->affectedNode()->type(), affectedPath,
                  ConflictType::None, InconsistencyType::None, CancelType::None, "", opsExitInfo.code(), opsExitInfo.cause());
    _syncPal->addError(error);

    // Clear update tree
    if (!deleteOpNodes(syncOp)) {
        LOG_SYNCPAL_WARN(_logger, "Error in ExecutorWorker::deleteOpNodes");
        return ExitCode::DataError;
    }

    _syncPal->setRestart(true);
    return removeDependentOps(syncOp);
}

ExitInfo ExecutorWorker::removeDependentOps(const SyncOpPtr syncOp) {
    const auto localNode =
            syncOp->affectedNode()->side() == ReplicaSide::Local ? syncOp->affectedNode() : syncOp->correspondingNode();
    const auto remoteNode =
            syncOp->affectedNode()->side() == ReplicaSide::Remote ? syncOp->affectedNode() : syncOp->correspondingNode();

    return removeDependentOps(localNode, remoteNode, syncOp->type());
}

ExitInfo ExecutorWorker::removeDependentOps(const std::shared_ptr<Node> localNode, const std::shared_ptr<Node> remoteNode,
                                            const OperationType opType) {
    const std::scoped_lock lock(_opListMutex);

    std::list<UniqueId> dependentOps;
    for (const auto &opId: _opList) {
        const SyncOpPtr syncOp2 = _syncPal->_syncOps->getOp(opId);
        if (!syncOp2) {
            LOGW_SYNCPAL_WARN(_logger, L"Operation doesn't exist anymore: id=" << opId);
            continue;
        }
        const auto localNode2 =
                syncOp2->affectedNode()->side() == ReplicaSide::Local ? syncOp2->affectedNode() : syncOp2->correspondingNode();
        const auto remoteNode2 =
                syncOp2->affectedNode()->side() == ReplicaSide::Remote ? syncOp2->affectedNode() : syncOp2->correspondingNode();
        SyncName nodeName = localNode2 ? localNode2->name() : SyncName();
        if (nodeName.empty()) nodeName = remoteNode2 ? remoteNode2->name() : SyncName();

        if (localNode && localNode2 && (localNode->isParentOf(localNode2))) {
            LOGW_SYNCPAL_DEBUG(_logger, L"Removing " << syncOp2->type() << L" operation on " << Utility::formatSyncName(nodeName)
                                                     << L" because it depends on " << opType << L" operation on "
                                                     << Utility::formatSyncName(localNode->name()) << L" wich failed.");

            dependentOps.push_back(opId);
            continue;
        }

        if (remoteNode && remoteNode2 && (remoteNode->isParentOf(remoteNode2))) {
            LOGW_SYNCPAL_DEBUG(_logger, L"Removing " << syncOp2->type() << L" operation on " << Utility::formatSyncName(nodeName)
                                                     << L" because it depends on " << opType << L" operation on "
                                                     << Utility::formatSyncName(remoteNode->name()) << L" which failed.");

            dependentOps.push_back(opId);
        }
    }

    for (const auto &opId: dependentOps) {
        _opList.remove(opId);
    }
    for (const auto &opId: dependentOps) {
        removeDependentOps(_syncPal->_syncOps->getOp(opId));
    }
    if (!dependentOps.empty()) {
        LOGW_SYNCPAL_DEBUG(_logger, L"Removed " << dependentOps.size() << L" dependent operations.");
    }

    return ExitCode::Ok;
}

void ExecutorWorker::getNodeIdsFromOp(SyncOpPtr syncOp, NodeId &localNodeId, NodeId &remoteNodeId) {
    if (syncOp->targetSide() == ReplicaSide::Local) {
        if (syncOp->correspondingNode() && syncOp->correspondingNode()->id()) localNodeId = *syncOp->correspondingNode()->id();
        remoteNodeId = syncOp->affectedNode()->id() ? *syncOp->affectedNode()->id() : std::string();
    } else {
        localNodeId = syncOp->affectedNode()->id() ? *syncOp->affectedNode()->id() : std::string();
        if (syncOp->correspondingNode() && syncOp->correspondingNode()->id()) remoteNodeId = *syncOp->correspondingNode()->id();
    }
}

} // namespace KDC<|MERGE_RESOLUTION|>--- conflicted
+++ resolved
@@ -2067,15 +2067,7 @@
         const auto code = getNetworkErrorCode(errorCode);
         if (code == NetworkErrorCode::DestinationAlreadyExists) {
             // Folder is already there, ignore this error
-<<<<<<< HEAD
         } else if (code == NetworkErrorCode::forbiddenError) {
-=======
-        } else if (code == NetworkErrorCode::ForbiddenError) {
-            // The item should be blacklisted
-            _syncPal->blacklistTemporarily(
-                    syncOp->affectedNode()->id().has_value() ? syncOp->affectedNode()->id().value() : std::string(),
-                    syncOp->affectedNode()->getPath(), ReplicaSide::Local);
->>>>>>> 5f26e2e5
             Error error(_syncPal->syncDbId(),
                         syncOp->affectedNode()->id().has_value() ? syncOp->affectedNode()->id().value() : std::string(), "",
                         syncOp->affectedNode()->type(), syncOp->affectedNode()->getPath(), ConflictType::None,
@@ -2255,10 +2247,6 @@
             return exitInfo;
         }
     } else {
-<<<<<<< HEAD
-=======
-        // Both local and remote item will be temporarily blacklisted
->>>>>>> 5f26e2e5
         const auto localNode = syncOp->targetSide() == ReplicaSide::Remote ? syncOp->affectedNode() : syncOp->correspondingNode();
         if (!localNode) return ExitCode::LogicError;
 
@@ -2273,13 +2261,8 @@
     return removeDependentOps(localBlacklistedNode, remoteBlacklistedNode, syncOp->type());
 }
 
-<<<<<<< HEAD
 ExitInfo ExecutorWorker::handleOpsFileNotFound(SyncOpPtr syncOp, [[maybe_unused]] const ExitInfo &opsExitInfo) {
     //_syncPal->setRestart(true);
-=======
-ExitInfo ExecutorWorker::handleOpsFileNotFound(const SyncOpPtr syncOp, [[maybe_unused]] const ExitInfo &opsExitInfo) {
-    _syncPal->setRestart(true);
->>>>>>> 5f26e2e5
     _syncPal->invalideSnapshots(); // There is a file/dir missing; we need to recompute the snapshot.
     return removeDependentOps(syncOp);
 }
@@ -2291,33 +2274,6 @@
         return opsExitInfo;
     }
 
-<<<<<<< HEAD
-    SyncPath relativeLocalPath;
-    if (syncOp->targetSide() == ReplicaSide::Local) {
-        if (syncOp->type() == OperationType::Create) {
-            relativeLocalPath = syncOp->localCreationTargetPath();
-        } else {
-            assert(syncOp->type() == OperationType::Move);
-            assert(syncOp->correspondingNode());
-            relativeLocalPath = syncOp->correspondingNode()->parentNode()->getPath() / syncOp->newName();
-        }
-
-        // Check if we got the read right on the local item
-        IoError ioError = IoError::Unknown;
-        bool exist = false;
-        IoHelper::checkIfPathExists(_syncPal->localPath() / relativeLocalPath, exist, ioError);
-        if (ioError == IoError::AccessDenied) {
-            LOGW_DEBUG(_logger, Utility::formatSyncPath(relativeLocalPath)
-                                        << L"has no read access, converting " << opsExitInfo << L" to "
-                                        << ExitInfo(ExitCode::SystemError, ExitCause::FileAccessError));
-            return handleExecutorError(
-                    syncOp, {ExitCode::SystemError, ExitCause::FileAccessError}); // We got the write right but not the read right
-        }
-    } else if (syncOp->targetSide() == ReplicaSide::Remote) {
-        relativeLocalPath = syncOp->affectedNode()->parentNode()->getPath() / syncOp->newName();
-    } else {
-        return ExitCode::LogicError;
-=======
     // Check if the local item is already blacklisted
     const auto affectedPath = syncOp->affectedNode()->getPath();
     LOGW_SYNCPAL_DEBUG(_logger, L"blacklisting item " << Utility::formatSyncPath(affectedPath));
@@ -2328,7 +2284,6 @@
         LOGW_SYNCPAL_DEBUG(_logger, L"blacklisting item " << Utility::formatSyncPath(correspondingPath));
         _syncPal->blacklistTemporarily(syncOp->correspondingNode()->id().value(), correspondingPath,
                                        syncOp->correspondingNode()->side());
->>>>>>> 5f26e2e5
     }
 
     // Add error
