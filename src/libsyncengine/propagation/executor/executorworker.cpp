/*
 * Infomaniak kDrive - Desktop
 * Copyright (C) 2023-2024 Infomaniak Network SA
 *
 * This program is free software: you can redistribute it and/or modify
 * it under the terms of the GNU General Public License as published by
 * the Free Software Foundation, either version 3 of the License, or
 * (at your option) any later version.
 *
 * This program is distributed in the hope that it will be useful,
 * but WITHOUT ANY WARRANTY; without even the implied warranty of
 * MERCHANTABILITY or FITNESS FOR A PARTICULAR PURPOSE.  See the
 * GNU General Public License for more details.
 *
 * You should have received a copy of the GNU General Public License
 * along with this program.  If not, see <http://www.gnu.org/licenses/>.
 */

#include "executorworker.h"
#include "jobs/local/localcreatedirjob.h"
#include "jobs/local/localdeletejob.h"
#include "jobs/local/localmovejob.h"
#include "jobs/network/API_v2/createdirjob.h"
#include "jobs/network/API_v2/deletejob.h"
#include "jobs/network/API_v2/downloadjob.h"
#include "jobs/network/API_v2/movejob.h"
#include "jobs/network/API_v2/renamejob.h"
#include "jobs/network/API_v2/uploadjob.h"
#include "jobs/network/API_v2/getfilelistjob.h"
#include "jobs/network/API_v2/upload_session/driveuploadsession.h"
#include "reconciliation/platform_inconsistency_checker/platforminconsistencycheckerutility.h"
#include "update_detection/file_system_observer/filesystemobserverworker.h"
#include "update_detection/update_detector/updatetree.h"
#include "jobs/jobmanager.h"
#include "libcommonserver/io/filestat.h"
#include "libcommonserver/io/iohelper.h"
#include "libcommonserver/utility/utility.h"
#include "requests/parameterscache.h"
#include "requests/syncnodecache.h"
#include "utility/jsonparserutility.h"

#include <iostream>
#include <log4cplus/loggingmacros.h>

namespace KDC {

#define SEND_PROGRESS_DELAY 1 // 1 sec
#define SNAPSHOT_INVALIDATION_THRESHOLD 100 // Changes

ExecutorWorker::ExecutorWorker(std::shared_ptr<SyncPal> syncPal, const std::string &name, const std::string &shortName) :
    OperationProcessor(syncPal, name, shortName) {}

void ExecutorWorker::executorCallback(UniqueId jobId) {
    _terminatedJobs.push(jobId);
}

void ExecutorWorker::execute() {
    ExitInfo executorExitInfo = ExitCode::Ok;
    _snapshotToInvalidate = false;

    _jobToSyncOpMap.clear();
    _syncOpToJobMap.clear();

    LOG_SYNCPAL_DEBUG(_logger, "Worker started: name=" << name().c_str());

    LOG_SYNCPAL_DEBUG(_logger, "JobManager::instance()->countManagedJobs(): " << JobManager::instance()->countManagedJobs());
    LOG_SYNCPAL_DEBUG(_logger, "JobManager::instance()->maxNbThreads() * 2: " << JobManager::instance()->maxNbThreads() * 2);

    // Keep a copy of the sorted list
    _opList = _syncPal->_syncOps->opSortedList();

    initProgressManager();

    uint64_t changesCounter = 0;
    while (!_opList.empty()) { // Same loop twice because we might reschedule the jobs after a pause TODO : refactor double loop
        // Create all the jobs
        while (!_opList.empty()) {
            if (ExitInfo exitInfo = deleteFinishedAsyncJobs(); !exitInfo) {
                executorExitInfo = exitInfo;
                cancelAllOngoingJobs();
                break;
            }

            sendProgress();

            if (stopAsked()) {
                cancelAllOngoingJobs();
                break;
            }

            while (pauseAsked() || isPaused()) {
                if (!isPaused()) {
                    setPauseDone();
                    cancelAllOngoingJobs(true);
                }

                Utility::msleep(LOOP_PAUSE_SLEEP_PERIOD);

                if (unpauseAsked()) {
                    setUnpauseDone();
                }
            }

            if (JobManager::instance()->countManagedJobs() > static_cast<size_t>(JobManager::instance()->maxNbThreads()) * 2) {
                if (ParametersCache::isExtendedLogEnabled()) {
                    LOG_SYNCPAL_DEBUG(_logger, "Maximum number of jobs reached");
                }
                Utility::msleep(LOOP_PAUSE_SLEEP_PERIOD);
                continue;
            }

            UniqueId opId = _opList.front();
            _opList.pop_front();
            SyncOpPtr syncOp = _syncPal->_syncOps->getOp(opId);

            if (!syncOp) {
                LOG_SYNCPAL_WARN(_logger, "Operation doesn't exist anymore: id=" << opId);
                continue;
            }

            changesCounter++;

            std::shared_ptr<AbstractJob> job = nullptr;
            bool ignored = false;
            bool bypassProgressComplete = false;
            switch (syncOp->type()) {
                case OperationType::Create: {
                    executorExitInfo = handleCreateOp(syncOp, job, ignored);
                    break;
                }
                case OperationType::Edit: {
                    executorExitInfo = handleEditOp(syncOp, job, ignored);
                    break;
                }
                case OperationType::Move: {
                    executorExitInfo = handleMoveOp(syncOp, ignored, bypassProgressComplete);
                    break;
                }
                case OperationType::Delete: {
                    executorExitInfo = handleDeleteOp(syncOp, ignored, bypassProgressComplete);
                    break;
                }
                default: {
                    LOGW_SYNCPAL_WARN(_logger, L"Unknown operation type: " << syncOp->type() << L" on file "
                                                                           << SyncName2WStr(syncOp->affectedNode()->name()));
                    executorExitInfo = ExitCode::DataError;
                }
            }

            // If an operation fails but is correctly handled by handleExecutorError, execution can proceed.
            if (executorExitInfo.cause() == ExitCause::OperationCanceled) {
                if (!bypassProgressComplete) setProgressComplete(syncOp, SyncFileStatus::Error);
                continue;
            }

            if (!executorExitInfo) {
                executorExitInfo = handleExecutorError(syncOp, executorExitInfo);
                if (!executorExitInfo) { // If the error is not handled, stop the execution
                    increaseErrorCount(syncOp);
                    cancelAllOngoingJobs();
                    break;
                } else { // If the error is handled, continue the execution
                    if (!bypassProgressComplete) setProgressComplete(syncOp, SyncFileStatus::Error);
                    continue;
                }
                if (!bypassProgressComplete) setProgressComplete(syncOp, SyncFileStatus::Error);
            }

            if (job) {
                manageJobDependencies(syncOp, job);
                std::function<void(UniqueId)> callback =
                        std::bind(&ExecutorWorker::executorCallback, this, std::placeholders::_1);
                JobManager::instance()->queueAsyncJob(job, Poco::Thread::PRIO_NORMAL, callback);
                _ongoingJobs.insert({job->jobId(), job});
                _jobToSyncOpMap.insert({job->jobId(), syncOp});
            } else {
                if (!bypassProgressComplete) {
                    if (ignored) {
                        setProgressComplete(syncOp, SyncFileStatus::Ignored);
                    } else if (syncOp->affectedNode() && syncOp->affectedNode()->inconsistencyType() != InconsistencyType::None) {
                        setProgressComplete(syncOp, SyncFileStatus::Inconsistency);
                    } else {
                        setProgressComplete(syncOp, SyncFileStatus::Success);
                    }
                }

                if (syncOp->affectedNode()->id().has_value()) {
                    std::unordered_set<NodeId> whiteList;
                    SyncNodeCache::instance()->syncNodes(_syncPal->syncDbId(), SyncNodeType::WhiteList, whiteList);
                    if (whiteList.find(syncOp->affectedNode()->id().value()) != whiteList.end()) {
                        // This item has been synchronized, it can now be removed from white list
                        whiteList.erase(syncOp->affectedNode()->id().value());
                        SyncNodeCache::instance()->update(_syncPal->syncDbId(), SyncNodeType::WhiteList, whiteList);
                    }
                }
            }
        }

        if (ExitInfo exitInfo = waitForAllJobsToFinish(); !exitInfo) {
            executorExitInfo = exitInfo;
            break;
        }
    }

    _syncPal->_syncOps->clear();
    _syncPal->_remoteFSObserverWorker->forceUpdate();

    if (changesCounter > SNAPSHOT_INVALIDATION_THRESHOLD) {
        // If there are too many changes on the local filesystem, the OS stops sending events at some point.
        LOG_SYNCPAL_INFO(_logger, "Local snapshot is potentially invalid");
        _snapshotToInvalidate = true;
    }

    if (_snapshotToInvalidate) {
        LOG_SYNCPAL_INFO(_logger, "Invalidate local snapshot");
        _syncPal->_localFSObserverWorker->invalidateSnapshot();
    }

    _syncPal->vfsCleanUpStatuses();

    setExitCause(executorExitInfo.cause());
<<<<<<< HEAD
    setDone(executorExitInfo.code());
    LOG_SYNCPAL_DEBUG(_logger, "Worker stopped: name=" << name().c_str() << " " << executorExitInfo);
=======
    LOG_SYNCPAL_DEBUG(_logger, "Worker stopped: name=" << name().c_str());
    setDone(executorExitInfo.code());
>>>>>>> 8ce848e0
}

void ExecutorWorker::initProgressManager() {
    for (const auto syncOpId: _opList) {
        SyncFileItem syncItem;
        SyncOpPtr syncOp = _syncPal->_syncOps->getOp(syncOpId);
        if (!syncOp) {
            LOG_SYNCPAL_WARN(_logger, "Operation doesn't exist anymore: id=" << syncOpId);
            continue;
        }

        if (syncOp->omit()) {
            continue; // Do not notify UI of progress in case of pseudo conflicts
        }

        initSyncFileItem(syncOp, syncItem);
        if (!_syncPal->initProgress(syncItem)) {
            LOG_SYNCPAL_WARN(_logger, "Error in SyncPal::initProgress: id=" << syncOpId);
        }
    }
}

void ExecutorWorker::initSyncFileItem(SyncOpPtr syncOp, SyncFileItem &syncItem) {
    syncItem.setType(syncOp->affectedNode()->type());
    syncItem.setConflict(syncOp->conflict().type());
    syncItem.setInconsistency(syncOp->affectedNode()->inconsistencyType());
    syncItem.setSize(syncOp->affectedNode()->size());
    syncItem.setModTime(syncOp->affectedNode()->lastmodified().has_value() ? syncOp->affectedNode()->lastmodified().value() : 0);
    syncItem.setCreationTime(syncOp->affectedNode()->createdAt().has_value() ? syncOp->affectedNode()->createdAt().value() : 0);

    if (bitWiseEnumToBool(syncOp->type() & OperationType::Move)) {
        syncItem.setInstruction(SyncFileInstruction::Move);
        syncItem.setPath(syncOp->affectedNode()->moveOrigin().has_value() ? *syncOp->affectedNode()->moveOrigin() : SyncPath());
        syncItem.setNewPath(syncOp->affectedNode()->getPath());
    } else {
        syncItem.setPath(syncOp->affectedNode()->getPath());

        if (bitWiseEnumToBool(syncOp->type() & OperationType::Edit)) {
            syncItem.setInstruction(SyncFileInstruction::Update);
        } else if (bitWiseEnumToBool(syncOp->type() & OperationType::Delete)) {
            syncItem.setInstruction(SyncFileInstruction::Remove);
        }
    }

    if (syncOp->targetSide() == ReplicaSide::Local) {
        syncItem.setLocalNodeId(syncOp->correspondingNode() ? syncOp->correspondingNode()->id() : std::nullopt);
        syncItem.setRemoteNodeId(syncOp->affectedNode()->id());
        syncItem.setDirection(SyncDirection::Down);
        if (bitWiseEnumToBool(syncOp->type() & OperationType::Create)) {
            syncItem.setInstruction(SyncFileInstruction::Get);
        }
    } else {
        syncItem.setLocalNodeId(syncOp->affectedNode()->id());
        syncItem.setRemoteNodeId(syncOp->correspondingNode() ? syncOp->correspondingNode()->id() : std::nullopt);
        syncItem.setDirection(SyncDirection::Up);
        if (bitWiseEnumToBool(syncOp->type() & OperationType::Create)) {
            syncItem.setInstruction(SyncFileInstruction::Put);
        }
    }
}

void ExecutorWorker::logCorrespondingNodeErrorMsg(const SyncOpPtr syncOp) {
    const std::wstring mainMsg = L"Error in UpdateTree::deleteNode: ";
    if (syncOp->correspondingNode()) {
        const auto nodeName = SyncName2WStr(syncOp->correspondingNode()->name());
        LOGW_SYNCPAL_WARN(_logger, mainMsg << L"correspondingNode name=" << L"'" << nodeName << L"'.");
    } else {
        const auto nodeName = SyncName2WStr(syncOp->affectedNode()->name());
        LOGW_SYNCPAL_WARN(_logger,
                          mainMsg << L"correspondingNode is nullptr, former affectedNode name=" << L"'" << nodeName << L"'.");
    }
}

void ExecutorWorker::setProgressComplete(const SyncOpPtr syncOp, SyncFileStatus status) {
    SyncPath relativeLocalFilePath;
    if (syncOp->type() == OperationType::Create || syncOp->type() == OperationType::Edit) {
        relativeLocalFilePath = syncOp->nodePath(ReplicaSide::Local);
    } else {
        relativeLocalFilePath = syncOp->affectedNode()->getPath();
    }

    if (!_syncPal->setProgressComplete(relativeLocalFilePath, status)) {
        LOGW_SYNCPAL_WARN(_logger, L"Error in SyncPal::setProgressComplete: " << Utility::formatSyncPath(relativeLocalFilePath));
    }
}

ExitInfo ExecutorWorker::handleCreateOp(SyncOpPtr syncOp, std::shared_ptr<AbstractJob> &job, bool &ignored) {
    // The execution of the create operation consists of three steps:
    // 1. If omit-flag is False, propagate the file or directory to target replica, because the object is missing there.
    // 2. Insert a new entry into the database, to avoid that the object is detected again by compute_ops() on the next sync
    // iteration.
    // 3. Update the update tree structures to ensure that follow-up operations can execute correctly, as they are based on
    // the information in these structures.
    ignored = false;

    SyncPath relativeLocalFilePath = syncOp->nodePath(ReplicaSide::Local);
    assert(!relativeLocalFilePath.empty());
    SyncPath absoluteLocalFilePath = _syncPal->localPath() / relativeLocalFilePath;
    if (isLiteSyncActivated() && !syncOp->omit()) {
        bool isDehydratedPlaceholder = false;
        if (ExitInfo exitInfo = checkLiteSyncInfoForCreate(syncOp, absoluteLocalFilePath, isDehydratedPlaceholder); !exitInfo) {
            LOG_SYNCPAL_WARN(_logger, "Error in checkLiteSyncInfoForCreate"
                                              << " " << exitInfo);
            return exitInfo;
        }

        if (isDehydratedPlaceholder) {
            // Blacklist dehydrated placeholder
            PlatformInconsistencyCheckerUtility::renameLocalFile(absoluteLocalFilePath,
                                                                 PlatformInconsistencyCheckerUtility::SuffixType::Blacklisted);

            // Remove from update tree
            if (!affectedUpdateTree(syncOp)->deleteNode(syncOp->affectedNode())) {
                LOGW_SYNCPAL_WARN(_logger, L"Error in UpdateTree::deleteNode: affectedNode name="
                                                   << SyncName2WStr(syncOp->affectedNode()->name()));
                return ExitCode::DataError;
            }

            if (!targetUpdateTree(syncOp)->deleteNode(syncOp->correspondingNode())) {
                logCorrespondingNodeErrorMsg(syncOp);
                return ExitCode::DataError;
            }

            return ExitCode::Ok;
        }
    }

    if (syncOp->omit()) {
        // Do not generate job, only push changes in DB and update tree
        std::shared_ptr<Node> node;
        if (ExitInfo exitInfo = propagateCreateToDbAndTree(
                    syncOp, syncOp->correspondingNode()->id().has_value() ? *syncOp->correspondingNode()->id() : std::string(),
                    syncOp->affectedNode()->lastmodified(), node);
            !exitInfo) {
            LOGW_SYNCPAL_WARN(_logger, L"Failed to propagate changes in DB or update tree for: "
                                               << SyncName2WStr(syncOp->affectedNode()->name()) << L" " << exitInfo);
            return exitInfo;
        }
    } else {
        if (!isLiteSyncActivated() && !enoughLocalSpace(syncOp)) {
            _syncPal->addError(Error(_syncPal->syncDbId(), name(), ExitCode::SystemError, ExitCause::NotEnoughDiskSpace));
            return {ExitCode::SystemError, ExitCause::NotEnoughDiskSpace};
        }

        if (!isValidDestination(syncOp)) {
            if (syncOp->targetSide() == ReplicaSide::Remote) {
                bool exists = false;
                if (auto ioError = IoError::Success; !IoHelper::checkIfPathExists(absoluteLocalFilePath, exists, ioError)) {
                    LOGW_WARN(_logger,
                              L"Error in Utility::checkIfPathExists: " << Utility::formatSyncPath(absoluteLocalFilePath));
                    return ExitCode::SystemError;
                }
                if (!exists) return {ExitCode::DataError, ExitCause::UnexpectedFileSystemEvent};

                // Ignore operation
                if (SyncFileItem syncItem; _syncPal->getSyncFileItem(relativeLocalFilePath, syncItem)) {
                    const Error err(
                            _syncPal->syncDbId(), syncItem.localNodeId().has_value() ? syncItem.localNodeId().value() : "",
                            syncItem.remoteNodeId().has_value() ? syncItem.remoteNodeId().value() : "", syncItem.type(),
                            syncOp->affectedNode()->moveOrigin().has_value() ? syncOp->affectedNode()->moveOrigin().value()
                                                                             : syncItem.path(),
                            syncItem.conflict(), syncItem.inconsistency(), CancelType::Create);
                    _syncPal->addError(err);
                }

                if (const std::shared_ptr<UpdateTree> sourceUpdateTree = affectedUpdateTree(syncOp);
                    !sourceUpdateTree->deleteNode(syncOp->affectedNode())) {
                    LOGW_SYNCPAL_WARN(_logger, L"Error in UpdateTree::deleteNode: node name="
                                                       << SyncName2WStr(syncOp->affectedNode()->name()));
                    return ExitCode::DataError;
                }
            }

            ignored = true;
            LOGW_SYNCPAL_INFO(_logger,
                              L"Forbidden destination, operation ignored: " << Utility::formatSyncPath(absoluteLocalFilePath));
            return ExitCode::Ok;
        }

        if (ExitInfo exitInfo = generateCreateJob(syncOp, job); !exitInfo) {
            LOGW_SYNCPAL_WARN(_logger, L"Failed to generate create job for: " << SyncName2WStr(syncOp->affectedNode()->name())
                                                                              << L" " << exitInfo);
            return exitInfo;
        }

        if (job && syncOp->affectedNode()->type() == NodeType::Directory) {
            // Propagate the directory creation immediately in order to avoid blocking other dependant job creation
            if (const ExitInfo exitInfoRunCreateDirJob = runCreateDirJob(syncOp, job); !exitInfoRunCreateDirJob) {
                std::shared_ptr<CreateDirJob> createDirJob = std::dynamic_pointer_cast<CreateDirJob>(job);
                if (createDirJob && (createDirJob->getStatusCode() == Poco::Net::HTTPResponse::HTTP_BAD_REQUEST ||
                                     createDirJob->getStatusCode() == Poco::Net::HTTPResponse::HTTP_FORBIDDEN)) {
                    if (const ExitInfo exitInfoCheckAlreadyExcluded =
                                checkAlreadyExcluded(absoluteLocalFilePath, createDirJob->parentDirId());
                        !exitInfoCheckAlreadyExcluded) {
                        LOG_SYNCPAL_WARN(_logger, "Error in ExecutorWorker::checkAlreadyExcluded"
                                                          << " " << exitInfoCheckAlreadyExcluded);
                        return exitInfoCheckAlreadyExcluded;
                    }

                    if (const ExitInfo exitInfo = handleForbiddenAction(syncOp, relativeLocalFilePath, ignored); !exitInfo) {
                        LOGW_SYNCPAL_WARN(_logger, L"Error in handleForbiddenAction for item: "
                                                           << Utility::formatSyncPath(relativeLocalFilePath) << L" " << exitInfo);
                        return exitInfo;
                    }
                    return {ExitCode::BackError, ExitCause::FileAccessError};
                }
                return exitInfoRunCreateDirJob;
            }

            if (const ExitInfo exitInfo =
                        convertToPlaceholder(relativeLocalFilePath, syncOp->targetSide() == ReplicaSide::Remote);
                !exitInfo) {
                LOGW_SYNCPAL_WARN(_logger, L"Failed to convert to placeholder for: "
                                                   << SyncName2WStr(syncOp->affectedNode()->name()) << L" " << exitInfo);
                return exitInfo;
            }

            job.reset();
        }
    }
    return ExitCode::Ok;
}

ExitInfo ExecutorWorker::checkAlreadyExcluded(const SyncPath &absolutePath, const NodeId &parentId) {
    bool alreadyExist = false;

    // List all items in parent dir
    try {
        GetFileListJob job(_syncPal->driveDbId(), parentId);
        ExitCode exitCode = job.runSynchronously();
        if (exitCode != ExitCode::Ok) {
            LOG_SYNCPAL_WARN(_logger, "Error in GetFileListJob::runSynchronously for driveDbId="
                                              << _syncPal->driveDbId() << " nodeId=" << parentId.c_str() << " : " << exitCode
                                              << " " << job.exitCause());
            return {exitCode, job.exitCause()};
        }

        Poco::JSON::Object::Ptr resObj = job.jsonRes();
        if (!resObj) {
            LOG_SYNCPAL_WARN(Log::instance()->getLogger(),
                             "GetFileListJob failed for driveDbId=" << _syncPal->driveDbId() << " nodeId=" << parentId.c_str());
            return {ExitCode::BackError, ExitCause::ApiErr};
        }

        Poco::JSON::Array::Ptr dataArray = resObj->getArray(dataKey);
        if (!dataArray) {
            LOG_SYNCPAL_WARN(Log::instance()->getLogger(),
                             "GetFileListJob failed for driveDbId=" << _syncPal->driveDbId() << " nodeId=" << parentId.c_str());
            return {ExitCode::BackError, ExitCause::ApiErr};
        }

        for (Poco::JSON::Array::ConstIterator it = dataArray->begin(); it != dataArray->end(); ++it) {
            Poco::JSON::Object::Ptr obj = it->extract<Poco::JSON::Object::Ptr>();
            std::string name;
            if (!JsonParserUtility::extractValue(obj, nameKey, name)) {
                LOG_SYNCPAL_WARN(
                        Log::instance()->getLogger(),
                        "GetFileListJob failed for driveDbId=" << _syncPal->driveDbId() << " nodeId=" << parentId.c_str());
                return {ExitCode::BackError, ExitCause::ApiErr};
            }

            if (name == absolutePath.filename().string()) {
                alreadyExist = true;
                break;
            }
        }
    } catch (const std::exception &e) {
        LOG_WARN(Log::instance()->getLogger(), "Error in GetFileListJob::GetFileListJob for driveDbId="
                                                       << _syncPal->driveDbId() << " nodeId=" << parentId.c_str()
                                                       << " error=" << e.what());
        return ExitCode::DataError;
    }

    if (!alreadyExist) {
        return ExitCode::Ok;
    }
    return {ExitCode::DataError, ExitCause::FileAlreadyExist};
}

ExitInfo ExecutorWorker::generateCreateJob(SyncOpPtr syncOp, std::shared_ptr<AbstractJob> &job) noexcept {
    // 1. If omit-flag is False, propagate the file or directory to replica Y, because the object is missing there.
    std::shared_ptr<Node> newCorrespondingParentNode = nullptr;
    if (affectedUpdateTree(syncOp)->rootNode() == syncOp->affectedNode()->parentNode()) {
        newCorrespondingParentNode = targetUpdateTree(syncOp)->rootNode();

        if (!newCorrespondingParentNode) {
            LOGW_SYNCPAL_WARN(_logger, L"Failed to get target root node");
            return ExitCode::DataError;
        }
    } else {
        newCorrespondingParentNode = correspondingNodeInOtherTree(syncOp->affectedNode()->parentNode());

        if (!newCorrespondingParentNode) {
            LOGW_SYNCPAL_WARN(_logger,
                              L"Failed to get corresponding parent node: " << SyncName2WStr(syncOp->affectedNode()->name()));
            return ExitCode::DataError;
        }
    }

    if (syncOp->targetSide() == ReplicaSide::Local) {
        SyncPath relativeLocalFilePath = newCorrespondingParentNode->getPath() / syncOp->newName();
        SyncPath absoluteLocalFilePath = _syncPal->localPath() / relativeLocalFilePath;

        bool placeholderCreation = isLiteSyncActivated() && syncOp->affectedNode()->type() == NodeType::File;
        if (placeholderCreation && syncOp->affectedNode()->id().has_value()) {
            const bool isLink = _syncPal->_remoteSnapshot->isLink(*syncOp->affectedNode()->id());
            placeholderCreation = !isLink;
        }

        if (placeholderCreation) {
            if (ExitInfo exitInfo = createPlaceholder(relativeLocalFilePath); !exitInfo) {
                LOGW_SYNCPAL_WARN(_logger, L"Failed to create placeholder for: " << SyncName2WStr(syncOp->affectedNode()->name())
                                                                                 << L" " << exitInfo);
                return exitInfo;
            }

            FileStat fileStat;
            IoError ioError = IoError::Success;
            if (!IoHelper::getFileStat(absoluteLocalFilePath, &fileStat, ioError)) {
                LOGW_SYNCPAL_WARN(_logger,
                                  L"Error in IoHelper::getFileStat: " << Utility::formatIoError(absoluteLocalFilePath, ioError));
                return ExitCode::SystemError;
            }

            if (ioError == IoError::NoSuchFileOrDirectory) {
                LOGW_WARN(_logger, L"Item does not exist anymore: " << Utility::formatSyncPath(absoluteLocalFilePath));
                return {ExitCode::DataError, ExitCause::InvalidSnapshot};
            } else if (ioError == IoError::AccessDenied) {
                LOGW_WARN(_logger, L"Item misses search permission: " << Utility::formatSyncPath(absoluteLocalFilePath));
                return {ExitCode::SystemError, ExitCause::FileAccessError};
            }

            std::shared_ptr<Node> newNode = nullptr;
            if (ExitInfo exitInfo = propagateCreateToDbAndTree(syncOp, std::to_string(fileStat.inode),
                                                               syncOp->affectedNode()->lastmodified(), newNode);
                !exitInfo) {
                LOGW_SYNCPAL_WARN(_logger, L"Failed to propagate changes in DB or update tree for: "
                                                   << SyncName2WStr(syncOp->affectedNode()->name()) << L" " << exitInfo);
                return exitInfo;
            }

            // Check for inconsistency
            if (syncOp->affectedNode()->inconsistencyType() != InconsistencyType::None) {
                // Notify user that the file has been renamed
                SyncFileItem syncItem;
                if (_syncPal->getSyncFileItem(relativeLocalFilePath, syncItem)) {
                    Error err(_syncPal->syncDbId(), syncItem.localNodeId().has_value() ? syncItem.localNodeId().value() : "",
                              syncItem.remoteNodeId().has_value() ? syncItem.remoteNodeId().value() : "", syncItem.type(),
                              syncItem.newPath().has_value() ? syncItem.newPath().value() : syncItem.path(), syncItem.conflict(),
                              syncItem.inconsistency());
                    _syncPal->addError(err);
                }
            }
        } else {
            if (syncOp->affectedNode()->type() == NodeType::Directory) {
                job = std::make_shared<LocalCreateDirJob>(absoluteLocalFilePath);
            } else {
                bool exists = false;
                IoError ioError = IoError::Success;
                if (!IoHelper::checkIfPathExists(absoluteLocalFilePath, exists, ioError)) {
                    LOGW_WARN(_logger, L"Error in IoHelper::checkIfPathExists: "
                                               << Utility::formatIoError(absoluteLocalFilePath, ioError));
                    return ExitCode::SystemError;
                }
                if (ioError == IoError::AccessDenied) {
                    LOGW_WARN(_logger, L"Item misses search permission: " << Utility::formatSyncPath(absoluteLocalFilePath));
                    return {ExitCode::SystemError, ExitCause::FileAccessError};
                }

                if (exists) {
                    // Normal in lite sync mode
                    // or in case where a remote item and a local item have same name with different cases
                    // (ex: 'test.txt' on local replica needs to be uploaded, 'Text.txt' on remote replica needs to be
                    // downloaded)
                    if (ParametersCache::isExtendedLogEnabled()) {
                        LOGW_SYNCPAL_DEBUG(_logger, L"File: " << Utility::formatSyncPath(absoluteLocalFilePath)
                                                              << L" already exists on local replica");
                    }
                    // Do not propagate this file
                    return ExitCode::Ok;
                } else {
                    try {
                        job = std::make_shared<DownloadJob>(
                                _syncPal->driveDbId(),
                                syncOp->affectedNode()->id().has_value() ? *syncOp->affectedNode()->id() : std::string(),
                                absoluteLocalFilePath, syncOp->affectedNode()->size(),
                                syncOp->affectedNode()->createdAt().has_value() ? *syncOp->affectedNode()->createdAt() : 0,
                                syncOp->affectedNode()->lastmodified().has_value() ? *syncOp->affectedNode()->lastmodified() : 0,
                                true);
                    } catch (std::exception const &e) {
                        LOGW_SYNCPAL_WARN(_logger, L"Error in DownloadJob::DownloadJob for driveDbId="
                                                           << _syncPal->driveDbId() << L" : " << Utility::s2ws(e.what()));
                        return ExitCode::DataError;
                    }

                    job->setAffectedFilePath(relativeLocalFilePath);
                }
            }
        }
    } else {
        SyncPath relativeLocalFilePath = syncOp->nodePath(ReplicaSide::Local);
        SyncPath absoluteLocalFilePath = _syncPal->localPath() / relativeLocalFilePath;
        if (syncOp->affectedNode()->type() == NodeType::Directory) {
            if (ExitInfo exitInfo = convertToPlaceholder(relativeLocalFilePath, syncOp->targetSide() == ReplicaSide::Remote);
                !exitInfo) {
                LOGW_SYNCPAL_WARN(_logger, L"Failed to convert to placeholder for: "
                                                   << SyncName2WStr(syncOp->affectedNode()->name() << L" " << exitInfo));
                _syncPal->setRestart(true);

                if (!_syncPal->updateTree(ReplicaSide::Local)->deleteNode(syncOp->affectedNode())) {
                    LOGW_SYNCPAL_WARN(_logger, L"Error in UpdateTree::deleteNode: node name="
                                                       << SyncName2WStr(syncOp->affectedNode()->name()) << L" " << exitInfo);
                }

                return exitInfo;
            }

            try {
                job = std::make_shared<CreateDirJob>(
                        _syncPal->driveDbId(), absoluteLocalFilePath,
                        newCorrespondingParentNode->id().has_value() ? *newCorrespondingParentNode->id() : std::string(),
                        syncOp->newName());
            } catch (std::exception const &e) {
                LOGW_SYNCPAL_WARN(_logger, L"Error in CreateDirJob::CreateDirJob for driveDbId="
                                                   << _syncPal->driveDbId() << L" : " << Utility::s2ws(e.what()));
                return ExitCode::DataError;
            }
        } else {
            if (ExitInfo exitInfo = convertToPlaceholder(relativeLocalFilePath, true); !exitInfo) {
                LOGW_SYNCPAL_WARN(_logger, L"Failed to convert to placeholder for: "
                                                   << SyncName2WStr(syncOp->affectedNode()->name()) << L" " << exitInfo);
                return exitInfo;
            }

            uint64_t filesize = 0;
            if (ExitInfo exitInfo = getFileSize(absoluteLocalFilePath, filesize); !exitInfo) {
                LOGW_SYNCPAL_WARN(_logger, L"Error in ExecutorWorker::getFileSize for "
                                                   << Utility::formatSyncPath(absoluteLocalFilePath) << L" " << exitInfo);
                return exitInfo;
            }

            if (filesize > useUploadSessionThreshold) {
                try {
                    int uploadSessionParallelJobs = ParametersCache::instance()->parameters().uploadSessionParallelJobs();
                    job = std::make_shared<DriveUploadSession>(
                            _syncPal->driveDbId(), _syncPal->_syncDb, absoluteLocalFilePath, syncOp->affectedNode()->name(),
                            newCorrespondingParentNode->id().has_value() ? *newCorrespondingParentNode->id() : std::string(),
                            syncOp->affectedNode()->lastmodified() ? *syncOp->affectedNode()->lastmodified() : 0,
                            isLiteSyncActivated(), uploadSessionParallelJobs);
                } catch (std::exception const &e) {
                    LOGW_SYNCPAL_WARN(_logger, L"Error in DriveUploadSession::DriveUploadSession: " << Utility::s2ws(e.what()));
                    return ExitCode::DataError;
                }
            } else {
                try {
                    job = std::make_shared<UploadJob>(
                            _syncPal->driveDbId(), absoluteLocalFilePath, syncOp->affectedNode()->name(),
                            newCorrespondingParentNode->id().has_value() ? *newCorrespondingParentNode->id() : std::string(),
                            syncOp->affectedNode()->lastmodified() ? *syncOp->affectedNode()->lastmodified() : 0);
                } catch (std::exception const &e) {
                    LOGW_SYNCPAL_WARN(_logger, L"Error in UploadJob::UploadJob for driveDbId=" << _syncPal->driveDbId() << L" : "
                                                                                               << Utility::s2ws(e.what()));
                    return ExitCode::DataError;
                }
            }

            job->setAffectedFilePath(relativeLocalFilePath);
        }
    }

    if (job) {
        if (_syncPal->vfsMode() == VirtualFileMode::Mac || _syncPal->vfsMode() == VirtualFileMode::Win) {
            // Set VFS callbacks
            std::function<ExitInfo(const SyncPath &, PinState)> vfsSetPinStateCallback =
                    std::bind(&SyncPal::vfsSetPinState, _syncPal, std::placeholders::_1, std::placeholders::_2);
            job->setVfsSetPinStateCallback(vfsSetPinStateCallback);

            std::function<ExitInfo(const SyncPath &, const SyncTime &, const SyncTime &, const int64_t, const NodeId &)>
                    vfsUpdateMetadataCallback =
                            std::bind(&SyncPal::vfsUpdateMetadata, _syncPal, std::placeholders::_1, std::placeholders::_2,
                                      std::placeholders::_3, std::placeholders::_4, std::placeholders::_5);
            job->setVfsUpdateMetadataCallback(vfsUpdateMetadataCallback);

            std::function<bool(const SyncPath &)> vfsCancelHydrateCallback =
                    std::bind(&SyncPal::vfsCancelHydrate, _syncPal, std::placeholders::_1);
            job->setVfsCancelHydrateCallback(vfsCancelHydrateCallback);
        }

        std::function<ExitInfo(const SyncPath &, bool, int, bool)> vfsForceStatusCallback =
                std::bind(&SyncPal::vfsForceStatus, _syncPal, std::placeholders::_1, std::placeholders::_2, std::placeholders::_3,
                          std::placeholders::_4);
        job->setVfsForceStatusCallback(vfsForceStatusCallback);
    }

    return ExitCode::Ok;
}

ExitInfo ExecutorWorker::checkLiteSyncInfoForCreate(SyncOpPtr syncOp, const SyncPath &path, bool &isDehydratedPlaceholder) {
    isDehydratedPlaceholder = false;

    if (syncOp->targetSide() == ReplicaSide::Remote) {
        if (syncOp->affectedNode()->type() == NodeType::Directory) {
            return ExitCode::Ok;
        }

        bool isPlaceholder = false;
        bool isHydrated = false;
        bool isSyncing = false;
        int progress = 0;
        if (ExitInfo exitInfo = _syncPal->vfsStatus(path, isPlaceholder, isHydrated, isSyncing, progress); !exitInfo) {
            LOGW_SYNCPAL_WARN(_logger, L"Error in vfsStatus: " << Utility::formatSyncPath(path) << L" " << exitInfo);
            return exitInfo;
        }

        if (isPlaceholder && !isHydrated && !isSyncing) {
            LOGW_SYNCPAL_INFO(_logger, L"Do not upload dehydrated placeholders: " << Utility::formatSyncPath(path));
            isDehydratedPlaceholder = true;
        }
    }

    return ExitCode::Ok;
}

ExitInfo ExecutorWorker::createPlaceholder(const SyncPath &relativeLocalPath) {
    SyncFileItem syncItem;
    if (!_syncPal->getSyncFileItem(relativeLocalPath, syncItem)) {
        LOGW_SYNCPAL_WARN(_logger,
                          L"Failed to retrieve SyncFileItem associated to item: " << Utility::formatSyncPath(relativeLocalPath));
        return {ExitCode::DataError, ExitCause::InvalidSnapshot};
    }

    if (ExitInfo exitInfo = _syncPal->vfsCreatePlaceholder(relativeLocalPath, syncItem); !exitInfo) {
        return exitInfo;
    }

    return ExitCode::Ok;
}

ExitInfo ExecutorWorker::convertToPlaceholder(const SyncPath &relativeLocalPath, bool hydrated) {
    SyncFileItem syncItem;
    if (!_syncPal->getSyncFileItem(relativeLocalPath, syncItem)) {
        LOGW_SYNCPAL_WARN(_logger,
                          L"Failed to retrieve SyncFileItem associated to item: " << Utility::formatSyncPath(relativeLocalPath));
        return {ExitCode::DataError, ExitCause::InvalidSnapshot};
    }

    SyncPath absoluteLocalFilePath = _syncPal->localPath() / relativeLocalPath;

#ifdef __APPLE__
    // VfsMac::convertToPlaceholder needs only SyncFileItem::_dehydrated
    syncItem.setDehydrated(!hydrated);
#elif _WIN32
    // VfsWin::convertToPlaceholder needs only SyncFileItem::_localNodeId
    FileStat fileStat;
    IoError ioError = IoError::Success;
    if (!IoHelper::getFileStat(absoluteLocalFilePath, &fileStat, ioError)) {
        LOGW_SYNCPAL_WARN(_logger, L"Error in IoHelper::getFileStat: " << Utility::formatIoError(absoluteLocalFilePath, ioError));
        return ExitCode::SystemError;
    }

    if (ioError == IoError::NoSuchFileOrDirectory) {
        LOGW_SYNCPAL_WARN(_logger, L"Item does not exist anymore: " << Utility::formatSyncPath(absoluteLocalFilePath));
        return {ExitCode::SystemError, ExitCause::NotFound};
    } else if (ioError == IoError::AccessDenied) {
        LOGW_SYNCPAL_WARN(_logger, L"Item misses search permission: " << Utility::formatSyncPath(absoluteLocalFilePath));
        return {ExitCode::SystemError, ExitCause::FileAccessError};
    }

    syncItem.setLocalNodeId(std::to_string(fileStat.inode));
#endif

    if (ExitInfo exitInfo = _syncPal->vfsConvertToPlaceholder(absoluteLocalFilePath, syncItem); !exitInfo) {
        return exitInfo;
    }

    if (ExitInfo exitInfo =
                _syncPal->vfsSetPinState(absoluteLocalFilePath, hydrated ? PinState::AlwaysLocal : PinState::OnlineOnly);
        !exitInfo) {
        LOGW_SYNCPAL_WARN(_logger, L"Error in vfsSetPinState: " << Utility::formatSyncPath(absoluteLocalFilePath) << exitInfo);
        return exitInfo;
    }

    return ExitCode::Ok;
}

ExitInfo ExecutorWorker::processCreateOrConvertToPlaceholderError(const SyncPath &relativeLocalPath, bool create) {
    // TODO: Simplify/remove this function when vfs functions will output an ioError parameter
    SyncPath absoluteLocalFilePath = _syncPal->localPath() / relativeLocalPath;
    bool exists = false;
    IoError ioError = IoError::Success;
    if (!IoHelper::checkIfPathExists(absoluteLocalFilePath, exists, ioError)) {
        LOGW_SYNCPAL_WARN(_logger,
                          L"Error in IoHelper::checkIfPathExists: " << Utility::formatIoError(absoluteLocalFilePath, ioError));
        return ExitCode::SystemError;
    }

    if (ioError == IoError::AccessDenied) {
        LOGW_SYNCPAL_WARN(_logger, L"Item misses search permission: " << Utility::formatSyncPath(absoluteLocalFilePath));
        return {ExitCode::SystemError, ExitCause::FileAccessError};
    }

    if (create && exists) {
        return {ExitCode::SystemError, ExitCause::FileAccessError};
    } else if (!create && !exists) {
        return {ExitCode::DataError, ExitCause::InvalidSnapshot};
    }

    if (create) {
        // Check if the parent folder exists on local replica
        bool parentExists = false;
        if (!IoHelper::checkIfPathExists(absoluteLocalFilePath.parent_path(), parentExists, ioError)) {
            LOGW_WARN(_logger, L"Error in IoHelper::checkIfPathExists: "
                                       << Utility::formatIoError(absoluteLocalFilePath.parent_path(), ioError));
            return ExitCode::SystemError;
        }

        if (ioError == IoError::AccessDenied) {
            LOGW_WARN(_logger,
                      L"Item misses search permission: " << Utility::formatSyncPath(absoluteLocalFilePath.parent_path()));
            return {ExitCode::SystemError, ExitCause::FileAccessError};
        }

        if (!parentExists) {
            return {ExitCode::DataError, ExitCause::InvalidSnapshot};
        }
    }

    return {ExitCode::SystemError, ExitCause::FileAccessError};
}

// !!! When returning with hasError == true, _executorExitCode and _executorExitCause must be set !!!
ExitInfo ExecutorWorker::handleEditOp(SyncOpPtr syncOp, std::shared_ptr<AbstractJob> &job, bool &ignored) {
    // The execution of the edit operation consists of three steps:
    // 1. If omit-flag is False, propagate the file to replicaY, replacing the existing one.
    // 2. Insert a new entry into the database, to avoid that the object is detected again by compute_ops() on the next sync
    // iteration.
    // 3. If the omit flag is False, update the updatetreeY structure to ensure that follow-up operations can execute correctly,
    // as they are based on the information in this structure.
    ignored = false;

    SyncPath relativeLocalFilePath = syncOp->nodePath(ReplicaSide::Local);

    if (relativeLocalFilePath.empty()) {
        return ExitCode::DataError;
    }

    if (isLiteSyncActivated()) {
        SyncPath absoluteLocalFilePath = _syncPal->localPath() / relativeLocalFilePath;
        bool ignoreItem = false;
        bool isSyncing = false;
        if (ExitInfo exitInfo = checkLiteSyncInfoForEdit(syncOp, absoluteLocalFilePath, ignoreItem, isSyncing); !exitInfo) {
            LOGW_SYNCPAL_WARN(_logger, L"Error in checkLiteSyncInfoForEdit " << exitInfo);
            return exitInfo;
        }

        if (ignoreItem) {
            ignored = true;
            return ExitCode::Ok;
        }

        if (isSyncing) {
            return ExitCode::Ok;
        }
    }

    if (syncOp->omit()) {
        // Do not generate job, only push changes in DB and update tree
        std::shared_ptr<Node> node;
        if (ExitInfo exitInfo = propagateEditToDbAndTree(
                    syncOp, syncOp->correspondingNode()->id().has_value() ? *syncOp->correspondingNode()->id() : std::string(),
                    syncOp->affectedNode()->lastmodified(), node);
            !exitInfo) {
            LOGW_SYNCPAL_WARN(_logger, L"Failed to propagate changes in DB or update tree for: "
                                               << SyncName2WStr(syncOp->affectedNode()->name()));
            return exitInfo;
        }
    } else {
        if (!enoughLocalSpace(syncOp)) {
            _syncPal->addError(Error(_syncPal->syncDbId(), name(), ExitCode::SystemError, ExitCause::NotEnoughDiskSpace));
            return {ExitCode::SystemError, ExitCause::NotEnoughDiskSpace};
        }

        if (ExitInfo exitInfo = generateEditJob(syncOp, job); !exitInfo) {
            LOGW_SYNCPAL_WARN(_logger, L"Failed to generate edit job for: " << SyncName2WStr(syncOp->affectedNode()->name())
                                                                            << L" " << exitInfo);
            return exitInfo;
        }
    }
    return ExitCode::Ok;
}

ExitInfo ExecutorWorker::generateEditJob(SyncOpPtr syncOp, std::shared_ptr<AbstractJob> &job) {
    // 1. If omit-flag is False, propagate the file to replicaY, replacing the existing one.
    if (syncOp->targetSide() == ReplicaSide::Local) {
        SyncPath relativeLocalFilePath = syncOp->nodePath(ReplicaSide::Local);
        SyncPath absoluteLocalFilePath = _syncPal->localPath() / relativeLocalFilePath;

        try {
            job = std::make_shared<DownloadJob>(
                    _syncPal->driveDbId(), syncOp->affectedNode()->id() ? *syncOp->affectedNode()->id() : std::string(),
                    absoluteLocalFilePath, syncOp->affectedNode()->size(),
                    syncOp->affectedNode()->createdAt().has_value() ? *syncOp->affectedNode()->createdAt() : 0,
                    syncOp->affectedNode()->lastmodified().has_value() ? *syncOp->affectedNode()->lastmodified() : 0, false);
        } catch (std::exception const &e) {
            LOGW_SYNCPAL_WARN(_logger, L"Error in DownloadJob::DownloadJob for driveDbId=" << _syncPal->driveDbId() << L" : "
                                                                                           << Utility::s2ws(e.what()));
            return ExitCode::DataError;
        }

        job->setAffectedFilePath(relativeLocalFilePath);

        // Set callbacks
        std::shared_ptr<DownloadJob> downloadJob = std::dynamic_pointer_cast<DownloadJob>(job);

        if (_syncPal->vfsMode() == VirtualFileMode::Mac || _syncPal->vfsMode() == VirtualFileMode::Win) {
            std::function<ExitInfo(const SyncPath &, PinState)> vfsSetPinStateCallback =
                    std::bind(&SyncPal::vfsSetPinState, _syncPal, std::placeholders::_1, std::placeholders::_2);
            downloadJob->setVfsSetPinStateCallback(vfsSetPinStateCallback);

            std::function<ExitInfo(const SyncPath &, bool, int, bool)> vfsForceStatusCallback =
                    std::bind(&SyncPal::vfsForceStatus, _syncPal, std::placeholders::_1, std::placeholders::_2,
                              std::placeholders::_3, std::placeholders::_4);
            downloadJob->setVfsForceStatusCallback(vfsForceStatusCallback);

            std::function<ExitInfo(const SyncPath &, const SyncTime &, const SyncTime &, const int64_t, const NodeId &)>
                    vfsUpdateMetadataCallback =
                            std::bind(&SyncPal::vfsUpdateMetadata, _syncPal, std::placeholders::_1, std::placeholders::_2,
                                      std::placeholders::_3, std::placeholders::_4, std::placeholders::_5);
            downloadJob->setVfsUpdateMetadataCallback(vfsUpdateMetadataCallback);
        }
    } else {
        SyncPath relativeLocalFilePath = syncOp->nodePath(ReplicaSide::Local);
        SyncPath absoluteLocalFilePath = _syncPal->localPath() / relativeLocalFilePath;

        uint64_t filesize;
        if (ExitInfo exitInfo = getFileSize(absoluteLocalFilePath, filesize); !exitInfo) {
            LOGW_WARN(_logger, L"Error in ExecutorWorker::getFileSize for " << Utility::formatSyncPath(absoluteLocalFilePath)
                                                                            << L" " << exitInfo);
            return exitInfo;
        }

        if (!syncOp->correspondingNode()->id()) {
            // Should not happen
            LOGW_SYNCPAL_WARN(_logger, L"Edit operation with empty corresponding node id for "
                                               << Utility::formatSyncPath(absoluteLocalFilePath));
            SentryHandler::instance()->captureMessage(SentryLevel::Warning, "ExecutorWorker::generateEditJob",
                                                      "Edit operation with empty corresponding node id");
            return ExitCode::DataError;
        }

        if (filesize > useUploadSessionThreshold) {
            try {
                int uploadSessionParallelJobs = ParametersCache::instance()->parameters().uploadSessionParallelJobs();
                job = std::make_shared<DriveUploadSession>(
                        _syncPal->driveDbId(), _syncPal->_syncDb, absoluteLocalFilePath,
                        syncOp->correspondingNode()->id() ? *syncOp->correspondingNode()->id() : std::string(),
                        syncOp->affectedNode()->lastmodified() ? *syncOp->affectedNode()->lastmodified() : 0,
                        isLiteSyncActivated(), uploadSessionParallelJobs);
            } catch (std::exception const &e) {
                LOGW_SYNCPAL_WARN(_logger, L"Error in DriveUploadSession::DriveUploadSession: " << Utility::s2ws(e.what()));
                return ExitCode::DataError;
            };
        } else {
            try {
                job = std::make_shared<UploadJob>(
                        _syncPal->driveDbId(), absoluteLocalFilePath,
                        syncOp->correspondingNode()->id() ? *syncOp->correspondingNode()->id() : std::string(),
                        syncOp->affectedNode()->lastmodified() ? *syncOp->affectedNode()->lastmodified() : 0);
            } catch (std::exception const &e) {
                LOGW_SYNCPAL_WARN(_logger, L"Error in UploadJob::UploadJob for driveDbId=" << _syncPal->driveDbId() << L" : "
                                                                                           << Utility::s2ws(e.what()));
                return ExitCode::DataError;
            }

            // Set callbacks
            std::shared_ptr<UploadJob> uploadJob = std::dynamic_pointer_cast<UploadJob>(job);
            if (_syncPal->vfsMode() == VirtualFileMode::Mac || _syncPal->vfsMode() == VirtualFileMode::Win) {
                std::function<ExitInfo(const SyncPath &, bool, int, bool)> vfsForceStatusCallback =
                        std::bind(&SyncPal::vfsForceStatus, _syncPal, std::placeholders::_1, std::placeholders::_2,
                                  std::placeholders::_3, std::placeholders::_4);
                uploadJob->setVfsForceStatusCallback(vfsForceStatusCallback);
            }
        }

        job->setAffectedFilePath(relativeLocalFilePath);
    }
    return ExitCode::Ok;
}

ExitInfo ExecutorWorker::fixModificationDate(SyncOpPtr syncOp, const SyncPath &absolutePath) {
    const auto id = syncOp->affectedNode()->id().has_value() ? syncOp->affectedNode()->id().value() : "";
    LOGW_SYNCPAL_DEBUG(_logger, L"Do not upload dehydrated placeholders: " << Utility::formatSyncPath(absolutePath) << L" ("
                                                                           << Utility::s2ws(id) << L")");

    // Update last modification date in order to avoid generating more EDIT operations.
    bool found = false;
    DbNode dbNode;
    if (!_syncPal->_syncDb->node(*syncOp->correspondingNode()->idb(), dbNode, found)) {
        LOG_SYNCPAL_WARN(_logger, "Error in SyncDb::node");
        return {ExitCode::DbError, ExitCause::DbAccessError};
    }
    if (!found) {
        LOG_SYNCPAL_DEBUG(_logger, "Failed to retrieve node for dbId=" << *syncOp->correspondingNode()->idb());
        return {ExitCode::DataError, ExitCause::DbEntryNotFound};
    }

    bool exists = false;
    if (!Utility::setFileDates(absolutePath, dbNode.created(), dbNode.lastModifiedRemote(), false, exists)) {
        LOGW_SYNCPAL_WARN(_logger, L"Error in Utility::setFileDates: " << Utility::formatSyncPath(absolutePath));
    }
    if (exists) {
        LOGW_SYNCPAL_INFO(_logger,
                          L"Last modification date updated locally to avoid further wrongly generated EDIT operations for file: "
                                  << Utility::formatSyncPath(absolutePath));
    }
    // If file does not exist anymore, do nothing special. This is fine, it will not generate EDIT operations anymore.
    return ExitCode::Ok;
}

ExitInfo ExecutorWorker::checkLiteSyncInfoForEdit(SyncOpPtr syncOp, const SyncPath &absolutePath, bool &ignoreItem,
                                                  bool &isSyncing) {
    ignoreItem = false;

    bool isPlaceholder = false;
    bool isHydrated = false;
    bool isSyncingTmp = false;
    int progress = 0;
    if (ExitInfo exitInfo = _syncPal->vfsStatus(absolutePath, isPlaceholder, isHydrated, isSyncingTmp, progress); !exitInfo) {
        LOGW_SYNCPAL_WARN(_logger, L"Error in vfsStatus: " << Utility::formatSyncPath(absolutePath) << L": " << exitInfo);
        return exitInfo;
    }

    if (syncOp->targetSide() == ReplicaSide::Remote) {
        if (isPlaceholder && !isHydrated) {
            ignoreItem = true;
            return fixModificationDate(syncOp, absolutePath);
        }
    } else {
        if (isPlaceholder) {
            PinState pinState = PinState::Unspecified;
            if (!_syncPal->vfsPinState(absolutePath, pinState)) {
                LOGW_SYNCPAL_WARN(_logger, L"Error in vfsPinState for file: " << Utility::formatSyncPath(absolutePath));
                return {ExitCode::SystemError, ExitCause::InconsistentPinState};
            }

            switch (pinState) {
                case PinState::Inherited: {
                    // TODO : what do we do in that case??
                    LOG_SYNCPAL_WARN(_logger, "Inherited pin state not implemented yet");
                    return ExitCode::LogicError;
                }
                case PinState::AlwaysLocal: {
                    if (isSyncingTmp) {
                        // Ignore this item until it is synchronized
                        isSyncing = true;
                    } else if (isHydrated) {
                        // Download
                    }
                    break;
                }
                case PinState::OnlineOnly: {
                    // Update metadata
                    syncOp->setOmit(true); // Do not propagate change in file system, only in DB
                    if (ExitInfo exitInfo = _syncPal->vfsUpdateMetadata(
                                absolutePath,
                                syncOp->affectedNode()->createdAt().has_value() ? *syncOp->affectedNode()->createdAt() : 0,
                                syncOp->affectedNode()->lastmodified().has_value() ? *syncOp->affectedNode()->lastmodified() : 0,
                                syncOp->affectedNode()->size(),
                                syncOp->affectedNode()->id().has_value() ? *syncOp->affectedNode()->id() : std::string());
                        !exitInfo) {
                        return exitInfo;
                    }
                    break;
                }
                case PinState::Unspecified:
                default: {
                    LOGW_SYNCPAL_DEBUG(_logger, L"Ignore EDIT for file: " << Path2WStr(absolutePath));
                    ignoreItem = true;
                    return ExitCode::Ok;
                }
            }
        }
    }

    return ExitCode::Ok;
}

ExitInfo ExecutorWorker::handleMoveOp(SyncOpPtr syncOp, bool &ignored, bool &bypassProgressComplete) {
    // The three execution steps are as follows:
    // 1. If omit-flag is False, move the object on replica Y (where it still needs to be moved) from uY to vY, changing the
    // name to nameX.
    // 2. Update the database entry, to avoid detecting the move operation again.
    // 3. If the omit flag is False, update the updatetreeY structure to ensure that follow-up operations can execute
    // correctly, as they are based on the information in this structure.
    ignored = false;
    bypassProgressComplete = false;
    if (syncOp->omit()) {
        // Do not generate job, only push changes in DB and update tree
        if (syncOp->hasConflict()) {
            bool propagateChange = true;
            ExitInfo exitInfo = propagateConflictToDbAndTree(syncOp, propagateChange);

            Error err(_syncPal->syncDbId(),
                      syncOp->conflict().localNode() != nullptr
                              ? (syncOp->conflict().localNode()->id().has_value() ? syncOp->conflict().localNode()->id().value()
                                                                                  : "")
                              : "",
                      syncOp->conflict().remoteNode() != nullptr
                              ? (syncOp->conflict().remoteNode()->id().has_value() ? syncOp->conflict().remoteNode()->id().value()
                                                                                   : "")
                              : "",
                      syncOp->conflict().localNode() != nullptr ? syncOp->conflict().localNode()->type() : NodeType::Unknown,
                      syncOp->affectedNode()->moveOrigin().has_value() ? syncOp->affectedNode()->moveOrigin().value()
                                                                       : syncOp->affectedNode()->getPath(),
                      syncOp->conflict().type());

            _syncPal->addError(err);

            if (!propagateChange || !exitInfo) {
                return exitInfo;
            }
        }

        if (ExitInfo exitInfo = propagateMoveToDbAndTree(syncOp); !exitInfo) {
            LOGW_SYNCPAL_WARN(_logger, L"Failed to propagate changes in DB or update tree for: "
                                               << SyncName2WStr(syncOp->affectedNode()->name()) << L" " << exitInfo);
            return exitInfo;
        }
    } else {
        if (ExitInfo exitInfo = generateMoveJob(syncOp, ignored, bypassProgressComplete); !exitInfo) {
            LOGW_SYNCPAL_WARN(_logger, L"Failed to generate move job for: " << SyncName2WStr(syncOp->affectedNode()->name())
                                                                            << L" " << exitInfo);
            return exitInfo;
        }
    }
    return ExitCode::Ok;
}

ExitInfo ExecutorWorker::generateMoveJob(SyncOpPtr syncOp, bool &ignored, bool &bypassProgressComplete) {
    bypassProgressComplete = false;

    // 1. If omit-flag is False, move the object on replica Y (where it still needs to be moved) from uY to vY, changing the
    // name to nameX.
    std::shared_ptr<AbstractJob> job = nullptr;

    SyncPath relativeDestLocalFilePath;
    SyncPath absoluteDestLocalFilePath;
    SyncPath relativeOriginLocalFilePath;

    if (syncOp->targetSide() == ReplicaSide::Local) {
        // Target side is local, so corresponding node is on local side.
        std::shared_ptr<Node> correspondingNode = syncOp->correspondingNode();
        if (!correspondingNode) {
            LOGW_SYNCPAL_WARN(_logger, L"Corresponding node not found for item with "
                                               << Utility::formatSyncPath(syncOp->affectedNode()->getPath()));
            return ExitCode::DataError;
        }

        // Get the new parent node
        std::shared_ptr<Node> parentNode =
                syncOp->newParentNode() ? syncOp->newParentNode() : syncOp->affectedNode()->parentNode();
        if (!parentNode) {
            LOGW_SYNCPAL_WARN(_logger,
                              L"Parent node not found for item with " << Utility::formatSyncPath(correspondingNode->getPath()));
            return ExitCode::DataError;
        }

        relativeDestLocalFilePath = parentNode->getPath() / syncOp->newName();
        relativeOriginLocalFilePath = correspondingNode->getPath();
        absoluteDestLocalFilePath = _syncPal->localPath() / relativeDestLocalFilePath;
        SyncPath absoluteOriginLocalFilePath = _syncPal->localPath() / relativeOriginLocalFilePath;
        job = std::make_shared<LocalMoveJob>(absoluteOriginLocalFilePath, absoluteDestLocalFilePath);
    } else {
        // Target side is remote, so affected node is on local side.
        std::shared_ptr<Node> correspondingNode = syncOp->correspondingNode();
        if (!correspondingNode) {
            LOGW_SYNCPAL_WARN(_logger, L"Corresponding node not found for item "
                                               << Utility::formatSyncPath(syncOp->affectedNode()->getPath()));
            return ExitCode::DataError;
        }

        // Get the new parent node
        std::shared_ptr<Node> parentNode =
                syncOp->newParentNode() ? syncOp->newParentNode() : syncOp->affectedNode()->parentNode();
        if (!parentNode) {
            LOGW_SYNCPAL_WARN(_logger,
                              L"Parent node not found for item " << Utility::formatSyncPath(correspondingNode->getPath()));
            return ExitCode::DataError;
        }

        relativeDestLocalFilePath = parentNode->getPath() / syncOp->newName();
        relativeOriginLocalFilePath = correspondingNode->getPath();
        absoluteDestLocalFilePath = _syncPal->localPath() / relativeDestLocalFilePath;
        SyncPath absoluteOriginLocalFilePath = _syncPal->localPath() / relativeOriginLocalFilePath;
        job = std::make_shared<LocalMoveJob>(absoluteOriginLocalFilePath, absoluteDestLocalFilePath);

        if (relativeOriginLocalFilePath.parent_path() == relativeDestLocalFilePath.parent_path()) {
            // This is just a rename
            try {
                job = std::make_shared<RenameJob>(_syncPal->driveDbId(),
                                                  correspondingNode->id().has_value() ? *correspondingNode->id() : std::string(),
                                                  absoluteDestLocalFilePath);
            } catch (std::exception const &e) {
                LOGW_SYNCPAL_WARN(_logger, L"Error in RenameJob::RenameJob for driveDbId=" << _syncPal->driveDbId() << L" : "
                                                                                           << Utility::s2ws(e.what()));
                return ExitCode::DataError;
            }
        } else {
            // This is a move

            // For all conflicts involving an "undo move" operation, the correct parent is already stored in the syncOp
            std::shared_ptr<Node> remoteParentNode = syncOp->conflict().type() == ConflictType::MoveParentDelete ||
                                                                     syncOp->conflict().type() == ConflictType::MoveMoveSource ||
                                                                     syncOp->conflict().type() == ConflictType::MoveMoveCycle
                                                             ? parentNode
                                                             : correspondingNodeInOtherTree(parentNode);
            if (!remoteParentNode) {
                LOGW_SYNCPAL_WARN(_logger, L"Parent node not found for item " << Path2WStr(parentNode->getPath()));
                return ExitCode::DataError;
            }
            try {
                job = std::make_shared<MoveJob>(_syncPal->driveDbId(), absoluteDestLocalFilePath,
                                                correspondingNode->id().has_value() ? *correspondingNode->id() : std::string(),
                                                remoteParentNode->id().has_value() ? *remoteParentNode->id() : std::string(),
                                                syncOp->newName());
            } catch (std::exception &e) {
                LOG_SYNCPAL_WARN(_logger, "Error in GetTokenFromAppPasswordJob::GetTokenFromAppPasswordJob: error=" << e.what());
                return ExitCode::DataError;
            }
        }

        if (syncOp->hasConflict()) {
            job->setBypassCheck(true);
        }

        // Set callbacks
        if (_syncPal->vfsMode() == VirtualFileMode::Mac || _syncPal->vfsMode() == VirtualFileMode::Win) {
            std::function<ExitInfo(const SyncPath &, bool, int, bool)> vfsForceStatusCallback =
                    std::bind(&SyncPal::vfsForceStatus, _syncPal, std::placeholders::_1, std::placeholders::_2,
                              std::placeholders::_3, std::placeholders::_4);
            job->setVfsForceStatusCallback(vfsForceStatusCallback);

            std::function<ExitInfo(const SyncPath &, bool &, bool &, bool &, int &)> vfsStatusCallback =
                    std::bind(&SyncPal::vfsStatus, _syncPal, std::placeholders::_1, std::placeholders::_2, std::placeholders::_3,
                              std::placeholders::_4, std::placeholders::_5);
            job->setVfsStatusCallback(vfsStatusCallback);
        }
    }

    job->setAffectedFilePath(relativeDestLocalFilePath);
    job->runSynchronously();

    if (job->exitCode() == ExitCode::Ok && syncOp->conflict().type() != ConflictType::None) {
        // Conflict fixing job finished successfully
        // Propagate changes to DB and update trees
        std::shared_ptr<Node> newNode = nullptr;
        if (ExitInfo exitInfo = propagateChangeToDbAndTree(syncOp, job, newNode); !exitInfo) {
            LOGW_WARN(_logger, L"Failed to propagate changes in DB or update tree for: "
                                       << SyncName2WStr(syncOp->affectedNode()->name()) << L" " << exitInfo);
            return exitInfo;
        }

        // Send conflict notification
        SyncFileItem syncItem;
        if (_syncPal->getSyncFileItem(syncOp->affectedNode()->getPath(), syncItem)) {
            NodeId localNodeId = syncOp->correspondingNode()->side() == ReplicaSide::Local
                                         ? syncItem.localNodeId().has_value() ? syncItem.localNodeId().value() : ""
                                         : "";
            NodeId remoteNodeId = syncOp->correspondingNode()->side() == ReplicaSide::Local ? ""
                                  : syncItem.remoteNodeId().has_value()                     ? syncItem.remoteNodeId().value()
                                                                                            : "";

            Error err(_syncPal->syncDbId(), localNodeId, remoteNodeId, syncItem.type(),
                      syncItem.newPath().has_value() ? syncItem.newPath().value() : syncItem.path(), syncItem.conflict(),
                      syncItem.inconsistency(), CancelType::None,
                      localNodeId.empty() ? relativeDestLocalFilePath : absoluteDestLocalFilePath);
            _syncPal->addError(err);
        }

        return ExitCode::Ok;
    }

    return handleFinishedJob(job, syncOp, syncOp->affectedNode()->getPath(), ignored, bypassProgressComplete);
}

ExitInfo ExecutorWorker::handleDeleteOp(SyncOpPtr syncOp, bool &ignored, bool &bypassProgressComplete) {
    // The three execution steps are as follows:
    // 1. If omit-flag is False, delete the file or directory on replicaY, because the objects till exists there
    // 2. Remove the entry from the database. If nX is a directory node, also remove all entries for each node n ∈ S. This
    // avoids that the object(s) are detected again by compute_ops() on the next sync iteration
    // 3. Update the update tree structures to ensure that follow-up operations can execute correctly, as they are based on
    // the information in these structures
    ignored = false;
    bypassProgressComplete = false;

    if (syncOp->omit()) {
        // Do not generate job, only push changes in DB and update tree
        if (syncOp->hasConflict() &&
            syncOp->conflict().type() !=
                    ConflictType::EditDelete) { // Error message handled with move operation in case Edit-Delete conflict
            bool propagateChange = true;
            ExitInfo exitInfo = propagateConflictToDbAndTree(syncOp, propagateChange);

            Error err(_syncPal->syncDbId(),
                      syncOp->conflict().localNode() != nullptr
                              ? (syncOp->conflict().localNode()->id().has_value() ? syncOp->conflict().localNode()->id().value()
                                                                                  : "")
                              : "",
                      syncOp->conflict().remoteNode() != nullptr
                              ? (syncOp->conflict().remoteNode()->id().has_value() ? syncOp->conflict().remoteNode()->id().value()
                                                                                   : "")
                              : "",
                      syncOp->conflict().localNode() != nullptr ? syncOp->conflict().localNode()->type() : NodeType::Unknown,
                      syncOp->affectedNode()->moveOrigin().has_value() ? syncOp->affectedNode()->moveOrigin().value()
                                                                       : syncOp->affectedNode()->getPath(),
                      syncOp->conflict().type());

            _syncPal->addError(err);

            if (!propagateChange || !exitInfo) {
                return exitInfo;
            }
        }

        if (ExitInfo exitInfo = propagateDeleteToDbAndTree(syncOp); !exitInfo) {
            LOGW_SYNCPAL_WARN(_logger, L"Failed to propagate changes in DB or update tree for: "
                                               << SyncName2WStr(syncOp->affectedNode()->name()) << L" " << exitInfo);
            return exitInfo;
        }
    } else {
        if (ExitInfo exitInfo = generateDeleteJob(syncOp, ignored, bypassProgressComplete); !exitInfo) {
            return exitInfo;
        }
    }
    return ExitCode::Ok;
}

ExitInfo ExecutorWorker::generateDeleteJob(SyncOpPtr syncOp, bool &ignored, bool &bypassProgressComplete) {
    bypassProgressComplete = false;

    // 1. If omit-flag is False, delete the file or directory on replicaY, because the objects till exists there
    std::shared_ptr<AbstractJob> job = nullptr;
    SyncPath relativeLocalFilePath = syncOp->nodePath(ReplicaSide::Local);
    SyncPath absoluteLocalFilePath = _syncPal->localPath() / relativeLocalFilePath;
    if (syncOp->targetSide() == ReplicaSide::Local) {
        bool isDehydratedPlaceholder = false;
        if (_syncPal->vfsMode() != VirtualFileMode::Off) {
            bool isPlaceholder = false;
            bool isHydrated = false;
            bool isSyncing = false;
            int progress = 0;
            if (ExitInfo exitInfo = _syncPal->vfsStatus(absoluteLocalFilePath, isPlaceholder, isHydrated, isSyncing, progress);
                !exitInfo) {
                LOGW_SYNCPAL_WARN(
                        _logger, L"Error in vfsStatus: " << Utility::formatSyncPath(absoluteLocalFilePath) << L" : " << exitInfo);
                return exitInfo;
            }
            isDehydratedPlaceholder = isPlaceholder && !isHydrated;
        }

        NodeId remoteNodeId = syncOp->affectedNode()->id().has_value() ? syncOp->affectedNode()->id().value() : "";
        if (remoteNodeId.empty()) {
            LOGW_SYNCPAL_WARN(_logger, L"Failed to retrieve node ID");
            return ExitCode::DataError;
        }
        job = std::make_shared<LocalDeleteJob>(_syncPal->syncInfo(), relativeLocalFilePath, isDehydratedPlaceholder,
                                               remoteNodeId);
    } else {
        try {
            job = std::make_shared<DeleteJob>(
                    _syncPal->driveDbId(), syncOp->correspondingNode()->id() ? *syncOp->correspondingNode()->id() : std::string(),
                    syncOp->affectedNode()->id() ? *syncOp->affectedNode()->id() : std::string(), absoluteLocalFilePath);
        } catch (std::exception const &e) {
            LOGW_SYNCPAL_WARN(_logger, L"Error in DeleteJob::DeleteJob for driveDbId=" << _syncPal->driveDbId() << L" : "
                                                                                       << Utility::s2ws(e.what()));
            return ExitCode::DataError;
        }
    }

    // If affected node has both create and delete events (node deleted and re-created with same name), then do not check
    job->setBypassCheck((syncOp->affectedNode()->hasChangeEvent(OperationType::Create) &&
                         syncOp->affectedNode()->hasChangeEvent(OperationType::Delete)) ||
                        syncOp->affectedNode()->isSharedFolder());

    job->setAffectedFilePath(relativeLocalFilePath);
    job->runSynchronously();
    return handleFinishedJob(job, syncOp, relativeLocalFilePath, ignored, bypassProgressComplete);
}

bool ExecutorWorker::isValidDestination(const SyncOpPtr syncOp) {
    if (syncOp->targetSide() == ReplicaSide::Remote && syncOp->type() == OperationType::Create) {
        std::shared_ptr<Node> newCorrespondingParentNode = nullptr;
        if (affectedUpdateTree(syncOp)->rootNode() == syncOp->affectedNode()->parentNode()) {
            newCorrespondingParentNode = targetUpdateTree(syncOp)->rootNode();
        } else {
            newCorrespondingParentNode = correspondingNodeInOtherTree(syncOp->affectedNode()->parentNode());
        }

        if (!newCorrespondingParentNode || !newCorrespondingParentNode->id().has_value()) {
            return false;
        }

        if (newCorrespondingParentNode->isCommonDocumentsFolder() && syncOp->nodeType() != NodeType::Directory) {
            return false;
        }

        if (newCorrespondingParentNode->isSharedFolder()) {
            return false;
        }
    }

    return true;
}

bool ExecutorWorker::enoughLocalSpace(SyncOpPtr syncOp) {
    if (syncOp->targetSide() != ReplicaSide::Local) {
        // This is not a download operation
        return true;
    }

    if (syncOp->affectedNode()->type() != NodeType::File) {
        return true;
    }

    int64_t newSize = syncOp->affectedNode()->size();
    if (syncOp->type() == OperationType::Edit) {
        // Keep only the difference between remote size and local size
        newSize -= syncOp->correspondingNode()->size();
    }

    const int64_t freeBytes = Utility::freeDiskSpace(_syncPal->localPath());
    if (freeBytes >= 0) {
        if (freeBytes < newSize + Utility::freeDiskSpaceLimit()) {
            LOGW_SYNCPAL_WARN(_logger, L"Disk almost full, only " << freeBytes << L"B available at "
                                                                  << Utility::formatSyncPath(_syncPal->localPath())
                                                                  << L". Synchronization canceled.");
            return false;
        }
    } else {
        LOGW_SYNCPAL_WARN(_logger,
                          L"Could not determine free space available at " << Utility::formatSyncPath(_syncPal->localPath()));
    }
    return true;
}

ExitInfo ExecutorWorker::waitForAllJobsToFinish() {
    while (!_ongoingJobs.empty()) {
        if (stopAsked()) {
            cancelAllOngoingJobs();
            break;
        }

        while (pauseAsked() || isPaused()) {
            if (!isPaused()) {
                setPauseDone();
                cancelAllOngoingJobs(true);
            }

            Utility::msleep(LOOP_PAUSE_SLEEP_PERIOD);

            if (unpauseAsked()) {
                setUnpauseDone();
            }
        }

        if (ExitInfo exitInfo = deleteFinishedAsyncJobs(); !exitInfo) {
            cancelAllOngoingJobs();
            return exitInfo;
        }

        sendProgress();
    }
    return ExitCode::Ok;
}

ExitInfo ExecutorWorker::deleteFinishedAsyncJobs() {
    ExitInfo exitInfo = ExitCode::Ok;
    while (!_terminatedJobs.empty()) {
        std::scoped_lock lock(_terminatedJobs);
        // Delete all terminated jobs
        if (exitInfo && _ongoingJobs.find(_terminatedJobs.front()) != _ongoingJobs.end()) {
            auto onGoingJobIt = _ongoingJobs.find(_terminatedJobs.front());
            if (onGoingJobIt == _ongoingJobs.end()) {
                LOGW_SYNCPAL_WARN(_logger, L"Terminated job not found");
                _terminatedJobs.pop();
                continue;
            }

            std::shared_ptr<AbstractJob> job = onGoingJobIt->second;

            auto jobToSyncOpIt = _jobToSyncOpMap.find(job->jobId());
            if (jobToSyncOpIt == _jobToSyncOpMap.end()) {
                LOGW_SYNCPAL_WARN(_logger, L"Sync Operation not found");
                _ongoingJobs.erase(job->jobId());
                _terminatedJobs.pop();
                continue;
            }

            SyncOpPtr syncOp = jobToSyncOpIt->second;
            SyncPath relativeLocalPath = syncOp->nodePath(ReplicaSide::Local);
            bool ignored = false;
            bool bypassProgressComplete = false;
            exitInfo = handleFinishedJob(job, syncOp, relativeLocalPath, ignored, bypassProgressComplete);
            if (exitInfo) {
                if (!ignored && exitInfo.cause() == ExitCause::OperationCanceled) {
                    setProgressComplete(syncOp, SyncFileStatus::Error);
                    exitInfo = ExitCode::Ok;
                } else {
                    if (ignored) {
                        setProgressComplete(syncOp, SyncFileStatus::Ignored);
                    } else {
                        setProgressComplete(syncOp, SyncFileStatus::Success);
                    }

                    if (syncOp->affectedNode()->id().has_value()) {
                        std::unordered_set<NodeId> whiteList;
                        SyncNodeCache::instance()->syncNodes(_syncPal->syncDbId(), SyncNodeType::WhiteList, whiteList);
                        if (whiteList.find(syncOp->affectedNode()->id().value()) != whiteList.end()) {
                            // This item has been synchronized, it can now be removed from
                            // white list
                            whiteList.erase(syncOp->affectedNode()->id().value());
                            SyncNodeCache::instance()->update(_syncPal->syncDbId(), SyncNodeType::WhiteList, whiteList);
                        }
                    }
                }
            } else {
                increaseErrorCount(syncOp);
            }

            // Delete job
            _ongoingJobs.erase(_terminatedJobs.front());
        }
        _terminatedJobs.pop();
    }
    return exitInfo;
}

ExitInfo ExecutorWorker::handleManagedBackError(ExitCause jobExitCause, SyncOpPtr syncOp, bool isInconsistencyIssue,
                                                bool downloadImpossible) {
    if (jobExitCause == ExitCause::NotFound && !downloadImpossible) {
        // The operation failed because the destination does not exist anymore
        LOG_SYNCPAL_DEBUG(_logger, "Destination does not exist anymore, restarting sync.");
        return ExitCode::DataError;
    }

    if (jobExitCause == ExitCause::QuotaExceeded) {
        _syncPal->pause();
    } else {
        // The item should be temporarily blacklisted
        _syncPal->blacklistTemporarily(syncOp->affectedNode()->id() ? *syncOp->affectedNode()->id() : std::string(),
                                       syncOp->affectedNode()->getPath(), otherSide(syncOp->targetSide()));
    }

    if (!affectedUpdateTree(syncOp)->deleteNode(syncOp->affectedNode())) {
        LOGW_SYNCPAL_WARN(_logger,
                          L"Error in UpdateTree::deleteNode: node name=" << SyncName2WStr(syncOp->affectedNode()->name()));
        return ExitCode::DataError;
    }

    if (syncOp->correspondingNode()) {
        if (!targetUpdateTree(syncOp)->deleteNode(syncOp->correspondingNode())) {
            LOGW_SYNCPAL_WARN(_logger, L"Error in UpdateTree::deleteNode: node name="
                                               << SyncName2WStr(syncOp->correspondingNode()->name()));
            return ExitCode::DataError;
        }
    }

    NodeId locaNodeId;
    NodeId remoteNodeId;
    if (syncOp->targetSide() == ReplicaSide::Local) {
        if (syncOp->correspondingNode() && syncOp->correspondingNode()->id()) locaNodeId = *syncOp->correspondingNode()->id();
        remoteNodeId = syncOp->affectedNode()->id() ? *syncOp->affectedNode()->id() : std::string();
    } else {
        locaNodeId = syncOp->affectedNode()->id() ? *syncOp->affectedNode()->id() : std::string();
        if (syncOp->correspondingNode() && syncOp->correspondingNode()->id()) remoteNodeId = *syncOp->correspondingNode()->id();
    }

    Error error;
    if (isInconsistencyIssue) {
        error = Error(_syncPal->syncDbId(), locaNodeId, remoteNodeId, syncOp->affectedNode()->type(),
                      syncOp->affectedNode()->getPath(), ConflictType::None, InconsistencyType::ForbiddenChar);
    } else {
        error = Error(_syncPal->syncDbId(), locaNodeId, remoteNodeId, syncOp->affectedNode()->type(),
                      syncOp->affectedNode()->getPath(), ConflictType::None, InconsistencyType::None, CancelType::None, "",
                      ExitCode::BackError, jobExitCause);
    }
    _syncPal->addError(error);

    return ExitCode::Ok;
}

namespace details {
bool isManagedBackError(ExitCause exitCause) {
    static const std::set<ExitCause> managedExitCauses = {ExitCause::InvalidName,   ExitCause::ApiErr,
                                                          ExitCause::FileTooBig,    ExitCause::NotFound,
                                                          ExitCause::QuotaExceeded, ExitCause::UploadNotTerminated};

    return managedExitCauses.contains(exitCause);
}
} // namespace details

ExitInfo ExecutorWorker::handleFinishedJob(std::shared_ptr<AbstractJob> job, SyncOpPtr syncOp, const SyncPath &relativeLocalPath,
                                           bool &ignored, bool &bypassProgressComplete) {
    ignored = false;
    bypassProgressComplete = false;

    if (job->exitCode() == ExitCode::NeedRestart) {
        cancelAllOngoingJobs();
        _syncPal->setRestart(true);
        return ExitCode::Ok;
    }

    NodeId locaNodeId;
    NodeId remoteNodeId;
    if (syncOp->targetSide() == ReplicaSide::Local) {
        if (syncOp->correspondingNode() && syncOp->correspondingNode()->id()) locaNodeId = *syncOp->correspondingNode()->id();
        if (syncOp->affectedNode()->id()) remoteNodeId = *syncOp->affectedNode()->id();
    } else {
        if (syncOp->affectedNode()->id()) locaNodeId = *syncOp->affectedNode()->id();
        if (syncOp->correspondingNode() && syncOp->correspondingNode()->id()) remoteNodeId = *syncOp->correspondingNode()->id();
    }

    auto networkJob(std::dynamic_pointer_cast<AbstractNetworkJob>(job));
    if (const bool isInconsistencyIssue = job->exitCause() == ExitCause::InvalidName;
        job->exitCode() == ExitCode::BackError && details::isManagedBackError(job->exitCause())) {
        return handleManagedBackError(job->exitCause(), syncOp, isInconsistencyIssue,
                                      networkJob && networkJob->isDownloadImpossible());
    }

    if (job->exitCode() != ExitCode::Ok) {
        if (networkJob && (networkJob->getStatusCode() == Poco::Net::HTTPResponse::HTTP_FORBIDDEN ||
                           networkJob->getStatusCode() == Poco::Net::HTTPResponse::HTTP_CONFLICT)) {
            if (ExitInfo exitInfo = handleForbiddenAction(syncOp, relativeLocalPath, ignored); !exitInfo) {
                LOGW_SYNCPAL_WARN(_logger, L"Error in handleForbiddenAction for item: "
                                                   << Utility::formatSyncPath(relativeLocalPath) << L" " << exitInfo);
                return exitInfo;
            }
        } else if (!handleExecutorError(syncOp, {job->exitCode(), job->exitCause()})) {
            // Cancel all queued jobs
            LOGW_SYNCPAL_WARN(_logger, L"Cancelling jobs. " << ExitInfo(job->exitCode(), job->exitCause()));
            cancelAllOngoingJobs();
            return {job->exitCode(), job->exitCause()};

        } else { // The error is managed and the execution can continue.
            LOGW_DEBUG(_logger, L"Error successfully managed: " << job->exitCode() << L" " << job->exitCause() << L" on "
                                                                << syncOp->type() << L" operation for "
                                                                << Utility::formatSyncPath(syncOp->affectedNode()->getPath()));
            return {ExitCode::Ok, ExitCause::OperationCanceled};
        }
    } else {
        // Propagate changes to DB and update trees
        std::shared_ptr<Node> newNode;
        if (ExitInfo exitInfo = propagateChangeToDbAndTree(syncOp, job, newNode); !exitInfo) {
            cancelAllOngoingJobs();
            return exitInfo;
        }

        SyncFileStatus status = SyncFileStatus::Success;
        // Check for conflict or inconsistency
        if (SyncFileItem syncItem; _syncPal->getSyncFileItem(relativeLocalPath, syncItem)) {
            if (syncOp->conflict().type() != ConflictType::None) {
                status = SyncFileStatus::Conflict;
            } else if (syncItem.inconsistency() != InconsistencyType::None) {
                status = SyncFileStatus::Inconsistency;
            }

            if (status != SyncFileStatus::Success) {
                Error err(_syncPal->syncDbId(), syncItem.localNodeId() ? *syncItem.localNodeId() : "",
                          syncItem.remoteNodeId() ? *syncItem.remoteNodeId() : "", syncItem.type(),
                          syncItem.newPath() ? *syncItem.newPath() : syncItem.path(), syncItem.conflict(),
                          syncItem.inconsistency());
                _syncPal->addError(err);
            }
        }

        bypassProgressComplete = syncOp->affectedNode()->hasChangeEvent(OperationType::Create) &&
                                 syncOp->affectedNode()->hasChangeEvent(OperationType::Delete);
    }

    return ExitCode::Ok;
}

ExitInfo ExecutorWorker::handleForbiddenAction(SyncOpPtr syncOp, const SyncPath &relativeLocalPath, bool &ignored) {
    ExitInfo exitInfo = ExitCode::Ok;
    ignored = false;

    const SyncPath absoluteLocalFilePath = _syncPal->localPath() / relativeLocalPath;

    bool removeFromDb = true;
    CancelType cancelType = CancelType::None;
    switch (syncOp->type()) {
        case OperationType::Create: {
            cancelType = CancelType::Create;
            ignored = true;
            if (!PlatformInconsistencyCheckerUtility::renameLocalFile(
                        absoluteLocalFilePath, PlatformInconsistencyCheckerUtility::SuffixType::Blacklisted)) {
                LOGW_SYNCPAL_WARN(_logger, L"PlatformInconsistencyCheckerUtility::renameLocalFile failed for: "
                                                   << Utility::formatSyncPath(absoluteLocalFilePath));
                _syncPal->handleAccessDeniedItem(relativeLocalPath, ExitCause::FileAccessError);
                return ExitCode::Ok;
            }
            removeFromDb = false;
            break;
        }
        case OperationType::Move: {
            // Delete the item from local replica
            const NodeId remoteNodeId =
                    syncOp->correspondingNode()->id().has_value() ? syncOp->correspondingNode()->id().value() : "";
            if (!remoteNodeId.empty()) {
                LocalDeleteJob deleteJob(_syncPal->syncInfo(), relativeLocalPath, isLiteSyncActivated(), remoteNodeId);
                deleteJob.setBypassCheck(true);
                deleteJob.runSynchronously();
            }

            cancelType = CancelType::Move;
            break;
        }
        case OperationType::Edit: {
            // Rename the file so as not to lose any information
            SyncPath newSyncPath;
            PlatformInconsistencyCheckerUtility::renameLocalFile(
                    absoluteLocalFilePath, PlatformInconsistencyCheckerUtility::SuffixType::Conflict, &newSyncPath);

            // Exclude file from sync
            if (!_syncPal->vfsFileStatusChanged(newSyncPath, SyncFileStatus::Ignored)) {
                LOGW_SYNCPAL_WARN(_logger, L"Error in SyncPal::vfsFileStatusChanged: " << Utility::formatSyncPath(newSyncPath));
            }

            cancelType = CancelType::Edit;
            break;
        }
        case OperationType::Delete: {
            cancelType = CancelType::Delete;
            break;
        }
        default: {
            break;
        }
    }

    if (SyncFileItem syncItem; _syncPal->getSyncFileItem(relativeLocalPath, syncItem)) {
        const Error err(
                _syncPal->syncDbId(), syncItem.localNodeId().has_value() ? syncItem.localNodeId().value() : "",
                syncItem.remoteNodeId().has_value() ? syncItem.remoteNodeId().value() : "", syncItem.type(),
                syncOp->affectedNode()->moveOrigin().has_value() ? syncOp->affectedNode()->moveOrigin().value() : syncItem.path(),
                syncItem.conflict(), syncItem.inconsistency(), cancelType,
                syncOp->affectedNode()->moveOrigin().has_value() ? relativeLocalPath : "");
        _syncPal->addError(err);
    }

    if (!exitInfo) return exitInfo;

    if (removeFromDb) {
        //  Remove the node from DB and tree so it will be re-created at its
        //  original location on next sync
        _syncPal->setRestart(true);
        if (exitInfo = propagateDeleteToDbAndTree(syncOp); !exitInfo) {
            LOGW_SYNCPAL_WARN(_logger, L"Failed to propagate changes in DB or update tree for: "
                                               << SyncName2WStr(syncOp->affectedNode()->name()));
        }
    }
    return exitInfo;
}

void ExecutorWorker::sendProgress() {
    std::chrono::duration<double> elapsed_seconds = std::chrono::steady_clock::now() - _fileProgressTimer;
    if (elapsed_seconds.count() > SEND_PROGRESS_DELAY) {
        _fileProgressTimer = std::chrono::steady_clock::now();

        for (const auto &jobInfo: _ongoingJobs) {
            if (!_syncPal->setProgress(jobInfo.second->affectedFilePath(), jobInfo.second->getProgress())) {
                LOGW_SYNCPAL_WARN(_logger, L"Error in SyncPal::setProgress: "
                                                   << Utility::formatSyncPath(jobInfo.second->affectedFilePath()));
            }
        }
    }
}

ExitInfo ExecutorWorker::propagateConflictToDbAndTree(SyncOpPtr syncOp, bool &propagateChange) {
    propagateChange = true;

    switch (syncOp->conflict().type()) {
        case ConflictType::EditEdit: // Edit conflict pattern
        case ConflictType::CreateCreate: // Name clash conflict pattern
        case ConflictType::MoveCreate: // Name clash conflict pattern
        case ConflictType::MoveMoveDest: // Name clash conflict pattern
        case ConflictType::MoveMoveSource: // Name clash conflict pattern
        {
            if (syncOp->conflict().type() != ConflictType::MoveMoveSource) {
                if (const ExitInfo exitInfo = deleteFromDb(syncOp->conflict().localNode()); !exitInfo) {
                    if (exitInfo.code() == ExitCode::DataError) {
                        // The node was not found in DB, this ok since we wanted to remove it anyway
                        LOGW_SYNCPAL_INFO(_logger,
                                          L"Node `" << SyncName2WStr(syncOp->conflict().localNode()->name())
                                                    << L" not found in DB. This is ok since we wanted to remove to anyway.");
                    } else {
                        // Remove local node from DB
                        propagateChange = false;
                        return exitInfo;
                    }
                }
            }
            // Remove node from update tree
            if (!_syncPal->updateTree(ReplicaSide::Local)->deleteNode(syncOp->conflict().localNode())) {
                LOGW_SYNCPAL_WARN(_logger, L"Error in UpdateTree::deleteNode: node name="
                                                   << SyncName2WStr(syncOp->conflict().localNode()->name()));
            }

            if (!_syncPal->updateTree(ReplicaSide::Remote)->deleteNode(syncOp->conflict().remoteNode())) {
                LOGW_SYNCPAL_WARN(_logger, L"Error in UpdateTree::deleteNode: node name="
                                                   << SyncName2WStr(syncOp->conflict().remoteNode()->name()));
            }

            propagateChange = false;
            break;
        }
        case ConflictType::EditDelete: // Delete conflict pattern
        {
            if (syncOp->type() == OperationType::Delete) {
                // Just apply normal behavior for delete operations
                break;
            }

            // Do nothing about the move operation since the nodes will be
            // remove from DB anyway
            propagateChange = false;
            break;
        }
        case ConflictType::CreateParentDelete: // Indirect conflict pattern
        {
            // Remove node from update tree
            std::shared_ptr<UpdateTree> updateTree = affectedUpdateTree(syncOp);
            if (!updateTree->deleteNode(syncOp->affectedNode())) {
                LOGW_SYNCPAL_WARN(
                        _logger, L"Error in UpdateTree::deleteNode: node name=" << SyncName2WStr(syncOp->affectedNode()->name()));
            }

            // Do not propagate changes to the DB
            // The created node has been moved and will be discovered as new
            // on next sync
            propagateChange = false;
            break;
        }
        case ConflictType::MoveDelete: // Delete conflict pattern
        case ConflictType::MoveParentDelete: // Indirect conflict pattern
        case ConflictType::MoveMoveCycle: // Name clash conflict pattern
        case ConflictType::None:
        default:
            // Just apply normal behavior
            break;
    }
    return ExitCode::Ok;
}

ExitInfo ExecutorWorker::propagateChangeToDbAndTree(SyncOpPtr syncOp, std::shared_ptr<AbstractJob> job,
                                                    std::shared_ptr<Node> &node) {
    if (syncOp->hasConflict()) {
        bool propagateChange = true;
        ExitInfo exitInfo = propagateConflictToDbAndTree(syncOp, propagateChange);
        if (!propagateChange || !exitInfo) {
            return exitInfo;
        }
    }

    switch (syncOp->type()) {
        case OperationType::Create:
        case OperationType::Edit: {
            NodeId nodeId;
            SyncTime modtime = 0;
            if (syncOp->targetSide() == ReplicaSide::Local) {
                auto castJob(std::dynamic_pointer_cast<DownloadJob>(job));
                nodeId = castJob->localNodeId();
                modtime = castJob->modtime();
            } else {
                bool jobOk = false;
                auto uploadJob(std::dynamic_pointer_cast<UploadJob>(job));
                if (uploadJob) {
                    nodeId = uploadJob->nodeId();
                    modtime = uploadJob->modtime();
                    jobOk = true;
                } else {
                    auto uploadSessionJob(std::dynamic_pointer_cast<DriveUploadSession>(job));
                    if (uploadSessionJob) {
                        nodeId = uploadSessionJob->nodeId();
                        modtime = uploadSessionJob->modtime();
                        jobOk = true;
                    }
                }

                if (!jobOk) {
                    LOGW_SYNCPAL_WARN(_logger, L"Failed to cast upload job " << job->jobId());
                    return ExitCode::SystemError;
                }
            }

            if (syncOp->type() == OperationType::Create) {
                return propagateCreateToDbAndTree(syncOp, nodeId, modtime, node);
            } else {
                return propagateEditToDbAndTree(syncOp, nodeId, modtime, node);
            }
        }
        case OperationType::Move: {
            return propagateMoveToDbAndTree(syncOp);
        }
        case OperationType::Delete: {
            return propagateDeleteToDbAndTree(syncOp);
        }
        default: {
            LOGW_SYNCPAL_WARN(_logger, L"Unknown operation type " << syncOp->type() << L" on file "
                                                                  << SyncName2WStr(syncOp->affectedNode()->name()));
            return ExitCode::SystemError;
        }
    }
    return ExitCode::LogicError;
}

ExitInfo ExecutorWorker::propagateCreateToDbAndTree(SyncOpPtr syncOp, const NodeId &newNodeId,
                                                    std::optional<SyncTime> newLastModTime, std::shared_ptr<Node> &node) {
    std::shared_ptr<Node> newCorrespondingParentNode = nullptr;
    if (affectedUpdateTree(syncOp)->rootNode() == syncOp->affectedNode()->parentNode()) {
        newCorrespondingParentNode = targetUpdateTree(syncOp)->rootNode();
    } else {
        newCorrespondingParentNode = correspondingNodeInOtherTree(syncOp->affectedNode()->parentNode());
    }

    if (!newCorrespondingParentNode) {
        LOG_SYNCPAL_WARN(_logger, "Corresponding parent node not found");
        return ExitCode::DataError;
    }

    // 2. Insert a new entry into the database, to avoid that the object is
    // detected again by compute_ops() on the next sync iteration.
    std::string localId = syncOp->targetSide() == ReplicaSide::Local
                                  ? newNodeId
                                  : (syncOp->affectedNode()->id().has_value() ? *syncOp->affectedNode()->id() : "");
    std::string remoteId = syncOp->targetSide() == ReplicaSide::Local
                                   ? (syncOp->affectedNode()->id().has_value() ? *syncOp->affectedNode()->id() : "")
                                   : newNodeId;
    SyncName localName = syncOp->targetSide() == ReplicaSide::Local ? syncOp->newName() : syncOp->nodeName(ReplicaSide::Local);
    SyncName remoteName = syncOp->targetSide() == ReplicaSide::Remote ? syncOp->newName() : syncOp->nodeName(ReplicaSide::Remote);

    if (localId.empty() || remoteId.empty()) {
        LOGW_SYNCPAL_WARN(_logger, L"Empty " << (localId.empty() ? L"local" : L"remote") << L" id for item "
                                             << SyncName2WStr(syncOp->affectedNode()->name()));
        return ExitCode::DataError;
    }

    DbNode dbNode(0, newCorrespondingParentNode->idb(), localName, remoteName, localId, remoteId,
                  syncOp->affectedNode()->createdAt(), newLastModTime, newLastModTime, syncOp->affectedNode()->type(),
                  syncOp->affectedNode()->size(),
                  "" // TODO : change it once we start using content checksum
                  ,
                  syncOp->omit() ? SyncFileStatus::Success : SyncFileStatus::Unknown);

    if (ParametersCache::isExtendedLogEnabled()) {
        LOGW_SYNCPAL_DEBUG(
                _logger, L"Inserting in DB: "
                                 << L" localName=" << SyncName2WStr(localName) << L" / remoteName=" << SyncName2WStr(remoteName)
                                 << L" / localId=" << Utility::s2ws(localId) << L" / remoteId=" << Utility::s2ws(remoteId)
                                 << L" / parent DB ID="
                                 << (newCorrespondingParentNode->idb().has_value() ? newCorrespondingParentNode->idb().value()
                                                                                   : -1)
                                 << L" / createdAt="
                                 << (syncOp->affectedNode()->createdAt().has_value() ? *syncOp->affectedNode()->createdAt() : -1)
                                 << L" / lastModTime=" << (newLastModTime.has_value() ? *newLastModTime : -1) << L" / type="
                                 << syncOp->affectedNode()->type());
    }

    if (dbNode.nameLocal().empty() || dbNode.nameRemote().empty() || !dbNode.nodeIdLocal().has_value() ||
        !dbNode.nodeIdRemote().has_value() || !dbNode.created().has_value() || !dbNode.lastModifiedLocal().has_value() ||
        !dbNode.lastModifiedRemote().has_value() || dbNode.type() == NodeType::Unknown) {
        LOG_SYNCPAL_ERROR(_logger, "Error inserting new node in DB!!!");
        assert(false);
    }

    DbNodeId newDbNodeId;
    bool constraintError = false;
    if (!_syncPal->_syncDb->insertNode(dbNode, newDbNodeId, constraintError)) {
        LOGW_SYNCPAL_WARN(
                _logger,
                L"Failed to insert node into DB:"
                        << L" local ID: " << Utility::s2ws(localId) << L", remote ID: " << Utility::s2ws(remoteId)
                        << L", local name: " << SyncName2WStr(localName) << L", remote name: " << SyncName2WStr(remoteName)
                        << L", parent DB ID: "
                        << (newCorrespondingParentNode->idb().has_value() ? newCorrespondingParentNode->idb().value() : -1));

        if (!constraintError) {
            return {ExitCode::DbError, ExitCause::DbAccessError};
        }

        // Manage DELETE events not reported by the folder watcher
        // Some apps save files with DELETE + CREATE operations, but sometimes,
        // the DELETE operation is not reported
        // => The local snapshot will contain 2 nodes with the same remote id
        // => A unique constraint error on the remote node id will occur when
        // inserting the new node in DB
        DbNodeId dbNodeId;
        bool found = false;
        if (!_syncPal->_syncDb->dbId(ReplicaSide::Remote, remoteId, dbNodeId, found)) {
            LOG_SYNCPAL_WARN(_logger, "Error in SyncDb::dbId");
            return {ExitCode::DbError, ExitCause::DbAccessError};
        }
        if (found) {
            // Delete old node
            if (!_syncPal->_syncDb->deleteNode(dbNodeId, found)) {
                LOG_SYNCPAL_WARN(_logger, "Error in SyncDb::deleteNode");
                return {ExitCode::DbError, ExitCause::DbAccessError};
            }
        }

        // Create new node
        if (!_syncPal->_syncDb->insertNode(dbNode, newDbNodeId, constraintError)) {
            LOG_SYNCPAL_WARN(_logger, "Error in SyncDb::insertNode");
            return {constraintError ? ExitCode::DataError : ExitCode::DbError, ExitCause::DbAccessError};
        }

        // The snapshot must be invalidated before the next sync
        _snapshotToInvalidate = true;
    }

    // 3. Update the update tree structures to ensure that follow-up operations
    // can execute correctly, as they are based on the information in these
    // structures.
    if (syncOp->omit()) {
        // Update existing nodes
        syncOp->affectedNode()->setIdb(newDbNodeId);
        syncOp->correspondingNode()->setIdb(newDbNodeId);
        node = syncOp->correspondingNode();
    } else {
        // insert new node
        node = std::shared_ptr<Node>(
                new Node(newDbNodeId, syncOp->targetSide() == ReplicaSide::Local ? ReplicaSide::Local : ReplicaSide::Remote,
                         remoteName, syncOp->affectedNode()->type(), OperationType::None, newNodeId, newLastModTime,
                         newLastModTime, syncOp->affectedNode()->size(), newCorrespondingParentNode));
        if (node == nullptr) {
            std::cout << "Failed to allocate memory" << std::endl;
            LOG_SYNCPAL_ERROR(_logger, "Failed to allocate memory");
            return {ExitCode::SystemError, ExitCause::NotEnoughtMemory};
        }

        std::shared_ptr<UpdateTree> updateTree = targetUpdateTree(syncOp);
        updateTree->insertNode(node);

        if (!newCorrespondingParentNode->insertChildren(node)) {
            LOGW_SYNCPAL_WARN(_logger, L"Error in Node::insertChildren: node name="
                                               << SyncName2WStr(node->name()) << L" parent node name="
                                               << SyncName2WStr(newCorrespondingParentNode->name()));
            return ExitCode::DataError;
        }

        // Affected node does not have a valid DB ID yet, update it
        syncOp->affectedNode()->setIdb(newDbNodeId);
    }

    return ExitCode::Ok;
}

ExitInfo ExecutorWorker::propagateEditToDbAndTree(SyncOpPtr syncOp, const NodeId &newNodeId,
                                                  std::optional<SyncTime> newLastModTime, std::shared_ptr<Node> &node) {
    DbNode dbNode;
    bool found = false;
    if (!_syncPal->_syncDb->node(*syncOp->correspondingNode()->idb(), dbNode, found)) {
        LOG_SYNCPAL_WARN(_logger, "Error in SyncDb::node");
        return {ExitCode::DbError, ExitCause::DbAccessError};
    }
    if (!found) {
        LOG_SYNCPAL_DEBUG(_logger, "Failed to retrieve node for dbId=" << *syncOp->correspondingNode()->idb());
        return {ExitCode::DataError, ExitCause::DbEntryNotFound};
    }

    // 2. Update the database entry, to avoid detecting the edit operation again.
    std::string localId = syncOp->targetSide() == ReplicaSide::Local ? newNodeId
                          : syncOp->affectedNode()->id().has_value() ? *syncOp->affectedNode()->id()
                                                                     : std::string();
    std::string remoteId = syncOp->targetSide() == ReplicaSide::Local
                                   ? syncOp->affectedNode()->id().has_value() ? *syncOp->affectedNode()->id() : std::string()
                                   : newNodeId;
    const SyncName localName = syncOp->nodeName(ReplicaSide::Local);
    const SyncName remoteName = syncOp->nodeName(ReplicaSide::Remote);

    if (localId.empty() || remoteId.empty()) {
        LOGW_SYNCPAL_WARN(_logger, L"Empty " << (localId.empty() ? L"local" : L"remote") << L" id for item "
                                             << SyncName2WStr(syncOp->affectedNode()->name()));
        return ExitCode::DataError;
    }

    dbNode.setNodeIdLocal(localId);
    dbNode.setNodeIdRemote(remoteId);
    dbNode.setLastModifiedLocal(newLastModTime);
    dbNode.setLastModifiedRemote(newLastModTime);
    dbNode.setSize(syncOp->affectedNode()->size());
    dbNode.setChecksum(""); // TODO : change it once we start using content checksum
    if (syncOp->omit()) {
        dbNode.setStatus(SyncFileStatus::Success);
    }

    if (ParametersCache::isExtendedLogEnabled()) {
        LOGW_SYNCPAL_DEBUG(
                _logger,
                L"Updating DB: " << L" / localName=" << SyncName2WStr(localName) << L" / remoteName=" << SyncName2WStr(remoteName)
                                 << L" / localId=" << Utility::s2ws(localId) << L" / remoteId=" << Utility::s2ws(remoteId)
                                 << L" / parent DB ID="
                                 << (dbNode.parentNodeId().has_value() ? dbNode.parentNodeId().value() : -1) << L" / createdAt="
                                 << (syncOp->affectedNode()->createdAt().has_value() ? *syncOp->affectedNode()->createdAt() : -1)
                                 << L" / lastModTime=" << (newLastModTime.has_value() ? *newLastModTime : -1) << L" / type="
                                 << syncOp->affectedNode()->type());
    }

    if (!_syncPal->_syncDb->updateNode(dbNode, found)) {
        LOGW_SYNCPAL_WARN(_logger, L"Failed to update node into DB: "
                                           << L"local ID: " << Utility::s2ws(localId) << L", remote ID: "
                                           << Utility::s2ws(remoteId) << L", local name: " << SyncName2WStr(localName)
                                           << L", remote name: " << SyncName2WStr(remoteName) << L", parent DB ID: "
                                           << (dbNode.parentNodeId().has_value() ? dbNode.parentNodeId().value() : -1));
        return {ExitCode::DbError, ExitCause::DbAccessError};
    }
    if (!found) {
        return {ExitCode::DataError, ExitCause::DbEntryNotFound};
    }

    // 3. If the omit flag is False, update the updatetreeY structure to ensure
    // that follow-up operations can execute correctly, as they are based on the
    // information in this structure
    if (!syncOp->omit()) {
        syncOp->correspondingNode()->setId(syncOp->targetSide() == ReplicaSide::Local ? localId
                                                                                      : remoteId); // ID might have changed in the
                                                                                                   // case of a delete+create
        syncOp->correspondingNode()->setLastModified(newLastModTime);
    }
    node = syncOp->correspondingNode();

    return ExitCode::Ok;
}

ExitInfo ExecutorWorker::propagateMoveToDbAndTree(SyncOpPtr syncOp) {
    std::shared_ptr<Node> correspondingNode =
            syncOp->correspondingNode() ? syncOp->correspondingNode() : syncOp->affectedNode(); // No corresponding node => rename

    if (!correspondingNode || !correspondingNode->idb().has_value()) {
        LOG_SYNCPAL_WARN(_logger, "Invalid corresponding node");
        return ExitCode::DataError;
    }

    DbNode dbNode;
    bool found = false;
    if (!_syncPal->_syncDb->node(*correspondingNode->idb(), dbNode, found)) {
        LOG_SYNCPAL_WARN(_logger, "Error in SyncDb::node");
        return {ExitCode::DbError, ExitCause::DbAccessError};
    }
    if (!found) {
        LOG_SYNCPAL_DEBUG(_logger, "Failed to retrieve node for dbId=" << *correspondingNode->idb());
        return {ExitCode::DataError, ExitCause::DbEntryNotFound};
    }

    // 2. Update the database entry, to avoid detecting the move operation again.
    std::shared_ptr<Node> parentNode =
            syncOp->newParentNode()
                    ? syncOp->newParentNode()
                    : (syncOp->correspondingNode() ? correspondingNodeInOtherTree(syncOp->affectedNode()->parentNode())
                                                   : correspondingNode->parentNode());
    if (!parentNode) {
        LOGW_SYNCPAL_DEBUG(_logger,
                           L"Failed to get corresponding parent node: " << SyncName2WStr(syncOp->affectedNode()->name()));
        return ExitCode::DataError;
    }

    std::string localId = syncOp->targetSide() == ReplicaSide::Local
                                  ? correspondingNode->id().has_value() ? *correspondingNode->id() : std::string()
                          : syncOp->affectedNode()->id().has_value() ? *syncOp->affectedNode()->id()
                                                                     : std::string();
    std::string remoteId = syncOp->targetSide() == ReplicaSide::Local
                                   ? syncOp->affectedNode()->id().has_value() ? *syncOp->affectedNode()->id() : std::string()
                           : correspondingNode->id().has_value() ? *correspondingNode->id()
                                                                 : std::string();
    SyncName localName = syncOp->targetSide() == ReplicaSide::Local ? syncOp->newName() : syncOp->nodeName(ReplicaSide::Local);
    SyncName remoteName = syncOp->targetSide() == ReplicaSide::Remote ? syncOp->newName() : syncOp->nodeName(ReplicaSide::Remote);

    if (localId.empty() || remoteId.empty()) {
        LOGW_SYNCPAL_WARN(_logger, L"Empty " << (localId.empty() ? L"local" : L"remote") << L" id for item "
                                             << SyncName2WStr(syncOp->affectedNode()->name()));
        return ExitCode::DataError;
    }

    dbNode.setParentNodeId(parentNode->idb());
    dbNode.setNameLocal(localName);
    dbNode.setNameRemote(remoteName);
    if (syncOp->omit()) {
        dbNode.setStatus(SyncFileStatus::Success);
    }

    if (ParametersCache::isExtendedLogEnabled()) {
        LOGW_SYNCPAL_DEBUG(
                _logger,
                L"Updating DB: " << L" localName=" << SyncName2WStr(localName) << L" / remoteName=" << SyncName2WStr(remoteName)
                                 << L" / localId=" << Utility::s2ws(localId) << L" / remoteId=" << Utility::s2ws(remoteId)
                                 << L" / parent DB ID="
                                 << (dbNode.parentNodeId().has_value() ? dbNode.parentNodeId().value() : -1) << L" / createdAt="
                                 << (syncOp->affectedNode()->createdAt().has_value() ? *syncOp->affectedNode()->createdAt() : -1)
                                 << L" / lastModTime="
                                 << (syncOp->affectedNode()->lastmodified().has_value() ? *syncOp->affectedNode()->lastmodified()
                                                                                        : -1)
                                 << L" / type=" << syncOp->affectedNode()->type());
    }

    if (!_syncPal->_syncDb->updateNode(dbNode, found)) {
        LOGW_SYNCPAL_WARN(_logger, L"Failed to update node into DB: "
                                           << L"local ID: " << Utility::s2ws(localId) << L", remote ID: "
                                           << Utility::s2ws(remoteId) << L", local name: " << SyncName2WStr(localName)
                                           << L", remote name: " << SyncName2WStr(remoteName) << L", parent DB ID: "
                                           << (dbNode.parentNodeId().has_value() ? dbNode.parentNodeId().value() : -1));
        return {ExitCode::DbError, ExitCause::DbAccessError};
    }
    if (!found) {
        return {ExitCode::DataError, ExitCause::DbEntryNotFound};
    }

    // 3. If the omit flag is False, update the updatetreeY structure to ensure
    // that follow-up operations can execute correctly, as they are based on the
    // information in this structure.
    if (!syncOp->omit()) {
        auto prevParent = correspondingNode->parentNode();
        prevParent->deleteChildren(correspondingNode);

        correspondingNode->setName(remoteName);

        if (!correspondingNode->setParentNode(parentNode)) {
            LOGW_SYNCPAL_WARN(_logger, L"Error in Node::setParentNode: node name=" << SyncName2WStr(parentNode->name())
                                                                                   << L" parent node name="
                                                                                   << SyncName2WStr(correspondingNode->name()));
            return ExitCode::DataError;
        }

        if (!correspondingNode->parentNode()->insertChildren(correspondingNode)) {
            LOGW_SYNCPAL_WARN(_logger, L"Error in Node::insertChildren: node name="
                                               << SyncName2WStr(correspondingNode->name()) << L" parent node name="
                                               << SyncName2WStr(correspondingNode->parentNode()->name()));
            return ExitCode::DataError;
        }
    }

    return ExitCode::Ok;
}

ExitInfo ExecutorWorker::propagateDeleteToDbAndTree(SyncOpPtr syncOp) {
    // avoids that the object(s) are detected again by compute_ops() on the next
    // sync iteration
    if (ExitInfo exitInfo = deleteFromDb(syncOp->affectedNode()); !exitInfo) {
        return exitInfo;
    }

    // 3. Remove nX and nY from the update tree structures.
    if (!affectedUpdateTree(syncOp)->deleteNode(syncOp->affectedNode())) {
        LOGW_SYNCPAL_WARN(_logger,
                          L"Error in UpdateTree::deleteNode: node name=" << SyncName2WStr(syncOp->affectedNode()->name()));
        return ExitCode::DataError;
    }

    if (!targetUpdateTree(syncOp)->deleteNode(syncOp->correspondingNode())) {
        LOGW_SYNCPAL_WARN(_logger,
                          L"Error in UpdateTree::deleteNode: node name=" << SyncName2WStr(syncOp->correspondingNode()->name()));
        return ExitCode::DataError;
    }

    return ExitCode::Ok;
}

ExitInfo ExecutorWorker::deleteFromDb(std::shared_ptr<Node> node) {
    if (!node->idb().has_value()) {
        LOGW_SYNCPAL_WARN(_logger, L"Node " << SyncName2WStr(node->name()) << L" does not have a DB ID");
        return {ExitCode::DataError, ExitCause::DbEntryNotFound};
    }

    // Remove item (and children by cascade) from DB
    bool found = false;
    if (!_syncPal->_syncDb->deleteNode(*node->idb(), found)) {
        LOG_SYNCPAL_WARN(_logger, "Failed to remove node " << *node->idb() << " from DB");
        return {ExitCode::DbError, ExitCause::DbAccessError};
    }
    if (!found) {
        LOG_SYNCPAL_WARN(_logger, "Node DB ID " << *node->idb() << " not found");
        return {ExitCode::DataError, ExitCause::DbEntryNotFound};
    }

    if (ParametersCache::isExtendedLogEnabled()) {
        LOGW_SYNCPAL_DEBUG(_logger, L"Item \"" << SyncName2WStr(node->name()) << L"\" removed from DB");
    }

    return ExitCode::Ok;
}

ExitInfo ExecutorWorker::runCreateDirJob(SyncOpPtr syncOp, std::shared_ptr<AbstractJob> job) {
    job->runSynchronously();

    std::string errorCode;
    auto tokenJob(std::dynamic_pointer_cast<AbstractTokenNetworkJob>(job));
    if (tokenJob && tokenJob->hasErrorApi(&errorCode)) {
        const auto code = getNetworkErrorCode(errorCode);
        if (code == NetworkErrorCode::destinationAlreadyExists) {
            // Folder is already there, ignore this error
        } else if (code == NetworkErrorCode::forbiddenError) {
            // The item should be blacklisted
            _syncPal->blacklistTemporarily(
                    syncOp->affectedNode()->id().has_value() ? syncOp->affectedNode()->id().value() : std::string(),
                    syncOp->affectedNode()->getPath(), ReplicaSide::Local);
            Error error(_syncPal->syncDbId(),
                        syncOp->affectedNode()->id().has_value() ? syncOp->affectedNode()->id().value() : std::string(), "",
                        syncOp->affectedNode()->type(), syncOp->affectedNode()->getPath(), ConflictType::None,
                        InconsistencyType::None, CancelType::None, "", ExitCode::BackError, ExitCause::HttpErrForbidden);
            _syncPal->addError(error);

            if (!affectedUpdateTree(syncOp)->deleteNode(syncOp->affectedNode())) {
                LOGW_SYNCPAL_WARN(
                        _logger, L"Error in UpdateTree::deleteNode: node name=" << SyncName2WStr(syncOp->affectedNode()->name()));
                return ExitCode::DataError;
            }

            if (syncOp->correspondingNode()) {
                if (!targetUpdateTree(syncOp)->deleteNode(syncOp->correspondingNode())) {
                    LOGW_SYNCPAL_WARN(_logger, L"Error in UpdateTree::deleteNode: node name="
                                                       << SyncName2WStr(syncOp->correspondingNode()->name()));
                    return ExitCode::DataError;
                }
            }
            return ExitCode::Ok;
        }
    }

    if (job->exitCode() != ExitCode::Ok) {
        LOGW_SYNCPAL_WARN(_logger, L"Failed to create directory: " << SyncName2WStr(syncOp->affectedNode()->name()));
        return {job->exitCode(), job->exitCause()};
    }

    NodeId newNodeId;
    SyncTime newModTime = 0;

    if (syncOp->targetSide() == ReplicaSide::Local) {
        auto castJob(std::dynamic_pointer_cast<LocalCreateDirJob>(job));
        newNodeId = castJob->nodeId();
        newModTime = castJob->modtime();
    } else {
        auto castJob(std::dynamic_pointer_cast<CreateDirJob>(job));
        newNodeId = castJob->nodeId();
        newModTime = castJob->modtime();
    }

    if (newNodeId.empty()) {
        LOGW_SYNCPAL_WARN(_logger, L"Failed to retreive ID for directory: " << SyncName2WStr(syncOp->affectedNode()->name()));
        return {ExitCode::DataError, ExitCause::ApiErr};
    }

    std::shared_ptr<Node> newNode = nullptr;
    if (ExitInfo exitInfo = propagateCreateToDbAndTree(syncOp, newNodeId, newModTime, newNode); !exitInfo) {
        LOGW_SYNCPAL_WARN(_logger, L"Failed to propagate changes in DB or update tree for: "
                                           << SyncName2WStr(syncOp->affectedNode()->name()) << L" " << exitInfo);
        return exitInfo;
    }

    return ExitCode::Ok;
}

void ExecutorWorker::cancelAllOngoingJobs(bool reschedule /*= false*/) {
    LOG_SYNCPAL_DEBUG(_logger, "Cancelling all queued executor jobs");

    // First, abort all jobs that are not running yet to avoid starting them for
    // nothing
    std::list<std::shared_ptr<AbstractJob>> remainingJobs;
    for (const auto &job: _ongoingJobs) {
        if (!job.second->isRunning()) {
            LOG_SYNCPAL_DEBUG(_logger, "Cancelling job: " << job.second->jobId());
            job.second->setAdditionalCallback(nullptr);
            job.second->abort();
            if (reschedule) {
                _opList.push_front(_jobToSyncOpMap[job.first]->id());
            }
        } else {
            remainingJobs.push_back(job.second);
        }
    }

    // Then cancel jobs that are currently running
    for (const auto &job: remainingJobs) {
        LOG_SYNCPAL_DEBUG(_logger, "Cancelling job: " << job->jobId());
        job->setAdditionalCallback(nullptr);
        job->abort();

        if (reschedule) {
            _opList.push_front(_jobToSyncOpMap[job->jobId()]->id());
        }
    }
    _ongoingJobs.clear();
    if (!reschedule) {
        _opList.clear();
    }

    LOG_SYNCPAL_DEBUG(_logger, "All queued executor jobs cancelled.");
}

void ExecutorWorker::manageJobDependencies(SyncOpPtr syncOp, std::shared_ptr<AbstractJob> job) {
    _syncOpToJobMap.insert({syncOp->id(), job->jobId()});
    // Check for job dependencies on other job
    if (syncOp->hasParentOp()) {
        auto parentOpId = syncOp->parentId();
        if (_syncOpToJobMap.find(parentOpId) != _syncOpToJobMap.end()) {
            // The job ID associated with the parent sync operation
            auto parentJobId = _syncOpToJobMap.find(parentOpId)->second;
            job->setParentJobId(parentJobId);
        }
    }
}

void ExecutorWorker::increaseErrorCount(SyncOpPtr syncOp) {
    if (syncOp->affectedNode() && syncOp->affectedNode()->id().has_value()) {
        _syncPal->increaseErrorCount(*syncOp->affectedNode()->id(), syncOp->affectedNode()->type(),
                                     syncOp->affectedNode()->getPath(), otherSide(syncOp->targetSide()));

        if (!affectedUpdateTree(syncOp)->deleteNode(syncOp->affectedNode())) {
            LOGW_SYNCPAL_WARN(_logger,
                              L"Error in UpdateTree::deleteNode: node name=" << SyncName2WStr(syncOp->affectedNode()->name()));
        }

        if (syncOp->correspondingNode() && syncOp->correspondingNode()->id().has_value()) {
            if (!targetUpdateTree(syncOp)->deleteNode(syncOp->correspondingNode())) {
                LOGW_SYNCPAL_WARN(_logger, L"Error in UpdateTree::deleteNode: node name="
                                                   << SyncName2WStr(syncOp->correspondingNode()->name()));
            }
        }
    }
}

ExitInfo ExecutorWorker::getFileSize(const SyncPath &path, uint64_t &size) {
    IoError ioError = IoError::Unknown;
    if (!IoHelper::getFileSize(path, size, ioError)) {
        LOGW_WARN(_logger, L"Error in IoHelper::getFileSize for " << Utility::formatIoError(path, ioError));
        return ExitCode::SystemError;
    }

    if (ioError == IoError::NoSuchFileOrDirectory) { // The synchronization will
                                                     // be re-started.
        LOGW_WARN(_logger, L"File doesn't exist: " << Utility::formatSyncPath(path));
        return ExitCode::DataError;
    }

    if (ioError == IoError::AccessDenied) { // An action from the user is requested.
        LOGW_WARN(_logger, L"File search permission missing: " << Utility::formatSyncPath(path));
        return {ExitCode::SystemError, ExitCause::FileAccessError};
    }

    assert(ioError == IoError::Success);
    if (ioError != IoError::Success) {
        LOGW_WARN(_logger, L"Unable to read file size for " << Utility::formatSyncPath(path));
        return ExitCode::SystemError;
    }

    return ExitCode::Ok;
}

ExitInfo ExecutorWorker::handleExecutorError(SyncOpPtr syncOp, ExitInfo opsExitInfo) {
    assert((syncOp && !opsExitInfo) && "syncOp is nullptr in ExecutorWorker::handleExecutorError");
    if (!syncOp) {
        LOG_WARN(_logger, "syncOp is nullptr in ExecutorWorker::handleExecutorError");
        return ExitCode::DataError;
    }
    if (opsExitInfo) {
        return opsExitInfo;
    }

    LOG_WARN(_logger, "Handling " << opsExitInfo << " in ExecutorWorker::handleExecutorError");

    // Handle specific errors
    switch (static_cast<int>(opsExitInfo)) {
        case static_cast<int>(ExitInfo(ExitCode::SystemError, ExitCause::FileAccessError)):
        case static_cast<int>(ExitInfo(ExitCode::SystemError, ExitCause::MoveToTrashFailed)): {
            return handleOpsLocalFileAccessError(syncOp, opsExitInfo);
        }
        case static_cast<int>(ExitInfo(ExitCode::SystemError, ExitCause::NotFound)): {
            return handleOpsFileNotFound(syncOp, opsExitInfo);
        }
        case static_cast<int>(ExitInfo(ExitCode::BackError, ExitCause::FileAlreadyExist)):
        case static_cast<int>(ExitInfo(ExitCode::DataError, ExitCause::FileAlreadyExist)): {
            return handleOpsAlreadyExistError(syncOp, opsExitInfo);
        }
        default: {
            break;
        }
    };
    LOG_WARN(_logger, "Unhandled error in ExecutorWorker::handleExecutorError: " << opsExitInfo);
    return opsExitInfo;
}

ExitInfo ExecutorWorker::handleOpsLocalFileAccessError(SyncOpPtr syncOp, ExitInfo opsExitInfo) {
    if (syncOp->targetSide() == ReplicaSide::Local && syncOp->type() == OperationType::Create) {
        // The item does not exist yet locally, we will only tmpBlacklist the remote item
        if (ExitInfo exitInfo = _syncPal->handleAccessDeniedItem(syncOp->affectedNode()->getPath()); !exitInfo) {
            return exitInfo;
        }
    } else {
        // Both local and remote item will be temporarily blacklisted
        auto localNode = syncOp->targetSide() == ReplicaSide::Remote ? syncOp->affectedNode() : syncOp->correspondingNode();
        if (!localNode) return ExitCode::LogicError;
        SyncPath relativeLocalFilePath = localNode->getPath();
        NodeId localNodeId = localNode->id().has_value() ? *localNode->id() : NodeId();
        if (ExitInfo exitInfo = _syncPal->handleAccessDeniedItem(relativeLocalFilePath, opsExitInfo.cause()); !exitInfo) {
            return exitInfo;
        }
    }
    _syncPal->setRestart(true);
    return removeDependentOps(syncOp);
}

ExitInfo ExecutorWorker::handleOpsFileNotFound(SyncOpPtr syncOp, ExitInfo opsExitInfo) {
    _syncPal->setRestart(true);
    return removeDependentOps(syncOp);
}

ExitInfo ExecutorWorker::handleOpsAlreadyExistError(SyncOpPtr syncOp, ExitInfo opsExitInfo) {
    // If the file/directory already exist either on local or remote side, we blacklist it localy and the remote
    // verson will be downloaded again.

    if (syncOp->type() != OperationType::Create &&
        syncOp->type() != OperationType::Move) { // The above handling is only for create and move/rename operations.
        return opsExitInfo;
    }

    SyncPath relativeLocalPath;
    SyncPath relativeRemotePath;
    if (syncOp->targetSide() == ReplicaSide::Local) {
        relativeRemotePath = syncOp->affectedNode()->getPath();
        // In case of a create the corresponding node is not set, remote and local relative path are the same
        relativeLocalPath = syncOp->correspondingNode() ? syncOp->correspondingNode()->parentNode()->getPath() / syncOp->newName()
                                                        : relativeRemotePath;

        if (_syncPal->isTmpBlacklisted(relativeLocalPath, ReplicaSide::Local)) {
            LOGW_SYNCPAL_DEBUG(_logger, Utility::formatSyncPath(relativeLocalPath)
                                                << L" is already blacklisted locally, blacklisting remote corresponding node.");
            _syncPal->blacklistTemporarily(
                    syncOp->affectedNode()->id().has_value() ? *syncOp->affectedNode()->id() : std::string(), relativeLocalPath,
                    ReplicaSide::Remote);
            if (!affectedUpdateTree(syncOp)->deleteNode(syncOp->affectedNode())) {
                LOGW_SYNCPAL_WARN(
                        _logger, L"Error in UpdateTree::deleteNode: node name=" << SyncName2WStr(syncOp->affectedNode()->name()));
                return ExitCode::DataError;
            }

            if (syncOp->correspondingNode() && !targetUpdateTree(syncOp)->deleteNode(syncOp->correspondingNode())) {
                LOGW_SYNCPAL_WARN(_logger, L"Error in UpdateTree::deleteNode: node name="
                                                   << SyncName2WStr(syncOp->correspondingNode()->name()));
                return ExitCode::DataError;
            }
            _syncPal->setRestart(true);
            return removeDependentOps(syncOp);
        }
    } else if (syncOp->targetSide() == ReplicaSide::Remote) {
        relativeLocalPath = syncOp->affectedNode()->parentNode()->getPath() / syncOp->newName();
    } else {
        return ExitCode::LogicError;
    }

    SyncPath absoluteLocalPath = _syncPal->localPath() / relativeLocalPath;
    LOGW_SYNCPAL_WARN(_logger, L"Item: " << Utility::formatSyncPath(absoluteLocalPath)
                                         << L" already exist. Blacklisting it on "
                                            L"local replica.");

    if (ExitInfo exitInfo = PlatformInconsistencyCheckerUtility::renameLocalFile(
                absoluteLocalPath, PlatformInconsistencyCheckerUtility::SuffixType::Blacklisted);
        !exitInfo) {
        LOGW_WARN(_logger, L"Failed to blacklist file: " << Utility::formatSyncPath(absoluteLocalPath) << L" " << exitInfo);
        return ExitCode::DataError; // The synchronization will be re-started.
    }


    _syncPal->setRestart(true);
    if (ExitInfo exitInfo = propagateDeleteToDbAndTree(syncOp); !exitInfo) {
        LOGW_SYNCPAL_WARN(_logger, L"Failed to propagate changes in DB or update tree for: "
                                           << SyncName2WStr(syncOp->affectedNode()->name()) << L" " << exitInfo);
        return exitInfo;
    }
    return removeDependentOps(syncOp);
}

ExitInfo ExecutorWorker::removeDependentOps(SyncOpPtr syncOp) {
    auto localNode = syncOp->affectedNode()->side() == ReplicaSide::Local ? syncOp->affectedNode() : syncOp->correspondingNode();
    auto remoteNode =
            syncOp->affectedNode()->side() == ReplicaSide::Remote ? syncOp->affectedNode() : syncOp->correspondingNode();

    std::list<UniqueId> dependentOps;
    for (const auto &opId: _opList) {
        SyncOpPtr syncOp2 = _syncPal->_syncOps->getOp(opId);
        if (!syncOp2) {
            LOGW_SYNCPAL_WARN(_logger, L"Operation doesn't exist anymore: id=" << opId);
            continue;
        }
        auto localNode2 =
                syncOp2->affectedNode()->side() == ReplicaSide::Local ? syncOp2->affectedNode() : syncOp2->correspondingNode();
        auto remoteNode2 =
                syncOp2->affectedNode()->side() == ReplicaSide::Remote ? syncOp2->affectedNode() : syncOp2->correspondingNode();
        SyncName nodeName = localNode2 ? localNode2->name() : SyncName();
        if (nodeName.empty()) nodeName = remoteNode2 ? remoteNode2->name() : SyncName();

        if (localNode && localNode2 && (localNode->isParentOf(localNode2))) {
            LOGW_SYNCPAL_DEBUG(_logger, L"Removing " << syncOp2->type() << L" operation on " << SyncName2WStr(nodeName)
                                                     << L" because it depends on " << syncOp->type() << L" operation on "
                                                     << SyncName2WStr(localNode->name()) << L" wich failed.");
            dependentOps.push_back(opId);
            continue;
        }

        if (remoteNode && remoteNode2 && (remoteNode->isParentOf(remoteNode2))) {
            LOGW_SYNCPAL_DEBUG(_logger, L"Removing " << syncOp2->type() << L" operation on " << SyncName2WStr(nodeName)
                                                     << L" because it depends on " << syncOp->type() << L" operation on "
                                                     << SyncName2WStr(remoteNode->name()) << L"wich failed.");
            dependentOps.push_back(opId);
        }
    }

    for (const auto &opId: dependentOps) {
        _opList.remove(opId);
    }
    for (const auto &opId: dependentOps) {
        removeDependentOps(_syncPal->_syncOps->getOp(opId));
    }
    if (!dependentOps.empty()) {
        LOGW_SYNCPAL_DEBUG(_logger, L"Removed " << dependentOps.size() << L" dependent operations.");
    }

    return ExitCode::Ok;
}

} // namespace KDC<|MERGE_RESOLUTION|>--- conflicted
+++ resolved
@@ -219,13 +219,8 @@
     _syncPal->vfsCleanUpStatuses();
 
     setExitCause(executorExitInfo.cause());
-<<<<<<< HEAD
     setDone(executorExitInfo.code());
-    LOG_SYNCPAL_DEBUG(_logger, "Worker stopped: name=" << name().c_str() << " " << executorExitInfo);
-=======
-    LOG_SYNCPAL_DEBUG(_logger, "Worker stopped: name=" << name().c_str());
-    setDone(executorExitInfo.code());
->>>>>>> 8ce848e0
+    LOG_SYNCPAL_DEBUG(_logger, "Worker stopped: name=" << name() << " " << executorExitInfo));
 }
 
 void ExecutorWorker::initProgressManager() {
