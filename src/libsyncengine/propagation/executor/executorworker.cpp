--- conflicted
+++ resolved
@@ -755,34 +755,8 @@
         return {ExitCode::DataError, ExitCause::InvalidSnapshot};
     }
 
-<<<<<<< HEAD
-    if (ExitInfo exitInfo = _syncPal->vfsCreatePlaceholder(relativeLocalPath, syncItem); !exitInfo) {
+  if (ExitInfo exitInfo = _syncPal->vfsCreatePlaceholder(relativeLocalPath, syncItem); !exitInfo) {
         return exitInfo;
-=======
-    bool exists = false;
-    IoError ioError = IoError::Success;
-    SyncPath absoluteLocalPath = _syncPal->localPath() / relativeLocalPath;
-    if (!IoHelper::checkIfPathExists(absoluteLocalPath, exists, ioError)) {
-        LOGW_SYNCPAL_WARN(_logger,
-                          L"Error in IoHelper::checkIfPathExists: " << Utility::formatIoError(absoluteLocalPath, ioError));
-        return ExitCode::SystemError;
-    }
-
-    if (ioError == IoError::AccessDenied) {
-        LOGW_WARN(_logger, L"Access denied to " << Path2WStr(absoluteLocalPath).c_str());
-        return {ExitCode::SystemError, ExitCause::FileAccessError};
-    }
-
-    if (exists) {
-        LOGW_WARN(_logger, L"Item already exists: " << Utility::formatSyncPath(absoluteLocalPath));
-        return {ExitCode::DataError, ExitCause::FileAlreadyExist};
-    }
-
-    if (!_syncPal->vfsCreatePlaceholder(relativeLocalPath, syncItem)) {
-        // TODO: vfs functions should output an ioError parameter
-        // Check if the item already exists on local replica
-        return processCreateOrConvertToPlaceholderError(relativeLocalPath, true);
->>>>>>> bf18aac6
     }
 
     return ExitCode::Ok;
@@ -2538,13 +2512,9 @@
     return opsExitInfo;
 }
 
-<<<<<<< HEAD
-ExitInfo ExecutorWorker::handleOpsLocalFileAccessError(SyncOpPtr syncOp, const ExitInfo &opsExitInfo) {
-=======
-ExitInfo ExecutorWorker::handleOpsFileAccessError(SyncOpPtr syncOp, ExitInfo opsExitInfo) {
+ExitInfo ExecutorWorker::handleOpsFileAccessError(SyncOpPtr syncOp, const ExitInfo &opsExitInfo) {
     std::shared_ptr<Node> localBlacklistedNode = nullptr;
     std::shared_ptr<Node> remoteBlacklistedNode = nullptr;
->>>>>>> bf18aac6
     if (syncOp->targetSide() == ReplicaSide::Local && syncOp->type() == OperationType::Create) {
         // The item does not exist yet locally, we will only tmpBlacklist the remote item
         if (ExitInfo exitInfo = _syncPal->handleAccessDeniedItem(syncOp->affectedNode()->getPath(), localBlacklistedNode,
