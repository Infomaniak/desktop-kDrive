/*
 * Infomaniak kDrive - Desktop
 * Copyright (C) 2023-2024 Infomaniak Network SA
 *
 * This program is free software: you can redistribute it and/or modify
 * it under the terms of the GNU General Public License as published by
 * the Free Software Foundation, either version 3 of the License, or
 * (at your option) any later version.
 *
 * This program is distributed in the hope that it will be useful,
 * but WITHOUT ANY WARRANTY; without even the implied warranty of
 * MERCHANTABILITY or FITNESS FOR A PARTICULAR PURPOSE.  See the
 * GNU General Public License for more details.
 *
 * You should have received a copy of the GNU General Public License
 * along with this program.  If not, see <http://www.gnu.org/licenses/>.
 */

#include "parmsdb.h"
#include "libcommonserver/utility/asserts.h"
#include "libcommonserver/utility/utility.h"
#include "utility/utility.h"

#include <3rdparty/sqlite3/sqlite3.h>

#include <fstream>
#include <list>
#include <sstream>
#include <string>

//
// parameters
//
#define CREATE_PARAMETERS_TABLE_ID "create_parameters"
#define CREATE_PARAMETERS_TABLE              \
    "CREATE TABLE IF NOT EXISTS parameters(" \
    "language INTEGER,"                      \
    "monoIcons INTEGER,"                     \
    "autoStart INTEGER,"                     \
    "moveToTrash INTEGER,"                   \
    "notifications INTEGER,"                 \
    "uselog INTEGER,"                        \
    "logLevel INTEGER,"                      \
    "purgeOldLogs INTEGER,"                  \
    "syncHiddenFiles INTEGER,"               \
    "proxyType INTEGER,"                     \
    "proxyHostName TEXT,"                    \
    "proxyPort INTEGER,"                     \
    "proxyNeedsAuth INTEGER,"                \
    "proxyUser TEXT,"                        \
    "proxyToken TEXT,"                       \
    "useBigFolderSizeLimit INTEGER,"         \
    "bigFolderSizeLimit INTEGER,"            \
    "darkTheme INTEGER,"                     \
    "showShortcuts INTEGER,"                 \
    "updateFileAvailable TEXT,"              \
    "updateTargetVersion TEXT,"              \
    "updateTargetVersionString TEXT,"        \
    "autoUpdateAttempted INTEGER,"           \
    "seenVersion TEXT,"                      \
    "dialogGeometry BLOB,"                   \
    "extendedLog INTEGER,"                   \
    "maxAllowedCpu INTEGER,"                 \
    "uploadSessionParallelJobs INTEGER,"     \
    "jobPoolCapacityFactor INTEGER);"

#define INSERT_PARAMETERS_REQUEST_ID "insert_parameters"
#define INSERT_PARAMETERS_REQUEST                                                                                             \
    "INSERT INTO parameters (language, monoIcons, autoStart, moveToTrash, notifications, useLog, logLevel, purgeOldLogs, "    \
    "syncHiddenFiles, proxyType, proxyHostName, proxyPort, proxyNeedsAuth, proxyUser, proxyToken, useBigFolderSizeLimit, "    \
    "bigFolderSizeLimit, darkTheme, showShortcuts, updateFileAvailable, updateTargetVersion, updateTargetVersionString, "     \
    "autoUpdateAttempted, seenVersion, dialogGeometry, extendedLog, maxAllowedCpu, uploadSessionParallelJobs, "               \
    "jobPoolCapacityFactor) "                                                                                                 \
    "VALUES (?1, ?2, ?3, ?4, ?5, ?6, ?7, ?8, ?9, ?10, ?11, ?12, ?13, ?14, ?15, ?16, ?17, ?18, ?19, ?20, ?21, ?22, ?23, ?24, " \
    "?25, ?26, ?27, ?28, ?29);"

#define UPDATE_PARAMETERS_REQUEST_ID "update_parameters"
#define UPDATE_PARAMETERS_REQUEST                                                                                               \
    "UPDATE parameters SET language=?1, monoIcons=?2, autoStart=?3, moveToTrash=?4, notifications=?5, useLog=?6, logLevel=?7, " \
    "purgeOldLogs=?8, "                                                                                                         \
    "syncHiddenFiles=?9, proxyType=?10, proxyHostName=?11, proxyPort=?12, proxyNeedsAuth=?13, proxyUser=?14, proxyToken=?15, "  \
    "useBigFolderSizeLimit=?16, "                                                                                               \
    "bigFolderSizeLimit=?17, darkTheme=?18, showShortcuts=?19, updateFileAvailable=?20, updateTargetVersion=?21, "              \
    "updateTargetVersionString=?22, "                                                                                           \
    "autoUpdateAttempted=?23, seenVersion=?24, dialogGeometry=?25, extendedLog=?26, maxAllowedCpu=?27, "                        \
    "uploadSessionParallelJobs=?28, jobPoolCapacityFactor=?29;"

#define SELECT_PARAMETERS_REQUEST_ID "select_parameters"
#define SELECT_PARAMETERS_REQUEST                                                                                          \
    "SELECT language, monoIcons, autoStart, moveToTrash, notifications, useLog, logLevel, purgeOldLogs, "                  \
    "syncHiddenFiles, proxyType, proxyHostName, proxyPort, proxyNeedsAuth, proxyUser, proxyToken, useBigFolderSizeLimit, " \
    "bigFolderSizeLimit, darkTheme, showShortcuts, updateFileAvailable, updateTargetVersion, updateTargetVersionString, "  \
    "autoUpdateAttempted, seenVersion, dialogGeometry, extendedLog, maxAllowedCpu, uploadSessionParallelJobs, "            \
    "jobPoolCapacityFactor "                                                                                               \
    "FROM parameters;"

#define ALTER_PARAMETERS_ADD_MAX_ALLOWED_CPU_REQUEST_ID "alter_parameters_add_max_allowed_cpu"
#define ALTER_PARAMETERS_ADD_MAX_ALLOWED_CPU_REQUEST "ALTER TABLE parameters ADD COLUMN maxAllowedCpu INTEGER;"

#define ALTER_PARAMETERS_ADD_UPLOAD_SESSION_PARALLEL_JOBS_REQUEST_ID "alter_parameters_add_upload_session_parallel_jobs"
#define ALTER_PARAMETERS_ADD_UPLOAD_SESSION_PARALLEL_JOBS_REQUEST \
    "ALTER TABLE parameters ADD COLUMN uploadSessionParallelJobs INTEGER;"

#define ALTER_PARAMETERS_ADD_JOB_POOL_CAPACITY_FACTOR_REQUEST_ID "alter_parameters_add_job_pool_capacity_factor"
#define ALTER_PARAMETERS_ADD_JOB_POOL_CAPACITY_FACTOR_REQUEST "ALTER TABLE parameters ADD COLUMN jobPoolCapacityFactor INTEGER;"

#define UPDATE_PARAMETERS_JOB_REQUEST_ID "update_parameters_job"
#define UPDATE_PARAMETERS_JOB_REQUEST "UPDATE parameters SET uploadSessionParallelJobs=?1, jobPoolCapacityFactor=?2;"

//
// user
//
#define CREATE_USER_TABLE_ID "create_user"
#define CREATE_USER_TABLE              \
    "CREATE TABLE IF NOT EXISTS user(" \
    "dbId INTEGER PRIMARY KEY,"        \
    "userId INTEGER UNIQUE,"           \
    "keychainKey TEXT,"                \
    "name TEXT,"                       \
    "email TEXT,"                      \
    "avatarUrl TEXT,"                  \
    "avatar BLOB, "                    \
    "toMigrate INTEGER) "              \
    "WITHOUT ROWID;"

#define INSERT_USER_REQUEST_ID "insert_user"
#define INSERT_USER_REQUEST                                                                    \
    "INSERT INTO user (dbId, userId, keychainKey, name, email, avatarUrl, avatar, toMigrate) " \
    "VALUES (?1, ?2, ?3, ?4, ?5, ?6, ?7, ?8);"

#define UPDATE_USER_REQUEST_ID "update_user"
#define UPDATE_USER_REQUEST                                                                                \
    "UPDATE user SET userId=?1, keychainKey=?2, name=?3, email=?4, avatarUrl=?5, avatar=?6, toMigrate=?7 " \
    "WHERE dbId=?8;"

#define DELETE_USER_REQUEST_ID "delete_user"
#define DELETE_USER_REQUEST \
    "DELETE FROM user "     \
    "WHERE dbId=?1;"

#define SELECT_USER_REQUEST_ID "select_user"
#define SELECT_USER_REQUEST                                                            \
    "SELECT userId, keychainKey, name, email, avatarUrl, avatar, toMigrate FROM user " \
    "WHERE dbId=?1;"

#define SELECT_USER_BY_USERID_REQUEST_ID "select_user_by_userid"
#define SELECT_USER_BY_USERID_REQUEST                                                \
    "SELECT dbId, keychainKey, name, email, avatarUrl, avatar, toMigrate FROM user " \
    "WHERE userId=?1;"

#define SELECT_ALL_USERS_REQUEST_ID "select_users"
#define SELECT_ALL_USERS_REQUEST                                                             \
    "SELECT dbId, userId, keychainKey, name, email, avatarUrl, avatar, toMigrate FROM user " \
    "ORDER BY dbId;"

//
// account
//
#define CREATE_ACCOUNT_TABLE_ID "create_account"
#define CREATE_ACCOUNT_TABLE                                                               \
    "CREATE TABLE IF NOT EXISTS account("                                                  \
    "dbId INTEGER PRIMARY KEY,"                                                            \
    "accountId INTEGER,"                                                                   \
    "userDbId INTEGER, "                                                                   \
    "FOREIGN KEY (userDbId) REFERENCES user(dbId) ON DELETE CASCADE ON UPDATE NO ACTION) " \
    "WITHOUT ROWID;"

#define INSERT_ACCOUNT_REQUEST_ID "insert_account"
#define INSERT_ACCOUNT_REQUEST                         \
    "INSERT INTO account (dbId, accountId, userDbId) " \
    "VALUES (?1, ?2, ?3);"

#define UPDATE_ACCOUNT_REQUEST_ID "update_account"
#define UPDATE_ACCOUNT_REQUEST                      \
    "UPDATE account SET accountId=?1, userDbId=?2 " \
    "WHERE dbId=?3;"

#define DELETE_ACCOUNT_REQUEST_ID "delete_account"
#define DELETE_ACCOUNT_REQUEST \
    "DELETE FROM account "     \
    "WHERE dbId=?1;"

#define SELECT_ACCOUNT_REQUEST_ID "select_account"
#define SELECT_ACCOUNT_REQUEST                 \
    "SELECT accountId, userDbId FROM account " \
    "WHERE dbId=?1;"

#define SELECT_ALL_ACCOUNTS_REQUEST_ID "select_accounts"
#define SELECT_ALL_ACCOUNTS_REQUEST                  \
    "SELECT dbId, accountId, userDbId FROM account " \
    "ORDER BY dbId;"

#define SELECT_ALL_ACCOUNTS_BY_USER_REQUEST_ID "select_accounts_by_user"
#define SELECT_ALL_ACCOUNTS_BY_USER_REQUEST \
    "SELECT dbId, accountId FROM account "  \
    "WHERE userDbId=?1 "                    \
    "ORDER BY dbId;"

//
// drive
//
#define CREATE_DRIVE_TABLE_ID "create_drive"
#define CREATE_DRIVE_TABLE                                                                       \
    "CREATE TABLE IF NOT EXISTS drive("                                                          \
    "dbId INTEGER PRIMARY KEY,"                                                                  \
    "driveId INTEGER,"                                                                           \
    "accountDbId INTEGER,"                                                                       \
    "driveName TEXT, "                                                                           \
    "size INTEGER, "                                                                             \
    "color TEXT, "                                                                               \
    "notifications INTEGER, "                                                                    \
    "admin INTEGER, "                                                                            \
    "FOREIGN KEY (accountDbId) REFERENCES account(dbId) ON DELETE CASCADE ON UPDATE NO ACTION) " \
    "WITHOUT ROWID;"

#define INSERT_DRIVE_REQUEST_ID "insert_drive"
#define INSERT_DRIVE_REQUEST                                                                        \
    "INSERT INTO drive (dbId, driveId, accountDbId, driveName, size, color, notifications, admin) " \
    "VALUES (?1, ?2, ?3, ?4, ?5, ?6, ?7, ?8);"

#define UPDATE_DRIVE_REQUEST_ID "update_drive"
#define UPDATE_DRIVE_REQUEST                                                                                    \
    "UPDATE drive SET driveId=?1, accountDbId=?2, driveName=?3, size=?4, color=?5, notifications=?6, admin=?7 " \
    "WHERE dbId=?8;"

#define DELETE_DRIVE_REQUEST_ID "delete_drive"
#define DELETE_DRIVE_REQUEST \
    "DELETE FROM drive "     \
    "WHERE dbId=?1;"

#define SELECT_DRIVE_REQUEST_ID "select_drive"
#define SELECT_DRIVE_REQUEST                                                                \
    "SELECT driveId, accountDbId, driveName, size, color, notifications, admin FROM drive " \
    "WHERE dbId=?1;"

#define SELECT_DRIVE_BY_DRIVEID_REQUEST_ID "select_drive_by_driveid"
#define SELECT_DRIVE_BY_DRIVEID_REQUEST                                                  \
    "SELECT dbId, accountDbId, driveName, size, color, notifications, admin FROM drive " \
    "WHERE driveId=?1;"

#define SELECT_ALL_DRIVES_REQUEST_ID "select_drives"
#define SELECT_ALL_DRIVES_REQUEST                                                                 \
    "SELECT dbId, driveId, accountDbId, driveName, size, color, notifications, admin FROM drive " \
    "ORDER BY dbId;"

#define SELECT_ALL_DRIVES_BY_ACCOUNT_REQUEST_ID "select_drives_by_account"
#define SELECT_ALL_DRIVES_BY_ACCOUNT_REQUEST                                         \
    "SELECT dbId, driveId, driveName, size, color, notifications, admin FROM drive " \
    "WHERE accountDbId=?1 "                                                          \
    "ORDER BY dbId;"

//
// sync
//
#define CREATE_SYNC_TABLE_ID "create_sync"
#define CREATE_SYNC_TABLE                                                                    \
    "CREATE TABLE IF NOT EXISTS sync("                                                       \
    "dbId INTEGER PRIMARY KEY,"                                                              \
    "driveDbId INTEGER,"                                                                     \
    "localPath TEXT,"                                                                        \
    "targetPath TEXT,"                                                                       \
    "targetNodeId TEXT,"                                                                     \
    "paused INTEGER,"                                                                        \
    "supportVfs INTEGER,"                                                                    \
    "virtualFileMode INTEGER,"                                                               \
    "dbPath TEXT,"                                                                           \
    "notificationsDisabled INTEGER,"                                                         \
    "hasFullyCompleted INTEGER,"                                                             \
    "navigationPaneClsid TEXT,"                                                              \
    "listingCursor TEXT,"                                                                    \
    "listingCursorTimestamp INTEGER,"                                                        \
    "FOREIGN KEY (driveDbId) REFERENCES drive(dbId) ON DELETE CASCADE ON UPDATE NO ACTION) " \
    "WITHOUT ROWID;"

#define INSERT_SYNC_REQUEST_ID "insert_sync"
#define INSERT_SYNC_REQUEST                                                                                                 \
    "INSERT INTO sync (dbId, driveDbId, localPath, targetPath, targetNodeId, dbPath, paused, supportVfs, virtualFileMode, " \
    "notificationsDisabled, hasFullyCompleted, navigationPaneClsid, listingCursor, listingCursorTimestamp) "                \
    "VALUES (?1, ?2, ?3, ?4, ?5, ?6, ?7, ?8, ?9, ?10, ?11, ?12, ?13, ?14);"

#define UPDATE_SYNC_REQUEST_ID "update_sync"
#define UPDATE_SYNC_REQUEST                                                                                             \
    "UPDATE sync SET driveDbId=?1, localPath=?2, targetPath=?3, targetNodeId=?4, dbPath=?5, paused=?6, supportVfs=?7, " \
    "virtualFileMode=?8, notificationsDisabled=?9, hasFullyCompleted=?10, navigationPaneClsid=?11, listingCursor=?12, " \
    "listingCursorTimestamp=?13 "                                                                                       \
    "WHERE dbId=?14;"

#define UPDATE_SYNC_PAUSED_REQUEST_ID "update_sync_paused"
#define UPDATE_SYNC_PAUSED_REQUEST \
    "UPDATE sync SET paused=?1 "   \
    "WHERE dbId=?2;"

#define UPDATE_SYNC_HASFULLYCOMPLETED_REQUEST_ID "update_sync_hasfullycompleted"
#define UPDATE_SYNC_HASFULLYCOMPLETED_REQUEST \
    "UPDATE sync SET hasFullyCompleted=?1 "   \
    "WHERE dbId=?2;"

#define DELETE_SYNC_REQUEST_ID "delete_sync"
#define DELETE_SYNC_REQUEST \
    "DELETE FROM sync "     \
    "WHERE dbId=?1;"

#define SELECT_SYNC_REQUEST_ID "select_sync"
#define SELECT_SYNC_REQUEST                                                                                           \
    "SELECT driveDbId, localPath, targetPath, targetNodeId, dbPath, paused, supportVfs, virtualFileMode, "            \
    "notificationsDisabled, hasFullyCompleted, navigationPaneClsid, listingCursor, listingCursorTimestamp FROM sync " \
    "WHERE dbId=?1;"

#define SELECT_ALL_SYNCS_REQUEST_ID "select_syncs"
#define SELECT_ALL_SYNCS_REQUEST                                                                                      \
    "SELECT dbId, driveDbId, localPath, targetPath, targetNodeId, dbPath, paused, supportVfs, virtualFileMode, "      \
    "notificationsDisabled, hasFullyCompleted, navigationPaneClsid, listingCursor, listingCursorTimestamp FROM sync " \
    "ORDER BY dbId;"

#define SELECT_ALL_SYNCS_BY_DRIVE_REQUEST_ID "select_syncs_by_drive"
#define SELECT_ALL_SYNCS_BY_DRIVE_REQUEST                                                                                    \
    "SELECT dbId, localPath, targetPath, targetNodeId, dbPath, paused, supportVfs, virtualFileMode, notificationsDisabled, " \
    "hasFullyCompleted, navigationPaneClsid, listingCursor, listingCursorTimestamp FROM sync "                               \
    "WHERE driveDbId=?1 "                                                                                                    \
    "ORDER BY dbId;"

//
// exclusion_template
//
#define CREATE_EXCLUSION_TEMPLATE_TABLE_ID "create_exclusion_template"
#define CREATE_EXCLUSION_TEMPLATE_TABLE              \
    "CREATE TABLE IF NOT EXISTS exclusion_template(" \
    "template TEXT PRIMARY KEY,"                     \
    "warning INTEGER,"                               \
    "def INTEGER,"                                   \
    "deleted INTEGER);"

#define INSERT_EXCLUSION_TEMPLATE_REQUEST_ID "insert_exclusion_template"
#define INSERT_EXCLUSION_TEMPLATE_REQUEST                               \
    "INSERT INTO exclusion_template (template, warning, def, deleted) " \
    "VALUES (?1, ?2, ?3, ?4);"

#define UPDATE_EXCLUSION_TEMPLATE_REQUEST_ID "update_exclusion_template"
#define UPDATE_EXCLUSION_TEMPLATE_REQUEST                           \
    "UPDATE exclusion_template SET warning=?1, def=?2, deleted=?3 " \
    "WHERE template=?4;"

#define DELETE_EXCLUSION_TEMPLATE_REQUEST_ID "delete_exclusion_template"
#define DELETE_EXCLUSION_TEMPLATE_REQUEST \
    "DELETE FROM exclusion_template "     \
    "WHERE template=?1;"

#define DELETE_ALL_EXCLUSION_TEMPLATE_BY_DEF_REQUEST_ID "delete_exclusion_template_by_def"
#define DELETE_ALL_EXCLUSION_TEMPLATE_BY_DEF_REQUEST \
    "DELETE FROM exclusion_template "                \
    "WHERE def=?1;"

#define SELECT_ALL_EXCLUSION_TEMPLATE_REQUEST_ID "select_exclusion_templates"
#define SELECT_ALL_EXCLUSION_TEMPLATE_REQUEST "SELECT template, warning, def, deleted FROM exclusion_template;"

#define SELECT_ALL_EXCLUSION_TEMPLATE_BY_DEF_REQUEST_ID "select_exclusion_templates_by_def"
#define SELECT_ALL_EXCLUSION_TEMPLATE_BY_DEF_REQUEST             \
    "SELECT template, warning, deleted FROM exclusion_template " \
    "WHERE def=?1;"

//
// exclusion_app
//
#ifdef __APPLE__
#define CREATE_EXCLUSION_APP_TABLE_ID "create_exclusion_app"
#define CREATE_EXCLUSION_APP_TABLE              \
    "CREATE TABLE IF NOT EXISTS exclusion_app(" \
    "appId TEXT PRIMARY KEY,"                   \
    "description TEXT,"                         \
    "def INTEGER);"

#define INSERT_EXCLUSION_APP_REQUEST_ID "insert_exclusion_app"
#define INSERT_EXCLUSION_APP_REQUEST                       \
    "INSERT INTO exclusion_app (appId, description, def) " \
    "VALUES (?1, ?2, ?3);"

#define UPDATE_EXCLUSION_APP_REQUEST_ID "update_exclusion_app"
#define UPDATE_EXCLUSION_APP_REQUEST                   \
    "UPDATE exclusion_app SET description=?1, def=?2 " \
    "WHERE appId=?3;"

#define DELETE_EXCLUSION_APP_REQUEST_ID "delete_exclusion_app"
#define DELETE_EXCLUSION_APP_REQUEST \
    "DELETE FROM exclusion_app "     \
    "WHERE appId=?1;"

#define DELETE_ALL_EXCLUSION_APP_BY_DEF_REQUEST_ID "delete_exclusion_app_by_def"
#define DELETE_ALL_EXCLUSION_APP_BY_DEF_REQUEST \
    "DELETE FROM exclusion_app "                \
    "WHERE def=?1;"

#define SELECT_ALL_EXCLUSION_APP_REQUEST_ID "select_exclusion_apps"
#define SELECT_ALL_EXCLUSION_APP_REQUEST "SELECT appId, description, def FROM exclusion_app;"

#define SELECT_ALL_EXCLUSION_APP_BY_DEF_REQUEST_ID "select_exclusion_apps_by_def"
#define SELECT_ALL_EXCLUSION_APP_BY_DEF_REQUEST     \
    "SELECT appId, description FROM exclusion_app " \
    "WHERE def=?1;"
#endif

//
// error
//

#define CREATE_ERROR_TABLE_ID "create_error"
#define CREATE_ERROR_TABLE                   \
    "CREATE TABLE IF NOT EXISTS error("      \
    "dbId INTEGER PRIMARY KEY,"              \
    "time INTEGER,"                          \
    "level INTEGER,"     /* Server level */  \
    "functionName TEXT," /* SyncPal level */ \
    "syncDbId INTEGER,"                      \
    "workerName TEXT,"                       \
    "exitCode INTEGER,"                      \
    "exitCause INTEGER," /* Node level */    \
    "localNodeId TEXT,"                      \
    "remoteNodeId TEXT,"                     \
    "nodeType INTEGER,"                      \
    "path TEXT,"                             \
    "status INTEGER,"                        \
    "conflictType INTEGER,"                  \
    "inconsistencyType INTEGER,"             \
    "cancelType INTEGER,"                    \
    "destinationPath TEXT, "                 \
    "FOREIGN KEY (syncDbId) REFERENCES sync(dbId) ON DELETE CASCADE ON UPDATE NO ACTION);"

#define INSERT_ERROR_REQUEST_ID "insert_error"
#define INSERT_ERROR_REQUEST                                                                                            \
    "INSERT INTO error (time, level, "                                                                                  \
    "functionName, syncDbId, workerName, exitCode, exitCause, "                                                         \
    "localNodeId, remoteNodeId, nodeType, path, status, conflictType, inconsistencyType, cancelType, destinationPath) " \
    "VALUES (?1, ?2, ?3, ?4, ?5, ?6, ?7, ?8, ?9, ?10, ?11, ?12, ?13, ?14, ?15, ?16);"

#define UPDATE_ERROR_REQUEST_ID "update_error"
#define UPDATE_ERROR_REQUEST    \
    "UPDATE error SET time=?1 " \
    "WHERE dbId=?2;"

#define DELETE_ALL_ERROR_BY_EXITCODE_REQUEST_ID "delete_error_by_exitcode"
#define DELETE_ALL_ERROR_BY_EXITCODE_REQUEST \
    "DELETE FROM error "                     \
    "WHERE exitCode=?1;"

#define DELETE_ALL_ERROR_BY_EXITCAUSE_REQUEST_ID "delete_error_by_exitcause"
#define DELETE_ALL_ERROR_BY_EXITCAUSE_REQUEST \
    "DELETE FROM error "                      \
    "WHERE exitCause=?1;"

#define DELETE_ALL_ERROR_BY_LEVEL_REQUEST_ID "delete_error_by_level"
#define DELETE_ALL_ERROR_BY_LEVEL_REQUEST \
    "DELETE FROM error "                  \
    "WHERE level=?1;"

#define DELETE_ERROR_BY_DBID_REQUEST_ID "delete_error_by_dbid"
#define DELETE_ERROR_BY_DBID_REQUEST \
    "DELETE FROM error "             \
    "WHERE dbId=?1;"

#define SELECT_ALL_ERROR_BY_LEVEL_AND_SYNCDBID_REQUEST_ID "select_error_by_level_and_syncdbid"
#define SELECT_ALL_ERROR_BY_LEVEL_AND_SYNCDBID_REQUEST                                                                      \
    "SELECT dbId, time, "                                                                                                   \
    "functionName, workerName, exitCode, exitCause, "                                                                       \
    "localNodeId, remoteNodeId, nodeType, path, status, conflictType, inconsistencyType, cancelType, destinationPath FROM " \
    "error "                                                                                                                \
    "WHERE level=?1 AND ((?2=0 AND syncDbId IS NULL) OR syncDbId=?2) "                                                      \
    "ORDER BY time "                                                                                                        \
    "LIMIT ?3;"

#define SELECT_ALL_CONFLICTS_BY_SYNCDBID_REQUEST_ID "select_all_conflicts_by_syncdbid"
#define SELECT_ALL_CONFLICTS_BY_SYNCDBID_REQUEST                                                                            \
    "SELECT dbId, time, "                                                                                                   \
    "functionName, workerName, exitCode, exitCause, "                                                                       \
    "localNodeId, remoteNodeId, nodeType, path, status, conflictType, inconsistencyType, cancelType, destinationPath FROM " \
    "error "                                                                                                                \
    "WHERE syncDbId=?1 AND conflictType <> 0;"

#define SELECT_FILTERED_CONFLICTS_BY_SYNCDBID_REQUEST_ID "select_filtered_conflicts_by_syncdbid"
#define SELECT_FILTERED_CONFLICTS_BY_SYNCDBID_REQUEST                                                                       \
    "SELECT dbId, time, "                                                                                                   \
    "functionName, workerName, exitCode, exitCause, "                                                                       \
    "localNodeId, remoteNodeId, nodeType, path, status, conflictType, inconsistencyType, cancelType, destinationPath FROM " \
    "error "                                                                                                                \
    "WHERE syncDbId=?1 AND conflictType=?2;"

//
// migration_selectivesync
//

#define CREATE_MIGRATION_SELECTIVESYNC_TABLE_ID "create_migration_selectivesync"
#define CREATE_MIGRATION_SELECTIVESYNC_TABLE              \
    "CREATE TABLE IF NOT EXISTS migration_selectivesync(" \
    "syncDbId INTEGER,"                                   \
    "path TEXT,"                                          \
    "type INTEGER);"

#define INSERT_MIGRATION_SELECTIVESYNC_REQUEST_ID "insert_migration_selectivesync"
#define INSERT_MIGRATION_SELECTIVESYNC_REQUEST                    \
    "INSERT INTO migration_selectivesync (syncDbId, path, type) " \
    "VALUES (?1, ?2, ?3);"

#define SELECT_ALL_MIGRATION_SELECTIVESYNC_REQUEST_ID "select_migration_selectivesync"
#define SELECT_ALL_MIGRATION_SELECTIVESYNC_REQUEST "SELECT syncDbId, path, type FROM migration_selectivesync;"

<<<<<<< HEAD
//
// key_value
//

#define CREATE_KEY_VALUE_TABLE_ID "create_key_value"
#define CREATE_KEY_VALUE_TABLE              \
    "CREATE TABLE IF NOT EXISTS key_value(" \
    "key TEXT PRIMARY KEY,"                 \
    "value TEXT);"


#define INSERT_KEY_VALUE_REQUEST_ID "insert_key_value"
#define INSERT_KEY_VALUE_REQUEST          \
    "INSERT INTO key_value (key, value) " \
    "VALUES (?1, ?2);"

#define SELECT_VALUE_FROM_KEY_REQUEST_ID "select_value_from_key"
#define SELECT_VALUE_FROM_KEY_REQUEST "SELECT value FROM key_value WHERE key=?1;"

#define UPDATE_VALUE_WITH_KEY_CLIENT_REQUEST_ID "update_value_with_key"
#define UPDATE_VALUE_WITH_KEY_CLIENT_REQUEST "UPDATE key_value SET value=?2 WHERE key=?1;"

#define DELETE_VALUE_WITH_KEY_CLIENT_REQUEST_ID "delete_value_with_key"
#define DELETE_VALUE_WITH_KEY_CLIENT_REQUEST "DELETE FROM key_value WHERE key=?1;"
=======

//
// self_restarter
//

#define CREATE_SELF_RESTARTER_TABLE_ID "create_self_restarter"
#define CREATE_SELF_RESTARTER_TABLE              \
    "CREATE TABLE IF NOT EXISTS self_restarter(" \
    "lastClientRestart INTEGER,"                 \
    "lastServerRestart INTEGER);"

#define INSERT_SELF_RESTARTER_REQUEST_ID "insert_self_restarter"
#define INSERT_SELF_RESTARTER_REQUEST                                    \
    "INSERT INTO self_restarter (lastClientRestart, lastServerRestart) " \
    "VALUES (?1, ?2);"

#define SELECT_SELF_RESTARTER_REQUEST_ID "select_self_restarter"
#define SELECT_SELF_RESTARTER_REQUEST "SELECT lastClientRestart, lastServerRestart FROM self_restarter;"

#define UPDATE_SELF_RESTARTER_CLIENT_REQUEST_ID "update_self_restarter_client_time"
#define UPDATE_SELF_RESTARTER_CLIENT_REQUEST "UPDATE self_restarter SET lastClientRestart=?1;"

#define UPDATE_SELF_RESTARTER_SERVER_REQUEST_ID "update_self_restarter_server_time"
#define UPDATE_SELF_RESTARTER_SERVER_REQUEST "UPDATE self_restarter SET lastServerRestart=?1;"

>>>>>>> 8835bb70

namespace KDC {

std::shared_ptr<ParmsDb> ParmsDb::_instance = nullptr;

std::shared_ptr<ParmsDb> ParmsDb::instance(const std::filesystem::path &dbPath, const std::string &version,
                                           bool autoDelete /*= false*/, bool test /*= false*/) {
    if (_instance == nullptr) {
        if (dbPath.empty()) {
            throw std::runtime_error("ParmsDb must be initialized!");
        } else {
            _instance = std::shared_ptr<ParmsDb>(new ParmsDb(dbPath, version, autoDelete, test));
        }
    }

    return _instance;
}

void ParmsDb::reset() {
    if (_instance) {
        _instance = nullptr;
    }
}

ParmsDb::ParmsDb(const std::filesystem::path &dbPath, const std::string &version, bool autoDelete, bool test)
    : Db(dbPath), _test(test) {
    setAutoDelete(autoDelete);

    if (!checkConnect(version)) {
        throw std::runtime_error("Cannot open DB!");
        return;
    }

    LOG_INFO(_logger, "ParmsDb initialization done");
}

bool ParmsDb::insertDefaultParameters() {
    const std::scoped_lock lock(_mutex);

    bool found = false;
    if (!queryNext(SELECT_PARAMETERS_REQUEST_ID, found)) {
        LOG_WARN(_logger, "Error getting query result: " << SELECT_PARAMETERS_REQUEST_ID);
        return false;
    }
    if (found) {
        return true;
    }

    Parameters parameters;

    ProxyConfig proxyConfig(parameters.proxyConfig());
    proxyConfig.setType(ProxyTypeNone);
    parameters.setProxyConfig(proxyConfig);

    int errId = 0;
    std::string error;

    ASSERT(queryResetAndClearBindings(INSERT_PARAMETERS_REQUEST_ID));
    ASSERT(queryBindValue(INSERT_PARAMETERS_REQUEST_ID, 1, static_cast<int>(parameters.language())));
    ASSERT(queryBindValue(INSERT_PARAMETERS_REQUEST_ID, 2, parameters.monoIcons()));
    ASSERT(queryBindValue(INSERT_PARAMETERS_REQUEST_ID, 3, parameters.autoStart()));
    ASSERT(queryBindValue(INSERT_PARAMETERS_REQUEST_ID, 4, parameters.moveToTrash()));
    ASSERT(queryBindValue(INSERT_PARAMETERS_REQUEST_ID, 5, static_cast<int>(parameters.notificationsDisabled())));
    ASSERT(queryBindValue(INSERT_PARAMETERS_REQUEST_ID, 6, parameters.useLog()));
    ASSERT(queryBindValue(INSERT_PARAMETERS_REQUEST_ID, 7, static_cast<int>(parameters.logLevel())));
    ASSERT(queryBindValue(INSERT_PARAMETERS_REQUEST_ID, 8, parameters.purgeOldLogs()));
    ASSERT(queryBindValue(INSERT_PARAMETERS_REQUEST_ID, 9, parameters.syncHiddenFiles()));
    ASSERT(queryBindValue(INSERT_PARAMETERS_REQUEST_ID, 10, static_cast<int>(parameters.proxyConfig().type())));
    ASSERT(queryBindValue(INSERT_PARAMETERS_REQUEST_ID, 11, parameters.proxyConfig().hostName()));
    ASSERT(queryBindValue(INSERT_PARAMETERS_REQUEST_ID, 12, parameters.proxyConfig().port()));
    ASSERT(queryBindValue(INSERT_PARAMETERS_REQUEST_ID, 13, parameters.proxyConfig().needsAuth()));
    ASSERT(queryBindValue(INSERT_PARAMETERS_REQUEST_ID, 14, parameters.proxyConfig().user()));
    ASSERT(queryBindValue(INSERT_PARAMETERS_REQUEST_ID, 15, parameters.proxyConfig().token()));
    ASSERT(queryBindValue(INSERT_PARAMETERS_REQUEST_ID, 16, parameters.useBigFolderSizeLimit()));
    ASSERT(queryBindValue(INSERT_PARAMETERS_REQUEST_ID, 17, parameters.bigFolderSizeLimit()));
    ASSERT(queryBindValue(INSERT_PARAMETERS_REQUEST_ID, 18, parameters.darkTheme()));
    ASSERT(queryBindValue(INSERT_PARAMETERS_REQUEST_ID, 19, parameters.showShortcuts()));
    ASSERT(queryBindValue(INSERT_PARAMETERS_REQUEST_ID, 20, parameters.updateFileAvailable()));
    ASSERT(queryBindValue(INSERT_PARAMETERS_REQUEST_ID, 21, parameters.updateTargetVersion()));
    ASSERT(queryBindValue(INSERT_PARAMETERS_REQUEST_ID, 22, parameters.updateTargetVersionString()));
    ASSERT(queryBindValue(INSERT_PARAMETERS_REQUEST_ID, 23, parameters.autoUpdateAttempted()));
    ASSERT(queryBindValue(INSERT_PARAMETERS_REQUEST_ID, 24, parameters.seenVersion()));
    ASSERT(queryBindValue(INSERT_PARAMETERS_REQUEST_ID, 25, parameters.dialogGeometry()));
    ASSERT(queryBindValue(INSERT_PARAMETERS_REQUEST_ID, 26, static_cast<int>(parameters.extendedLog())));
    ASSERT(queryBindValue(INSERT_PARAMETERS_REQUEST_ID, 27, parameters.maxAllowedCpu()));
    ASSERT(queryBindValue(INSERT_PARAMETERS_REQUEST_ID, 28, parameters.uploadSessionParallelJobs()));
    ASSERT(queryBindValue(INSERT_PARAMETERS_REQUEST_ID, 29, parameters.jobPoolCapacityFactor()));

    if (!queryExec(INSERT_PARAMETERS_REQUEST_ID, errId, error)) {
        LOG_WARN(_logger, "Error running query: " << INSERT_PARAMETERS_REQUEST_ID);
        return false;
    }

    return true;
}

bool ParmsDb::updateExclusionTemplates() {
    // Load default exclusion templates in DB
    std::vector<ExclusionTemplate> exclusionTemplateDbList;
    if (!selectAllExclusionTemplates(true, exclusionTemplateDbList)) {
        LOG_WARN(_logger, "Error in selectAllExclusionTemplates");
        return false;
    }

    // Load default exclusion templates in configuration file
    std::vector<std::string> exclusionTemplateFileList;
    SyncName t = Utility::getExcludedTemplateFilePath(_test);
    std::ifstream exclusionFile(Utility::getExcludedTemplateFilePath(_test));
    if (exclusionFile.is_open()) {
        std::string line;
        while (std::getline(exclusionFile, line)) {
            // Remove end of line
            if (line.size() > 0 && line[line.size() - 1] == '\n') {
                line.pop_back();
            }
            if (line.size() > 0 && line[line.size() - 1] == '\r') {
                line.pop_back();
            }

            exclusionTemplateFileList.push_back(line);
        }
    } else {
        LOGW_WARN(_logger,
                  L"Cannot open exclusion templates file " << SyncName2WStr(Utility::getExcludedTemplateFilePath(_test)).c_str());
        return false;
    }

    for (const auto &templDb : exclusionTemplateDbList) {
        bool exists = false;
        for (const auto &templFile : exclusionTemplateFileList) {
            if (templFile == templDb.templ()) {
                exists = true;
                break;
            }
        }
        if (!exists) {
            // Remove DB template
            bool found;
            if (!deleteExclusionTemplate(templDb.templ(), found)) {
                LOG_WARN(_logger, "Error in deleteExclusionTemplate");
                return false;
            }
        }
    }

    std::vector<ExclusionTemplate> exclusionTemplateUserDbList;
    if (!selectAllExclusionTemplates(false, exclusionTemplateUserDbList)) {
        LOG_WARN(_logger, "Error in selectAllExclusionTemplates");
        return false;
    }

    for (const auto &templFile : exclusionTemplateFileList) {
        bool exists = false;
        for (const auto &templDb : exclusionTemplateDbList) {
            if (templDb.templ() == templFile) {
                exists = true;
                break;
            }
        }
        if (!exists) {
            for (const auto &userTempDb : exclusionTemplateUserDbList) {
                if (templFile == userTempDb.templ()) {
                    bool found = false;
                    if (!deleteExclusionTemplate(userTempDb.templ(), found)) {
                        LOG_WARN(_logger, "Error in deleteExclusionTemplate");
                        return false;
                    }
                    break;
                }
            }
            // Add template in DB
            bool constraintError;
            if (!insertExclusionTemplate(ExclusionTemplate(templFile, false, true, false), constraintError)) {
                LOG_WARN(_logger, "Error in insertExclusionTemplate");
                return false;
            }
        }
    }
    return true;
}

#ifdef __APPLE__
bool ParmsDb::updateExclusionApps() {
    // Load exclusion apps in DB
    std::vector<ExclusionApp> exclusionAppDbList;
    if (!selectAllExclusionApps(exclusionAppDbList)) {
        LOG_WARN(_logger, "Error in selectAllExclusionApps");
        return false;
    }

    // Load exclusion app in configuration file
    std::vector<std::pair<std::string, std::string>> exclusionAppFileList;
    std::ifstream exclusionFile(Utility::getExcludedAppFilePath(_test));
    if (exclusionFile.is_open()) {
        std::string line;
        while (std::getline(exclusionFile, line)) {
            // Remove end of line
            if (line.size() > 0 && line[line.size() - 1] == '\n') {
                line.pop_back();
            }
            if (line.size() > 0 && line[line.size() - 1] == '\r') {
                line.pop_back();
            }

            size_t pos = line.find(';');
            std::string appId = line.substr(0, pos);
            std::string descr = line.substr(pos + 1);
            exclusionAppFileList.push_back(std::make_pair(appId, descr));
        }
    } else {
        LOG_WARN(_logger, "Cannot open exclusion app file");
        return false;
    }

    for (const auto &templDb : exclusionAppDbList) {
        if (templDb.def() == false) {
            continue;
        }

        bool exists = false;
        for (const auto &templFile : exclusionAppFileList) {
            if (templFile.first == templDb.appId()) {
                exists = true;
                break;
            }
        }
        if (!exists) {
            // Remove app exclusion in DB
            bool found;
            if (!deleteExclusionApp(templDb.appId(), found)) {
                LOG_WARN(_logger, "Error in deleteExclusionApp");
                return false;
            }
        }
    }

    for (const auto &templFile : exclusionAppFileList) {
        bool exists = false;
        bool def = false;
        for (const auto &templDb : exclusionAppDbList) {
            if (templDb.appId() == templFile.first) {
                exists = true;
                def = templDb.def();
                break;
            }
        }
        if (exists && !def) {
            // Remove app exclusion in DB
            bool found;
            if (!deleteExclusionApp(templFile.first, found)) {
                LOG_WARN(_logger, "Error in deleteExclusionApp");
                return false;
            }
        }

        if (!exists || !def) {
            // Add app exclusion in DB
            bool constraintError;
            if (!insertExclusionApp(ExclusionApp(templFile.first, templFile.second, true), constraintError)) {
                LOG_WARN(_logger, "Error in insertExclusionApp");
                return false;
            }
        }
    }
    return true;
}
#endif

bool ParmsDb::create(bool &retry) {
    int errId;
    std::string error;

    // Parameters
    ASSERT(queryCreate(CREATE_PARAMETERS_TABLE_ID));
    if (!queryPrepare(CREATE_PARAMETERS_TABLE_ID, CREATE_PARAMETERS_TABLE, false, errId, error)) {
        queryFree(CREATE_PARAMETERS_TABLE_ID);
        return sqlFail(CREATE_PARAMETERS_TABLE_ID, error);
    }
    if (!queryExec(CREATE_PARAMETERS_TABLE_ID, errId, error)) {
        // In certain situations the io error can be avoided by switching
        // to the DELETE journal mode
        if (_journalMode != "DELETE" && errId == SQLITE_IOERR && extendedErrorCode() == SQLITE_IOERR_SHMMAP) {
            LOG_WARN(_logger, "IO error SHMMAP on table creation, attempting with DELETE journal mode");
            _journalMode = "DELETE";
            queryFree(CREATE_PARAMETERS_TABLE_ID);
            retry = true;
            return false;
        }

        return sqlFail(CREATE_PARAMETERS_TABLE_ID, error);
    }
    queryFree(CREATE_PARAMETERS_TABLE_ID);

    // User
    ASSERT(queryCreate(CREATE_USER_TABLE_ID));
    if (!queryPrepare(CREATE_USER_TABLE_ID, CREATE_USER_TABLE, false, errId, error)) {
        queryFree(CREATE_USER_TABLE_ID);
        return sqlFail(CREATE_USER_TABLE_ID, error);
    }
    if (!queryExec(CREATE_USER_TABLE_ID, errId, error)) {
        queryFree(CREATE_USER_TABLE_ID);
        return sqlFail(CREATE_USER_TABLE_ID, error);
    }
    queryFree(CREATE_USER_TABLE_ID);

    // Account
    ASSERT(queryCreate(CREATE_ACCOUNT_TABLE_ID));
    if (!queryPrepare(CREATE_ACCOUNT_TABLE_ID, CREATE_ACCOUNT_TABLE, false, errId, error)) {
        queryFree(CREATE_ACCOUNT_TABLE_ID);
        return sqlFail(CREATE_ACCOUNT_TABLE_ID, error);
    }
    if (!queryExec(CREATE_ACCOUNT_TABLE_ID, errId, error)) {
        queryFree(CREATE_ACCOUNT_TABLE_ID);
        return sqlFail(CREATE_ACCOUNT_TABLE_ID, error);
    }
    queryFree(CREATE_ACCOUNT_TABLE_ID);

    // Drive
    ASSERT(queryCreate(CREATE_DRIVE_TABLE_ID));
    if (!queryPrepare(CREATE_DRIVE_TABLE_ID, CREATE_DRIVE_TABLE, false, errId, error)) {
        queryFree(CREATE_DRIVE_TABLE_ID);
        return sqlFail(CREATE_DRIVE_TABLE_ID, error);
    }
    if (!queryExec(CREATE_DRIVE_TABLE_ID, errId, error)) {
        queryFree(CREATE_DRIVE_TABLE_ID);
        return sqlFail(CREATE_DRIVE_TABLE_ID, error);
    }
    queryFree(CREATE_DRIVE_TABLE_ID);

    // Sync
    ASSERT(queryCreate(CREATE_SYNC_TABLE_ID));
    if (!queryPrepare(CREATE_SYNC_TABLE_ID, CREATE_SYNC_TABLE, false, errId, error)) {
        queryFree(CREATE_SYNC_TABLE_ID);
        return sqlFail(CREATE_SYNC_TABLE_ID, error);
    }
    if (!queryExec(CREATE_SYNC_TABLE_ID, errId, error)) {
        queryFree(CREATE_SYNC_TABLE_ID);
        return sqlFail(CREATE_SYNC_TABLE_ID, error);
    }
    queryFree(CREATE_SYNC_TABLE_ID);

    // Exclusion Template
    ASSERT(queryCreate(CREATE_EXCLUSION_TEMPLATE_TABLE_ID));
    if (!queryPrepare(CREATE_EXCLUSION_TEMPLATE_TABLE_ID, CREATE_EXCLUSION_TEMPLATE_TABLE, false, errId, error)) {
        queryFree(CREATE_EXCLUSION_TEMPLATE_TABLE_ID);
        return sqlFail(CREATE_EXCLUSION_TEMPLATE_TABLE_ID, error);
    }
    if (!queryExec(CREATE_EXCLUSION_TEMPLATE_TABLE_ID, errId, error)) {
        queryFree(CREATE_EXCLUSION_TEMPLATE_TABLE_ID);
        return sqlFail(CREATE_EXCLUSION_TEMPLATE_TABLE_ID, error);
    }
    queryFree(CREATE_EXCLUSION_TEMPLATE_TABLE_ID);

#ifdef __APPLE__
    // Exclusion App
    ASSERT(queryCreate(CREATE_EXCLUSION_APP_TABLE_ID));
    if (!queryPrepare(CREATE_EXCLUSION_APP_TABLE_ID, CREATE_EXCLUSION_APP_TABLE, false, errId, error)) {
        queryFree(CREATE_EXCLUSION_APP_TABLE_ID);
        return sqlFail(CREATE_EXCLUSION_APP_TABLE_ID, error);
    }
    if (!queryExec(CREATE_EXCLUSION_APP_TABLE_ID, errId, error)) {
        queryFree(CREATE_EXCLUSION_APP_TABLE_ID);
        return sqlFail(CREATE_EXCLUSION_APP_TABLE_ID, error);
    }
    queryFree(CREATE_EXCLUSION_APP_TABLE_ID);
#endif

    // Error
    ASSERT(queryCreate(CREATE_ERROR_TABLE_ID));
    if (!queryPrepare(CREATE_ERROR_TABLE_ID, CREATE_ERROR_TABLE, false, errId, error)) {
        queryFree(CREATE_ERROR_TABLE_ID);
        return sqlFail(CREATE_ERROR_TABLE_ID, error);
    }
    if (!queryExec(CREATE_ERROR_TABLE_ID, errId, error)) {
        queryFree(CREATE_ERROR_TABLE_ID);
        return sqlFail(CREATE_ERROR_TABLE_ID, error);
    }
    queryFree(CREATE_ERROR_TABLE_ID);

<<<<<<< HEAD
    // key value
    ASSERT(queryCreate(CREATE_KEY_VALUE_TABLE_ID));
    if (!queryPrepare(CREATE_KEY_VALUE_TABLE_ID, CREATE_KEY_VALUE_TABLE, false, errId, error)) {
        queryFree(CREATE_KEY_VALUE_TABLE_ID);
        return sqlFail(CREATE_KEY_VALUE_TABLE_ID, error);
    }
    if (!queryExec(CREATE_KEY_VALUE_TABLE_ID, errId, error)) {
        queryFree(CREATE_KEY_VALUE_TABLE_ID);
        return sqlFail(CREATE_KEY_VALUE_TABLE_ID, error);
    }

    queryFree(CREATE_KEY_VALUE_TABLE_ID);
=======
    // self restarter
    ASSERT(queryCreate(CREATE_SELF_RESTARTER_TABLE_ID));
    if (!queryPrepare(CREATE_SELF_RESTARTER_TABLE_ID, CREATE_SELF_RESTARTER_TABLE, false, errId, error)) {
        queryFree(CREATE_SELF_RESTARTER_TABLE_ID);
        return sqlFail(CREATE_SELF_RESTARTER_TABLE_ID, error);
    }

    if (!queryExec(CREATE_SELF_RESTARTER_TABLE_ID, errId, error)) {
        queryFree(CREATE_SELF_RESTARTER_TABLE_ID);
        return sqlFail(CREATE_SELF_RESTARTER_TABLE_ID, error);
    }
    queryFree(CREATE_SELF_RESTARTER_TABLE_ID);

    // app state
    createAppState();
>>>>>>> 8835bb70

    // Migration old selectivesync table
    ASSERT(queryCreate(CREATE_MIGRATION_SELECTIVESYNC_TABLE_ID));
    if (!queryPrepare(CREATE_MIGRATION_SELECTIVESYNC_TABLE_ID, CREATE_MIGRATION_SELECTIVESYNC_TABLE, false, errId, error)) {
        queryFree(CREATE_MIGRATION_SELECTIVESYNC_TABLE_ID);
        return sqlFail(CREATE_MIGRATION_SELECTIVESYNC_TABLE_ID, error);
    }
    if (!queryExec(CREATE_MIGRATION_SELECTIVESYNC_TABLE_ID, errId, error)) {
        queryFree(CREATE_MIGRATION_SELECTIVESYNC_TABLE_ID);
        return sqlFail(CREATE_MIGRATION_SELECTIVESYNC_TABLE_ID, error);
    }
    queryFree(CREATE_MIGRATION_SELECTIVESYNC_TABLE_ID);


    return true;
}

bool ParmsDb::prepare() {
    int errId;
    std::string error;

    // Parameters
    ASSERT(queryCreate(INSERT_PARAMETERS_REQUEST_ID));
    if (!queryPrepare(INSERT_PARAMETERS_REQUEST_ID, INSERT_PARAMETERS_REQUEST, false, errId, error)) {
        queryFree(INSERT_PARAMETERS_REQUEST_ID);
        return sqlFail(INSERT_PARAMETERS_REQUEST_ID, error);
    }

    ASSERT(queryCreate(UPDATE_PARAMETERS_REQUEST_ID));
    if (!queryPrepare(UPDATE_PARAMETERS_REQUEST_ID, UPDATE_PARAMETERS_REQUEST, false, errId, error)) {
        queryFree(UPDATE_PARAMETERS_REQUEST_ID);
        return sqlFail(UPDATE_PARAMETERS_REQUEST_ID, error);
    }

    ASSERT(queryCreate(SELECT_PARAMETERS_REQUEST_ID));
    if (!queryPrepare(SELECT_PARAMETERS_REQUEST_ID, SELECT_PARAMETERS_REQUEST, false, errId, error)) {
        queryFree(SELECT_PARAMETERS_REQUEST_ID);
        return sqlFail(SELECT_PARAMETERS_REQUEST_ID, error);
    }

    // User
    ASSERT(queryCreate(INSERT_USER_REQUEST_ID));
    if (!queryPrepare(INSERT_USER_REQUEST_ID, INSERT_USER_REQUEST, false, errId, error)) {
        queryFree(INSERT_USER_REQUEST_ID);
        return sqlFail(INSERT_USER_REQUEST_ID, error);
    }

    ASSERT(queryCreate(UPDATE_USER_REQUEST_ID));
    if (!queryPrepare(UPDATE_USER_REQUEST_ID, UPDATE_USER_REQUEST, false, errId, error)) {
        queryFree(UPDATE_USER_REQUEST_ID);
        return sqlFail(UPDATE_USER_REQUEST_ID, error);
    }

    ASSERT(queryCreate(DELETE_USER_REQUEST_ID));
    if (!queryPrepare(DELETE_USER_REQUEST_ID, DELETE_USER_REQUEST, false, errId, error)) {
        queryFree(DELETE_USER_REQUEST_ID);
        return sqlFail(DELETE_USER_REQUEST_ID, error);
    }

    ASSERT(queryCreate(SELECT_USER_REQUEST_ID));
    if (!queryPrepare(SELECT_USER_REQUEST_ID, SELECT_USER_REQUEST, false, errId, error)) {
        queryFree(SELECT_USER_REQUEST_ID);
        return sqlFail(SELECT_USER_REQUEST_ID, error);
    }

    ASSERT(queryCreate(SELECT_USER_BY_USERID_REQUEST_ID));
    if (!queryPrepare(SELECT_USER_BY_USERID_REQUEST_ID, SELECT_USER_BY_USERID_REQUEST, false, errId, error)) {
        queryFree(SELECT_USER_BY_USERID_REQUEST_ID);
        return sqlFail(SELECT_USER_BY_USERID_REQUEST_ID, error);
    }

    ASSERT(queryCreate(SELECT_ALL_USERS_REQUEST_ID));
    if (!queryPrepare(SELECT_ALL_USERS_REQUEST_ID, SELECT_ALL_USERS_REQUEST, false, errId, error)) {
        queryFree(SELECT_ALL_USERS_REQUEST_ID);
        return sqlFail(SELECT_ALL_USERS_REQUEST_ID, error);
    }

    // Account
    ASSERT(queryCreate(INSERT_ACCOUNT_REQUEST_ID));
    if (!queryPrepare(INSERT_ACCOUNT_REQUEST_ID, INSERT_ACCOUNT_REQUEST, false, errId, error)) {
        queryFree(INSERT_ACCOUNT_REQUEST_ID);
        return sqlFail(INSERT_ACCOUNT_REQUEST_ID, error);
    }

    ASSERT(queryCreate(UPDATE_ACCOUNT_REQUEST_ID));
    if (!queryPrepare(UPDATE_ACCOUNT_REQUEST_ID, UPDATE_ACCOUNT_REQUEST, false, errId, error)) {
        queryFree(UPDATE_ACCOUNT_REQUEST_ID);
        return sqlFail(UPDATE_ACCOUNT_REQUEST_ID, error);
    }

    ASSERT(queryCreate(DELETE_ACCOUNT_REQUEST_ID));
    if (!queryPrepare(DELETE_ACCOUNT_REQUEST_ID, DELETE_ACCOUNT_REQUEST, false, errId, error)) {
        queryFree(DELETE_ACCOUNT_REQUEST_ID);
        return sqlFail(DELETE_ACCOUNT_REQUEST_ID, error);
    }

    ASSERT(queryCreate(SELECT_ACCOUNT_REQUEST_ID));
    if (!queryPrepare(SELECT_ACCOUNT_REQUEST_ID, SELECT_ACCOUNT_REQUEST, false, errId, error)) {
        queryFree(SELECT_ACCOUNT_REQUEST_ID);
        return sqlFail(SELECT_ACCOUNT_REQUEST_ID, error);
    }

    ASSERT(queryCreate(SELECT_ALL_ACCOUNTS_REQUEST_ID));
    if (!queryPrepare(SELECT_ALL_ACCOUNTS_REQUEST_ID, SELECT_ALL_ACCOUNTS_REQUEST, false, errId, error)) {
        queryFree(SELECT_ALL_ACCOUNTS_REQUEST_ID);
        return sqlFail(SELECT_ALL_ACCOUNTS_REQUEST_ID, error);
    }

    ASSERT(queryCreate(SELECT_ALL_ACCOUNTS_BY_USER_REQUEST_ID));
    if (!queryPrepare(SELECT_ALL_ACCOUNTS_BY_USER_REQUEST_ID, SELECT_ALL_ACCOUNTS_BY_USER_REQUEST, false, errId, error)) {
        queryFree(SELECT_ALL_ACCOUNTS_BY_USER_REQUEST_ID);
        return sqlFail(SELECT_ALL_ACCOUNTS_BY_USER_REQUEST_ID, error);
    }

    // Drive
    ASSERT(queryCreate(INSERT_DRIVE_REQUEST_ID));
    if (!queryPrepare(INSERT_DRIVE_REQUEST_ID, INSERT_DRIVE_REQUEST, false, errId, error)) {
        queryFree(INSERT_DRIVE_REQUEST_ID);
        return sqlFail(INSERT_DRIVE_REQUEST_ID, error);
    }

    ASSERT(queryCreate(UPDATE_DRIVE_REQUEST_ID));
    if (!queryPrepare(UPDATE_DRIVE_REQUEST_ID, UPDATE_DRIVE_REQUEST, false, errId, error)) {
        queryFree(UPDATE_DRIVE_REQUEST_ID);
        return sqlFail(UPDATE_DRIVE_REQUEST_ID, error);
    }

    ASSERT(queryCreate(DELETE_DRIVE_REQUEST_ID));
    if (!queryPrepare(DELETE_DRIVE_REQUEST_ID, DELETE_DRIVE_REQUEST, false, errId, error)) {
        queryFree(DELETE_DRIVE_REQUEST_ID);
        return sqlFail(DELETE_DRIVE_REQUEST_ID, error);
    }

    ASSERT(queryCreate(SELECT_DRIVE_REQUEST_ID));
    if (!queryPrepare(SELECT_DRIVE_REQUEST_ID, SELECT_DRIVE_REQUEST, false, errId, error)) {
        queryFree(SELECT_DRIVE_REQUEST_ID);
        return sqlFail(SELECT_DRIVE_REQUEST_ID, error);
    }

    ASSERT(queryCreate(SELECT_DRIVE_BY_DRIVEID_REQUEST_ID));
    if (!queryPrepare(SELECT_DRIVE_BY_DRIVEID_REQUEST_ID, SELECT_DRIVE_BY_DRIVEID_REQUEST, false, errId, error)) {
        queryFree(SELECT_DRIVE_BY_DRIVEID_REQUEST_ID);
        return sqlFail(SELECT_DRIVE_BY_DRIVEID_REQUEST_ID, error);
    }

    ASSERT(queryCreate(SELECT_ALL_DRIVES_REQUEST_ID));
    if (!queryPrepare(SELECT_ALL_DRIVES_REQUEST_ID, SELECT_ALL_DRIVES_REQUEST, false, errId, error)) {
        queryFree(SELECT_ALL_DRIVES_REQUEST_ID);
        return sqlFail(SELECT_ALL_DRIVES_REQUEST_ID, error);
    }

    ASSERT(queryCreate(SELECT_ALL_DRIVES_BY_ACCOUNT_REQUEST_ID));
    if (!queryPrepare(SELECT_ALL_DRIVES_BY_ACCOUNT_REQUEST_ID, SELECT_ALL_DRIVES_BY_ACCOUNT_REQUEST, false, errId, error)) {
        queryFree(SELECT_ALL_DRIVES_BY_ACCOUNT_REQUEST_ID);
        return sqlFail(SELECT_ALL_DRIVES_BY_ACCOUNT_REQUEST_ID, error);
    }

    // Sync
    ASSERT(queryCreate(INSERT_SYNC_REQUEST_ID));
    if (!queryPrepare(INSERT_SYNC_REQUEST_ID, INSERT_SYNC_REQUEST, false, errId, error)) {
        queryFree(INSERT_SYNC_REQUEST_ID);
        return sqlFail(INSERT_SYNC_REQUEST_ID, error);
    }

    ASSERT(queryCreate(UPDATE_SYNC_REQUEST_ID));
    if (!queryPrepare(UPDATE_SYNC_REQUEST_ID, UPDATE_SYNC_REQUEST, false, errId, error)) {
        queryFree(UPDATE_SYNC_REQUEST_ID);
        return sqlFail(UPDATE_SYNC_REQUEST_ID, error);
    }

    ASSERT(queryCreate(UPDATE_SYNC_PAUSED_REQUEST_ID));
    if (!queryPrepare(UPDATE_SYNC_PAUSED_REQUEST_ID, UPDATE_SYNC_PAUSED_REQUEST, false, errId, error)) {
        queryFree(UPDATE_SYNC_PAUSED_REQUEST_ID);
        return sqlFail(UPDATE_SYNC_PAUSED_REQUEST_ID, error);
    }

    ASSERT(queryCreate(UPDATE_SYNC_HASFULLYCOMPLETED_REQUEST_ID));
    if (!queryPrepare(UPDATE_SYNC_HASFULLYCOMPLETED_REQUEST_ID, UPDATE_SYNC_HASFULLYCOMPLETED_REQUEST, false, errId, error)) {
        queryFree(UPDATE_SYNC_HASFULLYCOMPLETED_REQUEST_ID);
        return sqlFail(UPDATE_SYNC_HASFULLYCOMPLETED_REQUEST_ID, error);
    }

    ASSERT(queryCreate(DELETE_SYNC_REQUEST_ID));
    if (!queryPrepare(DELETE_SYNC_REQUEST_ID, DELETE_SYNC_REQUEST, false, errId, error)) {
        queryFree(DELETE_SYNC_REQUEST_ID);
        return sqlFail(DELETE_SYNC_REQUEST_ID, error);
    }

    ASSERT(queryCreate(SELECT_SYNC_REQUEST_ID));
    if (!queryPrepare(SELECT_SYNC_REQUEST_ID, SELECT_SYNC_REQUEST, false, errId, error)) {
        queryFree(SELECT_SYNC_REQUEST_ID);
        return sqlFail(SELECT_SYNC_REQUEST_ID, error);
    }

    ASSERT(queryCreate(SELECT_ALL_SYNCS_REQUEST_ID));
    if (!queryPrepare(SELECT_ALL_SYNCS_REQUEST_ID, SELECT_ALL_SYNCS_REQUEST, false, errId, error)) {
        queryFree(SELECT_ALL_SYNCS_REQUEST_ID);
        return sqlFail(SELECT_ALL_SYNCS_REQUEST_ID, error);
    }

    ASSERT(queryCreate(SELECT_ALL_SYNCS_BY_DRIVE_REQUEST_ID));
    if (!queryPrepare(SELECT_ALL_SYNCS_BY_DRIVE_REQUEST_ID, SELECT_ALL_SYNCS_BY_DRIVE_REQUEST, false, errId, error)) {
        queryFree(SELECT_ALL_SYNCS_BY_DRIVE_REQUEST_ID);
        return sqlFail(SELECT_ALL_SYNCS_BY_DRIVE_REQUEST_ID, error);
    }

    // Exclusion Template
    ASSERT(queryCreate(INSERT_EXCLUSION_TEMPLATE_REQUEST_ID));
    if (!queryPrepare(INSERT_EXCLUSION_TEMPLATE_REQUEST_ID, INSERT_EXCLUSION_TEMPLATE_REQUEST, false, errId, error)) {
        queryFree(INSERT_EXCLUSION_TEMPLATE_REQUEST_ID);
        return sqlFail(INSERT_EXCLUSION_TEMPLATE_REQUEST_ID, error);
    }

    ASSERT(queryCreate(UPDATE_EXCLUSION_TEMPLATE_REQUEST_ID));
    if (!queryPrepare(UPDATE_EXCLUSION_TEMPLATE_REQUEST_ID, UPDATE_EXCLUSION_TEMPLATE_REQUEST, false, errId, error)) {
        queryFree(UPDATE_EXCLUSION_TEMPLATE_REQUEST_ID);
        return sqlFail(UPDATE_EXCLUSION_TEMPLATE_REQUEST_ID, error);
    }

    ASSERT(queryCreate(DELETE_EXCLUSION_TEMPLATE_REQUEST_ID));
    if (!queryPrepare(DELETE_EXCLUSION_TEMPLATE_REQUEST_ID, DELETE_EXCLUSION_TEMPLATE_REQUEST, false, errId, error)) {
        queryFree(DELETE_EXCLUSION_TEMPLATE_REQUEST_ID);
        return sqlFail(DELETE_EXCLUSION_TEMPLATE_REQUEST_ID, error);
    }

    ASSERT(queryCreate(DELETE_ALL_EXCLUSION_TEMPLATE_BY_DEF_REQUEST_ID));
    if (!queryPrepare(DELETE_ALL_EXCLUSION_TEMPLATE_BY_DEF_REQUEST_ID, DELETE_ALL_EXCLUSION_TEMPLATE_BY_DEF_REQUEST, false, errId,
                      error)) {
        queryFree(DELETE_ALL_EXCLUSION_TEMPLATE_BY_DEF_REQUEST_ID);
        return sqlFail(DELETE_ALL_EXCLUSION_TEMPLATE_BY_DEF_REQUEST_ID, error);
    }

    ASSERT(queryCreate(SELECT_ALL_EXCLUSION_TEMPLATE_REQUEST_ID));
    if (!queryPrepare(SELECT_ALL_EXCLUSION_TEMPLATE_REQUEST_ID, SELECT_ALL_EXCLUSION_TEMPLATE_REQUEST, false, errId, error)) {
        queryFree(SELECT_ALL_EXCLUSION_TEMPLATE_REQUEST_ID);
        return sqlFail(SELECT_ALL_EXCLUSION_TEMPLATE_REQUEST_ID, error);
    }

    ASSERT(queryCreate(SELECT_ALL_EXCLUSION_TEMPLATE_BY_DEF_REQUEST_ID));
    if (!queryPrepare(SELECT_ALL_EXCLUSION_TEMPLATE_BY_DEF_REQUEST_ID, SELECT_ALL_EXCLUSION_TEMPLATE_BY_DEF_REQUEST, false, errId,
                      error)) {
        queryFree(SELECT_ALL_EXCLUSION_TEMPLATE_BY_DEF_REQUEST_ID);
        return sqlFail(SELECT_ALL_EXCLUSION_TEMPLATE_BY_DEF_REQUEST_ID, error);
    }

#ifdef __APPLE__
    // Exclusion App
    ASSERT(queryCreate(INSERT_EXCLUSION_APP_REQUEST_ID));
    if (!queryPrepare(INSERT_EXCLUSION_APP_REQUEST_ID, INSERT_EXCLUSION_APP_REQUEST, false, errId, error)) {
        queryFree(INSERT_EXCLUSION_APP_REQUEST_ID);
        return sqlFail(INSERT_EXCLUSION_APP_REQUEST_ID, error);
    }

    ASSERT(queryCreate(UPDATE_EXCLUSION_APP_REQUEST_ID));
    if (!queryPrepare(UPDATE_EXCLUSION_APP_REQUEST_ID, UPDATE_EXCLUSION_APP_REQUEST, false, errId, error)) {
        queryFree(UPDATE_EXCLUSION_APP_REQUEST_ID);
        return sqlFail(UPDATE_EXCLUSION_APP_REQUEST_ID, error);
    }

    ASSERT(queryCreate(DELETE_EXCLUSION_APP_REQUEST_ID));
    if (!queryPrepare(DELETE_EXCLUSION_APP_REQUEST_ID, DELETE_EXCLUSION_APP_REQUEST, false, errId, error)) {
        queryFree(DELETE_EXCLUSION_APP_REQUEST_ID);
        return sqlFail(DELETE_EXCLUSION_APP_REQUEST_ID, error);
    }

    ASSERT(queryCreate(DELETE_ALL_EXCLUSION_APP_BY_DEF_REQUEST_ID));
    if (!queryPrepare(DELETE_ALL_EXCLUSION_APP_BY_DEF_REQUEST_ID, DELETE_ALL_EXCLUSION_APP_BY_DEF_REQUEST, false, errId, error)) {
        queryFree(DELETE_ALL_EXCLUSION_APP_BY_DEF_REQUEST_ID);
        return sqlFail(DELETE_ALL_EXCLUSION_APP_BY_DEF_REQUEST_ID, error);
    }

    ASSERT(queryCreate(SELECT_ALL_EXCLUSION_APP_REQUEST_ID));
    if (!queryPrepare(SELECT_ALL_EXCLUSION_APP_REQUEST_ID, SELECT_ALL_EXCLUSION_APP_REQUEST, false, errId, error)) {
        queryFree(SELECT_ALL_EXCLUSION_APP_REQUEST_ID);
        return sqlFail(SELECT_ALL_EXCLUSION_APP_REQUEST_ID, error);
    }

    ASSERT(queryCreate(SELECT_ALL_EXCLUSION_APP_BY_DEF_REQUEST_ID));
    if (!queryPrepare(SELECT_ALL_EXCLUSION_APP_BY_DEF_REQUEST_ID, SELECT_ALL_EXCLUSION_APP_BY_DEF_REQUEST, false, errId, error)) {
        queryFree(SELECT_ALL_EXCLUSION_APP_BY_DEF_REQUEST_ID);
        return sqlFail(SELECT_ALL_EXCLUSION_APP_BY_DEF_REQUEST_ID, error);
    }
#endif

    // Error
    ASSERT(queryCreate(INSERT_ERROR_REQUEST_ID));
    if (!queryPrepare(INSERT_ERROR_REQUEST_ID, INSERT_ERROR_REQUEST, false, errId, error)) {
        queryFree(INSERT_ERROR_REQUEST_ID);
        return sqlFail(INSERT_ERROR_REQUEST_ID, error);
    }

    ASSERT(queryCreate(UPDATE_ERROR_REQUEST_ID));
    if (!queryPrepare(UPDATE_ERROR_REQUEST_ID, UPDATE_ERROR_REQUEST, false, errId, error)) {
        queryFree(UPDATE_ERROR_REQUEST_ID);
        return sqlFail(UPDATE_ERROR_REQUEST_ID, error);
    }

    ASSERT(queryCreate(DELETE_ALL_ERROR_BY_EXITCODE_REQUEST_ID));
    if (!queryPrepare(DELETE_ALL_ERROR_BY_EXITCODE_REQUEST_ID, DELETE_ALL_ERROR_BY_EXITCODE_REQUEST, false, errId, error)) {
        queryFree(DELETE_ALL_ERROR_BY_EXITCODE_REQUEST_ID);
        return sqlFail(DELETE_ALL_ERROR_BY_EXITCODE_REQUEST_ID, error);
    }

    ASSERT(queryCreate(DELETE_ALL_ERROR_BY_EXITCAUSE_REQUEST_ID));
    if (!queryPrepare(DELETE_ALL_ERROR_BY_EXITCAUSE_REQUEST_ID, DELETE_ALL_ERROR_BY_EXITCAUSE_REQUEST, false, errId, error)) {
        queryFree(DELETE_ALL_ERROR_BY_EXITCAUSE_REQUEST_ID);
        return sqlFail(DELETE_ALL_ERROR_BY_EXITCAUSE_REQUEST_ID, error);
    }

    ASSERT(queryCreate(DELETE_ALL_ERROR_BY_LEVEL_REQUEST_ID));
    if (!queryPrepare(DELETE_ALL_ERROR_BY_LEVEL_REQUEST_ID, DELETE_ALL_ERROR_BY_LEVEL_REQUEST, false, errId, error)) {
        queryFree(DELETE_ALL_ERROR_BY_LEVEL_REQUEST_ID);
        return sqlFail(DELETE_ALL_ERROR_BY_LEVEL_REQUEST_ID, error);
    }

    ASSERT(queryCreate(DELETE_ERROR_BY_DBID_REQUEST_ID));
    if (!queryPrepare(DELETE_ERROR_BY_DBID_REQUEST_ID, DELETE_ERROR_BY_DBID_REQUEST, false, errId, error)) {
        queryFree(DELETE_ERROR_BY_DBID_REQUEST_ID);
        return sqlFail(DELETE_ERROR_BY_DBID_REQUEST_ID, error);
    }

    ASSERT(queryCreate(SELECT_ALL_ERROR_BY_LEVEL_AND_SYNCDBID_REQUEST_ID));
    if (!queryPrepare(SELECT_ALL_ERROR_BY_LEVEL_AND_SYNCDBID_REQUEST_ID, SELECT_ALL_ERROR_BY_LEVEL_AND_SYNCDBID_REQUEST, false,
                      errId, error)) {
        queryFree(SELECT_ALL_ERROR_BY_LEVEL_AND_SYNCDBID_REQUEST_ID);
        return sqlFail(SELECT_ALL_ERROR_BY_LEVEL_AND_SYNCDBID_REQUEST_ID, error);
    }

    ASSERT(queryCreate(SELECT_ALL_CONFLICTS_BY_SYNCDBID_REQUEST_ID));
    if (!queryPrepare(SELECT_ALL_CONFLICTS_BY_SYNCDBID_REQUEST_ID, SELECT_ALL_CONFLICTS_BY_SYNCDBID_REQUEST, false, errId,
                      error)) {
        queryFree(SELECT_ALL_CONFLICTS_BY_SYNCDBID_REQUEST_ID);
        return sqlFail(SELECT_ALL_CONFLICTS_BY_SYNCDBID_REQUEST_ID, error);
    }

    ASSERT(queryCreate(SELECT_FILTERED_CONFLICTS_BY_SYNCDBID_REQUEST_ID));
    if (!queryPrepare(SELECT_FILTERED_CONFLICTS_BY_SYNCDBID_REQUEST_ID, SELECT_FILTERED_CONFLICTS_BY_SYNCDBID_REQUEST, false,
                      errId, error)) {
        queryFree(SELECT_FILTERED_CONFLICTS_BY_SYNCDBID_REQUEST_ID);
        return sqlFail(SELECT_FILTERED_CONFLICTS_BY_SYNCDBID_REQUEST_ID, error);
    }

    // Migration old selectivesync table
    ASSERT(queryCreate(INSERT_MIGRATION_SELECTIVESYNC_REQUEST_ID));
    if (!queryPrepare(INSERT_MIGRATION_SELECTIVESYNC_REQUEST_ID, INSERT_MIGRATION_SELECTIVESYNC_REQUEST, false, errId, error)) {
        queryFree(INSERT_MIGRATION_SELECTIVESYNC_REQUEST_ID);
        return sqlFail(INSERT_MIGRATION_SELECTIVESYNC_REQUEST_ID, error);
    }

    ASSERT(queryCreate(SELECT_ALL_MIGRATION_SELECTIVESYNC_REQUEST_ID));
    if (!queryPrepare(SELECT_ALL_MIGRATION_SELECTIVESYNC_REQUEST_ID, SELECT_ALL_MIGRATION_SELECTIVESYNC_REQUEST, false, errId,
                      error)) {
        queryFree(SELECT_ALL_MIGRATION_SELECTIVESYNC_REQUEST_ID);
        return sqlFail(SELECT_ALL_MIGRATION_SELECTIVESYNC_REQUEST_ID, error);
    }

<<<<<<< HEAD
    // key value
    ASSERT(queryCreate(INSERT_KEY_VALUE_REQUEST_ID));
    if (!queryPrepare(INSERT_KEY_VALUE_REQUEST_ID, INSERT_KEY_VALUE_REQUEST, false, errId, error)) {
        queryFree(INSERT_KEY_VALUE_REQUEST_ID);
        return sqlFail(INSERT_KEY_VALUE_REQUEST_ID, error);
    }

    ASSERT(queryCreate(SELECT_VALUE_FROM_KEY_REQUEST_ID));
    if (!queryPrepare(SELECT_VALUE_FROM_KEY_REQUEST_ID, SELECT_VALUE_FROM_KEY_REQUEST, false, errId, error)) {
        queryFree(SELECT_VALUE_FROM_KEY_REQUEST_ID);
        return sqlFail(SELECT_VALUE_FROM_KEY_REQUEST_ID, error);
    }

    ASSERT(queryCreate(UPDATE_VALUE_WITH_KEY_CLIENT_REQUEST_ID));
    if (!queryPrepare(UPDATE_VALUE_WITH_KEY_CLIENT_REQUEST_ID, UPDATE_VALUE_WITH_KEY_CLIENT_REQUEST, false, errId, error)) {
        queryFree(UPDATE_VALUE_WITH_KEY_CLIENT_REQUEST_ID);
        return sqlFail(UPDATE_VALUE_WITH_KEY_CLIENT_REQUEST_ID, error);
    }

    ASSERT(queryCreate(DELETE_VALUE_WITH_KEY_CLIENT_REQUEST_ID));
    if (!queryPrepare(DELETE_VALUE_WITH_KEY_CLIENT_REQUEST_ID, DELETE_VALUE_WITH_KEY_CLIENT_REQUEST, false, errId, error)) {
        queryFree(DELETE_VALUE_WITH_KEY_CLIENT_REQUEST_ID);
        return sqlFail(DELETE_VALUE_WITH_KEY_CLIENT_REQUEST_ID, error);
    }
=======
    // self restarter
    ASSERT(queryCreate(SELECT_SELF_RESTARTER_REQUEST_ID));
    if (!queryPrepare(SELECT_SELF_RESTARTER_REQUEST_ID, SELECT_SELF_RESTARTER_REQUEST, false, errId, error)) {
        queryFree(SELECT_SELF_RESTARTER_REQUEST_ID);
        return sqlFail(SELECT_SELF_RESTARTER_REQUEST_ID, error);
    }

    ASSERT(queryCreate(UPDATE_SELF_RESTARTER_SERVER_REQUEST_ID));
    if (!queryPrepare(UPDATE_SELF_RESTARTER_SERVER_REQUEST_ID, UPDATE_SELF_RESTARTER_SERVER_REQUEST, false, errId, error)) {
        queryFree(UPDATE_SELF_RESTARTER_SERVER_REQUEST_ID);
        return sqlFail(UPDATE_SELF_RESTARTER_SERVER_REQUEST_ID, error);
    }

    ASSERT(queryCreate(UPDATE_SELF_RESTARTER_CLIENT_REQUEST_ID));
    if (!queryPrepare(UPDATE_SELF_RESTARTER_CLIENT_REQUEST_ID, UPDATE_SELF_RESTARTER_CLIENT_REQUEST, false, errId, error)) {
        queryFree(UPDATE_SELF_RESTARTER_CLIENT_REQUEST_ID);
        return sqlFail(UPDATE_SELF_RESTARTER_CLIENT_REQUEST_ID, error);
    }

    ASSERT(queryCreate(INSERT_SELF_RESTARTER_REQUEST_ID));
    if (!queryPrepare(INSERT_SELF_RESTARTER_REQUEST_ID, INSERT_SELF_RESTARTER_REQUEST, false, errId, error)) {
        queryFree(INSERT_SELF_RESTARTER_REQUEST_ID);
        return sqlFail(INSERT_SELF_RESTARTER_REQUEST_ID, error);
    }

    // App state
    prepareAppState();
>>>>>>> 8835bb70

    if (!initData()) {
        LOG_WARN(_logger, "Error in initParameters");
        return false;
    }

    return true;
}

bool ParmsDb::upgrade(const std::string &fromVersion, const std::string & /*toVersion*/) {
    int errId;
    std::string error;

    std::string dbFromVersionNumber = CommonUtility::dbVersionNumber(fromVersion);
    if (CommonUtility::isVersionLower(dbFromVersionNumber, "3.4.9")) {
        LOG_DEBUG(_logger, "Upgrade < 3.4.9 DB");

        ASSERT(queryCreate(ALTER_PARAMETERS_ADD_MAX_ALLOWED_CPU_REQUEST_ID));
        if (!queryPrepare(ALTER_PARAMETERS_ADD_MAX_ALLOWED_CPU_REQUEST_ID, ALTER_PARAMETERS_ADD_MAX_ALLOWED_CPU_REQUEST, false,
                          errId, error)) {
            queryFree(ALTER_PARAMETERS_ADD_MAX_ALLOWED_CPU_REQUEST_ID);
            return sqlFail(ALTER_PARAMETERS_ADD_MAX_ALLOWED_CPU_REQUEST_ID, error);
        }
        if (!queryExec(ALTER_PARAMETERS_ADD_MAX_ALLOWED_CPU_REQUEST_ID, errId, error)) {
            queryFree(ALTER_PARAMETERS_ADD_MAX_ALLOWED_CPU_REQUEST_ID);
            return sqlFail(ALTER_PARAMETERS_ADD_MAX_ALLOWED_CPU_REQUEST_ID, error);
        }
        queryFree(ALTER_PARAMETERS_ADD_MAX_ALLOWED_CPU_REQUEST_ID);
    }

    // TODO: Version to update if this code is not delivered in 3.5.8
    if (CommonUtility::isVersionLower(dbFromVersionNumber, "3.5.8")) {
        LOG_DEBUG(_logger, "Upgrade < 3.5.8 DB");

        ASSERT(queryCreate(ALTER_PARAMETERS_ADD_UPLOAD_SESSION_PARALLEL_JOBS_REQUEST_ID));
        if (!queryPrepare(ALTER_PARAMETERS_ADD_UPLOAD_SESSION_PARALLEL_JOBS_REQUEST_ID,
                          ALTER_PARAMETERS_ADD_UPLOAD_SESSION_PARALLEL_JOBS_REQUEST, false, errId, error)) {
            queryFree(ALTER_PARAMETERS_ADD_UPLOAD_SESSION_PARALLEL_JOBS_REQUEST_ID);
            return sqlFail(ALTER_PARAMETERS_ADD_UPLOAD_SESSION_PARALLEL_JOBS_REQUEST_ID, error);
        }
        if (!queryExec(ALTER_PARAMETERS_ADD_UPLOAD_SESSION_PARALLEL_JOBS_REQUEST_ID, errId, error)) {
            queryFree(ALTER_PARAMETERS_ADD_UPLOAD_SESSION_PARALLEL_JOBS_REQUEST_ID);
            return sqlFail(ALTER_PARAMETERS_ADD_UPLOAD_SESSION_PARALLEL_JOBS_REQUEST_ID, error);
        }
        queryFree(ALTER_PARAMETERS_ADD_UPLOAD_SESSION_PARALLEL_JOBS_REQUEST_ID);

        ASSERT(queryCreate(ALTER_PARAMETERS_ADD_JOB_POOL_CAPACITY_FACTOR_REQUEST_ID));
        if (!queryPrepare(ALTER_PARAMETERS_ADD_JOB_POOL_CAPACITY_FACTOR_REQUEST_ID,
                          ALTER_PARAMETERS_ADD_JOB_POOL_CAPACITY_FACTOR_REQUEST, false, errId, error)) {
            queryFree(ALTER_PARAMETERS_ADD_JOB_POOL_CAPACITY_FACTOR_REQUEST_ID);
            return sqlFail(ALTER_PARAMETERS_ADD_JOB_POOL_CAPACITY_FACTOR_REQUEST_ID, error);
        }
        if (!queryExec(ALTER_PARAMETERS_ADD_JOB_POOL_CAPACITY_FACTOR_REQUEST_ID, errId, error)) {
            queryFree(ALTER_PARAMETERS_ADD_JOB_POOL_CAPACITY_FACTOR_REQUEST_ID);
            return sqlFail(ALTER_PARAMETERS_ADD_JOB_POOL_CAPACITY_FACTOR_REQUEST_ID, error);
        }
        queryFree(ALTER_PARAMETERS_ADD_JOB_POOL_CAPACITY_FACTOR_REQUEST_ID);

        ASSERT(queryCreate(UPDATE_PARAMETERS_JOB_REQUEST_ID));
        if (!queryPrepare(UPDATE_PARAMETERS_JOB_REQUEST_ID, UPDATE_PARAMETERS_JOB_REQUEST, false, errId, error)) {
            queryFree(UPDATE_PARAMETERS_JOB_REQUEST_ID);
            return sqlFail(UPDATE_PARAMETERS_JOB_REQUEST_ID, error);
        }
        ASSERT(queryResetAndClearBindings(UPDATE_PARAMETERS_JOB_REQUEST_ID));
        ASSERT(queryBindValue(UPDATE_PARAMETERS_JOB_REQUEST_ID, 1, Parameters::_uploadSessionParallelJobsDefault));
        ASSERT(queryBindValue(UPDATE_PARAMETERS_JOB_REQUEST_ID, 2, Parameters::_jobPoolCapacityFactorDefault));
        if (!queryExec(UPDATE_PARAMETERS_JOB_REQUEST_ID, errId, error)) {
            queryFree(UPDATE_PARAMETERS_JOB_REQUEST_ID);
            return sqlFail(UPDATE_PARAMETERS_JOB_REQUEST_ID, error);
        }
        if (numRowsAffected() != 1) {
            queryFree(UPDATE_PARAMETERS_JOB_REQUEST_ID);
            return false;
        }
        queryFree(UPDATE_PARAMETERS_JOB_REQUEST_ID);
    }

    if (CommonUtility::isVersionLower(dbFromVersionNumber, "3.6.1")) {
        LOG_DEBUG(_logger, "Upgrade < 3.6.1 DB");

<<<<<<< HEAD
        queryFree(CREATE_KEY_VALUE_TABLE_ID);
        ASSERT(queryCreate(CREATE_KEY_VALUE_TABLE_ID));
        if (!queryPrepare(CREATE_KEY_VALUE_TABLE_ID, CREATE_KEY_VALUE_TABLE, false, errId, error)) {
            queryFree(CREATE_KEY_VALUE_TABLE_ID);
            return sqlFail(CREATE_KEY_VALUE_TABLE_ID, error);
        }
        if (!queryExec(CREATE_KEY_VALUE_TABLE_ID, errId, error)) {
            queryFree(CREATE_KEY_VALUE_TABLE_ID);
            return sqlFail(CREATE_KEY_VALUE_TABLE_ID, error);
        }
        queryFree(CREATE_KEY_VALUE_TABLE_ID);
=======
        queryFree(CREATE_SELF_RESTARTER_TABLE_ID);
        ASSERT(queryCreate(CREATE_SELF_RESTARTER_TABLE_ID));
        if (!queryPrepare(CREATE_SELF_RESTARTER_TABLE_ID, CREATE_SELF_RESTARTER_TABLE, false, errId, error)) {
            queryFree(CREATE_SELF_RESTARTER_TABLE_ID);
            return sqlFail(CREATE_SELF_RESTARTER_TABLE_ID, error);
        }

        if (!queryExec(CREATE_SELF_RESTARTER_TABLE_ID, errId, error)) {
            queryFree(CREATE_SELF_RESTARTER_TABLE_ID);
            return sqlFail(CREATE_SELF_RESTARTER_TABLE_ID, error);
        }
        queryFree(CREATE_SELF_RESTARTER_TABLE_ID);

        createAppState();
>>>>>>> 8835bb70
    }

    return true;
}

bool ParmsDb::initData() {
    // Clear Server and SyncPal level errors
    if (!deleteErrors(ErrorLevelServer)) {
        LOG_WARN(_logger, "Error in clearErrors");
        return false;
    }

    if (!deleteErrors(ErrorLevelSyncPal)) {
        LOG_WARN(_logger, "Error in clearErrors");
        return false;
    }

    // Insert default values for parameters
    if (!insertDefaultParameters()) {
        LOG_WARN(_logger, "Error in insertDefaultParameters");
        return false;
    }

<<<<<<< HEAD
=======
    if (!insertDefaultSelfRestarterData()) {
        LOG_WARN(_logger, "Error in insertDefaultSelfRestarterData");
        return false;
    }

    if (!insertDefaultAppState()) {
        LOG_WARN(_logger, "Error in insertDefaultAppState");
        return false;
    }

>>>>>>> 8835bb70
    // Update exclusion templates
    if (!updateExclusionTemplates()) {
        LOG_WARN(_logger, "Error in updateExclusionTemplates");
        return false;
    }

#ifdef __APPLE__
    // Update exclusion apps
    if (!updateExclusionApps()) {
        LOG_WARN(_logger, "Error in updateExclusionApps");
        return false;
    }
#endif

    return true;
}

bool ParmsDb::updateParameters(const Parameters &parameters, bool &found) {
    const std::scoped_lock lock(_mutex);

    int errId;
    std::string error;

    ASSERT(queryResetAndClearBindings(UPDATE_PARAMETERS_REQUEST_ID));
    ASSERT(queryBindValue(UPDATE_PARAMETERS_REQUEST_ID, 1, static_cast<int>(parameters.language())));
    ASSERT(queryBindValue(UPDATE_PARAMETERS_REQUEST_ID, 2, parameters.monoIcons()));
    ASSERT(queryBindValue(UPDATE_PARAMETERS_REQUEST_ID, 3, parameters.autoStart()));
    ASSERT(queryBindValue(UPDATE_PARAMETERS_REQUEST_ID, 4, parameters.moveToTrash()));
    ASSERT(queryBindValue(UPDATE_PARAMETERS_REQUEST_ID, 5, static_cast<int>(parameters.notificationsDisabled())));
    ASSERT(queryBindValue(UPDATE_PARAMETERS_REQUEST_ID, 6, parameters.useLog()));
    ASSERT(queryBindValue(UPDATE_PARAMETERS_REQUEST_ID, 7, static_cast<int>(parameters.logLevel())));
    ASSERT(queryBindValue(UPDATE_PARAMETERS_REQUEST_ID, 8, parameters.purgeOldLogs()));
    ASSERT(queryBindValue(UPDATE_PARAMETERS_REQUEST_ID, 9, parameters.syncHiddenFiles()));
    ASSERT(queryBindValue(UPDATE_PARAMETERS_REQUEST_ID, 10, static_cast<int>(parameters.proxyConfig().type())));
    ASSERT(queryBindValue(UPDATE_PARAMETERS_REQUEST_ID, 11, parameters.proxyConfig().hostName()));
    ASSERT(queryBindValue(UPDATE_PARAMETERS_REQUEST_ID, 12, parameters.proxyConfig().port()));
    ASSERT(queryBindValue(UPDATE_PARAMETERS_REQUEST_ID, 13, parameters.proxyConfig().needsAuth()));
    ASSERT(queryBindValue(UPDATE_PARAMETERS_REQUEST_ID, 14, parameters.proxyConfig().user()));
    ASSERT(queryBindValue(UPDATE_PARAMETERS_REQUEST_ID, 15, parameters.proxyConfig().token()));
    ASSERT(queryBindValue(UPDATE_PARAMETERS_REQUEST_ID, 16, parameters.useBigFolderSizeLimit()));
    ASSERT(queryBindValue(UPDATE_PARAMETERS_REQUEST_ID, 17, parameters.bigFolderSizeLimit()));
    ASSERT(queryBindValue(UPDATE_PARAMETERS_REQUEST_ID, 18, parameters.darkTheme()));
    ASSERT(queryBindValue(UPDATE_PARAMETERS_REQUEST_ID, 19, parameters.showShortcuts()));
    ASSERT(queryBindValue(UPDATE_PARAMETERS_REQUEST_ID, 20, parameters.updateFileAvailable()));
    ASSERT(queryBindValue(UPDATE_PARAMETERS_REQUEST_ID, 21, parameters.updateTargetVersion()));
    ASSERT(queryBindValue(UPDATE_PARAMETERS_REQUEST_ID, 22, parameters.updateTargetVersionString()));
    ASSERT(queryBindValue(UPDATE_PARAMETERS_REQUEST_ID, 23, parameters.autoUpdateAttempted()));
    ASSERT(queryBindValue(UPDATE_PARAMETERS_REQUEST_ID, 24, parameters.seenVersion()));
    ASSERT(queryBindValue(UPDATE_PARAMETERS_REQUEST_ID, 25, parameters.dialogGeometry()));
    ASSERT(queryBindValue(UPDATE_PARAMETERS_REQUEST_ID, 26, static_cast<int>(parameters.extendedLog())));
    ASSERT(queryBindValue(UPDATE_PARAMETERS_REQUEST_ID, 27, parameters.maxAllowedCpu()));
    ASSERT(queryBindValue(UPDATE_PARAMETERS_REQUEST_ID, 28, parameters.uploadSessionParallelJobs()));
    ASSERT(queryBindValue(UPDATE_PARAMETERS_REQUEST_ID, 29, parameters.jobPoolCapacityFactor()));

    if (!queryExec(UPDATE_PARAMETERS_REQUEST_ID, errId, error)) {
        LOG_WARN(_logger, "Error running query: " << UPDATE_PARAMETERS_REQUEST_ID);
        return false;
    }
    if (numRowsAffected() == 1) {
        found = true;
    } else {
        LOG_WARN(_logger, "Error running query: " << UPDATE_PARAMETERS_REQUEST_ID << " - num rows affected != 1");
        found = false;
    }

    return true;
}

bool ParmsDb::selectParameters(Parameters &parameters, bool &found) {
    const std::scoped_lock lock(_mutex);

    ASSERT(queryResetAndClearBindings(SELECT_PARAMETERS_REQUEST_ID));
    if (!queryNext(SELECT_PARAMETERS_REQUEST_ID, found)) {
        LOG_WARN(_logger, "Error getting query result: " << SELECT_PARAMETERS_REQUEST_ID);
        return false;
    }
    if (!found) {
        return true;
    }

    int intResult;
    ASSERT(queryIntValue(SELECT_PARAMETERS_REQUEST_ID, 0, intResult));
    parameters.setLanguage(static_cast<Language>(intResult));

    ASSERT(queryIntValue(SELECT_PARAMETERS_REQUEST_ID, 1, intResult));
    parameters.setMonoIcons(intResult);

    ASSERT(queryIntValue(SELECT_PARAMETERS_REQUEST_ID, 2, intResult));
    parameters.setAutoStart(intResult);

    ASSERT(queryIntValue(SELECT_PARAMETERS_REQUEST_ID, 3, intResult));
    parameters.setMoveToTrash(intResult);

    ASSERT(queryIntValue(SELECT_PARAMETERS_REQUEST_ID, 4, intResult));
    parameters.setNotificationsDisabled(static_cast<NotificationsDisabled>(intResult));

    ASSERT(queryIntValue(SELECT_PARAMETERS_REQUEST_ID, 5, intResult));
    parameters.setUseLog(intResult);

    ASSERT(queryIntValue(SELECT_PARAMETERS_REQUEST_ID, 6, intResult));
    parameters.setLogLevel(static_cast<LogLevel>(intResult));

    ASSERT(queryIntValue(SELECT_PARAMETERS_REQUEST_ID, 7, intResult));
    parameters.setPurgeOldLogs(intResult);

    ASSERT(queryIntValue(SELECT_PARAMETERS_REQUEST_ID, 8, intResult));
    parameters.setSyncHiddenFiles(intResult);

    ProxyType type;
    std::string hostName;
    int port;
    bool needsAuth;
    std::string user;
    std::string token;
    ASSERT(queryIntValue(SELECT_PARAMETERS_REQUEST_ID, 9, intResult));
    type = static_cast<ProxyType>(intResult);
    ASSERT(queryStringValue(SELECT_PARAMETERS_REQUEST_ID, 10, hostName));
    ASSERT(queryIntValue(SELECT_PARAMETERS_REQUEST_ID, 11, port));
    ASSERT(queryIntValue(SELECT_PARAMETERS_REQUEST_ID, 12, intResult));
    needsAuth = static_cast<bool>(intResult);
    ASSERT(queryStringValue(SELECT_PARAMETERS_REQUEST_ID, 13, user));
    ASSERT(queryStringValue(SELECT_PARAMETERS_REQUEST_ID, 14, token));
    parameters.setProxyConfig(ProxyConfig(type, hostName, port, needsAuth, user, token));

    bool useBigFolderSizeLimit;
    ASSERT(queryIntValue(SELECT_PARAMETERS_REQUEST_ID, 15, intResult));
    useBigFolderSizeLimit = static_cast<bool>(intResult);
    parameters.setUseBigFolderSizeLimit(useBigFolderSizeLimit);

    int64_t int64Result;
    ASSERT(queryInt64Value(SELECT_PARAMETERS_REQUEST_ID, 16, int64Result));
    parameters.setBigFolderSizeLimit(int64Result);

    ASSERT(queryIntValue(SELECT_PARAMETERS_REQUEST_ID, 17, intResult));
    parameters.setDarkTheme(intResult);

    ASSERT(queryIntValue(SELECT_PARAMETERS_REQUEST_ID, 18, intResult));
    parameters.setShowShortcuts(intResult);

    std::string strResult;
    ASSERT(queryStringValue(SELECT_PARAMETERS_REQUEST_ID, 19, strResult));
    parameters.setUpdateFileAvailable(strResult);

    ASSERT(queryStringValue(SELECT_PARAMETERS_REQUEST_ID, 20, strResult));
    parameters.setUpdateTargetVersion(strResult);

    ASSERT(queryStringValue(SELECT_PARAMETERS_REQUEST_ID, 21, strResult));
    parameters.setUpdateTargetVersionString(strResult);

    ASSERT(queryIntValue(SELECT_PARAMETERS_REQUEST_ID, 22, intResult));
    parameters.setAutoUpdateAttempted(intResult);

    ASSERT(queryStringValue(SELECT_PARAMETERS_REQUEST_ID, 23, strResult));
    parameters.setSeenVersion(strResult);

    std::shared_ptr<std::vector<char>> blobResult;
    ASSERT(queryBlobValue(SELECT_PARAMETERS_REQUEST_ID, 24, blobResult));
    parameters.setDialogGeometry(blobResult);

    ASSERT(queryIntValue(SELECT_PARAMETERS_REQUEST_ID, 25, intResult));
    parameters.setExtendedLog(intResult);

    ASSERT(queryIntValue(SELECT_PARAMETERS_REQUEST_ID, 26, intResult));
    parameters.setMaxAllowedCpu(intResult);

    ASSERT(queryIntValue(SELECT_PARAMETERS_REQUEST_ID, 27, intResult));
    parameters.setUploadSessionParallelJobs(intResult);

    ASSERT(queryIntValue(SELECT_PARAMETERS_REQUEST_ID, 28, intResult));
    parameters.setJobPoolCapacityFactor(intResult);

    ASSERT(queryResetAndClearBindings(SELECT_PARAMETERS_REQUEST_ID));

    return true;
}

bool ParmsDb::insertUser(const User &user) {
    const std::scoped_lock lock(_mutex);

    int errId;
    std::string error;

    ASSERT(queryResetAndClearBindings(INSERT_USER_REQUEST_ID));
    ASSERT(queryBindValue(INSERT_USER_REQUEST_ID, 1, user.dbId()));
    ASSERT(queryBindValue(INSERT_USER_REQUEST_ID, 2, user.userId()));
    ASSERT(queryBindValue(INSERT_USER_REQUEST_ID, 3, user.keychainKey()));
    ASSERT(queryBindValue(INSERT_USER_REQUEST_ID, 4, user.name()));
    ASSERT(queryBindValue(INSERT_USER_REQUEST_ID, 5, user.email()));
    ASSERT(queryBindValue(INSERT_USER_REQUEST_ID, 6, user.avatarUrl()));
    ASSERT(queryBindValue(INSERT_USER_REQUEST_ID, 7, user.avatar()));
    ASSERT(queryBindValue(INSERT_USER_REQUEST_ID, 8, user.toMigrate()));
    if (!queryExec(INSERT_USER_REQUEST_ID, errId, error)) {
        LOG_WARN(_logger, "Error running query: " << INSERT_USER_REQUEST_ID);
        return false;
    }

    return true;
}

bool ParmsDb::updateUser(const User &user, bool &found) {
    const std::scoped_lock lock(_mutex);

    int errId;
    std::string error;

    ASSERT(queryResetAndClearBindings(UPDATE_USER_REQUEST_ID));
    ASSERT(queryBindValue(UPDATE_USER_REQUEST_ID, 1, user.userId()));
    ASSERT(queryBindValue(UPDATE_USER_REQUEST_ID, 2, user.keychainKey()));
    ASSERT(queryBindValue(UPDATE_USER_REQUEST_ID, 3, user.name()));
    ASSERT(queryBindValue(UPDATE_USER_REQUEST_ID, 4, user.email()));
    ASSERT(queryBindValue(UPDATE_USER_REQUEST_ID, 5, user.avatarUrl()));
    ASSERT(queryBindValue(UPDATE_USER_REQUEST_ID, 6, user.avatar()));
    ASSERT(queryBindValue(UPDATE_USER_REQUEST_ID, 7, user.toMigrate()));
    ASSERT(queryBindValue(UPDATE_USER_REQUEST_ID, 8, user.dbId()));
    if (!queryExec(UPDATE_USER_REQUEST_ID, errId, error)) {
        LOG_WARN(_logger, "Error running query: " << UPDATE_USER_REQUEST_ID);
        return false;
    }
    if (numRowsAffected() == 1) {
        found = true;
    } else {
        LOG_WARN(_logger, "Error running query: " << UPDATE_USER_REQUEST_ID << " - num rows affected != 1");
        found = false;
    }

    return true;
}

bool ParmsDb::deleteUser(int dbId, bool &found) {
    const std::scoped_lock lock(_mutex);

    int errId;
    std::string error;

    ASSERT(queryResetAndClearBindings(DELETE_USER_REQUEST_ID));
    ASSERT(queryBindValue(DELETE_USER_REQUEST_ID, 1, dbId));
    if (!queryExec(DELETE_USER_REQUEST_ID, errId, error)) {
        LOG_WARN(_logger, "Error running query: " << DELETE_USER_REQUEST_ID);
        return false;
    }
    if (numRowsAffected() == 1) {
        found = true;
    } else {
        LOG_WARN(_logger, "Error running query: " << DELETE_USER_REQUEST_ID << " - num rows affected != 1");
        found = false;
    }

    return true;
}

bool ParmsDb::selectUser(int dbId, User &user, bool &found) {
    const std::scoped_lock lock(_mutex);

    ASSERT(queryResetAndClearBindings(SELECT_USER_REQUEST_ID));
    ASSERT(queryBindValue(SELECT_USER_REQUEST_ID, 1, dbId));
    if (!queryNext(SELECT_USER_REQUEST_ID, found)) {
        LOG_WARN(_logger, "Error getting query result: " << SELECT_USER_REQUEST_ID);
        return false;
    }
    if (!found) {
        return true;
    }

    user.setDbId(dbId);

    int intResult;
    ASSERT(queryIntValue(SELECT_USER_REQUEST_ID, 0, intResult));
    user.setUserId(intResult);

    std::string strResult;
    ASSERT(queryStringValue(SELECT_USER_REQUEST_ID, 1, strResult));
    user.setKeychainKey(strResult);

    ASSERT(queryStringValue(SELECT_USER_REQUEST_ID, 2, strResult));
    user.setName(strResult);

    ASSERT(queryStringValue(SELECT_USER_REQUEST_ID, 3, strResult));
    user.setEmail(strResult);

    ASSERT(queryStringValue(SELECT_USER_REQUEST_ID, 4, strResult));
    user.setAvatarUrl(strResult);

    std::shared_ptr<std::vector<char>> blobResult;
    ASSERT(queryBlobValue(SELECT_USER_REQUEST_ID, 5, blobResult));
    user.setAvatar(blobResult);

    ASSERT(queryIntValue(SELECT_USER_REQUEST_ID, 6, intResult));
    user.setToMigrate(static_cast<bool>(intResult));

    ASSERT(queryResetAndClearBindings(SELECT_USER_REQUEST_ID));

    return true;
}

bool ParmsDb::selectUserByUserId(int userId, User &user, bool &found) {
    const std::scoped_lock lock(_mutex);

    ASSERT(queryResetAndClearBindings(SELECT_USER_BY_USERID_REQUEST_ID));
    ASSERT(queryBindValue(SELECT_USER_BY_USERID_REQUEST_ID, 1, userId));
    if (!queryNext(SELECT_USER_BY_USERID_REQUEST_ID, found)) {
        LOG_WARN(_logger, "Error getting query result: " << SELECT_USER_BY_USERID_REQUEST_ID);
        return false;
    }
    if (!found) {
        return true;
    }

    user.setUserId(userId);

    int intResult;
    ASSERT(queryIntValue(SELECT_USER_BY_USERID_REQUEST_ID, 0, intResult));
    user.setDbId(intResult);

    std::string strResult;
    ASSERT(queryStringValue(SELECT_USER_BY_USERID_REQUEST_ID, 1, strResult));
    user.setKeychainKey(strResult);

    ASSERT(queryStringValue(SELECT_USER_BY_USERID_REQUEST_ID, 2, strResult));
    user.setName(strResult);

    ASSERT(queryStringValue(SELECT_USER_BY_USERID_REQUEST_ID, 3, strResult));
    user.setEmail(strResult);

    ASSERT(queryStringValue(SELECT_USER_BY_USERID_REQUEST_ID, 4, strResult));
    user.setAvatarUrl(strResult);

    std::shared_ptr<std::vector<char>> blobResult;
    ASSERT(queryBlobValue(SELECT_USER_BY_USERID_REQUEST_ID, 5, blobResult));
    user.setAvatar(blobResult);

    ASSERT(queryIntValue(SELECT_USER_BY_USERID_REQUEST_ID, 6, intResult));
    user.setToMigrate(static_cast<bool>(intResult));

    ASSERT(queryResetAndClearBindings(SELECT_USER_BY_USERID_REQUEST_ID));

    return true;
}

bool ParmsDb::selectUserFromAccountDbId(int dbId, User &user, bool &found) {
    Account account;
    if (!ParmsDb::instance()->selectAccount(dbId, account, found)) {
        LOG_WARN(_logger, "Error in ParmsDb::selectAccount");
        return false;
    }
    if (!found) {
        LOG_WARN(_logger, "Account not found for accountDbId=" << dbId);
        return false;
    }

    return selectUser(account.userDbId(), user, found);
}

bool ParmsDb::selectUserFromDriveDbId(int dbId, User &user, bool &found) {
    Drive drive;
    if (!ParmsDb::instance()->selectDrive(dbId, drive, found)) {
        LOG_WARN(_logger, "Error in ParmsDb::selectDrive");
        return false;
    }
    if (!found) {
        LOG_WARN(_logger, "Drive not found for driveDbId=" << dbId);
        return false;
    }

    return selectUserFromAccountDbId(drive.accountDbId(), user, found);
}

bool ParmsDb::selectAllUsers(std::vector<User> &userList) {
    const std::scoped_lock lock(_mutex);

    userList.clear();

    ASSERT(queryResetAndClearBindings(SELECT_ALL_USERS_REQUEST_ID));

    bool found;
    for (;;) {
        if (!queryNext(SELECT_ALL_USERS_REQUEST_ID, found)) {
            LOGW_WARN(_logger, L"Error getting query result: " << SELECT_ALL_USERS_REQUEST_ID);
            return false;
        }
        if (!found) {
            break;
        }

        int id;
        ASSERT(queryIntValue(SELECT_ALL_USERS_REQUEST_ID, 0, id));
        int userId;
        ASSERT(queryIntValue(SELECT_ALL_USERS_REQUEST_ID, 1, userId));
        std::string keychainKey;
        ASSERT(queryStringValue(SELECT_ALL_USERS_REQUEST_ID, 2, keychainKey));
        std::string name;
        ASSERT(queryStringValue(SELECT_ALL_USERS_REQUEST_ID, 3, name));
        std::string email;
        ASSERT(queryStringValue(SELECT_ALL_USERS_REQUEST_ID, 4, email));
        std::string avatarUrl;
        ASSERT(queryStringValue(SELECT_ALL_USERS_REQUEST_ID, 5, avatarUrl));
        std::shared_ptr<std::vector<char>> avatar;
        ASSERT(queryBlobValue(SELECT_ALL_USERS_REQUEST_ID, 6, avatar));
        int toMigrate;
        ASSERT(queryIntValue(SELECT_ALL_USERS_REQUEST_ID, 7, toMigrate));

        userList.push_back(User(id, userId, keychainKey, name, email, avatarUrl, avatar, static_cast<bool>(toMigrate)));
    }
    ASSERT(queryResetAndClearBindings(SELECT_ALL_USERS_REQUEST_ID));

    return true;
}

bool ParmsDb::getNewUserDbId(int &dbId) {
    std::vector<User> userList;
    if (!selectAllUsers(userList)) {
        LOG_WARN(_logger, "Error in selectAllUsers");
        return false;
    }

    dbId = 1;
    for (const User &user : userList) {
        // NB: userList is sorted by dbId
        if (user.dbId() > dbId) {
            break;
        }
        dbId++;
    }

    return true;
}

bool ParmsDb::insertAccount(const Account &account) {
    const std::scoped_lock lock(_mutex);

    int errId;
    std::string error;

    ASSERT(queryResetAndClearBindings(INSERT_ACCOUNT_REQUEST_ID));
    ASSERT(queryBindValue(INSERT_ACCOUNT_REQUEST_ID, 1, account.dbId()));
    ASSERT(queryBindValue(INSERT_ACCOUNT_REQUEST_ID, 2, account.accountId()));
    ASSERT(queryBindValue(INSERT_ACCOUNT_REQUEST_ID, 3, account.userDbId()));
    if (!queryExec(INSERT_ACCOUNT_REQUEST_ID, errId, error)) {
        LOG_WARN(_logger, "Error running query: " << INSERT_ACCOUNT_REQUEST_ID);
        return false;
    }

    return true;
}

bool ParmsDb::updateAccount(const Account &account, bool &found) {
    const std::scoped_lock lock(_mutex);

    int errId;
    std::string error;

    ASSERT(queryResetAndClearBindings(UPDATE_ACCOUNT_REQUEST_ID));
    ASSERT(queryBindValue(UPDATE_ACCOUNT_REQUEST_ID, 1, account.accountId()));
    ASSERT(queryBindValue(UPDATE_ACCOUNT_REQUEST_ID, 2, account.userDbId()));
    ASSERT(queryBindValue(UPDATE_ACCOUNT_REQUEST_ID, 3, account.dbId()));
    if (!queryExec(UPDATE_ACCOUNT_REQUEST_ID, errId, error)) {
        LOG_WARN(_logger, "Error running query: " << UPDATE_ACCOUNT_REQUEST_ID);
        return false;
    }
    if (numRowsAffected() == 1) {
        found = true;
    } else {
        LOG_WARN(_logger, "Error running query: " << UPDATE_ACCOUNT_REQUEST_ID << " - num rows affected != 1");
        found = false;
    }

    return true;
}

bool ParmsDb::deleteAccount(int dbId, bool &found) {
    const std::scoped_lock lock(_mutex);

    int errId;
    std::string error;

    ASSERT(queryResetAndClearBindings(DELETE_ACCOUNT_REQUEST_ID));
    ASSERT(queryBindValue(DELETE_ACCOUNT_REQUEST_ID, 1, dbId));
    if (!queryExec(DELETE_ACCOUNT_REQUEST_ID, errId, error)) {
        LOG_WARN(_logger, "Error running query: " << DELETE_ACCOUNT_REQUEST_ID);
        return false;
    }
    if (numRowsAffected() == 1) {
        found = true;
    } else {
        LOG_WARN(_logger, "Error running query: " << DELETE_ACCOUNT_REQUEST_ID << " - num rows affected != 1");
        found = false;
    }

    return true;
}

bool ParmsDb::selectAccount(int dbId, Account &account, bool &found) {
    const std::scoped_lock lock(_mutex);

    ASSERT(queryResetAndClearBindings(SELECT_ACCOUNT_REQUEST_ID));
    ASSERT(queryBindValue(SELECT_ACCOUNT_REQUEST_ID, 1, dbId));
    if (!queryNext(SELECT_ACCOUNT_REQUEST_ID, found)) {
        LOG_WARN(_logger, "Error getting query result: " << SELECT_ACCOUNT_REQUEST_ID);
        return false;
    }
    if (!found) {
        return true;
    }

    account.setDbId(dbId);

    int intResult;
    ASSERT(queryIntValue(SELECT_ACCOUNT_REQUEST_ID, 0, intResult));
    account.setAccountId(intResult);

    ASSERT(queryIntValue(SELECT_ACCOUNT_REQUEST_ID, 1, intResult));
    account.setUserDbId(intResult);

    ASSERT(queryResetAndClearBindings(SELECT_ACCOUNT_REQUEST_ID));

    return true;
}

bool ParmsDb::selectAllAccounts(std::vector<Account> &accountList) {
    const std::scoped_lock lock(_mutex);

    accountList.clear();

    ASSERT(queryResetAndClearBindings(SELECT_ALL_ACCOUNTS_REQUEST_ID));

    bool found;
    for (;;) {
        if (!queryNext(SELECT_ALL_ACCOUNTS_REQUEST_ID, found)) {
            LOGW_WARN(_logger, L"Error getting query result: " << SELECT_ALL_ACCOUNTS_REQUEST_ID);
            return false;
        }
        if (!found) {
            break;
        }

        int id;
        ASSERT(queryIntValue(SELECT_ALL_ACCOUNTS_REQUEST_ID, 0, id));
        int accountId;
        ASSERT(queryIntValue(SELECT_ALL_ACCOUNTS_REQUEST_ID, 1, accountId));
        int userDbId;
        ASSERT(queryIntValue(SELECT_ALL_ACCOUNTS_REQUEST_ID, 2, userDbId));

        accountList.push_back(Account(id, accountId, userDbId));
    }
    ASSERT(queryResetAndClearBindings(SELECT_ALL_ACCOUNTS_REQUEST_ID));

    return true;
}

bool ParmsDb::selectAllAccounts(int userDbId, std::vector<Account> &accountList) {
    const std::scoped_lock lock(_mutex);

    accountList.clear();

    ASSERT(queryResetAndClearBindings(SELECT_ALL_ACCOUNTS_BY_USER_REQUEST_ID));
    ASSERT(queryBindValue(SELECT_ALL_ACCOUNTS_BY_USER_REQUEST_ID, 1, userDbId));

    bool found;
    for (;;) {
        if (!queryNext(SELECT_ALL_ACCOUNTS_BY_USER_REQUEST_ID, found)) {
            LOGW_WARN(_logger, L"Error getting query result: " << SELECT_ALL_ACCOUNTS_BY_USER_REQUEST_ID);
            return false;
        }
        if (!found) {
            break;
        }

        int id;
        ASSERT(queryIntValue(SELECT_ALL_ACCOUNTS_BY_USER_REQUEST_ID, 0, id));
        int accountId;
        ASSERT(queryIntValue(SELECT_ALL_ACCOUNTS_BY_USER_REQUEST_ID, 1, accountId));

        accountList.push_back(Account(id, accountId, userDbId));
    }
    ASSERT(queryResetAndClearBindings(SELECT_ALL_ACCOUNTS_BY_USER_REQUEST_ID));

    return true;
}

bool ParmsDb::accountDbId(int userDbId, int accountId, int &dbId) {
    std::vector<Account> accountList;
    if (!selectAllAccounts(userDbId, accountList)) {
        LOG_WARN(_logger, "Error in selectAllAccounts");
        return false;
    }

    dbId = 0;
    for (const Account &account : accountList) {
        if (account.accountId() == accountId) {
            dbId = account.dbId();
            break;
        }
    }

    return true;
}

bool ParmsDb::getNewAccountDbId(int &dbId) {
    std::vector<Account> accountList;
    if (!selectAllAccounts(accountList)) {
        LOG_WARN(_logger, "Error in selectAllAccounts");
        return false;
    }

    dbId = 1;
    for (const Account &account : accountList) {
        // NB: accountList is sorted by dbId
        if (account.dbId() > dbId) {
            break;
        }
        dbId++;
    }

    return true;
}

bool ParmsDb::insertDrive(const Drive &drive) {
    const std::scoped_lock lock(_mutex);

    int errId;
    std::string error;

    ASSERT(queryResetAndClearBindings(INSERT_DRIVE_REQUEST_ID));
    ASSERT(queryBindValue(INSERT_DRIVE_REQUEST_ID, 1, drive.dbId()));
    ASSERT(queryBindValue(INSERT_DRIVE_REQUEST_ID, 2, drive.driveId()));
    ASSERT(queryBindValue(INSERT_DRIVE_REQUEST_ID, 3, drive.accountDbId()));
    ASSERT(queryBindValue(INSERT_DRIVE_REQUEST_ID, 4, drive.name()));
    ASSERT(queryBindValue(INSERT_DRIVE_REQUEST_ID, 5, drive.size()));
    ASSERT(queryBindValue(INSERT_DRIVE_REQUEST_ID, 6, drive.color()));
    ASSERT(queryBindValue(INSERT_DRIVE_REQUEST_ID, 7, drive.notifications()));
    ASSERT(queryBindValue(INSERT_DRIVE_REQUEST_ID, 8, drive.admin()));
    if (!queryExec(INSERT_DRIVE_REQUEST_ID, errId, error)) {
        LOG_WARN(_logger, "Error running query: " << INSERT_DRIVE_REQUEST_ID);
        return false;
    }

    return true;
}

bool ParmsDb::updateDrive(const Drive &drive, bool &found) {
    const std::scoped_lock lock(_mutex);

    int errId;
    std::string error;

    ASSERT(queryResetAndClearBindings(UPDATE_DRIVE_REQUEST_ID));
    ASSERT(queryBindValue(UPDATE_DRIVE_REQUEST_ID, 1, drive.driveId()));
    ASSERT(queryBindValue(UPDATE_DRIVE_REQUEST_ID, 2, drive.accountDbId()));
    ASSERT(queryBindValue(UPDATE_DRIVE_REQUEST_ID, 3, drive.name()));
    ASSERT(queryBindValue(UPDATE_DRIVE_REQUEST_ID, 4, drive.size()));
    ASSERT(queryBindValue(UPDATE_DRIVE_REQUEST_ID, 5, drive.color()));
    ASSERT(queryBindValue(UPDATE_DRIVE_REQUEST_ID, 6, drive.notifications()));
    ASSERT(queryBindValue(UPDATE_DRIVE_REQUEST_ID, 7, drive.admin()));
    ASSERT(queryBindValue(UPDATE_DRIVE_REQUEST_ID, 8, drive.dbId()));
    if (!queryExec(UPDATE_DRIVE_REQUEST_ID, errId, error)) {
        LOG_WARN(_logger, "Error running query: " << UPDATE_DRIVE_REQUEST_ID);
        return false;
    }
    if (numRowsAffected() == 1) {
        found = true;
    } else {
        LOG_WARN(_logger, "Error running query: " << UPDATE_DRIVE_REQUEST_ID << " - num rows affected != 1");
        found = false;
    }

    return true;
}

bool ParmsDb::deleteDrive(int dbId, bool &found) {
    const std::scoped_lock lock(_mutex);

    int errId;
    std::string error;

    ASSERT(queryResetAndClearBindings(DELETE_DRIVE_REQUEST_ID));
    ASSERT(queryBindValue(DELETE_DRIVE_REQUEST_ID, 1, dbId));
    if (!queryExec(DELETE_DRIVE_REQUEST_ID, errId, error)) {
        LOG_WARN(_logger, "Error running query: " << DELETE_DRIVE_REQUEST_ID);
        return false;
    }
    if (numRowsAffected() == 1) {
        found = true;
    } else {
        LOG_WARN(_logger, "Error running query: " << DELETE_DRIVE_REQUEST_ID << " - num rows affected != 1");
        found = false;
    }

    return true;
}

bool ParmsDb::selectDrive(int dbId, Drive &drive, bool &found) {
    const std::scoped_lock lock(_mutex);

    ASSERT(queryResetAndClearBindings(SELECT_DRIVE_REQUEST_ID));
    ASSERT(queryBindValue(SELECT_DRIVE_REQUEST_ID, 1, dbId));
    if (!queryNext(SELECT_DRIVE_REQUEST_ID, found)) {
        LOG_WARN(_logger, "Error getting query result: " << SELECT_DRIVE_REQUEST_ID);
        return false;
    }
    if (!found) {
        return true;
    }

    drive.setDbId(dbId);

    int intResult;
    ASSERT(queryIntValue(SELECT_DRIVE_REQUEST_ID, 0, intResult));
    drive.setDriveId(intResult);

    ASSERT(queryIntValue(SELECT_DRIVE_REQUEST_ID, 1, intResult));
    drive.setAccountDbId(intResult);

    std::string strResult;
    ASSERT(queryStringValue(SELECT_DRIVE_REQUEST_ID, 2, strResult));
    drive.setName(strResult);

    int64_t int64Result;
    ASSERT(queryInt64Value(SELECT_DRIVE_REQUEST_ID, 3, int64Result));
    drive.setSize(int64Result);

    ASSERT(queryStringValue(SELECT_DRIVE_REQUEST_ID, 4, strResult));
    drive.setColor(strResult);

    ASSERT(queryIntValue(SELECT_DRIVE_REQUEST_ID, 5, intResult));
    drive.setNotifications(static_cast<bool>(intResult));

    ASSERT(queryResetAndClearBindings(SELECT_DRIVE_REQUEST_ID));

    return true;
}

bool ParmsDb::selectDriveByDriveId(int driveId, Drive &drive, bool &found) {
    const std::scoped_lock lock(_mutex);

    ASSERT(queryResetAndClearBindings(SELECT_DRIVE_BY_DRIVEID_REQUEST_ID));
    ASSERT(queryBindValue(SELECT_DRIVE_BY_DRIVEID_REQUEST_ID, 1, driveId));
    if (!queryNext(SELECT_DRIVE_BY_DRIVEID_REQUEST_ID, found)) {
        LOG_WARN(_logger, "Error getting query result: " << SELECT_DRIVE_BY_DRIVEID_REQUEST_ID);
        return false;
    }
    if (!found) {
        return true;
    }

    drive.setDriveId(driveId);

    int intResult;
    ASSERT(queryIntValue(SELECT_DRIVE_BY_DRIVEID_REQUEST_ID, 0, intResult));
    drive.setDbId(intResult);

    ASSERT(queryIntValue(SELECT_DRIVE_BY_DRIVEID_REQUEST_ID, 1, intResult));
    drive.setAccountDbId(intResult);

    std::string strResult;
    ASSERT(queryStringValue(SELECT_DRIVE_BY_DRIVEID_REQUEST_ID, 2, strResult));
    drive.setName(strResult);

    int64_t int64Result;
    ASSERT(queryInt64Value(SELECT_DRIVE_BY_DRIVEID_REQUEST_ID, 3, int64Result));
    drive.setSize(int64Result);

    ASSERT(queryStringValue(SELECT_DRIVE_BY_DRIVEID_REQUEST_ID, 4, strResult));
    drive.setColor(strResult);

    ASSERT(queryIntValue(SELECT_DRIVE_BY_DRIVEID_REQUEST_ID, 5, intResult));
    drive.setNotifications(static_cast<bool>(intResult));

    ASSERT(queryResetAndClearBindings(SELECT_DRIVE_BY_DRIVEID_REQUEST_ID));

    return true;
}

bool ParmsDb::selectAllDrives(std::vector<Drive> &driveList) {
    const std::scoped_lock lock(_mutex);

    driveList.clear();

    ASSERT(queryResetAndClearBindings(SELECT_ALL_DRIVES_REQUEST_ID));

    bool found;
    for (;;) {
        if (!queryNext(SELECT_ALL_DRIVES_REQUEST_ID, found)) {
            LOG_WARN(_logger, "Error getting query result: " << SELECT_ALL_DRIVES_REQUEST_ID);
            return false;
        }
        if (!found) {
            break;
        }

        int id;
        ASSERT(queryIntValue(SELECT_ALL_DRIVES_REQUEST_ID, 0, id));
        int driveId;
        ASSERT(queryIntValue(SELECT_ALL_DRIVES_REQUEST_ID, 1, driveId));
        int accountDbId;
        ASSERT(queryIntValue(SELECT_ALL_DRIVES_REQUEST_ID, 2, accountDbId));
        std::string driveName;
        ASSERT(queryStringValue(SELECT_ALL_DRIVES_REQUEST_ID, 3, driveName));
        int64_t size;
        ASSERT(queryInt64Value(SELECT_ALL_DRIVES_REQUEST_ID, 4, size));
        std::string color;
        ASSERT(queryStringValue(SELECT_ALL_DRIVES_REQUEST_ID, 5, color));
        int notifications;
        ASSERT(queryIntValue(SELECT_ALL_DRIVES_REQUEST_ID, 6, notifications));
        int admin;
        ASSERT(queryIntValue(SELECT_ALL_DRIVES_REQUEST_ID, 7, admin));

        driveList.push_back(
            Drive(id, driveId, accountDbId, driveName, size, color, static_cast<bool>(notifications), static_cast<bool>(admin)));
    }
    ASSERT(queryResetAndClearBindings(SELECT_ALL_DRIVES_REQUEST_ID));

    return true;
}

bool ParmsDb::selectAllDrives(int accountDbId, std::vector<Drive> &driveList) {
    const std::scoped_lock lock(_mutex);

    driveList.clear();

    ASSERT(queryResetAndClearBindings(SELECT_ALL_DRIVES_BY_ACCOUNT_REQUEST_ID));
    ASSERT(queryBindValue(SELECT_ALL_DRIVES_BY_ACCOUNT_REQUEST_ID, 1, accountDbId));

    bool found;
    for (;;) {
        if (!queryNext(SELECT_ALL_DRIVES_BY_ACCOUNT_REQUEST_ID, found)) {
            LOG_WARN(_logger, "Error getting query result: " << SELECT_ALL_DRIVES_BY_ACCOUNT_REQUEST_ID);
            return false;
        }
        if (!found) {
            break;
        }

        int id;
        ASSERT(queryIntValue(SELECT_ALL_DRIVES_BY_ACCOUNT_REQUEST_ID, 0, id));
        int driveId;
        ASSERT(queryIntValue(SELECT_ALL_DRIVES_BY_ACCOUNT_REQUEST_ID, 1, driveId));
        std::string driveName;
        ASSERT(queryStringValue(SELECT_ALL_DRIVES_BY_ACCOUNT_REQUEST_ID, 2, driveName));
        int64_t size;
        ASSERT(queryInt64Value(SELECT_ALL_DRIVES_BY_ACCOUNT_REQUEST_ID, 3, size));
        std::string color;
        ASSERT(queryStringValue(SELECT_ALL_DRIVES_BY_ACCOUNT_REQUEST_ID, 4, color));
        int notifications;
        ASSERT(queryIntValue(SELECT_ALL_DRIVES_BY_ACCOUNT_REQUEST_ID, 5, notifications));
        int admin;
        ASSERT(queryIntValue(SELECT_ALL_DRIVES_BY_ACCOUNT_REQUEST_ID, 6, admin));

        driveList.push_back(
            Drive(id, driveId, accountDbId, driveName, size, color, static_cast<bool>(notifications), static_cast<bool>(admin)));
    }
    ASSERT(queryResetAndClearBindings(SELECT_ALL_DRIVES_BY_ACCOUNT_REQUEST_ID));

    return true;
}

bool ParmsDb::driveDbId(int accountDbId, int driveId, int &dbId) {
    std::vector<Drive> driveList;
    if (!selectAllDrives(accountDbId, driveList)) {
        LOG_WARN(_logger, "Error in selectAllDrives");
        return false;
    }

    dbId = 0;
    for (const Drive &drive : driveList) {
        if (drive.driveId() == driveId) {
            dbId = drive.dbId();
            break;
        }
    }

    return true;
}

bool ParmsDb::getNewDriveDbId(int &dbId) {
    std::vector<Drive> driveList;
    if (!selectAllDrives(driveList)) {
        LOG_WARN(_logger, "Error in selectAllDrives");
        return false;
    }

    dbId = 1;
    for (const Drive &drive : driveList) {
        // NB: driveList is sorted by dbId
        if (drive.dbId() > dbId) {
            break;
        }
        dbId++;
    }

    return true;
}

bool ParmsDb::insertSync(const Sync &sync) {
    const std::scoped_lock lock(_mutex);

    std::string listingCursor;
    int64_t listingCursorTimestamp;
    sync.listingCursor(listingCursor, listingCursorTimestamp);

    // Insert sync record
    int errId;
    std::string error;

    ASSERT(queryResetAndClearBindings(INSERT_SYNC_REQUEST_ID));
    ASSERT(queryBindValue(INSERT_SYNC_REQUEST_ID, 1, sync.dbId()));
    ASSERT(queryBindValue(INSERT_SYNC_REQUEST_ID, 2, sync.driveDbId()));
    ASSERT(queryBindValue(INSERT_SYNC_REQUEST_ID, 3, sync.localPath().native()));
    ASSERT(queryBindValue(INSERT_SYNC_REQUEST_ID, 4, sync.targetPath().native()));
    ASSERT(queryBindValue(INSERT_SYNC_REQUEST_ID, 5, sync.targetNodeId()));
    ASSERT(queryBindValue(INSERT_SYNC_REQUEST_ID, 6, sync.dbPath().native()));
    ASSERT(queryBindValue(INSERT_SYNC_REQUEST_ID, 7, static_cast<int>(sync.paused())));
    ASSERT(queryBindValue(INSERT_SYNC_REQUEST_ID, 8, static_cast<int>(sync.supportVfs())));
    ASSERT(queryBindValue(INSERT_SYNC_REQUEST_ID, 9, static_cast<int>(sync.virtualFileMode())));
    ASSERT(queryBindValue(INSERT_SYNC_REQUEST_ID, 10, static_cast<int>(sync.notificationsDisabled())));
    ASSERT(queryBindValue(INSERT_SYNC_REQUEST_ID, 11, static_cast<int>(sync.hasFullyCompleted())));
    ASSERT(queryBindValue(INSERT_SYNC_REQUEST_ID, 12, sync.navigationPaneClsid()));
    ASSERT(queryBindValue(INSERT_SYNC_REQUEST_ID, 13, listingCursor));
    ASSERT(queryBindValue(INSERT_SYNC_REQUEST_ID, 14, listingCursorTimestamp));
    if (!queryExec(INSERT_SYNC_REQUEST_ID, errId, error)) {
        LOG_WARN(_logger, "Error running query: " << INSERT_SYNC_REQUEST_ID);
        return false;
    }

    return true;
}

bool ParmsDb::updateSync(const Sync &sync, bool &found) {
    const std::scoped_lock lock(_mutex);

    std::string listingCursor;
    int64_t listingCursorTimestamp;
    sync.listingCursor(listingCursor, listingCursorTimestamp);

    int errId;
    std::string error;

    ASSERT(queryResetAndClearBindings(UPDATE_SYNC_REQUEST_ID));
    ASSERT(queryBindValue(UPDATE_SYNC_REQUEST_ID, 1, sync.driveDbId()));
    ASSERT(queryBindValue(UPDATE_SYNC_REQUEST_ID, 2, sync.localPath().native()));
    ASSERT(queryBindValue(UPDATE_SYNC_REQUEST_ID, 3, sync.targetPath().native()));
    ASSERT(queryBindValue(UPDATE_SYNC_REQUEST_ID, 4, sync.targetNodeId()));
    ASSERT(queryBindValue(UPDATE_SYNC_REQUEST_ID, 5, sync.dbPath().native()));
    ASSERT(queryBindValue(UPDATE_SYNC_REQUEST_ID, 6, static_cast<int>(sync.paused())));
    ASSERT(queryBindValue(UPDATE_SYNC_REQUEST_ID, 7, static_cast<int>(sync.supportVfs())));
    ASSERT(queryBindValue(UPDATE_SYNC_REQUEST_ID, 8, static_cast<int>(sync.virtualFileMode())));
    ASSERT(queryBindValue(UPDATE_SYNC_REQUEST_ID, 9, static_cast<int>(sync.notificationsDisabled())));
    ASSERT(queryBindValue(UPDATE_SYNC_REQUEST_ID, 10, static_cast<int>(sync.hasFullyCompleted())));
    ASSERT(queryBindValue(UPDATE_SYNC_REQUEST_ID, 11, sync.navigationPaneClsid()));
    ASSERT(queryBindValue(UPDATE_SYNC_REQUEST_ID, 12, listingCursor));
    ASSERT(queryBindValue(UPDATE_SYNC_REQUEST_ID, 13, listingCursorTimestamp));
    ASSERT(queryBindValue(UPDATE_SYNC_REQUEST_ID, 14, sync.dbId()));
    if (!queryExec(UPDATE_SYNC_REQUEST_ID, errId, error)) {
        LOG_WARN(_logger, "Error running query: " << UPDATE_SYNC_REQUEST_ID);
        return false;
    }
    if (numRowsAffected() == 1) {
        found = true;
    } else {
        LOG_WARN(_logger, "Error running query: " << UPDATE_SYNC_REQUEST_ID << " - num rows affected != 1");
        found = false;
    }

    return true;
}

bool ParmsDb::setSyncPaused(int dbId, bool value, bool &found) {
    const std::scoped_lock lock(_mutex);

    int errId;
    std::string error;

    ASSERT(queryResetAndClearBindings(UPDATE_SYNC_PAUSED_REQUEST_ID));
    ASSERT(queryBindValue(UPDATE_SYNC_PAUSED_REQUEST_ID, 1, value));
    ASSERT(queryBindValue(UPDATE_SYNC_PAUSED_REQUEST_ID, 2, dbId));
    if (!queryExec(UPDATE_SYNC_PAUSED_REQUEST_ID, errId, error)) {
        LOG_WARN(_logger, "Error running query: " << UPDATE_SYNC_PAUSED_REQUEST_ID);
        return false;
    }
    if (numRowsAffected() == 1) {
        found = true;
    } else {
        LOG_WARN(_logger, "Error running query: " << UPDATE_SYNC_PAUSED_REQUEST_ID << " - num rows affected != 1");
        found = false;
    }

    return true;
}

bool ParmsDb::setSyncHasFullyCompleted(int dbId, bool value, bool &found) {
    const std::scoped_lock lock(_mutex);

    int errId;
    std::string error;

    ASSERT(queryResetAndClearBindings(UPDATE_SYNC_HASFULLYCOMPLETED_REQUEST_ID));
    ASSERT(queryBindValue(UPDATE_SYNC_HASFULLYCOMPLETED_REQUEST_ID, 1, value));
    ASSERT(queryBindValue(UPDATE_SYNC_HASFULLYCOMPLETED_REQUEST_ID, 2, dbId));
    if (!queryExec(UPDATE_SYNC_HASFULLYCOMPLETED_REQUEST_ID, errId, error)) {
        LOG_WARN(_logger, "Error running query: " << UPDATE_SYNC_HASFULLYCOMPLETED_REQUEST_ID);
        return false;
    }
    if (numRowsAffected() == 1) {
        found = true;
    } else {
        LOG_WARN(_logger, "Error running query: " << UPDATE_SYNC_HASFULLYCOMPLETED_REQUEST_ID << " - num rows affected != 1");
        found = false;
    }

    return true;
}

bool ParmsDb::deleteSync(int dbId, bool &found) {
    const std::scoped_lock lock(_mutex);

    int errId;
    std::string error;

    ASSERT(queryResetAndClearBindings(DELETE_SYNC_REQUEST_ID));
    ASSERT(queryBindValue(DELETE_SYNC_REQUEST_ID, 1, dbId));
    if (!queryExec(DELETE_SYNC_REQUEST_ID, errId, error)) {
        LOG_WARN(_logger, "Error running query: " << DELETE_SYNC_REQUEST_ID);
        return false;
    }
    if (numRowsAffected() == 1) {
        found = true;
    } else {
        LOG_WARN(_logger, "Error running query: " << DELETE_SYNC_REQUEST_ID << " - num rows affected != 1");
        found = false;
    }

    return true;
}

bool ParmsDb::selectSync(int dbId, Sync &sync, bool &found) {
    const std::scoped_lock lock(_mutex);

    ASSERT(queryResetAndClearBindings(SELECT_SYNC_REQUEST_ID));
    ASSERT(queryBindValue(SELECT_SYNC_REQUEST_ID, 1, dbId));
    if (!queryNext(SELECT_SYNC_REQUEST_ID, found)) {
        LOG_WARN(_logger, "Error getting query result: " << SELECT_SYNC_REQUEST_ID);
        return false;
    }
    if (!found) {
        return true;
    }

    sync.setDbId(dbId);

    int intResult;
    ASSERT(queryIntValue(SELECT_SYNC_REQUEST_ID, 0, intResult));
    sync.setDriveDbId(intResult);

    SyncName syncNameResult;
    ASSERT(querySyncNameValue(SELECT_SYNC_REQUEST_ID, 1, syncNameResult));
    sync.setLocalPath(SyncPath(syncNameResult));

    ASSERT(querySyncNameValue(SELECT_SYNC_REQUEST_ID, 2, syncNameResult));
    sync.setTargetPath(SyncPath(syncNameResult));

    std::string strResult;
    ASSERT(queryStringValue(SELECT_SYNC_REQUEST_ID, 3, strResult));
    sync.setTargetNodeId(strResult);

    ASSERT(querySyncNameValue(SELECT_SYNC_REQUEST_ID, 4, syncNameResult));
    sync.setDbPath(SyncPath(syncNameResult));

    ASSERT(queryIntValue(SELECT_SYNC_REQUEST_ID, 5, intResult));
    sync.setPaused(static_cast<bool>(intResult));

    ASSERT(queryIntValue(SELECT_SYNC_REQUEST_ID, 6, intResult));
    sync.setSupportVfs(static_cast<bool>(intResult));

    ASSERT(queryIntValue(SELECT_SYNC_REQUEST_ID, 7, intResult));
    sync.setVirtualFileMode(static_cast<VirtualFileMode>(intResult));

    ASSERT(queryIntValue(SELECT_SYNC_REQUEST_ID, 8, intResult));
    sync.setNotificationsDisabled(static_cast<bool>(intResult));

    ASSERT(queryIntValue(SELECT_SYNC_REQUEST_ID, 9, intResult));
    sync.setHasFullyCompleted(static_cast<bool>(intResult));

    ASSERT(queryStringValue(SELECT_SYNC_REQUEST_ID, 10, strResult));
    sync.setNavigationPaneClsid(strResult);

    ASSERT(queryStringValue(SELECT_SYNC_REQUEST_ID, 11, strResult));

    int64_t int64Result;
    ASSERT(queryInt64Value(SELECT_SYNC_REQUEST_ID, 12, int64Result));
    sync.setListingCursor(strResult, int64Result);

    ASSERT(queryResetAndClearBindings(SELECT_SYNC_REQUEST_ID));

    return true;
}

bool ParmsDb::selectAllSyncs(std::vector<Sync> &syncList) {
    const std::scoped_lock lock(_mutex);

    syncList.clear();

    ASSERT(queryResetAndClearBindings(SELECT_ALL_SYNCS_REQUEST_ID));
    bool found;
    for (;;) {
        if (!queryNext(SELECT_ALL_SYNCS_REQUEST_ID, found)) {
            LOG_WARN(_logger, "Error getting query result: " << SELECT_ALL_SYNCS_REQUEST_ID);
            return false;
        }
        if (!found) {
            break;
        }

        int id;
        ASSERT(queryIntValue(SELECT_ALL_SYNCS_REQUEST_ID, 0, id));
        int driveDbId;
        ASSERT(queryIntValue(SELECT_ALL_SYNCS_REQUEST_ID, 1, driveDbId));
        SyncName localPath;
        ASSERT(querySyncNameValue(SELECT_ALL_SYNCS_REQUEST_ID, 2, localPath));
        SyncName targetPath;
        ASSERT(querySyncNameValue(SELECT_ALL_SYNCS_REQUEST_ID, 3, targetPath));
        std::string targetNodeId;
        ASSERT(queryStringValue(SELECT_ALL_SYNCS_REQUEST_ID, 4, targetNodeId));
        SyncName dbPath;
        ASSERT(querySyncNameValue(SELECT_ALL_SYNCS_REQUEST_ID, 5, dbPath));
        int paused;
        ASSERT(queryIntValue(SELECT_ALL_SYNCS_REQUEST_ID, 6, paused));
        int supportVfs;
        ASSERT(queryIntValue(SELECT_ALL_SYNCS_REQUEST_ID, 7, supportVfs));
        int virtualFileMode;
        ASSERT(queryIntValue(SELECT_ALL_SYNCS_REQUEST_ID, 8, virtualFileMode));
        int notificationsDisabled;
        ASSERT(queryIntValue(SELECT_ALL_SYNCS_REQUEST_ID, 9, notificationsDisabled));
        int hasFullyCompleted;
        ASSERT(queryIntValue(SELECT_ALL_SYNCS_REQUEST_ID, 10, hasFullyCompleted));
        std::string navigationPaneClsid;
        ASSERT(queryStringValue(SELECT_ALL_SYNCS_REQUEST_ID, 11, navigationPaneClsid));
        std::string listingCursor;
        ASSERT(queryStringValue(SELECT_ALL_SYNCS_REQUEST_ID, 12, listingCursor));
        int64_t listingCursorTimestamp;
        ASSERT(queryInt64Value(SELECT_ALL_SYNCS_REQUEST_ID, 13, listingCursorTimestamp));

        syncList.push_back(Sync(id, driveDbId, SyncPath(localPath), SyncPath(targetPath), targetNodeId, static_cast<bool>(paused),
                                static_cast<bool>(supportVfs), static_cast<VirtualFileMode>(virtualFileMode),
                                static_cast<bool>(notificationsDisabled), SyncPath(dbPath), static_cast<bool>(hasFullyCompleted),
                                navigationPaneClsid, listingCursor, listingCursorTimestamp));
    }
    ASSERT(queryResetAndClearBindings(SELECT_ALL_SYNCS_REQUEST_ID));

    return true;
}

bool ParmsDb::selectAllSyncs(int driveDbId, std::vector<Sync> &syncList) {
    const std::scoped_lock lock(_mutex);

    syncList.clear();

    ASSERT(queryResetAndClearBindings(SELECT_ALL_SYNCS_BY_DRIVE_REQUEST_ID));
    ASSERT(queryBindValue(SELECT_ALL_SYNCS_BY_DRIVE_REQUEST_ID, 1, driveDbId));
    bool found;
    for (;;) {
        if (!queryNext(SELECT_ALL_SYNCS_BY_DRIVE_REQUEST_ID, found)) {
            LOG_WARN(_logger, "Error getting query result: " << SELECT_ALL_SYNCS_BY_DRIVE_REQUEST_ID);
            return false;
        }
        if (!found) {
            break;
        }

        int id;
        ASSERT(queryIntValue(SELECT_ALL_SYNCS_BY_DRIVE_REQUEST_ID, 0, id));
        SyncName localPath;
        ASSERT(querySyncNameValue(SELECT_ALL_SYNCS_BY_DRIVE_REQUEST_ID, 1, localPath));
        SyncName targetPath;
        ASSERT(querySyncNameValue(SELECT_ALL_SYNCS_BY_DRIVE_REQUEST_ID, 2, targetPath));
        std::string targetNodeId;
        ASSERT(queryStringValue(SELECT_ALL_SYNCS_BY_DRIVE_REQUEST_ID, 3, targetNodeId));
        SyncName dbPath;
        ASSERT(querySyncNameValue(SELECT_ALL_SYNCS_BY_DRIVE_REQUEST_ID, 4, dbPath));
        int paused;
        ASSERT(queryIntValue(SELECT_ALL_SYNCS_BY_DRIVE_REQUEST_ID, 5, paused));
        int supportVfs;
        ASSERT(queryIntValue(SELECT_ALL_SYNCS_BY_DRIVE_REQUEST_ID, 6, supportVfs));
        int virtualFileMode;
        ASSERT(queryIntValue(SELECT_ALL_SYNCS_BY_DRIVE_REQUEST_ID, 7, virtualFileMode));
        int notificationsDisabled;
        ASSERT(queryIntValue(SELECT_ALL_SYNCS_BY_DRIVE_REQUEST_ID, 8, notificationsDisabled));
        int hasFullyCompleted;
        ASSERT(queryIntValue(SELECT_ALL_SYNCS_BY_DRIVE_REQUEST_ID, 9, hasFullyCompleted));
        std::string navigationPaneClsid;
        ASSERT(queryStringValue(SELECT_ALL_SYNCS_BY_DRIVE_REQUEST_ID, 10, navigationPaneClsid));
        std::string listingCursor;
        ASSERT(queryStringValue(SELECT_ALL_SYNCS_BY_DRIVE_REQUEST_ID, 11, listingCursor));
        int64_t listingCursorTimestamp;
        ASSERT(queryInt64Value(SELECT_ALL_SYNCS_BY_DRIVE_REQUEST_ID, 12, listingCursorTimestamp));

        syncList.push_back(Sync(id, driveDbId, SyncPath(localPath), SyncPath(targetPath), targetNodeId, static_cast<bool>(paused),
                                static_cast<bool>(supportVfs), static_cast<VirtualFileMode>(virtualFileMode),
                                static_cast<bool>(notificationsDisabled), SyncPath(dbPath), static_cast<bool>(hasFullyCompleted),
                                navigationPaneClsid, listingCursor, listingCursorTimestamp));
    }
    ASSERT(queryResetAndClearBindings(SELECT_ALL_SYNCS_BY_DRIVE_REQUEST_ID));

    return true;
}

bool ParmsDb::getNewSyncDbId(int &dbId) {
    std::vector<Sync> syncList;
    if (!selectAllSyncs(syncList)) {
        LOG_WARN(_logger, "Error in selectAllSyncs");
        return false;
    }

    dbId = 1;
    for (const Sync &sync : syncList) {
        // NB: syncList is sorted by dbId
        if (sync.dbId() > dbId) {
            break;
        }
        dbId++;
    }

    return true;
}

bool ParmsDb::insertExclusionTemplate(const ExclusionTemplate &exclusionTemplate, bool &constraintError) {
    const std::scoped_lock lock(_mutex);

    // Insert exclusion template record
    int errId;
    std::string error;

    ASSERT(queryResetAndClearBindings(INSERT_EXCLUSION_TEMPLATE_REQUEST_ID));
    ASSERT(queryBindValue(INSERT_EXCLUSION_TEMPLATE_REQUEST_ID, 1, exclusionTemplate.templ()));
    ASSERT(queryBindValue(INSERT_EXCLUSION_TEMPLATE_REQUEST_ID, 2, exclusionTemplate.warning()));
    ASSERT(queryBindValue(INSERT_EXCLUSION_TEMPLATE_REQUEST_ID, 3, exclusionTemplate.def()));
    ASSERT(queryBindValue(INSERT_EXCLUSION_TEMPLATE_REQUEST_ID, 4, exclusionTemplate.deleted()));
    if (!queryExec(INSERT_EXCLUSION_TEMPLATE_REQUEST_ID, errId, error)) {
        LOG_WARN(_logger, "Error running query: " << INSERT_EXCLUSION_TEMPLATE_REQUEST_ID);
        constraintError = (errId == SQLITE_CONSTRAINT);
        return false;
    }

    return true;
}

bool ParmsDb::updateExclusionTemplate(const ExclusionTemplate &exclusionTemplate, bool &found) {
    const std::scoped_lock lock(_mutex);

    int errId;
    std::string error;

    ASSERT(queryResetAndClearBindings(UPDATE_EXCLUSION_TEMPLATE_REQUEST_ID));
    ASSERT(queryBindValue(UPDATE_EXCLUSION_TEMPLATE_REQUEST_ID, 1, exclusionTemplate.warning()));
    ASSERT(queryBindValue(UPDATE_EXCLUSION_TEMPLATE_REQUEST_ID, 2, exclusionTemplate.def()));
    ASSERT(queryBindValue(UPDATE_EXCLUSION_TEMPLATE_REQUEST_ID, 3, exclusionTemplate.deleted()));
    ASSERT(queryBindValue(UPDATE_EXCLUSION_TEMPLATE_REQUEST_ID, 4, exclusionTemplate.templ()));
    if (!queryExec(UPDATE_EXCLUSION_TEMPLATE_REQUEST_ID, errId, error)) {
        LOG_WARN(_logger, "Error running query: " << UPDATE_EXCLUSION_TEMPLATE_REQUEST_ID);
        return false;
    }
    if (numRowsAffected() == 1) {
        found = true;
    } else {
        LOG_WARN(_logger, "Error running query: " << UPDATE_EXCLUSION_TEMPLATE_REQUEST_ID << " - num rows affected != 1");
        found = false;
    }

    return true;
}

bool ParmsDb::deleteExclusionTemplate(const std::string &templ, bool &found) {
    const std::scoped_lock lock(_mutex);

    int errId;
    std::string error;

    ASSERT(queryResetAndClearBindings(DELETE_EXCLUSION_TEMPLATE_REQUEST_ID));
    ASSERT(queryBindValue(DELETE_EXCLUSION_TEMPLATE_REQUEST_ID, 1, templ));
    if (!queryExec(DELETE_EXCLUSION_TEMPLATE_REQUEST_ID, errId, error)) {
        LOG_WARN(_logger, "Error running query: " << DELETE_EXCLUSION_TEMPLATE_REQUEST_ID);
        return false;
    }
    if (numRowsAffected() == 1) {
        found = true;
    } else {
        LOG_WARN(_logger, "Error running query: " << DELETE_EXCLUSION_TEMPLATE_REQUEST_ID << " - num rows affected != 1");
        found = false;
    }

    return true;
}

bool ParmsDb::selectAllExclusionTemplates(std::vector<ExclusionTemplate> &exclusionTemplateList) {
    const std::scoped_lock lock(_mutex);

    exclusionTemplateList.clear();

    ASSERT(queryResetAndClearBindings(SELECT_ALL_EXCLUSION_TEMPLATE_REQUEST_ID));
    bool found;
    for (;;) {
        if (!queryNext(SELECT_ALL_EXCLUSION_TEMPLATE_REQUEST_ID, found)) {
            LOG_WARN(_logger, "Error getting query result: " << SELECT_ALL_EXCLUSION_TEMPLATE_REQUEST_ID);
            return false;
        }
        if (!found) {
            break;
        }

        std::string templ;
        ASSERT(queryStringValue(SELECT_ALL_EXCLUSION_TEMPLATE_REQUEST_ID, 0, templ));
        int warning;
        ASSERT(queryIntValue(SELECT_ALL_EXCLUSION_TEMPLATE_REQUEST_ID, 1, warning));
        int def;
        ASSERT(queryIntValue(SELECT_ALL_EXCLUSION_TEMPLATE_REQUEST_ID, 2, def));
        int deleted;
        ASSERT(queryIntValue(SELECT_ALL_EXCLUSION_TEMPLATE_REQUEST_ID, 3, deleted));

        exclusionTemplateList.push_back(
            ExclusionTemplate(templ, static_cast<bool>(warning), static_cast<bool>(def), static_cast<bool>(deleted)));
    }
    ASSERT(queryResetAndClearBindings(SELECT_ALL_EXCLUSION_TEMPLATE_REQUEST_ID));

    return true;
}

bool ParmsDb::selectAllExclusionTemplates(bool def, std::vector<ExclusionTemplate> &exclusionTemplateList) {
    const std::scoped_lock lock(_mutex);

    exclusionTemplateList.clear();

    ASSERT(queryResetAndClearBindings(SELECT_ALL_EXCLUSION_TEMPLATE_BY_DEF_REQUEST_ID));
    ASSERT(queryBindValue(SELECT_ALL_EXCLUSION_TEMPLATE_BY_DEF_REQUEST_ID, 1, def));
    bool found;
    for (;;) {
        if (!queryNext(SELECT_ALL_EXCLUSION_TEMPLATE_BY_DEF_REQUEST_ID, found)) {
            LOG_WARN(_logger, "Error getting query result: " << SELECT_ALL_EXCLUSION_TEMPLATE_BY_DEF_REQUEST_ID);
            return false;
        }
        if (!found) {
            break;
        }

        std::string templ;
        ASSERT(queryStringValue(SELECT_ALL_EXCLUSION_TEMPLATE_BY_DEF_REQUEST_ID, 0, templ));
        int warning;
        ASSERT(queryIntValue(SELECT_ALL_EXCLUSION_TEMPLATE_BY_DEF_REQUEST_ID, 1, warning));
        int deleted;
        ASSERT(queryIntValue(SELECT_ALL_EXCLUSION_TEMPLATE_BY_DEF_REQUEST_ID, 2, deleted));

        exclusionTemplateList.push_back(ExclusionTemplate(templ, static_cast<bool>(warning), def, static_cast<bool>(deleted)));
    }
    ASSERT(queryResetAndClearBindings(SELECT_ALL_EXCLUSION_TEMPLATE_BY_DEF_REQUEST_ID));

    return true;
}

bool ParmsDb::updateAllExclusionTemplates(bool def, const std::vector<ExclusionTemplate> &exclusionTemplateList) {
    const std::scoped_lock lock(_mutex);

    int errId;
    std::string error;

    startTransaction();

    // Delete existing ExclusionTemplates
    ASSERT(queryResetAndClearBindings(DELETE_ALL_EXCLUSION_TEMPLATE_BY_DEF_REQUEST_ID));
    ASSERT(queryBindValue(DELETE_ALL_EXCLUSION_TEMPLATE_BY_DEF_REQUEST_ID, 1, def));
    if (!queryExec(DELETE_ALL_EXCLUSION_TEMPLATE_BY_DEF_REQUEST_ID, errId, error)) {
        LOG_WARN(_logger, "Error running query: " << DELETE_ALL_EXCLUSION_TEMPLATE_BY_DEF_REQUEST_ID);
        rollbackTransaction();
        return false;
    }

    // Insert new ExclusionTemplates
    for (const ExclusionTemplate &exclusionTemplate : exclusionTemplateList) {
        ASSERT(queryResetAndClearBindings(INSERT_EXCLUSION_TEMPLATE_REQUEST_ID));
        ASSERT(queryBindValue(INSERT_EXCLUSION_TEMPLATE_REQUEST_ID, 1, exclusionTemplate.templ()));
        ASSERT(queryBindValue(INSERT_EXCLUSION_TEMPLATE_REQUEST_ID, 2, exclusionTemplate.warning()));
        ASSERT(queryBindValue(INSERT_EXCLUSION_TEMPLATE_REQUEST_ID, 3, exclusionTemplate.def()));
        ASSERT(queryBindValue(INSERT_EXCLUSION_TEMPLATE_REQUEST_ID, 4, exclusionTemplate.deleted()));
        if (!queryExec(INSERT_EXCLUSION_TEMPLATE_REQUEST_ID, errId, error)) {
            LOG_WARN(_logger, "Error running query: " << INSERT_EXCLUSION_TEMPLATE_REQUEST_ID);
            rollbackTransaction();
            return false;
        }
    }

    commitTransaction();

    return true;
}

#ifdef __APPLE__
bool ParmsDb::insertExclusionApp(const ExclusionApp &exclusionApp, bool &constraintError) {
    const std::scoped_lock lock(_mutex);

    int errId;
    std::string error;

    ASSERT(queryResetAndClearBindings(INSERT_EXCLUSION_APP_REQUEST_ID));
    ASSERT(queryBindValue(INSERT_EXCLUSION_APP_REQUEST_ID, 1, exclusionApp.appId()));
    ASSERT(queryBindValue(INSERT_EXCLUSION_APP_REQUEST_ID, 2, exclusionApp.description()));
    ASSERT(queryBindValue(INSERT_EXCLUSION_APP_REQUEST_ID, 3, exclusionApp.def()));
    if (!queryExec(INSERT_EXCLUSION_APP_REQUEST_ID, errId, error)) {
        LOG_WARN(_logger, "Error running query: " << INSERT_EXCLUSION_APP_REQUEST_ID);
        constraintError = (errId == SQLITE_CONSTRAINT);
        return false;
    }

    return true;
}

bool ParmsDb::updateExclusionApp(const ExclusionApp &exclusionApp, bool &found) {
    const std::scoped_lock lock(_mutex);

    int errId;
    std::string error;

    ASSERT(queryResetAndClearBindings(UPDATE_EXCLUSION_APP_REQUEST_ID));
    ASSERT(queryBindValue(UPDATE_EXCLUSION_APP_REQUEST_ID, 1, exclusionApp.description()));
    ASSERT(queryBindValue(UPDATE_EXCLUSION_APP_REQUEST_ID, 2, exclusionApp.def()));
    ASSERT(queryBindValue(UPDATE_EXCLUSION_APP_REQUEST_ID, 3, exclusionApp.appId()));
    if (!queryExec(UPDATE_EXCLUSION_APP_REQUEST_ID, errId, error)) {
        LOG_WARN(_logger, "Error running query: " << UPDATE_EXCLUSION_APP_REQUEST_ID);
        return false;
    }
    if (numRowsAffected() == 1) {
        found = true;
    } else {
        LOG_WARN(_logger, "Error running query: " << UPDATE_EXCLUSION_APP_REQUEST_ID << " - num rows affected != 1");
        found = false;
    }

    return true;
}

bool ParmsDb::deleteExclusionApp(const std::string &appId, bool &found) {
    const std::scoped_lock lock(_mutex);

    int errId;
    std::string error;

    ASSERT(queryResetAndClearBindings(DELETE_EXCLUSION_APP_REQUEST_ID));
    ASSERT(queryBindValue(DELETE_EXCLUSION_APP_REQUEST_ID, 1, appId));
    if (!queryExec(DELETE_EXCLUSION_APP_REQUEST_ID, errId, error)) {
        LOG_WARN(_logger, "Error running query: " << DELETE_EXCLUSION_APP_REQUEST_ID);
        return false;
    }
    if (numRowsAffected() == 1) {
        found = true;
    } else {
        LOG_WARN(_logger, "Error running query: " << DELETE_EXCLUSION_APP_REQUEST_ID << " - num rows affected != 1");
        found = false;
    }

    return true;
}

bool ParmsDb::selectAllExclusionApps(std::vector<ExclusionApp> &exclusionAppList) {
    const std::scoped_lock lock(_mutex);

    exclusionAppList.clear();

    ASSERT(queryResetAndClearBindings(SELECT_ALL_EXCLUSION_APP_REQUEST_ID));
    bool found;
    for (;;) {
        if (!queryNext(SELECT_ALL_EXCLUSION_APP_REQUEST_ID, found)) {
            LOG_WARN(_logger, "Error getting query result: " << SELECT_ALL_EXCLUSION_APP_REQUEST_ID);
            return false;
        }
        if (!found) {
            break;
        }

        std::string appId;
        ASSERT(queryStringValue(SELECT_ALL_EXCLUSION_APP_REQUEST_ID, 0, appId));
        std::string description;
        ASSERT(queryStringValue(SELECT_ALL_EXCLUSION_APP_REQUEST_ID, 1, description));
        int def;
        ASSERT(queryIntValue(SELECT_ALL_EXCLUSION_APP_REQUEST_ID, 2, def));

        exclusionAppList.push_back(ExclusionApp(appId, description, static_cast<bool>(def)));
    }
    ASSERT(queryResetAndClearBindings(SELECT_ALL_EXCLUSION_APP_REQUEST_ID));

    return true;
}

bool ParmsDb::selectAllExclusionApps(bool def, std::vector<ExclusionApp> &exclusionAppList) {
    const std::scoped_lock lock(_mutex);

    exclusionAppList.clear();

    ASSERT(queryResetAndClearBindings(SELECT_ALL_EXCLUSION_APP_BY_DEF_REQUEST_ID));
    ASSERT(queryBindValue(SELECT_ALL_EXCLUSION_APP_BY_DEF_REQUEST_ID, 1, def));
    bool found;
    for (;;) {
        if (!queryNext(SELECT_ALL_EXCLUSION_APP_BY_DEF_REQUEST_ID, found)) {
            LOG_WARN(_logger, "Error getting query result: " << SELECT_ALL_EXCLUSION_APP_REQUEST_ID);
            return false;
        }
        if (!found) {
            break;
        }

        std::string appId;
        ASSERT(queryStringValue(SELECT_ALL_EXCLUSION_APP_BY_DEF_REQUEST_ID, 0, appId));
        std::string description;
        ASSERT(queryStringValue(SELECT_ALL_EXCLUSION_APP_BY_DEF_REQUEST_ID, 1, description));

        exclusionAppList.push_back(ExclusionApp(appId, description, def));
    }
    ASSERT(queryResetAndClearBindings(SELECT_ALL_EXCLUSION_APP_BY_DEF_REQUEST_ID));

    return true;
}

bool ParmsDb::updateAllExclusionApps(bool def, const std::vector<ExclusionApp> &exclusionAppList) {
    const std::scoped_lock lock(_mutex);

    int errId;
    std::string error;

    startTransaction();

    // Delete existing ExclusionApps
    ASSERT(queryResetAndClearBindings(DELETE_ALL_EXCLUSION_APP_BY_DEF_REQUEST_ID));
    ASSERT(queryBindValue(DELETE_ALL_EXCLUSION_APP_BY_DEF_REQUEST_ID, 1, def));
    if (!queryExec(DELETE_ALL_EXCLUSION_APP_BY_DEF_REQUEST_ID, errId, error)) {
        LOG_WARN(_logger, "Error running query: " << DELETE_ALL_EXCLUSION_APP_BY_DEF_REQUEST_ID);
        rollbackTransaction();
        return false;
    }

    // Insert new ExclusionApps
    for (const ExclusionApp &exclusionApp : exclusionAppList) {
        ASSERT(queryResetAndClearBindings(INSERT_EXCLUSION_APP_REQUEST_ID));
        ASSERT(queryBindValue(INSERT_EXCLUSION_APP_REQUEST_ID, 1, exclusionApp.appId()));
        ASSERT(queryBindValue(INSERT_EXCLUSION_APP_REQUEST_ID, 2, exclusionApp.description()));
        ASSERT(queryBindValue(INSERT_EXCLUSION_APP_REQUEST_ID, 3, exclusionApp.def()));
        if (!queryExec(INSERT_EXCLUSION_APP_REQUEST_ID, errId, error)) {
            LOG_WARN(_logger, "Error running query: " << INSERT_EXCLUSION_APP_REQUEST_ID);
            rollbackTransaction();
            return false;
        }
    }

    commitTransaction();

    return true;
}
#endif

bool ParmsDb::insertError(const Error &err) {
    const std::scoped_lock lock(_mutex);

    int errId;
    std::string error;

    ASSERT(queryResetAndClearBindings(INSERT_ERROR_REQUEST_ID));
    ASSERT(queryBindValue(INSERT_ERROR_REQUEST_ID, 1, err.time()));
    ASSERT(queryBindValue(INSERT_ERROR_REQUEST_ID, 2, err.level()));
    ASSERT(queryBindValue(INSERT_ERROR_REQUEST_ID, 3, err.functionName()));
    ASSERT(queryBindValue(INSERT_ERROR_REQUEST_ID, 4, err.syncDbId() ? dbtype(err.syncDbId()) : std::monostate()));
    ASSERT(queryBindValue(INSERT_ERROR_REQUEST_ID, 5, err.workerName()));
    ASSERT(queryBindValue(INSERT_ERROR_REQUEST_ID, 6, err.exitCode()));
    ASSERT(queryBindValue(INSERT_ERROR_REQUEST_ID, 7, err.exitCause()));
    ASSERT(queryBindValue(INSERT_ERROR_REQUEST_ID, 8, err.localNodeId()));
    ASSERT(queryBindValue(INSERT_ERROR_REQUEST_ID, 9, err.remoteNodeId()));
    ASSERT(queryBindValue(INSERT_ERROR_REQUEST_ID, 10, err.nodeType()));
    ASSERT(queryBindValue(INSERT_ERROR_REQUEST_ID, 11, err.path().native()));
    ASSERT(queryBindValue(INSERT_ERROR_REQUEST_ID, 12, 0));  // TODO : Not used anymore
    ASSERT(queryBindValue(INSERT_ERROR_REQUEST_ID, 13, err.conflictType()));
    ASSERT(queryBindValue(INSERT_ERROR_REQUEST_ID, 14, err.inconsistencyType()));
    ASSERT(queryBindValue(INSERT_ERROR_REQUEST_ID, 15, err.cancelType()));
    ASSERT(queryBindValue(INSERT_ERROR_REQUEST_ID, 16, err.destinationPath()));
    if (!queryExec(INSERT_ERROR_REQUEST_ID, errId, error)) {
        LOG_WARN(_logger, "Error running query: " << INSERT_ERROR_REQUEST_ID);
        return false;
    }

    return true;
}

bool ParmsDb::updateError(const Error &err, bool &found) {
    const std::scoped_lock lock(_mutex);

    int errId;
    std::string error;

    ASSERT(queryResetAndClearBindings(UPDATE_ERROR_REQUEST_ID));
    ASSERT(queryBindValue(UPDATE_ERROR_REQUEST_ID, 1, err.time()));
    ASSERT(queryBindValue(UPDATE_ERROR_REQUEST_ID, 2, err.dbId()));
    if (!queryExec(UPDATE_ERROR_REQUEST_ID, errId, error)) {
        LOG_WARN(_logger, "Error running query: " << UPDATE_ERROR_REQUEST_ID);
        return false;
    }
    if (numRowsAffected() == 1) {
        found = true;
    } else {
        LOG_WARN(_logger, "Error running query: " << UPDATE_ERROR_REQUEST_ID << " - num rows affected != 1");
        found = false;
    }

    return true;
}

bool ParmsDb::deleteAllErrorsByExitCode(ExitCode exitCode) {
    const std::scoped_lock lock(_mutex);

    int errId;
    std::string error;

    ASSERT(queryResetAndClearBindings(DELETE_ALL_ERROR_BY_EXITCODE_REQUEST_ID));
    ASSERT(queryBindValue(DELETE_ALL_ERROR_BY_EXITCODE_REQUEST_ID, 1, static_cast<int>(exitCode)));
    if (!queryExec(DELETE_ALL_ERROR_BY_EXITCODE_REQUEST_ID, errId, error)) {
        LOG_WARN(_logger, "Error running query: " << DELETE_ALL_ERROR_BY_EXITCODE_REQUEST_ID);
        return false;
    }

    return true;
}

bool ParmsDb::deleteAllErrorsByExitCause(ExitCause exitCause) {
    const std::scoped_lock lock(_mutex);

    int errId;
    std::string error;

    ASSERT(queryResetAndClearBindings(DELETE_ALL_ERROR_BY_EXITCAUSE_REQUEST_ID));
    ASSERT(queryBindValue(DELETE_ALL_ERROR_BY_EXITCAUSE_REQUEST_ID, 1, static_cast<int>(exitCause)));
    if (!queryExec(DELETE_ALL_ERROR_BY_EXITCAUSE_REQUEST_ID, errId, error)) {
        LOG_WARN(_logger, "Error running query: " << DELETE_ALL_ERROR_BY_EXITCAUSE_REQUEST_ID);
        return false;
    }

    return true;
}

bool ParmsDb::selectAllErrors(ErrorLevel level, int syncDbId, int limit, std::vector<Error> &errs) {
    const std::scoped_lock lock(_mutex);

    ASSERT(queryResetAndClearBindings(SELECT_ALL_ERROR_BY_LEVEL_AND_SYNCDBID_REQUEST_ID));
    ASSERT(queryBindValue(SELECT_ALL_ERROR_BY_LEVEL_AND_SYNCDBID_REQUEST_ID, 1, level));
    ASSERT(queryBindValue(SELECT_ALL_ERROR_BY_LEVEL_AND_SYNCDBID_REQUEST_ID, 2, syncDbId));
    ASSERT(queryBindValue(SELECT_ALL_ERROR_BY_LEVEL_AND_SYNCDBID_REQUEST_ID, 3, limit));
    bool found;
    for (;;) {
        if (!queryNext(SELECT_ALL_ERROR_BY_LEVEL_AND_SYNCDBID_REQUEST_ID, found)) {
            LOG_WARN(_logger, "Error getting query result: " << SELECT_ALL_ERROR_BY_LEVEL_AND_SYNCDBID_REQUEST_ID);
            return false;
        }
        if (!found) {
            break;
        }

        int64_t dbId;
        ASSERT(queryInt64Value(SELECT_ALL_ERROR_BY_LEVEL_AND_SYNCDBID_REQUEST_ID, 0, dbId));
        int64_t time;
        ASSERT(queryInt64Value(SELECT_ALL_ERROR_BY_LEVEL_AND_SYNCDBID_REQUEST_ID, 1, time));
        std::string functionName;
        ASSERT(queryStringValue(SELECT_ALL_ERROR_BY_LEVEL_AND_SYNCDBID_REQUEST_ID, 2, functionName));
        std::string workerName;
        ASSERT(queryStringValue(SELECT_ALL_ERROR_BY_LEVEL_AND_SYNCDBID_REQUEST_ID, 3, workerName));
        int exitCode;
        ASSERT(queryIntValue(SELECT_ALL_ERROR_BY_LEVEL_AND_SYNCDBID_REQUEST_ID, 4, exitCode));
        int exitCause;
        ASSERT(queryIntValue(SELECT_ALL_ERROR_BY_LEVEL_AND_SYNCDBID_REQUEST_ID, 5, exitCause));
        std::string localNodeId;
        ASSERT(queryStringValue(SELECT_ALL_ERROR_BY_LEVEL_AND_SYNCDBID_REQUEST_ID, 6, localNodeId));
        std::string remoteNodeId;
        ASSERT(queryStringValue(SELECT_ALL_ERROR_BY_LEVEL_AND_SYNCDBID_REQUEST_ID, 7, remoteNodeId));
        int nodeType;
        ASSERT(queryIntValue(SELECT_ALL_ERROR_BY_LEVEL_AND_SYNCDBID_REQUEST_ID, 8, nodeType));
        SyncName path;
        ASSERT(querySyncNameValue(SELECT_ALL_ERROR_BY_LEVEL_AND_SYNCDBID_REQUEST_ID, 9, path));
        int status;
        ASSERT(queryIntValue(SELECT_ALL_ERROR_BY_LEVEL_AND_SYNCDBID_REQUEST_ID, 10, status));
        int conflictType;
        ASSERT(queryIntValue(SELECT_ALL_ERROR_BY_LEVEL_AND_SYNCDBID_REQUEST_ID, 11, conflictType));
        int inconsistencyType;
        ASSERT(queryIntValue(SELECT_ALL_ERROR_BY_LEVEL_AND_SYNCDBID_REQUEST_ID, 12, inconsistencyType));
        int cancelType;
        ASSERT(queryIntValue(SELECT_ALL_ERROR_BY_LEVEL_AND_SYNCDBID_REQUEST_ID, 13, cancelType));
        SyncName destinationPath;
        ASSERT(querySyncNameValue(SELECT_ALL_ERROR_BY_LEVEL_AND_SYNCDBID_REQUEST_ID, 14, destinationPath));

        errs.push_back(Error(dbId, time, static_cast<ErrorLevel>(level), functionName, syncDbId, workerName,
                             static_cast<ExitCode>(exitCode), static_cast<ExitCause>(exitCause), static_cast<NodeId>(localNodeId),
                             static_cast<NodeId>(remoteNodeId), static_cast<NodeType>(nodeType), static_cast<SyncPath>(path),
                             static_cast<ConflictType>(conflictType), static_cast<InconsistencyType>(inconsistencyType),
                             static_cast<CancelType>(cancelType), static_cast<SyncPath>(destinationPath)));
    }
    ASSERT(queryResetAndClearBindings(SELECT_ALL_ERROR_BY_LEVEL_AND_SYNCDBID_REQUEST_ID));

    return true;
}

bool ParmsDb::selectConflicts(int syncDbId, ConflictType filter, std::vector<Error> &errs) {
    const std::scoped_lock lock(_mutex);

    std::string requestId = (filter == ConflictTypeNone ? SELECT_ALL_CONFLICTS_BY_SYNCDBID_REQUEST_ID
                                                        : SELECT_FILTERED_CONFLICTS_BY_SYNCDBID_REQUEST_ID);

    ASSERT(queryResetAndClearBindings(requestId));
    ASSERT(queryBindValue(requestId, 1, syncDbId));
    ASSERT(queryBindValue(requestId, 2, std::to_string(filter)));

    bool found = false;
    for (;;) {
        if (!queryNext(requestId, found)) {
            LOG_WARN(_logger, "Error getting query result: " << requestId.c_str());
            return false;
        }
        if (!found) {
            break;
        }

        int64_t dbId = 0;
        ASSERT(queryInt64Value(requestId, 0, dbId));
        int64_t time = 0;
        ASSERT(queryInt64Value(requestId, 1, time));
        std::string functionName;
        ASSERT(queryStringValue(requestId, 2, functionName));
        std::string workerName;
        ASSERT(queryStringValue(requestId, 3, workerName));
        int exitCode = 0;
        ASSERT(queryIntValue(requestId, 4, exitCode));
        int exitCause = 0;
        ASSERT(queryIntValue(requestId, 5, exitCause));
        std::string localNodeId;
        ASSERT(queryStringValue(requestId, 6, localNodeId));
        std::string remoteNodeId;
        ASSERT(queryStringValue(requestId, 7, remoteNodeId));
        int nodeType = 0;
        ASSERT(queryIntValue(requestId, 8, nodeType));
        SyncName path;
        ASSERT(querySyncNameValue(requestId, 9, path));
        int status = 0;
        ASSERT(queryIntValue(requestId, 10, status));
        int conflictType = 0;
        ASSERT(queryIntValue(requestId, 11, conflictType));
        int inconsistencyType = 0;
        ASSERT(queryIntValue(requestId, 12, inconsistencyType));
        int cancelType = 0;
        ASSERT(queryIntValue(requestId, 13, cancelType));
        SyncName destinationPath;
        ASSERT(querySyncNameValue(requestId, 14, destinationPath));

        errs.push_back(Error(dbId, time, ErrorLevelNode, functionName, syncDbId, workerName, static_cast<ExitCode>(exitCode),
                             static_cast<ExitCause>(exitCause), static_cast<NodeId>(localNodeId),
                             static_cast<NodeId>(remoteNodeId), static_cast<NodeType>(nodeType), static_cast<SyncPath>(path),
                             static_cast<ConflictType>(conflictType), static_cast<InconsistencyType>(inconsistencyType),
                             static_cast<CancelType>(cancelType), static_cast<SyncPath>(destinationPath)));
    }
    ASSERT(queryResetAndClearBindings(requestId));

    return true;
}

bool ParmsDb::deleteErrors(ErrorLevel level) {
    const std::scoped_lock lock(_mutex);

    int errId;
    std::string error;

    ASSERT(queryResetAndClearBindings(DELETE_ALL_ERROR_BY_LEVEL_REQUEST_ID));
    ASSERT(queryBindValue(DELETE_ALL_ERROR_BY_LEVEL_REQUEST_ID, 1, level));
    if (!queryExec(DELETE_ALL_ERROR_BY_LEVEL_REQUEST_ID, errId, error)) {
        LOG_WARN(_logger, "Error running query: " << DELETE_ALL_ERROR_BY_LEVEL_REQUEST_ID);
        return false;
    }

    return true;
}

bool ParmsDb::deleteError(int dbId, bool &found) {
    const std::scoped_lock lock(_mutex);

    int errId;
    std::string error;

    ASSERT(queryResetAndClearBindings(DELETE_ERROR_BY_DBID_REQUEST_ID));
    ASSERT(queryBindValue(DELETE_ERROR_BY_DBID_REQUEST_ID, 1, dbId));
    if (!queryExec(DELETE_ERROR_BY_DBID_REQUEST_ID, errId, error)) {
        LOG_WARN(_logger, "Error running query: " << DELETE_ERROR_BY_DBID_REQUEST_ID);
        return false;
    }
    if (numRowsAffected() == 1) {
        found = true;
    } else {
        LOG_WARN(_logger, "Error running query: " << DELETE_ERROR_BY_DBID_REQUEST_ID << " - num rows affected != 1");
        found = false;
    }

    return true;
}

bool ParmsDb::insertMigrationSelectiveSync(const MigrationSelectiveSync &migrationSelectiveSync) {
    const std::scoped_lock lock(_mutex);

    int errId;
    std::string error;

    ASSERT(queryResetAndClearBindings(INSERT_MIGRATION_SELECTIVESYNC_REQUEST_ID));
    ASSERT(queryBindValue(INSERT_MIGRATION_SELECTIVESYNC_REQUEST_ID, 1, migrationSelectiveSync.syncDbId()));
    ASSERT(queryBindValue(INSERT_MIGRATION_SELECTIVESYNC_REQUEST_ID, 2, migrationSelectiveSync.path().native()));
    ASSERT(queryBindValue(INSERT_MIGRATION_SELECTIVESYNC_REQUEST_ID, 3, migrationSelectiveSync.type()));
    if (!queryExec(INSERT_MIGRATION_SELECTIVESYNC_REQUEST_ID, errId, error)) {
        LOG_WARN(_logger, "Error running query: " << INSERT_MIGRATION_SELECTIVESYNC_REQUEST_ID);
        return false;
    }

    return true;
}

bool ParmsDb::selectAllMigrationSelectiveSync(std::vector<MigrationSelectiveSync> &migrationSelectiveSyncList) {
    const std::scoped_lock lock(_mutex);

    migrationSelectiveSyncList.clear();

    ASSERT(queryResetAndClearBindings(SELECT_ALL_MIGRATION_SELECTIVESYNC_REQUEST_ID));
    bool found;
    for (;;) {
        if (!queryNext(SELECT_ALL_MIGRATION_SELECTIVESYNC_REQUEST_ID, found)) {
            LOG_WARN(_logger, "Error getting query result: " << SELECT_ALL_MIGRATION_SELECTIVESYNC_REQUEST_ID);
            return false;
        }
        if (!found) {
            break;
        }

        int syncDbId;
        ASSERT(queryIntValue(SELECT_ALL_MIGRATION_SELECTIVESYNC_REQUEST_ID, 0, syncDbId));

        SyncName path;
        ASSERT(querySyncNameValue(SELECT_ALL_MIGRATION_SELECTIVESYNC_REQUEST_ID, 1, path));

        int type;
        ASSERT(queryIntValue(SELECT_ALL_MIGRATION_SELECTIVESYNC_REQUEST_ID, 2, type));

        migrationSelectiveSyncList.push_back(MigrationSelectiveSync(syncDbId, SyncPath(path), type));
    }
    ASSERT(queryResetAndClearBindings(SELECT_ALL_MIGRATION_SELECTIVESYNC_REQUEST_ID));

    return true;
}

<<<<<<< HEAD
bool ParmsDb::selectValueForKey(const std::string &key, std::string &value, const std::string &defaultValue) {
    const std::scoped_lock lock(_mutex);

    ASSERT(queryResetAndClearBindings(SELECT_VALUE_FROM_KEY_REQUEST_ID));
    ASSERT(queryBindValue(SELECT_VALUE_FROM_KEY_REQUEST_ID, 1, key));
    bool found = false;
    if (!queryNext(SELECT_VALUE_FROM_KEY_REQUEST_ID, found)) {
        LOG_WARN(_logger, "Error getting query result: " << SELECT_VALUE_FROM_KEY_REQUEST_ID);
        value = defaultValue;
        return false;
    }
    if (!found) {
        value = defaultValue;
        return true;
    }

    ASSERT(queryStringValue(SELECT_VALUE_FROM_KEY_REQUEST_ID, 0, value));
    ASSERT(queryResetAndClearBindings(SELECT_VALUE_FROM_KEY_REQUEST_ID));
=======
bool ParmsDb::selectLastServerSelfRestartTime(int64_t &lastServerRestartTime) {
    const std::scoped_lock lock(_mutex);

    ASSERT(queryResetAndClearBindings(SELECT_SELF_RESTARTER_REQUEST_ID));
    bool found = false;
    if (!queryNext(SELECT_SELF_RESTARTER_REQUEST_ID, found)) {
        LOG_WARN(_logger, "Error getting query result: " << SELECT_SELF_RESTARTER_REQUEST_ID);
        return false;
    }
    if (!found) {
        return false;
    }

    ASSERT(queryInt64Value(SELECT_SELF_RESTARTER_REQUEST_ID, 1, lastServerRestartTime));
    ASSERT(queryResetAndClearBindings(SELECT_SELF_RESTARTER_REQUEST_ID));
>>>>>>> 8835bb70

    return true;
}

<<<<<<< HEAD
bool ParmsDb::setValueForKey(const std::string &key, const std::string &value) {
    if (value.empty()) {
        return deleteKeyValueEntry(key);
    }

    std::string existingValue;
    int errId;
    std::string error;
    bool found = selectValueForKey(key, existingValue);
    found = found && !existingValue.empty();
    const std::scoped_lock lock(_mutex);
    if (found) {  // UPDATE
        ASSERT(queryResetAndClearBindings(UPDATE_VALUE_WITH_KEY_CLIENT_REQUEST_ID));
        ASSERT(queryBindValue(UPDATE_VALUE_WITH_KEY_CLIENT_REQUEST_ID, 1, key));
        ASSERT(queryBindValue(UPDATE_VALUE_WITH_KEY_CLIENT_REQUEST_ID, 2, value));
        if (!queryExec(UPDATE_VALUE_WITH_KEY_CLIENT_REQUEST_ID, errId, error)) {
            LOG_WARN(_logger, "Error running query: " << UPDATE_VALUE_WITH_KEY_CLIENT_REQUEST_ID);
            return false;
        }
        ASSERT(queryResetAndClearBindings(UPDATE_VALUE_WITH_KEY_CLIENT_REQUEST_ID));
    } else {  // INSERT
        ASSERT(queryResetAndClearBindings(INSERT_KEY_VALUE_REQUEST_ID));
        ASSERT(queryBindValue(INSERT_KEY_VALUE_REQUEST_ID, 1, key));
        ASSERT(queryBindValue(INSERT_KEY_VALUE_REQUEST_ID, 2, value));

        if (!queryExec(INSERT_KEY_VALUE_REQUEST_ID, errId, error)) {
            LOG_WARN(_logger, "Error running query: " << INSERT_KEY_VALUE_REQUEST_ID);
            return false;
        }
        ASSERT(queryResetAndClearBindings(INSERT_KEY_VALUE_REQUEST_ID));
    }
    return true;
}

bool ParmsDb::deleteKeyValueEntry(const std::string &key) {
    const std::scoped_lock lock(_mutex);

    int errId;
    std::string error;

    ASSERT(queryResetAndClearBindings(DELETE_VALUE_WITH_KEY_CLIENT_REQUEST_ID));
    ASSERT(queryBindValue(DELETE_VALUE_WITH_KEY_CLIENT_REQUEST_ID, 1, key));
    if (!queryExec(DELETE_VALUE_WITH_KEY_CLIENT_REQUEST_ID, errId, error)) {
        LOG_WARN(_logger, "Error running query: " << DELETE_VALUE_WITH_KEY_CLIENT_REQUEST_ID);
        return false;
    }
    ASSERT(queryResetAndClearBindings(DELETE_VALUE_WITH_KEY_CLIENT_REQUEST_ID));

    return true;
}
=======
bool ParmsDb::selectLastClientSelfRestartTime(int64_t &lastClientRestartTime) {
    const std::scoped_lock lock(_mutex);

    ASSERT(queryResetAndClearBindings(SELECT_SELF_RESTARTER_REQUEST_ID));
    bool found = false;
    if (!queryNext(SELECT_SELF_RESTARTER_REQUEST_ID, found)) {
        LOG_WARN(_logger, "Error getting query result: " << SELECT_SELF_RESTARTER_REQUEST_ID);
        return false;
    }
    if (!found) {
        return false;
    }

    ASSERT(queryInt64Value(SELECT_SELF_RESTARTER_REQUEST_ID, 0, lastClientRestartTime));
    ASSERT(queryResetAndClearBindings(SELECT_SELF_RESTARTER_REQUEST_ID));

    return true;
}

bool ParmsDb::updateLastServerSelfRestartTime(int64_t lastServertRestartTime) {
    const std::scoped_lock lock(_mutex);

    if (lastServertRestartTime == -1) {
        lastServertRestartTime =
            std::chrono::time_point_cast<std::chrono::seconds>(std::chrono::system_clock::now()).time_since_epoch().count();
    }

    ASSERT(queryResetAndClearBindings(UPDATE_SELF_RESTARTER_SERVER_REQUEST_ID));
    ASSERT(queryBindValue(UPDATE_SELF_RESTARTER_SERVER_REQUEST_ID, 1, lastServertRestartTime));

    int errId = 0;
    std::string error;

    if (!queryExec(UPDATE_SELF_RESTARTER_SERVER_REQUEST_ID, errId, error)) {
        LOG_WARN(_logger, "Error running query: " << UPDATE_SELF_RESTARTER_SERVER_REQUEST_ID);
        return false;
    }
    ASSERT(queryResetAndClearBindings(UPDATE_SELF_RESTARTER_SERVER_REQUEST_ID));

    return true;
}

bool ParmsDb::updateLastClientSelfRestartTime(int64_t lastClientRestartTime) {
    const std::scoped_lock lock(_mutex);

    if (lastClientRestartTime == -1) {
        lastClientRestartTime =
            std::chrono::time_point_cast<std::chrono::seconds>(std::chrono::system_clock::now()).time_since_epoch().count();
    }

    ASSERT(queryResetAndClearBindings(UPDATE_SELF_RESTARTER_CLIENT_REQUEST_ID));
    ASSERT(queryBindValue(UPDATE_SELF_RESTARTER_CLIENT_REQUEST_ID, 1, lastClientRestartTime));

    int errId = 0;
    std::string error;

    if (!queryExec(UPDATE_SELF_RESTARTER_CLIENT_REQUEST_ID, errId, error)) {
        LOG_WARN(_logger, "Error running query: " << UPDATE_SELF_RESTARTER_CLIENT_REQUEST_ID);
        return false;
    }
    ASSERT(queryResetAndClearBindings(UPDATE_SELF_RESTARTER_CLIENT_REQUEST_ID));

    return true;
}

>>>>>>> 8835bb70
}  // namespace KDC<|MERGE_RESOLUTION|>--- conflicted
+++ resolved
@@ -501,59 +501,6 @@
 #define SELECT_ALL_MIGRATION_SELECTIVESYNC_REQUEST_ID "select_migration_selectivesync"
 #define SELECT_ALL_MIGRATION_SELECTIVESYNC_REQUEST "SELECT syncDbId, path, type FROM migration_selectivesync;"
 
-<<<<<<< HEAD
-//
-// key_value
-//
-
-#define CREATE_KEY_VALUE_TABLE_ID "create_key_value"
-#define CREATE_KEY_VALUE_TABLE              \
-    "CREATE TABLE IF NOT EXISTS key_value(" \
-    "key TEXT PRIMARY KEY,"                 \
-    "value TEXT);"
-
-
-#define INSERT_KEY_VALUE_REQUEST_ID "insert_key_value"
-#define INSERT_KEY_VALUE_REQUEST          \
-    "INSERT INTO key_value (key, value) " \
-    "VALUES (?1, ?2);"
-
-#define SELECT_VALUE_FROM_KEY_REQUEST_ID "select_value_from_key"
-#define SELECT_VALUE_FROM_KEY_REQUEST "SELECT value FROM key_value WHERE key=?1;"
-
-#define UPDATE_VALUE_WITH_KEY_CLIENT_REQUEST_ID "update_value_with_key"
-#define UPDATE_VALUE_WITH_KEY_CLIENT_REQUEST "UPDATE key_value SET value=?2 WHERE key=?1;"
-
-#define DELETE_VALUE_WITH_KEY_CLIENT_REQUEST_ID "delete_value_with_key"
-#define DELETE_VALUE_WITH_KEY_CLIENT_REQUEST "DELETE FROM key_value WHERE key=?1;"
-=======
-
-//
-// self_restarter
-//
-
-#define CREATE_SELF_RESTARTER_TABLE_ID "create_self_restarter"
-#define CREATE_SELF_RESTARTER_TABLE              \
-    "CREATE TABLE IF NOT EXISTS self_restarter(" \
-    "lastClientRestart INTEGER,"                 \
-    "lastServerRestart INTEGER);"
-
-#define INSERT_SELF_RESTARTER_REQUEST_ID "insert_self_restarter"
-#define INSERT_SELF_RESTARTER_REQUEST                                    \
-    "INSERT INTO self_restarter (lastClientRestart, lastServerRestart) " \
-    "VALUES (?1, ?2);"
-
-#define SELECT_SELF_RESTARTER_REQUEST_ID "select_self_restarter"
-#define SELECT_SELF_RESTARTER_REQUEST "SELECT lastClientRestart, lastServerRestart FROM self_restarter;"
-
-#define UPDATE_SELF_RESTARTER_CLIENT_REQUEST_ID "update_self_restarter_client_time"
-#define UPDATE_SELF_RESTARTER_CLIENT_REQUEST "UPDATE self_restarter SET lastClientRestart=?1;"
-
-#define UPDATE_SELF_RESTARTER_SERVER_REQUEST_ID "update_self_restarter_server_time"
-#define UPDATE_SELF_RESTARTER_SERVER_REQUEST "UPDATE self_restarter SET lastServerRestart=?1;"
-
->>>>>>> 8835bb70
-
 namespace KDC {
 
 std::shared_ptr<ParmsDb> ParmsDb::_instance = nullptr;
@@ -931,37 +878,9 @@
         return sqlFail(CREATE_ERROR_TABLE_ID, error);
     }
     queryFree(CREATE_ERROR_TABLE_ID);
-
-<<<<<<< HEAD
-    // key value
-    ASSERT(queryCreate(CREATE_KEY_VALUE_TABLE_ID));
-    if (!queryPrepare(CREATE_KEY_VALUE_TABLE_ID, CREATE_KEY_VALUE_TABLE, false, errId, error)) {
-        queryFree(CREATE_KEY_VALUE_TABLE_ID);
-        return sqlFail(CREATE_KEY_VALUE_TABLE_ID, error);
-    }
-    if (!queryExec(CREATE_KEY_VALUE_TABLE_ID, errId, error)) {
-        queryFree(CREATE_KEY_VALUE_TABLE_ID);
-        return sqlFail(CREATE_KEY_VALUE_TABLE_ID, error);
-    }
-
-    queryFree(CREATE_KEY_VALUE_TABLE_ID);
-=======
-    // self restarter
-    ASSERT(queryCreate(CREATE_SELF_RESTARTER_TABLE_ID));
-    if (!queryPrepare(CREATE_SELF_RESTARTER_TABLE_ID, CREATE_SELF_RESTARTER_TABLE, false, errId, error)) {
-        queryFree(CREATE_SELF_RESTARTER_TABLE_ID);
-        return sqlFail(CREATE_SELF_RESTARTER_TABLE_ID, error);
-    }
-
-    if (!queryExec(CREATE_SELF_RESTARTER_TABLE_ID, errId, error)) {
-        queryFree(CREATE_SELF_RESTARTER_TABLE_ID);
-        return sqlFail(CREATE_SELF_RESTARTER_TABLE_ID, error);
-    }
-    queryFree(CREATE_SELF_RESTARTER_TABLE_ID);
-
+    
     // app state
     createAppState();
->>>>>>> 8835bb70
 
     // Migration old selectivesync table
     ASSERT(queryCreate(CREATE_MIGRATION_SELECTIVESYNC_TABLE_ID));
@@ -1317,61 +1236,9 @@
         queryFree(SELECT_ALL_MIGRATION_SELECTIVESYNC_REQUEST_ID);
         return sqlFail(SELECT_ALL_MIGRATION_SELECTIVESYNC_REQUEST_ID, error);
     }
-
-<<<<<<< HEAD
-    // key value
-    ASSERT(queryCreate(INSERT_KEY_VALUE_REQUEST_ID));
-    if (!queryPrepare(INSERT_KEY_VALUE_REQUEST_ID, INSERT_KEY_VALUE_REQUEST, false, errId, error)) {
-        queryFree(INSERT_KEY_VALUE_REQUEST_ID);
-        return sqlFail(INSERT_KEY_VALUE_REQUEST_ID, error);
-    }
-
-    ASSERT(queryCreate(SELECT_VALUE_FROM_KEY_REQUEST_ID));
-    if (!queryPrepare(SELECT_VALUE_FROM_KEY_REQUEST_ID, SELECT_VALUE_FROM_KEY_REQUEST, false, errId, error)) {
-        queryFree(SELECT_VALUE_FROM_KEY_REQUEST_ID);
-        return sqlFail(SELECT_VALUE_FROM_KEY_REQUEST_ID, error);
-    }
-
-    ASSERT(queryCreate(UPDATE_VALUE_WITH_KEY_CLIENT_REQUEST_ID));
-    if (!queryPrepare(UPDATE_VALUE_WITH_KEY_CLIENT_REQUEST_ID, UPDATE_VALUE_WITH_KEY_CLIENT_REQUEST, false, errId, error)) {
-        queryFree(UPDATE_VALUE_WITH_KEY_CLIENT_REQUEST_ID);
-        return sqlFail(UPDATE_VALUE_WITH_KEY_CLIENT_REQUEST_ID, error);
-    }
-
-    ASSERT(queryCreate(DELETE_VALUE_WITH_KEY_CLIENT_REQUEST_ID));
-    if (!queryPrepare(DELETE_VALUE_WITH_KEY_CLIENT_REQUEST_ID, DELETE_VALUE_WITH_KEY_CLIENT_REQUEST, false, errId, error)) {
-        queryFree(DELETE_VALUE_WITH_KEY_CLIENT_REQUEST_ID);
-        return sqlFail(DELETE_VALUE_WITH_KEY_CLIENT_REQUEST_ID, error);
-    }
-=======
-    // self restarter
-    ASSERT(queryCreate(SELECT_SELF_RESTARTER_REQUEST_ID));
-    if (!queryPrepare(SELECT_SELF_RESTARTER_REQUEST_ID, SELECT_SELF_RESTARTER_REQUEST, false, errId, error)) {
-        queryFree(SELECT_SELF_RESTARTER_REQUEST_ID);
-        return sqlFail(SELECT_SELF_RESTARTER_REQUEST_ID, error);
-    }
-
-    ASSERT(queryCreate(UPDATE_SELF_RESTARTER_SERVER_REQUEST_ID));
-    if (!queryPrepare(UPDATE_SELF_RESTARTER_SERVER_REQUEST_ID, UPDATE_SELF_RESTARTER_SERVER_REQUEST, false, errId, error)) {
-        queryFree(UPDATE_SELF_RESTARTER_SERVER_REQUEST_ID);
-        return sqlFail(UPDATE_SELF_RESTARTER_SERVER_REQUEST_ID, error);
-    }
-
-    ASSERT(queryCreate(UPDATE_SELF_RESTARTER_CLIENT_REQUEST_ID));
-    if (!queryPrepare(UPDATE_SELF_RESTARTER_CLIENT_REQUEST_ID, UPDATE_SELF_RESTARTER_CLIENT_REQUEST, false, errId, error)) {
-        queryFree(UPDATE_SELF_RESTARTER_CLIENT_REQUEST_ID);
-        return sqlFail(UPDATE_SELF_RESTARTER_CLIENT_REQUEST_ID, error);
-    }
-
-    ASSERT(queryCreate(INSERT_SELF_RESTARTER_REQUEST_ID));
-    if (!queryPrepare(INSERT_SELF_RESTARTER_REQUEST_ID, INSERT_SELF_RESTARTER_REQUEST, false, errId, error)) {
-        queryFree(INSERT_SELF_RESTARTER_REQUEST_ID);
-        return sqlFail(INSERT_SELF_RESTARTER_REQUEST_ID, error);
-    }
-
+    
     // App state
     prepareAppState();
->>>>>>> 8835bb70
 
     if (!initData()) {
         LOG_WARN(_logger, "Error in initParameters");
@@ -1452,34 +1319,8 @@
     if (CommonUtility::isVersionLower(dbFromVersionNumber, "3.6.1")) {
         LOG_DEBUG(_logger, "Upgrade < 3.6.1 DB");
 
-<<<<<<< HEAD
-        queryFree(CREATE_KEY_VALUE_TABLE_ID);
-        ASSERT(queryCreate(CREATE_KEY_VALUE_TABLE_ID));
-        if (!queryPrepare(CREATE_KEY_VALUE_TABLE_ID, CREATE_KEY_VALUE_TABLE, false, errId, error)) {
-            queryFree(CREATE_KEY_VALUE_TABLE_ID);
-            return sqlFail(CREATE_KEY_VALUE_TABLE_ID, error);
-        }
-        if (!queryExec(CREATE_KEY_VALUE_TABLE_ID, errId, error)) {
-            queryFree(CREATE_KEY_VALUE_TABLE_ID);
-            return sqlFail(CREATE_KEY_VALUE_TABLE_ID, error);
-        }
-        queryFree(CREATE_KEY_VALUE_TABLE_ID);
-=======
-        queryFree(CREATE_SELF_RESTARTER_TABLE_ID);
-        ASSERT(queryCreate(CREATE_SELF_RESTARTER_TABLE_ID));
-        if (!queryPrepare(CREATE_SELF_RESTARTER_TABLE_ID, CREATE_SELF_RESTARTER_TABLE, false, errId, error)) {
-            queryFree(CREATE_SELF_RESTARTER_TABLE_ID);
-            return sqlFail(CREATE_SELF_RESTARTER_TABLE_ID, error);
-        }
-
-        if (!queryExec(CREATE_SELF_RESTARTER_TABLE_ID, errId, error)) {
-            queryFree(CREATE_SELF_RESTARTER_TABLE_ID);
-            return sqlFail(CREATE_SELF_RESTARTER_TABLE_ID, error);
-        }
-        queryFree(CREATE_SELF_RESTARTER_TABLE_ID);
-
         createAppState();
->>>>>>> 8835bb70
+
     }
 
     return true;
@@ -1503,19 +1344,12 @@
         return false;
     }
 
-<<<<<<< HEAD
-=======
-    if (!insertDefaultSelfRestarterData()) {
-        LOG_WARN(_logger, "Error in insertDefaultSelfRestarterData");
-        return false;
-    }
-
     if (!insertDefaultAppState()) {
         LOG_WARN(_logger, "Error in insertDefaultAppState");
         return false;
     }
 
->>>>>>> 8835bb70
+
     // Update exclusion templates
     if (!updateExclusionTemplates()) {
         LOG_WARN(_logger, "Error in updateExclusionTemplates");
@@ -3361,163 +3195,4 @@
 
     return true;
 }
-
-<<<<<<< HEAD
-bool ParmsDb::selectValueForKey(const std::string &key, std::string &value, const std::string &defaultValue) {
-    const std::scoped_lock lock(_mutex);
-
-    ASSERT(queryResetAndClearBindings(SELECT_VALUE_FROM_KEY_REQUEST_ID));
-    ASSERT(queryBindValue(SELECT_VALUE_FROM_KEY_REQUEST_ID, 1, key));
-    bool found = false;
-    if (!queryNext(SELECT_VALUE_FROM_KEY_REQUEST_ID, found)) {
-        LOG_WARN(_logger, "Error getting query result: " << SELECT_VALUE_FROM_KEY_REQUEST_ID);
-        value = defaultValue;
-        return false;
-    }
-    if (!found) {
-        value = defaultValue;
-        return true;
-    }
-
-    ASSERT(queryStringValue(SELECT_VALUE_FROM_KEY_REQUEST_ID, 0, value));
-    ASSERT(queryResetAndClearBindings(SELECT_VALUE_FROM_KEY_REQUEST_ID));
-=======
-bool ParmsDb::selectLastServerSelfRestartTime(int64_t &lastServerRestartTime) {
-    const std::scoped_lock lock(_mutex);
-
-    ASSERT(queryResetAndClearBindings(SELECT_SELF_RESTARTER_REQUEST_ID));
-    bool found = false;
-    if (!queryNext(SELECT_SELF_RESTARTER_REQUEST_ID, found)) {
-        LOG_WARN(_logger, "Error getting query result: " << SELECT_SELF_RESTARTER_REQUEST_ID);
-        return false;
-    }
-    if (!found) {
-        return false;
-    }
-
-    ASSERT(queryInt64Value(SELECT_SELF_RESTARTER_REQUEST_ID, 1, lastServerRestartTime));
-    ASSERT(queryResetAndClearBindings(SELECT_SELF_RESTARTER_REQUEST_ID));
->>>>>>> 8835bb70
-
-    return true;
-}
-
-<<<<<<< HEAD
-bool ParmsDb::setValueForKey(const std::string &key, const std::string &value) {
-    if (value.empty()) {
-        return deleteKeyValueEntry(key);
-    }
-
-    std::string existingValue;
-    int errId;
-    std::string error;
-    bool found = selectValueForKey(key, existingValue);
-    found = found && !existingValue.empty();
-    const std::scoped_lock lock(_mutex);
-    if (found) {  // UPDATE
-        ASSERT(queryResetAndClearBindings(UPDATE_VALUE_WITH_KEY_CLIENT_REQUEST_ID));
-        ASSERT(queryBindValue(UPDATE_VALUE_WITH_KEY_CLIENT_REQUEST_ID, 1, key));
-        ASSERT(queryBindValue(UPDATE_VALUE_WITH_KEY_CLIENT_REQUEST_ID, 2, value));
-        if (!queryExec(UPDATE_VALUE_WITH_KEY_CLIENT_REQUEST_ID, errId, error)) {
-            LOG_WARN(_logger, "Error running query: " << UPDATE_VALUE_WITH_KEY_CLIENT_REQUEST_ID);
-            return false;
-        }
-        ASSERT(queryResetAndClearBindings(UPDATE_VALUE_WITH_KEY_CLIENT_REQUEST_ID));
-    } else {  // INSERT
-        ASSERT(queryResetAndClearBindings(INSERT_KEY_VALUE_REQUEST_ID));
-        ASSERT(queryBindValue(INSERT_KEY_VALUE_REQUEST_ID, 1, key));
-        ASSERT(queryBindValue(INSERT_KEY_VALUE_REQUEST_ID, 2, value));
-
-        if (!queryExec(INSERT_KEY_VALUE_REQUEST_ID, errId, error)) {
-            LOG_WARN(_logger, "Error running query: " << INSERT_KEY_VALUE_REQUEST_ID);
-            return false;
-        }
-        ASSERT(queryResetAndClearBindings(INSERT_KEY_VALUE_REQUEST_ID));
-    }
-    return true;
-}
-
-bool ParmsDb::deleteKeyValueEntry(const std::string &key) {
-    const std::scoped_lock lock(_mutex);
-
-    int errId;
-    std::string error;
-
-    ASSERT(queryResetAndClearBindings(DELETE_VALUE_WITH_KEY_CLIENT_REQUEST_ID));
-    ASSERT(queryBindValue(DELETE_VALUE_WITH_KEY_CLIENT_REQUEST_ID, 1, key));
-    if (!queryExec(DELETE_VALUE_WITH_KEY_CLIENT_REQUEST_ID, errId, error)) {
-        LOG_WARN(_logger, "Error running query: " << DELETE_VALUE_WITH_KEY_CLIENT_REQUEST_ID);
-        return false;
-    }
-    ASSERT(queryResetAndClearBindings(DELETE_VALUE_WITH_KEY_CLIENT_REQUEST_ID));
-
-    return true;
-}
-=======
-bool ParmsDb::selectLastClientSelfRestartTime(int64_t &lastClientRestartTime) {
-    const std::scoped_lock lock(_mutex);
-
-    ASSERT(queryResetAndClearBindings(SELECT_SELF_RESTARTER_REQUEST_ID));
-    bool found = false;
-    if (!queryNext(SELECT_SELF_RESTARTER_REQUEST_ID, found)) {
-        LOG_WARN(_logger, "Error getting query result: " << SELECT_SELF_RESTARTER_REQUEST_ID);
-        return false;
-    }
-    if (!found) {
-        return false;
-    }
-
-    ASSERT(queryInt64Value(SELECT_SELF_RESTARTER_REQUEST_ID, 0, lastClientRestartTime));
-    ASSERT(queryResetAndClearBindings(SELECT_SELF_RESTARTER_REQUEST_ID));
-
-    return true;
-}
-
-bool ParmsDb::updateLastServerSelfRestartTime(int64_t lastServertRestartTime) {
-    const std::scoped_lock lock(_mutex);
-
-    if (lastServertRestartTime == -1) {
-        lastServertRestartTime =
-            std::chrono::time_point_cast<std::chrono::seconds>(std::chrono::system_clock::now()).time_since_epoch().count();
-    }
-
-    ASSERT(queryResetAndClearBindings(UPDATE_SELF_RESTARTER_SERVER_REQUEST_ID));
-    ASSERT(queryBindValue(UPDATE_SELF_RESTARTER_SERVER_REQUEST_ID, 1, lastServertRestartTime));
-
-    int errId = 0;
-    std::string error;
-
-    if (!queryExec(UPDATE_SELF_RESTARTER_SERVER_REQUEST_ID, errId, error)) {
-        LOG_WARN(_logger, "Error running query: " << UPDATE_SELF_RESTARTER_SERVER_REQUEST_ID);
-        return false;
-    }
-    ASSERT(queryResetAndClearBindings(UPDATE_SELF_RESTARTER_SERVER_REQUEST_ID));
-
-    return true;
-}
-
-bool ParmsDb::updateLastClientSelfRestartTime(int64_t lastClientRestartTime) {
-    const std::scoped_lock lock(_mutex);
-
-    if (lastClientRestartTime == -1) {
-        lastClientRestartTime =
-            std::chrono::time_point_cast<std::chrono::seconds>(std::chrono::system_clock::now()).time_since_epoch().count();
-    }
-
-    ASSERT(queryResetAndClearBindings(UPDATE_SELF_RESTARTER_CLIENT_REQUEST_ID));
-    ASSERT(queryBindValue(UPDATE_SELF_RESTARTER_CLIENT_REQUEST_ID, 1, lastClientRestartTime));
-
-    int errId = 0;
-    std::string error;
-
-    if (!queryExec(UPDATE_SELF_RESTARTER_CLIENT_REQUEST_ID, errId, error)) {
-        LOG_WARN(_logger, "Error running query: " << UPDATE_SELF_RESTARTER_CLIENT_REQUEST_ID);
-        return false;
-    }
-    ASSERT(queryResetAndClearBindings(UPDATE_SELF_RESTARTER_CLIENT_REQUEST_ID));
-
-    return true;
-}
-
->>>>>>> 8835bb70
 }  // namespace KDC