/*
 * Infomaniak kDrive - Desktop
 * Copyright (C) 2023-2025 Infomaniak Network SA
 *
 * This program is free software: you can redistribute it and/or modify
 * it under the terms of the GNU General Public License as published by
 * the Free Software Foundation, either version 3 of the License, or
 * (at your option) any later version.
 *
 * This program is distributed in the hope that it will be useful,
 * but WITHOUT ANY WARRANTY; without even the implied warranty of
 * MERCHANTABILITY or FITNESS FOR A PARTICULAR PURPOSE.  See the
 * GNU General Public License for more details.
 *
 * You should have received a copy of the GNU General Public License
 * along with this program.  If not, see <http://www.gnu.org/licenses/>.
 */

#include "parmsdb.h"


#include "libcommon/utility/utility.h"
#include "libcommon/utility/logiffail.h"

#include "libcommonserver/io/iohelper.h"
#include "libcommonserver/utility/utility.h"

#include <3rdparty/sqlite3/sqlite3.h>

#include <fstream>
#include <string>

//
// parameters
//
#define CREATE_PARAMETERS_TABLE_ID "create_parameters"
#define CREATE_PARAMETERS_TABLE              \
    "CREATE TABLE IF NOT EXISTS parameters(" \
    "language INTEGER,"                      \
    "monoIcons INTEGER,"                     \
    "autoStart INTEGER,"                     \
    "moveToTrash INTEGER,"                   \
    "notifications INTEGER,"                 \
    "uselog INTEGER,"                        \
    "logLevel INTEGER,"                      \
    "purgeOldLogs INTEGER,"                  \
    "syncHiddenFiles INTEGER,"               \
    "proxyType INTEGER,"                     \
    "proxyHostName TEXT,"                    \
    "proxyPort INTEGER,"                     \
    "proxyNeedsAuth INTEGER,"                \
    "proxyUser TEXT,"                        \
    "proxyToken TEXT,"                       \
    "useBigFolderSizeLimit INTEGER,"         \
    "bigFolderSizeLimit INTEGER,"            \
    "darkTheme INTEGER,"                     \
    "showShortcuts INTEGER,"                 \
    "updateFileAvailable TEXT,"              \
    "updateTargetVersion TEXT,"              \
    "updateTargetVersionString TEXT,"        \
    "autoUpdateAttempted INTEGER,"           \
    "seenVersion TEXT,"                      \
    "dialogGeometry BLOB,"                   \
    "extendedLog INTEGER,"                   \
    "maxAllowedCpu INTEGER,"                 \
    "uploadSessionParallelJobs INTEGER,"     \
    "jobPoolCapacityFactor INTEGER,"         \
    "distributionChannel INTEGER"            \
    ");"

#define INSERT_PARAMETERS_REQUEST_ID "insert_parameters"
#define INSERT_PARAMETERS_REQUEST                                                                                             \
    "INSERT INTO parameters (language, monoIcons, autoStart, moveToTrash, notifications, useLog, logLevel, purgeOldLogs, "    \
    "syncHiddenFiles, proxyType, proxyHostName, proxyPort, proxyNeedsAuth, proxyUser, proxyToken, useBigFolderSizeLimit, "    \
    "bigFolderSizeLimit, darkTheme, showShortcuts, updateFileAvailable, updateTargetVersion, updateTargetVersionString, "     \
    "autoUpdateAttempted, seenVersion, dialogGeometry, extendedLog, maxAllowedCpu, uploadSessionParallelJobs, "               \
    "jobPoolCapacityFactor, distributionChannel) "                                                                            \
    "VALUES (?1, ?2, ?3, ?4, ?5, ?6, ?7, ?8, ?9, ?10, ?11, ?12, ?13, ?14, ?15, ?16, ?17, ?18, ?19, ?20, ?21, ?22, ?23, ?24, " \
    "?25, ?26, ?27, ?28, ?29, ?30);"

#define UPDATE_PARAMETERS_REQUEST_ID "update_parameters"
#define UPDATE_PARAMETERS_REQUEST                                                                                               \
    "UPDATE parameters SET language=?1, monoIcons=?2, autoStart=?3, moveToTrash=?4, notifications=?5, useLog=?6, logLevel=?7, " \
    "purgeOldLogs=?8, "                                                                                                         \
    "syncHiddenFiles=?9, proxyType=?10, proxyHostName=?11, proxyPort=?12, proxyNeedsAuth=?13, proxyUser=?14, proxyToken=?15, "  \
    "useBigFolderSizeLimit=?16, "                                                                                               \
    "bigFolderSizeLimit=?17, darkTheme=?18, showShortcuts=?19, updateFileAvailable=?20, updateTargetVersion=?21, "              \
    "updateTargetVersionString=?22, "                                                                                           \
    "autoUpdateAttempted=?23, seenVersion=?24, dialogGeometry=?25, extendedLog=?26, maxAllowedCpu=?27, "                        \
    "uploadSessionParallelJobs=?28, jobPoolCapacityFactor=?29, distributionChannel=?30;"

#define SELECT_PARAMETERS_REQUEST_ID "select_parameters"
#define SELECT_PARAMETERS_REQUEST                                                                                          \
    "SELECT language, monoIcons, autoStart, moveToTrash, notifications, useLog, logLevel, purgeOldLogs, "                  \
    "syncHiddenFiles, proxyType, proxyHostName, proxyPort, proxyNeedsAuth, proxyUser, proxyToken, useBigFolderSizeLimit, " \
    "bigFolderSizeLimit, darkTheme, showShortcuts, updateFileAvailable, updateTargetVersion, updateTargetVersionString, "  \
    "autoUpdateAttempted, seenVersion, dialogGeometry, extendedLog, maxAllowedCpu, uploadSessionParallelJobs, "            \
    "jobPoolCapacityFactor, distributionChannel "                                                                          \
    "FROM parameters;"

#define UPDATE_PARAMETERS_JOB_REQUEST_ID "update_parameters_job"
#define UPDATE_PARAMETERS_JOB_REQUEST "UPDATE parameters SET uploadSessionParallelJobs=?1, jobPoolCapacityFactor=?2;"

#define ALTER_PARAMETERS_ADD_DISTRIBUTION_CHANNEL_REQUEST_ID "alter_parameters_add_distribution"
#define ALTER_PARAMETERS_ADD_DISTRIBUTION_CHANNEL_REQUEST "ALTER TABLE parameters ADD COLUMN distributionChannel INTEGER;"

//
// user
//
#define CREATE_USER_TABLE_ID "create_user"
#define CREATE_USER_TABLE              \
    "CREATE TABLE IF NOT EXISTS user(" \
    "dbId INTEGER PRIMARY KEY,"        \
    "userId INTEGER UNIQUE,"           \
    "keychainKey TEXT,"                \
    "name TEXT,"                       \
    "email TEXT,"                      \
    "avatarUrl TEXT,"                  \
    "avatar BLOB, "                    \
    "toMigrate INTEGER) "              \
    "WITHOUT ROWID;"

#define INSERT_USER_REQUEST_ID "insert_user"
#define INSERT_USER_REQUEST                                                                    \
    "INSERT INTO user (dbId, userId, keychainKey, name, email, avatarUrl, avatar, toMigrate) " \
    "VALUES (?1, ?2, ?3, ?4, ?5, ?6, ?7, ?8);"

#define UPDATE_USER_REQUEST_ID "update_user"
#define UPDATE_USER_REQUEST                                                                                \
    "UPDATE user SET userId=?1, keychainKey=?2, name=?3, email=?4, avatarUrl=?5, avatar=?6, toMigrate=?7 " \
    "WHERE dbId=?8;"

#define DELETE_USER_REQUEST_ID "delete_user"
#define DELETE_USER_REQUEST \
    "DELETE FROM user "     \
    "WHERE dbId=?1;"

#define SELECT_USER_REQUEST_ID "select_user"
#define SELECT_USER_REQUEST                                                            \
    "SELECT userId, keychainKey, name, email, avatarUrl, avatar, toMigrate FROM user " \
    "WHERE dbId=?1;"

#define SELECT_USER_BY_USERID_REQUEST_ID "select_user_by_userid"
#define SELECT_USER_BY_USERID_REQUEST                                                \
    "SELECT dbId, keychainKey, name, email, avatarUrl, avatar, toMigrate FROM user " \
    "WHERE userId=?1;"

#define SELECT_ALL_USERS_REQUEST_ID "select_users"
#define SELECT_ALL_USERS_REQUEST                                                             \
    "SELECT dbId, userId, keychainKey, name, email, avatarUrl, avatar, toMigrate FROM user " \
    "ORDER BY dbId;"

#define SELECT_LAST_CONNECTED_USER_REQUEST_ID "select_last_connected_user"
#define SELECT_LAST_CONNECTED_USER_REQUEST \
    "SELECT dbId, userId, keychainKey, name, email, avatarUrl, avatar, toMigrate FROM user ORDER BY dbId DESC LIMIT 1;"
//
// account
//
#define CREATE_ACCOUNT_TABLE_ID "create_account"
#define CREATE_ACCOUNT_TABLE                                                               \
    "CREATE TABLE IF NOT EXISTS account("                                                  \
    "dbId INTEGER PRIMARY KEY,"                                                            \
    "accountId INTEGER,"                                                                   \
    "userDbId INTEGER, "                                                                   \
    "FOREIGN KEY (userDbId) REFERENCES user(dbId) ON DELETE CASCADE ON UPDATE NO ACTION) " \
    "WITHOUT ROWID;"

#define INSERT_ACCOUNT_REQUEST_ID "insert_account"
#define INSERT_ACCOUNT_REQUEST                         \
    "INSERT INTO account (dbId, accountId, userDbId) " \
    "VALUES (?1, ?2, ?3);"

#define UPDATE_ACCOUNT_REQUEST_ID "update_account"
#define UPDATE_ACCOUNT_REQUEST                      \
    "UPDATE account SET accountId=?1, userDbId=?2 " \
    "WHERE dbId=?3;"

#define DELETE_ACCOUNT_REQUEST_ID "delete_account"
#define DELETE_ACCOUNT_REQUEST \
    "DELETE FROM account "     \
    "WHERE dbId=?1;"

#define SELECT_ACCOUNT_REQUEST_ID "select_account"
#define SELECT_ACCOUNT_REQUEST                 \
    "SELECT accountId, userDbId FROM account " \
    "WHERE dbId=?1;"

#define SELECT_ALL_ACCOUNTS_REQUEST_ID "select_accounts"
#define SELECT_ALL_ACCOUNTS_REQUEST                  \
    "SELECT dbId, accountId, userDbId FROM account " \
    "ORDER BY dbId;"

#define SELECT_ALL_ACCOUNTS_BY_USER_REQUEST_ID "select_accounts_by_user"
#define SELECT_ALL_ACCOUNTS_BY_USER_REQUEST \
    "SELECT dbId, accountId FROM account "  \
    "WHERE userDbId=?1 "                    \
    "ORDER BY dbId;"

//
// drive
//
#define CREATE_DRIVE_TABLE_ID "create_drive"
#define CREATE_DRIVE_TABLE                                                                       \
    "CREATE TABLE IF NOT EXISTS drive("                                                          \
    "dbId INTEGER PRIMARY KEY,"                                                                  \
    "driveId INTEGER,"                                                                           \
    "accountDbId INTEGER,"                                                                       \
    "driveName TEXT, "                                                                           \
    "size INTEGER, "                                                                             \
    "color TEXT, "                                                                               \
    "notifications INTEGER, "                                                                    \
    "admin INTEGER, "                                                                            \
    "FOREIGN KEY (accountDbId) REFERENCES account(dbId) ON DELETE CASCADE ON UPDATE NO ACTION) " \
    "WITHOUT ROWID;"

#define INSERT_DRIVE_REQUEST_ID "insert_drive"
#define INSERT_DRIVE_REQUEST                                                                        \
    "INSERT INTO drive (dbId, driveId, accountDbId, driveName, size, color, notifications, admin) " \
    "VALUES (?1, ?2, ?3, ?4, ?5, ?6, ?7, ?8);"

#define UPDATE_DRIVE_REQUEST_ID "update_drive"
#define UPDATE_DRIVE_REQUEST                                                                                    \
    "UPDATE drive SET driveId=?1, accountDbId=?2, driveName=?3, size=?4, color=?5, notifications=?6, admin=?7 " \
    "WHERE dbId=?8;"

#define DELETE_DRIVE_REQUEST_ID "delete_drive"
#define DELETE_DRIVE_REQUEST \
    "DELETE FROM drive "     \
    "WHERE dbId=?1;"

#define SELECT_DRIVE_REQUEST_ID "select_drive"
#define SELECT_DRIVE_REQUEST                                                                \
    "SELECT driveId, accountDbId, driveName, size, color, notifications, admin FROM drive " \
    "WHERE dbId=?1;"

#define SELECT_DRIVE_BY_DRIVEID_REQUEST_ID "select_drive_by_driveid"
#define SELECT_DRIVE_BY_DRIVEID_REQUEST                                                  \
    "SELECT dbId, accountDbId, driveName, size, color, notifications, admin FROM drive " \
    "WHERE driveId=?1;"

#define SELECT_ALL_DRIVES_REQUEST_ID "select_drives"
#define SELECT_ALL_DRIVES_REQUEST                                                                 \
    "SELECT dbId, driveId, accountDbId, driveName, size, color, notifications, admin FROM drive " \
    "ORDER BY dbId;"

#define SELECT_ALL_DRIVES_BY_ACCOUNT_REQUEST_ID "select_drives_by_account"
#define SELECT_ALL_DRIVES_BY_ACCOUNT_REQUEST                                         \
    "SELECT dbId, driveId, driveName, size, color, notifications, admin FROM drive " \
    "WHERE accountDbId=?1 "                                                          \
    "ORDER BY dbId;"

//
// sync
//
#define CREATE_SYNC_TABLE_ID "create_sync"
#define CREATE_SYNC_TABLE                                                                    \
    "CREATE TABLE IF NOT EXISTS sync("                                                       \
    "dbId INTEGER PRIMARY KEY,"                                                              \
    "driveDbId INTEGER,"                                                                     \
    "localPath TEXT,"                                                                        \
    "localNodeId TEXT,"                                                                      \
    "targetPath TEXT,"                                                                       \
    "targetNodeId TEXT,"                                                                     \
    "paused INTEGER,"                                                                        \
    "supportVfs INTEGER,"                                                                    \
    "virtualFileMode INTEGER,"                                                               \
    "dbPath TEXT,"                                                                           \
    "notificationsDisabled INTEGER,"                                                         \
    "hasFullyCompleted INTEGER,"                                                             \
    "navigationPaneClsid TEXT,"                                                              \
    "listingCursor TEXT,"                                                                    \
    "listingCursorTimestamp INTEGER,"                                                        \
    "FOREIGN KEY (driveDbId) REFERENCES drive(dbId) ON DELETE CASCADE ON UPDATE NO ACTION) " \
    "WITHOUT ROWID;"

#define INSERT_SYNC_REQUEST_ID "insert_sync"
#define INSERT_SYNC_REQUEST                                                                                             \
    "INSERT INTO sync (dbId, driveDbId, localPath, localNodeId, targetPath, targetNodeId, dbPath, paused, supportVfs, " \
    "virtualFileMode, "                                                                                                 \
    "notificationsDisabled, hasFullyCompleted, navigationPaneClsid, listingCursor, listingCursorTimestamp) "            \
    "VALUES (?1, ?2, ?3, ?4, ?5, ?6, ?7, ?8, ?9, ?10, ?11, ?12, ?13, ?14, ?15);"

#define UPDATE_SYNC_REQUEST_ID "update_sync"
#define UPDATE_SYNC_REQUEST                                                                                                \
    "UPDATE sync SET driveDbId=?1, localPath=?2, localNodeId = ?3, targetPath=?4, targetNodeId=?5, dbPath=?6, paused=?7, " \
    "supportVfs=?8, "                                                                                                      \
    "virtualFileMode=?9, notificationsDisabled=?10, hasFullyCompleted=?11, navigationPaneClsid=?12, listingCursor=?13, "   \
    "listingCursorTimestamp=?14 "                                                                                          \
    "WHERE dbId=?15;"

#define UPDATE_SYNC_PAUSED_REQUEST_ID "update_sync_paused"
#define UPDATE_SYNC_PAUSED_REQUEST \
    "UPDATE sync SET paused=?1 "   \
    "WHERE dbId=?2;"

#define UPDATE_SYNC_HASFULLYCOMPLETED_REQUEST_ID "update_sync_hasfullycompleted"
#define UPDATE_SYNC_HASFULLYCOMPLETED_REQUEST \
    "UPDATE sync SET hasFullyCompleted=?1 "   \
    "WHERE dbId=?2;"

#define DELETE_SYNC_REQUEST_ID "delete_sync"
#define DELETE_SYNC_REQUEST \
    "DELETE FROM sync "     \
    "WHERE dbId=?1;"

#define SELECT_SYNC_REQUEST_ID "select_sync"
#define SELECT_SYNC_REQUEST                                                                                                   \
    "SELECT dbId, driveDbId, localPath, localNodeId, targetPath, targetNodeId, dbPath, paused, supportVfs, virtualFileMode, " \
    "notificationsDisabled, hasFullyCompleted, navigationPaneClsid, listingCursor, listingCursorTimestamp FROM sync "         \
    "WHERE dbId=?1;"

#define SELECT_SYNC_BY_PATH_REQUEST_ID "select_sync_by_path"
#define SELECT_SYNC_BY_PATH_REQUEST                                                                                           \
    "SELECT dbId, driveDbId, localPath, localNodeId, targetPath, targetNodeId, dbPath, paused, supportVfs, virtualFileMode, " \
    "notificationsDisabled, hasFullyCompleted, navigationPaneClsid, listingCursor, listingCursorTimestamp FROM sync "         \
    "WHERE dbPath=?1;"


#define SELECT_ALL_SYNCS_REQUEST_ID "select_syncs"
#define SELECT_ALL_SYNCS_REQUEST                                                                                              \
    "SELECT dbId, driveDbId, localPath, localNodeId, targetPath, targetNodeId, dbPath, paused, supportVfs, virtualFileMode, " \
    "notificationsDisabled, hasFullyCompleted, navigationPaneClsid, listingCursor, listingCursorTimestamp FROM sync "         \
    "ORDER BY dbId;"

#define SELECT_ALL_SYNCS_BY_DRIVE_REQUEST_ID "select_syncs_by_drive"
#define SELECT_ALL_SYNCS_BY_DRIVE_REQUEST                                                                          \
    "SELECT dbId, localPath, localNodeId, targetPath, targetNodeId, dbPath, paused, supportVfs, virtualFileMode, " \
    "notificationsDisabled, "                                                                                      \
    "hasFullyCompleted, navigationPaneClsid, listingCursor, listingCursorTimestamp FROM sync "                     \
    "WHERE driveDbId=?1 "                                                                                          \
    "ORDER BY dbId;"

//
// exclusion_template
//
#define CREATE_EXCLUSION_TEMPLATE_TABLE_ID "create_exclusion_template"
#define CREATE_EXCLUSION_TEMPLATE_TABLE              \
    "CREATE TABLE IF NOT EXISTS exclusion_template(" \
    "template TEXT PRIMARY KEY,"                     \
    "warning INTEGER,"                               \
    "def INTEGER,"                                   \
    "deleted INTEGER);"

#define INSERT_EXCLUSION_TEMPLATE_REQUEST_ID "insert_exclusion_template"
#define INSERT_EXCLUSION_TEMPLATE_REQUEST                               \
    "INSERT INTO exclusion_template (template, warning, def, deleted) " \
    "VALUES (?1, ?2, ?3, ?4);"

#define UPDATE_EXCLUSION_TEMPLATE_REQUEST_ID "update_exclusion_template"
#define UPDATE_EXCLUSION_TEMPLATE_REQUEST                           \
    "UPDATE exclusion_template SET warning=?1, def=?2, deleted=?3 " \
    "WHERE template=?4;"

#define DELETE_EXCLUSION_TEMPLATE_REQUEST_ID "delete_exclusion_template"
#define DELETE_EXCLUSION_TEMPLATE_REQUEST \
    "DELETE FROM exclusion_template "     \
    "WHERE template=?1;"

#define DELETE_ALL_EXCLUSION_TEMPLATE_BY_DEF_REQUEST_ID "delete_exclusion_template_by_def"
#define DELETE_ALL_EXCLUSION_TEMPLATE_BY_DEF_REQUEST \
    "DELETE FROM exclusion_template "                \
    "WHERE def=?1;"

#define SELECT_ALL_EXCLUSION_TEMPLATE_REQUEST_ID "select_exclusion_templates"
#define SELECT_ALL_EXCLUSION_TEMPLATE_REQUEST "SELECT template, warning, def, deleted FROM exclusion_template;"

#define SELECT_ALL_EXCLUSION_TEMPLATE_BY_DEF_REQUEST_ID "select_exclusion_templates_by_def"
#define SELECT_ALL_EXCLUSION_TEMPLATE_BY_DEF_REQUEST             \
    "SELECT template, warning, deleted FROM exclusion_template " \
    "WHERE def=?1;"

//
// exclusion_app
//
#if defined(KD_MACOS)
#define CREATE_EXCLUSION_APP_TABLE_ID "create_exclusion_app"
#define CREATE_EXCLUSION_APP_TABLE              \
    "CREATE TABLE IF NOT EXISTS exclusion_app(" \
    "appId TEXT PRIMARY KEY,"                   \
    "description TEXT,"                         \
    "def INTEGER);"

#define INSERT_EXCLUSION_APP_REQUEST_ID "insert_exclusion_app"
#define INSERT_EXCLUSION_APP_REQUEST                       \
    "INSERT INTO exclusion_app (appId, description, def) " \
    "VALUES (?1, ?2, ?3);"

#define UPDATE_EXCLUSION_APP_REQUEST_ID "update_exclusion_app"
#define UPDATE_EXCLUSION_APP_REQUEST                   \
    "UPDATE exclusion_app SET description=?1, def=?2 " \
    "WHERE appId=?3;"

#define DELETE_EXCLUSION_APP_REQUEST_ID "delete_exclusion_app"
#define DELETE_EXCLUSION_APP_REQUEST \
    "DELETE FROM exclusion_app "     \
    "WHERE appId=?1;"

#define DELETE_ALL_EXCLUSION_APP_BY_DEF_REQUEST_ID "delete_exclusion_app_by_def"
#define DELETE_ALL_EXCLUSION_APP_BY_DEF_REQUEST \
    "DELETE FROM exclusion_app "                \
    "WHERE def=?1;"

#define SELECT_ALL_EXCLUSION_APP_REQUEST_ID "select_exclusion_apps"
#define SELECT_ALL_EXCLUSION_APP_REQUEST "SELECT appId, description, def FROM exclusion_app;"

#define SELECT_ALL_EXCLUSION_APP_BY_DEF_REQUEST_ID "select_exclusion_apps_by_def"
#define SELECT_ALL_EXCLUSION_APP_BY_DEF_REQUEST     \
    "SELECT appId, description FROM exclusion_app " \
    "WHERE def=?1;"
#endif

//
// error
//

#define CREATE_ERROR_TABLE_ID "create_error"
#define CREATE_ERROR_TABLE                   \
    "CREATE TABLE IF NOT EXISTS error("      \
    "dbId INTEGER PRIMARY KEY,"              \
    "time INTEGER,"                          \
    "level INTEGER," /* Server level */      \
    "functionName TEXT," /* SyncPal level */ \
    "syncDbId INTEGER,"                      \
    "workerName TEXT,"                       \
    "exitCode INTEGER,"                      \
    "exitCause INTEGER," /* Node level */    \
    "localNodeId TEXT,"                      \
    "remoteNodeId TEXT,"                     \
    "nodeType INTEGER,"                      \
    "path TEXT,"                             \
    "status INTEGER,"                        \
    "conflictType INTEGER,"                  \
    "inconsistencyType INTEGER,"             \
    "cancelType INTEGER,"                    \
    "destinationPath TEXT, "                 \
    "FOREIGN KEY (syncDbId) REFERENCES sync(dbId) ON DELETE CASCADE ON UPDATE NO ACTION);"

#define INSERT_ERROR_REQUEST_ID "insert_error"
#define INSERT_ERROR_REQUEST                                                                                            \
    "INSERT INTO error (time, level, "                                                                                  \
    "functionName, syncDbId, workerName, exitCode, exitCause, "                                                         \
    "localNodeId, remoteNodeId, nodeType, path, status, conflictType, inconsistencyType, cancelType, destinationPath) " \
    "VALUES (?1, ?2, ?3, ?4, ?5, ?6, ?7, ?8, ?9, ?10, ?11, ?12, ?13, ?14, ?15, ?16);"

#define UPDATE_ERROR_REQUEST_ID "update_error"
#define UPDATE_ERROR_REQUEST             \
    "UPDATE error SET time=?1, path=?2 " \
    "WHERE dbId=?3;"

#define DELETE_ALL_ERROR_BY_EXITCODE_REQUEST_ID "delete_error_by_exitcode"
#define DELETE_ALL_ERROR_BY_EXITCODE_REQUEST \
    "DELETE FROM error "                     \
    "WHERE exitCode=?1;"

#define DELETE_ALL_ERROR_BY_EXITCAUSEREQUEST_ID "delete_error_by_exitcause"
#define DELETE_ALL_ERROR_BY_EXITCAUSEREQUEST \
    "DELETE FROM error "                     \
    "WHERE exitCause=?1;"

#define DELETE_ALL_ERROR_BY_LEVEL_REQUEST_ID "delete_error_by_level"
#define DELETE_ALL_ERROR_BY_LEVEL_REQUEST \
    "DELETE FROM error "                  \
    "WHERE level=?1;"

#define DELETE_ERROR_BY_DBID_REQUEST_ID "delete_error_by_dbid"
#define DELETE_ERROR_BY_DBID_REQUEST \
    "DELETE FROM error "             \
    "WHERE dbId=?1;"

#define SELECT_ALL_ERROR_BY_LEVEL_AND_SYNCDBID_REQUEST_ID "select_error_by_level_and_syncdbid"
#define SELECT_ALL_ERROR_BY_LEVEL_AND_SYNCDBID_REQUEST                                                                      \
    "SELECT dbId, time, "                                                                                                   \
    "functionName, workerName, exitCode, exitCause, "                                                                       \
    "localNodeId, remoteNodeId, nodeType, path, status, conflictType, inconsistencyType, cancelType, destinationPath FROM " \
    "error "                                                                                                                \
    "WHERE level=?1 AND ((?2=0 AND syncDbId IS NULL) OR syncDbId=?2) "                                                      \
    "ORDER BY time "                                                                                                        \
    "LIMIT ?3;"

#define SELECT_ALL_CONFLICTS_BY_SYNCDBID_REQUEST_ID "select_all_conflicts_by_syncdbid"
#define SELECT_ALL_CONFLICTS_BY_SYNCDBID_REQUEST                                                                            \
    "SELECT dbId, time, "                                                                                                   \
    "functionName, workerName, exitCode, exitCause, "                                                                       \
    "localNodeId, remoteNodeId, nodeType, path, status, conflictType, inconsistencyType, cancelType, destinationPath FROM " \
    "error "                                                                                                                \
    "WHERE syncDbId=?1 AND conflictType <> 0;"

#define SELECT_FILTERED_CONFLICTS_BY_SYNCDBID_REQUEST_ID "select_filtered_conflicts_by_syncdbid"
#define SELECT_FILTERED_CONFLICTS_BY_SYNCDBID_REQUEST                                                                       \
    "SELECT dbId, time, "                                                                                                   \
    "functionName, workerName, exitCode, exitCause, "                                                                       \
    "localNodeId, remoteNodeId, nodeType, path, status, conflictType, inconsistencyType, cancelType, destinationPath FROM " \
    "error "                                                                                                                \
    "WHERE syncDbId=?1 AND conflictType=?2;"

//
// migration_selectivesync
//
#define CREATE_MIGRATION_SELECTIVESYNC_TABLE_ID "create_migration_selectivesync"
#define CREATE_MIGRATION_SELECTIVESYNC_TABLE              \
    "CREATE TABLE IF NOT EXISTS migration_selectivesync(" \
    "syncDbId INTEGER,"                                   \
    "path TEXT,"                                          \
    "type INTEGER);"

#define INSERT_MIGRATION_SELECTIVESYNC_REQUEST_ID "insert_migration_selectivesync"
#define INSERT_MIGRATION_SELECTIVESYNC_REQUEST                    \
    "INSERT INTO migration_selectivesync (syncDbId, path, type) " \
    "VALUES (?1, ?2, ?3);"

#define SELECT_ALL_MIGRATION_SELECTIVESYNC_REQUEST_ID "select_migration_selectivesync"
#define SELECT_ALL_MIGRATION_SELECTIVESYNC_REQUEST "SELECT syncDbId, path, type FROM migration_selectivesync;"

// Check column existance
#define CHECK_COLUMN_EXISTENCE_REQUEST_ID "check_column_existence"
#define CHECK_COLUMN_EXISTENCE_REQUEST "SELECT COUNT(*) AS CNTREC FROM pragma_table_info('?1') WHERE name='?2';"

namespace KDC {

std::shared_ptr<ParmsDb> ParmsDb::_instance = nullptr;

std::shared_ptr<ParmsDb> ParmsDb::instance(const std::filesystem::path &dbPath, const std::string &version,
                                           bool autoDelete /*= false*/, bool test /*= false*/) {
    if (_instance == nullptr) {
        if (dbPath.empty()) {
            assert(false);
            return nullptr;
        }

        try {
            _instance = std::shared_ptr<ParmsDb>(new ParmsDb(dbPath, version, autoDelete, test));
        } catch (...) {
            return nullptr;
        }

        if (!_instance->init(version)) {
            _instance.reset();
            return nullptr;
        }
    }

    return _instance;
}

void ParmsDb::reset() {
    if (_instance) {
        _instance = nullptr;
    }
}

ParmsDb::ParmsDb(const std::filesystem::path &dbPath, const std::string &version, bool autoDelete, bool test) :
    Db(dbPath),
    _test(test) {
    setAutoDelete(autoDelete);

    if (!checkConnect(version)) {
        throw std::runtime_error("Cannot open DB!");
    }

    LOG_INFO(_logger, "ParmsDb initialization done");
}

bool ParmsDb::insertDefaultParameters() {
    const std::scoped_lock lock(_mutex);

    bool found = false;
    if (!queryNext(SELECT_PARAMETERS_REQUEST_ID, found)) {
        LOG_WARN(_logger, "Error getting query result: " << SELECT_PARAMETERS_REQUEST_ID);
        return false;
    }
    if (found) {
        return true;
    }

    Parameters parameters;

    ProxyConfig proxyConfig(parameters.proxyConfig());
    proxyConfig.setType(ProxyType::None);
    parameters.setProxyConfig(proxyConfig);

    int errId = 0;
    std::string error;

    LOG_IF_FAIL(queryResetAndClearBindings(INSERT_PARAMETERS_REQUEST_ID));
    LOG_IF_FAIL(queryBindValue(INSERT_PARAMETERS_REQUEST_ID, 1, static_cast<int>(parameters.language())));
    LOG_IF_FAIL(queryBindValue(INSERT_PARAMETERS_REQUEST_ID, 2, parameters.monoIcons()));
    LOG_IF_FAIL(queryBindValue(INSERT_PARAMETERS_REQUEST_ID, 3, parameters.autoStart()));
    LOG_IF_FAIL(queryBindValue(INSERT_PARAMETERS_REQUEST_ID, 4, parameters.moveToTrash()));
    LOG_IF_FAIL(queryBindValue(INSERT_PARAMETERS_REQUEST_ID, 5, static_cast<int>(parameters.notificationsDisabled())));
    LOG_IF_FAIL(queryBindValue(INSERT_PARAMETERS_REQUEST_ID, 6, parameters.useLog()));
    LOG_IF_FAIL(queryBindValue(INSERT_PARAMETERS_REQUEST_ID, 7, static_cast<int>(parameters.logLevel())));
    LOG_IF_FAIL(queryBindValue(INSERT_PARAMETERS_REQUEST_ID, 8, parameters.purgeOldLogs()));
    LOG_IF_FAIL(queryBindValue(INSERT_PARAMETERS_REQUEST_ID, 9, 0)); // Sync hidden files : not used anymore
    LOG_IF_FAIL(queryBindValue(INSERT_PARAMETERS_REQUEST_ID, 10, static_cast<int>(parameters.proxyConfig().type())));
    LOG_IF_FAIL(queryBindValue(INSERT_PARAMETERS_REQUEST_ID, 11, parameters.proxyConfig().hostName()));
    LOG_IF_FAIL(queryBindValue(INSERT_PARAMETERS_REQUEST_ID, 12, parameters.proxyConfig().port()));
    LOG_IF_FAIL(queryBindValue(INSERT_PARAMETERS_REQUEST_ID, 13, parameters.proxyConfig().needsAuth()));
    LOG_IF_FAIL(queryBindValue(INSERT_PARAMETERS_REQUEST_ID, 14, parameters.proxyConfig().user()));
    LOG_IF_FAIL(queryBindValue(INSERT_PARAMETERS_REQUEST_ID, 15, parameters.proxyConfig().token()));
    LOG_IF_FAIL(queryBindValue(INSERT_PARAMETERS_REQUEST_ID, 16, parameters.useBigFolderSizeLimit()));
    LOG_IF_FAIL(queryBindValue(INSERT_PARAMETERS_REQUEST_ID, 17, parameters.bigFolderSizeLimit()));
    LOG_IF_FAIL(queryBindValue(INSERT_PARAMETERS_REQUEST_ID, 18, parameters.darkTheme()));
    LOG_IF_FAIL(queryBindValue(INSERT_PARAMETERS_REQUEST_ID, 19, parameters.showShortcuts()));
    LOG_IF_FAIL(queryBindValue(INSERT_PARAMETERS_REQUEST_ID, 20, parameters.updateFileAvailable()));
    LOG_IF_FAIL(queryBindValue(INSERT_PARAMETERS_REQUEST_ID, 21, parameters.updateTargetVersion()));
    LOG_IF_FAIL(queryBindValue(INSERT_PARAMETERS_REQUEST_ID, 22, parameters.updateTargetVersionString()));
    LOG_IF_FAIL(queryBindValue(INSERT_PARAMETERS_REQUEST_ID, 23, parameters.autoUpdateAttempted()));
    LOG_IF_FAIL(queryBindValue(INSERT_PARAMETERS_REQUEST_ID, 24, parameters.seenVersion()));
    LOG_IF_FAIL(queryBindValue(INSERT_PARAMETERS_REQUEST_ID, 25, parameters.dialogGeometry()));
    LOG_IF_FAIL(queryBindValue(INSERT_PARAMETERS_REQUEST_ID, 26, static_cast<int>(_test ? true : parameters.extendedLog())));
    LOG_IF_FAIL(queryBindValue(INSERT_PARAMETERS_REQUEST_ID, 27, parameters.maxAllowedCpu()));
    LOG_IF_FAIL(queryBindValue(INSERT_PARAMETERS_REQUEST_ID, 28, parameters.uploadSessionParallelJobs()));
    LOG_IF_FAIL(queryBindValue(INSERT_PARAMETERS_REQUEST_ID, 29, 0));
    LOG_IF_FAIL(queryBindValue(INSERT_PARAMETERS_REQUEST_ID, 30, static_cast<int>(parameters.distributionChannel())));

    if (!queryExec(INSERT_PARAMETERS_REQUEST_ID, errId, error)) {
        LOG_WARN(_logger, "Error running query: " << INSERT_PARAMETERS_REQUEST_ID);
        return false;
    }

    return true;
}


bool ParmsDb::getDefaultExclusionTemplatesFromFile(const SyncPath &syncExcludeListPath,
                                                   std::vector<std::string> &fileDefaultExclusionTemplates) {
    fileDefaultExclusionTemplates.clear();

    if (std::ifstream exclusionFile(syncExcludeListPath); exclusionFile.is_open()) {
        std::string line;
        while (std::getline(exclusionFile, line)) {
            // Remove end of line
            if (!line.empty() && line.back() == '\n') {
                line.pop_back();
            }
            if (!line.empty() && line.back() == '\r') {
                line.pop_back();
            }

            (void) fileDefaultExclusionTemplates.emplace_back(line);
        }
        return true;
    }
    return false;
}

namespace {
std::vector<ExclusionTemplate>::const_iterator findTemplateString(const std::vector<ExclusionTemplate> &templates,
                                                                  const std::string &templateString) {
    return std::find_if(templates.cbegin(), templates.cend(),
                        [&templateString](const ExclusionTemplate &t) { return t.templ() == templateString; });
}
} // namespace

bool ParmsDb::updateExclusionTemplates() {
    // Load default exclusion templates from DB
    std::vector<ExclusionTemplate> dbDefaultExclusionTemplates;
    if (!selectDefaultExclusionTemplates(dbDefaultExclusionTemplates)) {
        LOG_WARN(_logger, "Error in selectAllExclusionTemplates");
        return false;
    }

    // Load default exclusion templates from the template configuration file
    std::vector<std::string> fileDefaultExclusionTemplates;
    if (const auto &excludeListFileName = Utility::getExcludedTemplateFilePath(_test);
        !getDefaultExclusionTemplatesFromFile(excludeListFileName, fileDefaultExclusionTemplates)) {
        LOGW_WARN(_logger, L"Cannot open exclusion templates file " << Utility::formatSyncName(excludeListFileName));
        return false;
    }

    for (const auto &defaultTemplateFromDb: dbDefaultExclusionTemplates) {
        if (const auto it = std::find(fileDefaultExclusionTemplates.cbegin(), fileDefaultExclusionTemplates.cend(),
                                      defaultTemplateFromDb.templ());
            it == fileDefaultExclusionTemplates.cend()) {
            // Remove DB template
            bool found = false;
            if (!deleteExclusionTemplate(defaultTemplateFromDb.templ(), found)) {
                LOG_WARN(_logger, "Error in deleteExclusionTemplate");
                return false;
            }
        }
    }

    std::vector<ExclusionTemplate> dbUserExclusionTemplates;
    if (!selectUserExclusionTemplates(dbUserExclusionTemplates)) {
        LOG_WARN(_logger, "Error in selectAllExclusionTemplates");
        return false;
    }

    for (const auto &templateFromFile: fileDefaultExclusionTemplates) {
        if (const auto it = findTemplateString(dbDefaultExclusionTemplates, templateFromFile);
            it != dbDefaultExclusionTemplates.cend())
            continue;

        if (const auto it = findTemplateString(dbUserExclusionTemplates, templateFromFile);
            it != dbUserExclusionTemplates.cend()) {
            if (bool found = false; !deleteExclusionTemplate(it->templ(), found)) {
                LOG_WARN(_logger, "Error in deleteExclusionTemplate");
                return false;
            }
        }

        // Add template as a DB default template.
        if (bool constraintError = false;
            !insertExclusionTemplate(ExclusionTemplate(templateFromFile, false, true, false), constraintError)) {
            LOG_WARN(_logger, "Error in insertExclusionTemplate");
            return false;
        }
    }

    return true;
}

namespace {
void logIfTemplateNormalizationFails(log4cplus::Logger &logger, const SyncName &template_, bool &normalizationHasFailed) {
    normalizationHasFailed = false;

    SyncName nfcNormalizedName;
    const bool nfcSuccess = CommonUtility::normalizedSyncName(template_, nfcNormalizedName, UnicodeNormalization::NFC);
    if (!nfcSuccess) {
        LOGW_WARN(logger, L"Error in CommonUtility::normalizedSyncName. Failed to NFC-normalize the template '"
                                  << SyncName2WStr(template_) << L"'.");
    }

    SyncName nfdNormalizedName;
    const bool nfdSuccess = CommonUtility::normalizedSyncName(template_, nfdNormalizedName, UnicodeNormalization::NFD);
    if (!nfdSuccess) {
        LOGW_WARN(logger, L"Error in CommonUtility::normalizedSyncName. Failed to NFD-normalize the template '"
                                  << SyncName2WStr(template_) << L"'.");
    }

    if (!nfcSuccess || !nfdSuccess) {
        normalizationHasFailed = true;
        LOG_WARN(logger,
                 "File exclusion based on user templates may fail to exclude file names depending on their normalizations.");
    }
}
} // namespace

bool ParmsDb::insertUserTemplateNormalizations(const std::string &fromVersion) {
    if (!CommonUtility::isVersionLower(fromVersion, "3.7.2")) {
        return true;
    }

    LOG_INFO(_logger, "Inserting the normalizations of user exclusion file patterns.");

    if (!createAndPrepareRequest(SELECT_ALL_EXCLUSION_TEMPLATE_BY_DEF_REQUEST_ID, SELECT_ALL_EXCLUSION_TEMPLATE_BY_DEF_REQUEST))
        return false;

    std::vector<ExclusionTemplate> dbUserExclusionTemplates;
    const bool successfulSelection = selectUserExclusionTemplates(dbUserExclusionTemplates);
    queryFree(SELECT_ALL_EXCLUSION_TEMPLATE_BY_DEF_REQUEST_ID);
    if (!successfulSelection) {
        LOG_WARN(_logger, "Error in selectAllExclusionTemplates");
        return false;
    }

    std::vector<ExclusionTemplate> dbUserExclusionTemplatesOutput;
    StrSet dbUserExclusionUniqueStrings;
    for (const auto &userTemplate: dbUserExclusionTemplates) {
        const SyncName &templateName = Str2SyncName(userTemplate.templ());
        bool normalizationHasFailed = false;
        logIfTemplateNormalizationFails(_logger, templateName, normalizationHasFailed);

        if (normalizationHasFailed) continue;

        const auto normalizedTemplateNames = CommonUtility::computePathNormalizations(templateName);
        for (const auto &normalizedName: normalizedTemplateNames) {
            const std::string &normalizedStr = SyncName2Str(normalizedName);
            if (const auto &[_, successfulInsertion] = dbUserExclusionUniqueStrings.emplace(normalizedStr); successfulInsertion) {
                (void) dbUserExclusionTemplatesOutput.emplace_back(normalizedStr);
            }
        }
    }

    LOG_INFO(_logger, "Normalizations prepared for updates.");

    if (!createAndPrepareRequest(DELETE_ALL_EXCLUSION_TEMPLATE_BY_DEF_REQUEST_ID, DELETE_ALL_EXCLUSION_TEMPLATE_BY_DEF_REQUEST))
        return false;

    if (!createAndPrepareRequest(INSERT_EXCLUSION_TEMPLATE_REQUEST_ID, INSERT_EXCLUSION_TEMPLATE_REQUEST)) return false;

    const bool result = updateUserExclusionTemplates(dbUserExclusionTemplatesOutput);

    queryFree(DELETE_ALL_EXCLUSION_TEMPLATE_BY_DEF_REQUEST_ID);
    queryFree(INSERT_EXCLUSION_TEMPLATE_REQUEST_ID);

    return result;
}

#if defined(KD_MACOS)
bool ParmsDb::updateExclusionApps() {
    // Load exclusion apps in DB
    std::vector<ExclusionApp> exclusionAppDbList;
    if (!selectAllExclusionApps(exclusionAppDbList)) {
        LOG_WARN(_logger, "Error in selectAllExclusionApps");
        return false;
    }

    // Load exclusion app in configuration file
    std::vector<std::pair<std::string, std::string>> exclusionAppFileList;
    std::ifstream exclusionFile(Utility::getExcludedAppFilePath(_test));
    if (exclusionFile.is_open()) {
        std::string line;
        while (std::getline(exclusionFile, line)) {
            // Remove end of line
            if (line.size() > 0 && line[line.size() - 1] == '\n') {
                line.pop_back();
            }
            if (line.size() > 0 && line[line.size() - 1] == '\r') {
                line.pop_back();
            }

            size_t pos = line.find(';');
            std::string appId = line.substr(0, pos);
            std::string descr = line.substr(pos + 1);
            exclusionAppFileList.push_back(std::make_pair(appId, descr));
        }
    } else {
        LOG_WARN(_logger, "Cannot open exclusion app file with " << Utility::getExcludedAppFilePath(_test));
        return false;
    }

    for (const auto &templDb: exclusionAppDbList) {
        if (templDb.def() == false) {
            continue;
        }

        bool exists = false;
        for (const auto &templFile: exclusionAppFileList) {
            if (templFile.first == templDb.appId()) {
                exists = true;
                break;
            }
        }
        if (!exists) {
            // Remove app exclusion in DB
            bool found;
            if (!deleteExclusionApp(templDb.appId(), found)) {
                LOG_WARN(_logger, "Error in deleteExclusionApp");
                return false;
            }
        }
    }

    for (const auto &templFile: exclusionAppFileList) {
        bool exists = false;
        bool def = false;
        for (const auto &templDb: exclusionAppDbList) {
            if (templDb.appId() == templFile.first) {
                exists = true;
                def = templDb.def();
                break;
            }
        }
        if (exists && !def) {
            // Remove app exclusion in DB
            bool found;
            if (!deleteExclusionApp(templFile.first, found)) {
                LOG_WARN(_logger, "Error in deleteExclusionApp");
                return false;
            }
        }

        if (!exists || !def) {
            // Add app exclusion in DB
            bool constraintError;
            if (!insertExclusionApp(ExclusionApp(templFile.first, templFile.second, true), constraintError)) {
                LOG_WARN(_logger, "Error in insertExclusionApp");
                return false;
            }
        }
    }
    return true;
}
#endif

bool ParmsDb::create(bool &retry) {
    int errId;
    std::string error;

    // Parameters
    if (!createAndPrepareRequest(CREATE_PARAMETERS_TABLE_ID, CREATE_PARAMETERS_TABLE)) return false;
    if (!queryExec(CREATE_PARAMETERS_TABLE_ID, errId, error)) {
        // In certain situations the io error can be avoided by switching
        // to the DELETE journal mode
        if (_journalMode != "DELETE" && errId == SQLITE_IOERR && extendedErrorCode() == SQLITE_IOERR_SHMMAP) {
            LOG_WARN(_logger, "IO error SHMMAP on table creation, attempting with DELETE journal mode");
            _journalMode = "DELETE";
            queryFree(CREATE_PARAMETERS_TABLE_ID);
            retry = true;
            return false;
        }

        return sqlFail(CREATE_PARAMETERS_TABLE_ID, error);
    }
    queryFree(CREATE_PARAMETERS_TABLE_ID);

    // User
    if (!createAndPrepareRequest(CREATE_USER_TABLE_ID, CREATE_USER_TABLE)) return false;
    if (!queryExec(CREATE_USER_TABLE_ID, errId, error)) {
        queryFree(CREATE_USER_TABLE_ID);
        return sqlFail(CREATE_USER_TABLE_ID, error);
    }
    queryFree(CREATE_USER_TABLE_ID);

    // Account
    if (!createAndPrepareRequest(CREATE_ACCOUNT_TABLE_ID, CREATE_ACCOUNT_TABLE)) return false;
    if (!queryExec(CREATE_ACCOUNT_TABLE_ID, errId, error)) {
        queryFree(CREATE_ACCOUNT_TABLE_ID);
        return sqlFail(CREATE_ACCOUNT_TABLE_ID, error);
    }
    queryFree(CREATE_ACCOUNT_TABLE_ID);

    // Drive
    if (!createAndPrepareRequest(CREATE_DRIVE_TABLE_ID, CREATE_DRIVE_TABLE)) return false;
    if (!queryExec(CREATE_DRIVE_TABLE_ID, errId, error)) {
        queryFree(CREATE_DRIVE_TABLE_ID);
        return sqlFail(CREATE_DRIVE_TABLE_ID, error);
    }
    queryFree(CREATE_DRIVE_TABLE_ID);

    // Sync
    if (!createAndPrepareRequest(CREATE_SYNC_TABLE_ID, CREATE_SYNC_TABLE)) return false;
    if (!queryExec(CREATE_SYNC_TABLE_ID, errId, error)) {
        queryFree(CREATE_SYNC_TABLE_ID);
        return sqlFail(CREATE_SYNC_TABLE_ID, error);
    }
    queryFree(CREATE_SYNC_TABLE_ID);

    // Exclusion Template
    if (!createAndPrepareRequest(CREATE_EXCLUSION_TEMPLATE_TABLE_ID, CREATE_EXCLUSION_TEMPLATE_TABLE)) return false;
    if (!queryExec(CREATE_EXCLUSION_TEMPLATE_TABLE_ID, errId, error)) {
        queryFree(CREATE_EXCLUSION_TEMPLATE_TABLE_ID);
        return sqlFail(CREATE_EXCLUSION_TEMPLATE_TABLE_ID, error);
    }
    queryFree(CREATE_EXCLUSION_TEMPLATE_TABLE_ID);

#if defined(KD_MACOS)
    // Exclusion App
    if (!createAndPrepareRequest(CREATE_EXCLUSION_APP_TABLE_ID, CREATE_EXCLUSION_APP_TABLE)) return false;
    if (!queryExec(CREATE_EXCLUSION_APP_TABLE_ID, errId, error)) {
        queryFree(CREATE_EXCLUSION_APP_TABLE_ID);
        return sqlFail(CREATE_EXCLUSION_APP_TABLE_ID, error);
    }
    queryFree(CREATE_EXCLUSION_APP_TABLE_ID);
#endif

    // Error
    if (!createAndPrepareRequest(CREATE_ERROR_TABLE_ID, CREATE_ERROR_TABLE)) return false;
    if (!queryExec(CREATE_ERROR_TABLE_ID, errId, error)) {
        queryFree(CREATE_ERROR_TABLE_ID);
        return sqlFail(CREATE_ERROR_TABLE_ID, error);
    }
    queryFree(CREATE_ERROR_TABLE_ID);

    // app state
    if (!createAppState()) {
        LOG_WARN(_logger, "Error in createAppState");
        return false;
    }

    // Migration old selectivesync table
    if (!createAndPrepareRequest(CREATE_MIGRATION_SELECTIVESYNC_TABLE_ID, CREATE_MIGRATION_SELECTIVESYNC_TABLE)) return false;
    if (!queryExec(CREATE_MIGRATION_SELECTIVESYNC_TABLE_ID, errId, error)) {
        queryFree(CREATE_MIGRATION_SELECTIVESYNC_TABLE_ID);
        return sqlFail(CREATE_MIGRATION_SELECTIVESYNC_TABLE_ID, error);
    }
    queryFree(CREATE_MIGRATION_SELECTIVESYNC_TABLE_ID);

    return true;
}

bool ParmsDb::prepare() {
    // Parameters
    if (!createAndPrepareRequest(INSERT_PARAMETERS_REQUEST_ID, INSERT_PARAMETERS_REQUEST)) return false;
    if (!createAndPrepareRequest(UPDATE_PARAMETERS_REQUEST_ID, UPDATE_PARAMETERS_REQUEST)) return false;
    if (!createAndPrepareRequest(SELECT_PARAMETERS_REQUEST_ID, SELECT_PARAMETERS_REQUEST)) return false;
    // User
    if (!createAndPrepareRequest(INSERT_USER_REQUEST_ID, INSERT_USER_REQUEST)) return false;
    if (!createAndPrepareRequest(UPDATE_USER_REQUEST_ID, UPDATE_USER_REQUEST)) return false;
    if (!createAndPrepareRequest(DELETE_USER_REQUEST_ID, DELETE_USER_REQUEST)) return false;
    if (!createAndPrepareRequest(SELECT_USER_REQUEST_ID, SELECT_USER_REQUEST)) return false;
    if (!createAndPrepareRequest(SELECT_USER_BY_USERID_REQUEST_ID, SELECT_USER_BY_USERID_REQUEST)) return false;
    if (!createAndPrepareRequest(SELECT_ALL_USERS_REQUEST_ID, SELECT_ALL_USERS_REQUEST)) return false;
    if (!createAndPrepareRequest(SELECT_LAST_CONNECTED_USER_REQUEST_ID, SELECT_LAST_CONNECTED_USER_REQUEST)) return false;
    // Account
    if (!createAndPrepareRequest(INSERT_ACCOUNT_REQUEST_ID, INSERT_ACCOUNT_REQUEST)) return false;
    if (!createAndPrepareRequest(UPDATE_ACCOUNT_REQUEST_ID, UPDATE_ACCOUNT_REQUEST)) return false;
    if (!createAndPrepareRequest(DELETE_ACCOUNT_REQUEST_ID, DELETE_ACCOUNT_REQUEST)) return false;
    if (!createAndPrepareRequest(SELECT_ACCOUNT_REQUEST_ID, SELECT_ACCOUNT_REQUEST)) return false;
    if (!createAndPrepareRequest(SELECT_ALL_ACCOUNTS_REQUEST_ID, SELECT_ALL_ACCOUNTS_REQUEST)) return false;
    if (!createAndPrepareRequest(SELECT_ALL_ACCOUNTS_BY_USER_REQUEST_ID, SELECT_ALL_ACCOUNTS_BY_USER_REQUEST)) return false;
    // Drive
    if (!createAndPrepareRequest(INSERT_DRIVE_REQUEST_ID, INSERT_DRIVE_REQUEST)) return false;
    if (!createAndPrepareRequest(UPDATE_DRIVE_REQUEST_ID, UPDATE_DRIVE_REQUEST)) return false;
    if (!createAndPrepareRequest(DELETE_DRIVE_REQUEST_ID, DELETE_DRIVE_REQUEST)) return false;
    if (!createAndPrepareRequest(SELECT_DRIVE_REQUEST_ID, SELECT_DRIVE_REQUEST)) return false;
    if (!createAndPrepareRequest(SELECT_DRIVE_BY_DRIVEID_REQUEST_ID, SELECT_DRIVE_BY_DRIVEID_REQUEST)) return false;
    if (!createAndPrepareRequest(SELECT_ALL_DRIVES_REQUEST_ID, SELECT_ALL_DRIVES_REQUEST)) return false;
    if (!createAndPrepareRequest(SELECT_ALL_DRIVES_BY_ACCOUNT_REQUEST_ID, SELECT_ALL_DRIVES_BY_ACCOUNT_REQUEST)) return false;
    // Sync
    if (!createAndPrepareRequest(INSERT_SYNC_REQUEST_ID, INSERT_SYNC_REQUEST)) return false;
    if (!createAndPrepareRequest(UPDATE_SYNC_REQUEST_ID, UPDATE_SYNC_REQUEST)) return false;
    if (!createAndPrepareRequest(UPDATE_SYNC_PAUSED_REQUEST_ID, UPDATE_SYNC_PAUSED_REQUEST)) return false;
    if (!createAndPrepareRequest(UPDATE_SYNC_HASFULLYCOMPLETED_REQUEST_ID, UPDATE_SYNC_HASFULLYCOMPLETED_REQUEST)) return false;
    if (!createAndPrepareRequest(DELETE_SYNC_REQUEST_ID, DELETE_SYNC_REQUEST)) return false;
    if (!createAndPrepareRequest(SELECT_SYNC_REQUEST_ID, SELECT_SYNC_REQUEST)) return false;
    if (!createAndPrepareRequest(SELECT_SYNC_BY_PATH_REQUEST_ID, SELECT_SYNC_BY_PATH_REQUEST)) return false;
    if (!createAndPrepareRequest(SELECT_ALL_SYNCS_REQUEST_ID, SELECT_ALL_SYNCS_REQUEST)) return false;
    if (!createAndPrepareRequest(SELECT_ALL_SYNCS_BY_DRIVE_REQUEST_ID, SELECT_ALL_SYNCS_BY_DRIVE_REQUEST)) return false;
    // Exclusion Template
    if (!createAndPrepareRequest(INSERT_EXCLUSION_TEMPLATE_REQUEST_ID, INSERT_EXCLUSION_TEMPLATE_REQUEST)) return false;
    if (!createAndPrepareRequest(UPDATE_EXCLUSION_TEMPLATE_REQUEST_ID, UPDATE_EXCLUSION_TEMPLATE_REQUEST)) return false;
    if (!createAndPrepareRequest(DELETE_EXCLUSION_TEMPLATE_REQUEST_ID, DELETE_EXCLUSION_TEMPLATE_REQUEST)) return false;
    if (!createAndPrepareRequest(DELETE_ALL_EXCLUSION_TEMPLATE_BY_DEF_REQUEST_ID, DELETE_ALL_EXCLUSION_TEMPLATE_BY_DEF_REQUEST))
        return false;
    if (!createAndPrepareRequest(SELECT_ALL_EXCLUSION_TEMPLATE_REQUEST_ID, SELECT_ALL_EXCLUSION_TEMPLATE_REQUEST)) return false;
    if (!createAndPrepareRequest(SELECT_ALL_EXCLUSION_TEMPLATE_BY_DEF_REQUEST_ID, SELECT_ALL_EXCLUSION_TEMPLATE_BY_DEF_REQUEST))
        return false;
#if defined(KD_MACOS)
    // Exclusion App
    if (!createAndPrepareRequest(INSERT_EXCLUSION_APP_REQUEST_ID, INSERT_EXCLUSION_APP_REQUEST)) return false;
    if (!createAndPrepareRequest(UPDATE_EXCLUSION_APP_REQUEST_ID, UPDATE_EXCLUSION_APP_REQUEST)) return false;
    if (!createAndPrepareRequest(DELETE_EXCLUSION_APP_REQUEST_ID, DELETE_EXCLUSION_APP_REQUEST)) return false;
    if (!createAndPrepareRequest(DELETE_ALL_EXCLUSION_APP_BY_DEF_REQUEST_ID, DELETE_ALL_EXCLUSION_APP_BY_DEF_REQUEST))
        return false;
    if (!createAndPrepareRequest(SELECT_ALL_EXCLUSION_APP_REQUEST_ID, SELECT_ALL_EXCLUSION_APP_REQUEST)) return false;
    if (!createAndPrepareRequest(SELECT_ALL_EXCLUSION_APP_BY_DEF_REQUEST_ID, SELECT_ALL_EXCLUSION_APP_BY_DEF_REQUEST))
        return false;
#endif
    // Error
    if (!createAndPrepareRequest(INSERT_ERROR_REQUEST_ID, INSERT_ERROR_REQUEST)) return false;
    if (!createAndPrepareRequest(UPDATE_ERROR_REQUEST_ID, UPDATE_ERROR_REQUEST)) return false;
    if (!createAndPrepareRequest(DELETE_ALL_ERROR_BY_EXITCODE_REQUEST_ID, DELETE_ALL_ERROR_BY_EXITCODE_REQUEST)) return false;
    if (!createAndPrepareRequest(DELETE_ALL_ERROR_BY_EXITCAUSEREQUEST_ID, DELETE_ALL_ERROR_BY_EXITCAUSEREQUEST)) return false;
    if (!createAndPrepareRequest(DELETE_ALL_ERROR_BY_LEVEL_REQUEST_ID, DELETE_ALL_ERROR_BY_LEVEL_REQUEST)) return false;
    if (!createAndPrepareRequest(DELETE_ERROR_BY_DBID_REQUEST_ID, DELETE_ERROR_BY_DBID_REQUEST)) return false;
    if (!createAndPrepareRequest(SELECT_ALL_ERROR_BY_LEVEL_AND_SYNCDBID_REQUEST_ID,
                                 SELECT_ALL_ERROR_BY_LEVEL_AND_SYNCDBID_REQUEST))
        return false;
    if (!createAndPrepareRequest(SELECT_ALL_CONFLICTS_BY_SYNCDBID_REQUEST_ID, SELECT_ALL_CONFLICTS_BY_SYNCDBID_REQUEST))
        return false;
    if (!createAndPrepareRequest(SELECT_FILTERED_CONFLICTS_BY_SYNCDBID_REQUEST_ID, SELECT_FILTERED_CONFLICTS_BY_SYNCDBID_REQUEST))
        return false;
    // Migration old selectivesync table
    if (!createAndPrepareRequest(INSERT_MIGRATION_SELECTIVESYNC_REQUEST_ID, INSERT_MIGRATION_SELECTIVESYNC_REQUEST)) return false;
    if (!createAndPrepareRequest(SELECT_ALL_MIGRATION_SELECTIVESYNC_REQUEST_ID, SELECT_ALL_MIGRATION_SELECTIVESYNC_REQUEST))
        return false;
    // App state
    if (!prepareAppState()) {
        LOG_WARN(_logger, "Error in createAndPrepareRequestAppState");
        return false;
    }

    if (!initData()) {
        LOG_WARN(_logger, "Error in initParameters");
        return false;
    }

    return true;
}

<<<<<<< HEAD
bool ParmsDb::upgrade(const std::string &fromVersion, const std::string &toVersion) {
    if (CommonUtility::isVersionLower(fromVersion, toVersion)) {
        LOG_INFO(_logger, "Upgrade " << dbType() << " DB from " << fromVersion << " to " << toVersion);
        if (!insertUserTemplateNormalizations(fromVersion)) {
            LOG_WARN(_logger, "Insertion of the normalizations of user exclusion file patterns has failed.");
            return false;
        }
#if defined(KD_WINDOWS)
        if (!replaceShortDbPathsWithLongPaths()) {
            LOG_WARN(_logger, "Failed to replace short DB paths with long ones.");
        }
#endif
    } else {
        LOG_INFO(_logger, "Apply generic upgrade fixes to " << dbType() << " DB version " << fromVersion);
    }

=======
bool ParmsDb::upgradeTables() {
>>>>>>> 17ff954c
    const std::string tableName = "parameters";
    std::string columnName = "maxAllowedCpu";
    if (!addIntegerColumnIfMissing(tableName, columnName)) {
        return false;
    }

    bool updateParameters = false;
    columnName = "uploadSessionParallelJobs";
    if (!addIntegerColumnIfMissing(tableName, columnName, &updateParameters)) {
        return false;
    }

    columnName = "jobPoolCapacityFactor";
    if (!addIntegerColumnIfMissing(tableName, columnName, &updateParameters)) {
        return false;
    }

    if (updateParameters) {
        int errId = 0;
        std::string error;

        if (!createAndPrepareRequest(UPDATE_PARAMETERS_JOB_REQUEST_ID, UPDATE_PARAMETERS_JOB_REQUEST)) return false;
        LOG_IF_FAIL(queryResetAndClearBindings(UPDATE_PARAMETERS_JOB_REQUEST_ID));
        LOG_IF_FAIL(queryBindValue(UPDATE_PARAMETERS_JOB_REQUEST_ID, 1, Parameters::_uploadSessionParallelJobsDefault));
        LOG_IF_FAIL(queryBindValue(UPDATE_PARAMETERS_JOB_REQUEST_ID, 2, 0));
        if (!queryExec(UPDATE_PARAMETERS_JOB_REQUEST_ID, errId, error)) {
            queryFree(UPDATE_PARAMETERS_JOB_REQUEST_ID);
            return sqlFail(UPDATE_PARAMETERS_JOB_REQUEST_ID, error);
        }
        if (numRowsAffected() != 1) {
            queryFree(UPDATE_PARAMETERS_JOB_REQUEST_ID);
            return false;
        }
        queryFree(UPDATE_PARAMETERS_JOB_REQUEST_ID);
    }

    columnName = "distributionChannel";
    if (!addIntegerColumnIfMissing(tableName, columnName)) {
        return false;
    }

    bool exist = false;
    if (!tableExists("app_state", exist)) return false;
    if (!exist) {
        if (!createAppState()) {
            LOG_WARN(_logger, "Error in createAppState");
            return false;
        }
    }

    // Add localNodeId to sync table
    if (!addTextColumnIfMissing("sync", "localNodeId")) {
        return false;
    }

    LOG_INFO(_logger, "Columns upgrade in " << dbType() << " successfully completed.");

    return true;
}

bool ParmsDb::upgrade(const std::string &fromVersion, const std::string &toVersion) {
    LOG_INFO(_logger, "Apply generic upgrade fixes to " << dbType() << " DB version " << fromVersion);
    if (!upgradeTables()) {
        LOG_WARN(_logger, "Failed to insert missing columns.");
        return false;
    }

    if (CommonUtility::isVersionLower(fromVersion, toVersion)) {
        LOG_INFO(_logger, "Upgrade " << dbType() << " DB from " << fromVersion << " to " << toVersion);
        if (!insertUserTemplateNormalizations(fromVersion)) {
            LOG_WARN(_logger, "Insertion of the normalizations of user exclusion file patterns has failed.");
            return false;
        }
#ifdef _WIN32
        if (!replaceShortDbPathsWithLongPaths()) {
            LOG_WARN(_logger, "Failed to replace short DB paths with long ones.");
        }
#endif
    }
    LOG_INFO(_logger, "Upgrade " << dbType() << " successfully completed.");

    return true;
}

bool ParmsDb::initData() {
    // Clear Server and SyncPal level errors
    if (!deleteErrors(ErrorLevel::Server)) {
        LOG_WARN(_logger, "Error in clearErrors");
        return false;
    }

    if (!deleteErrors(ErrorLevel::SyncPal)) {
        LOG_WARN(_logger, "Error in clearErrors");
        return false;
    }

    // Insert default values for parameters
    if (!insertDefaultParameters()) {
        LOG_WARN(_logger, "Error in insertDefaultParameters");
        return false;
    }

    if (!insertDefaultAppState()) {
        LOG_WARN(_logger, "Error in insertDefaultAppState");
        return false;
    }

    // Update exclusion templates
    if (!updateExclusionTemplates()) {
        LOG_WARN(_logger, "Error in updateExclusionTemplates");
        return false;
    }

#if defined(KD_MACOS)
    // Update exclusion apps
    if (!updateExclusionApps()) {
        LOG_WARN(_logger, "Error in updateExclusionApps");
        return false;
    }
#endif

    return true;
}

bool ParmsDb::updateParameters(const Parameters &parameters, bool &found) {
    const std::scoped_lock lock(_mutex);

    int errId;
    std::string error;

    LOG_IF_FAIL(queryResetAndClearBindings(UPDATE_PARAMETERS_REQUEST_ID));
    LOG_IF_FAIL(queryBindValue(UPDATE_PARAMETERS_REQUEST_ID, 1, static_cast<int>(parameters.language())));
    LOG_IF_FAIL(queryBindValue(UPDATE_PARAMETERS_REQUEST_ID, 2, parameters.monoIcons()));
    LOG_IF_FAIL(queryBindValue(UPDATE_PARAMETERS_REQUEST_ID, 3, parameters.autoStart()));
    LOG_IF_FAIL(queryBindValue(UPDATE_PARAMETERS_REQUEST_ID, 4, parameters.moveToTrash()));
    LOG_IF_FAIL(queryBindValue(UPDATE_PARAMETERS_REQUEST_ID, 5, static_cast<int>(parameters.notificationsDisabled())));
    LOG_IF_FAIL(queryBindValue(UPDATE_PARAMETERS_REQUEST_ID, 6, parameters.useLog()));
    LOG_IF_FAIL(queryBindValue(UPDATE_PARAMETERS_REQUEST_ID, 7, static_cast<int>(parameters.logLevel())));
    LOG_IF_FAIL(queryBindValue(UPDATE_PARAMETERS_REQUEST_ID, 8, parameters.purgeOldLogs()));
    LOG_IF_FAIL(queryBindValue(UPDATE_PARAMETERS_REQUEST_ID, 9, 0)); // Sync hidden files : not used anymore
    LOG_IF_FAIL(queryBindValue(UPDATE_PARAMETERS_REQUEST_ID, 10, static_cast<int>(parameters.proxyConfig().type())));
    LOG_IF_FAIL(queryBindValue(UPDATE_PARAMETERS_REQUEST_ID, 11, parameters.proxyConfig().hostName()));
    LOG_IF_FAIL(queryBindValue(UPDATE_PARAMETERS_REQUEST_ID, 12, parameters.proxyConfig().port()));
    LOG_IF_FAIL(queryBindValue(UPDATE_PARAMETERS_REQUEST_ID, 13, parameters.proxyConfig().needsAuth()));
    LOG_IF_FAIL(queryBindValue(UPDATE_PARAMETERS_REQUEST_ID, 14, parameters.proxyConfig().user()));
    LOG_IF_FAIL(queryBindValue(UPDATE_PARAMETERS_REQUEST_ID, 15, parameters.proxyConfig().token()));
    LOG_IF_FAIL(queryBindValue(UPDATE_PARAMETERS_REQUEST_ID, 16, parameters.useBigFolderSizeLimit()));
    LOG_IF_FAIL(queryBindValue(UPDATE_PARAMETERS_REQUEST_ID, 17, parameters.bigFolderSizeLimit()));
    LOG_IF_FAIL(queryBindValue(UPDATE_PARAMETERS_REQUEST_ID, 18, parameters.darkTheme()));
    LOG_IF_FAIL(queryBindValue(UPDATE_PARAMETERS_REQUEST_ID, 19, parameters.showShortcuts()));
    LOG_IF_FAIL(queryBindValue(UPDATE_PARAMETERS_REQUEST_ID, 20, parameters.updateFileAvailable()));
    LOG_IF_FAIL(queryBindValue(UPDATE_PARAMETERS_REQUEST_ID, 21, parameters.updateTargetVersion()));
    LOG_IF_FAIL(queryBindValue(UPDATE_PARAMETERS_REQUEST_ID, 22, parameters.updateTargetVersionString()));
    LOG_IF_FAIL(queryBindValue(UPDATE_PARAMETERS_REQUEST_ID, 23, parameters.autoUpdateAttempted()));
    LOG_IF_FAIL(queryBindValue(UPDATE_PARAMETERS_REQUEST_ID, 24, parameters.seenVersion()));
    LOG_IF_FAIL(queryBindValue(UPDATE_PARAMETERS_REQUEST_ID, 25, parameters.dialogGeometry()));
    LOG_IF_FAIL(queryBindValue(UPDATE_PARAMETERS_REQUEST_ID, 26, static_cast<int>(parameters.extendedLog())));
    LOG_IF_FAIL(queryBindValue(UPDATE_PARAMETERS_REQUEST_ID, 27, parameters.maxAllowedCpu()));
    LOG_IF_FAIL(queryBindValue(UPDATE_PARAMETERS_REQUEST_ID, 28, parameters.uploadSessionParallelJobs()));
    LOG_IF_FAIL(queryBindValue(UPDATE_PARAMETERS_REQUEST_ID, 29, 0));
    LOG_IF_FAIL(queryBindValue(UPDATE_PARAMETERS_REQUEST_ID, 30, static_cast<int>(parameters.distributionChannel())));

    if (!queryExec(UPDATE_PARAMETERS_REQUEST_ID, errId, error)) {
        LOG_WARN(_logger, "Error running query: " << UPDATE_PARAMETERS_REQUEST_ID);
        return false;
    }
    if (numRowsAffected() == 1) {
        found = true;
    } else {
        LOG_WARN(_logger, "Error running query: " << UPDATE_PARAMETERS_REQUEST_ID << " - num rows affected != 1");
        found = false;
    }

    return true;
}

bool ParmsDb::selectParameters(Parameters &parameters, bool &found) {
    const std::scoped_lock lock(_mutex);

    LOG_IF_FAIL(queryResetAndClearBindings(SELECT_PARAMETERS_REQUEST_ID));
    if (!queryNext(SELECT_PARAMETERS_REQUEST_ID, found)) {
        LOG_WARN(_logger, "Error getting query result: " << SELECT_PARAMETERS_REQUEST_ID);
        return false;
    }
    if (!found) {
        return true;
    }

    int intResult;
    LOG_IF_FAIL(queryIntValue(SELECT_PARAMETERS_REQUEST_ID, 0, intResult));
    parameters.setLanguage(static_cast<Language>(intResult));

    LOG_IF_FAIL(queryIntValue(SELECT_PARAMETERS_REQUEST_ID, 1, intResult));
    parameters.setMonoIcons(intResult);

    LOG_IF_FAIL(queryIntValue(SELECT_PARAMETERS_REQUEST_ID, 2, intResult));
    parameters.setAutoStart(intResult);

    LOG_IF_FAIL(queryIntValue(SELECT_PARAMETERS_REQUEST_ID, 3, intResult));
    parameters.setMoveToTrash(intResult);

    LOG_IF_FAIL(queryIntValue(SELECT_PARAMETERS_REQUEST_ID, 4, intResult));
    parameters.setNotificationsDisabled(static_cast<NotificationsDisabled>(intResult));

    LOG_IF_FAIL(queryIntValue(SELECT_PARAMETERS_REQUEST_ID, 5, intResult));
    parameters.setUseLog(intResult);

    LOG_IF_FAIL(queryIntValue(SELECT_PARAMETERS_REQUEST_ID, 6, intResult));
    parameters.setLogLevel(static_cast<LogLevel>(intResult));

    LOG_IF_FAIL(queryIntValue(SELECT_PARAMETERS_REQUEST_ID, 7, intResult));
    parameters.setPurgeOldLogs(intResult);

    // Sync hidden files (8): not used anymore

    auto proxyType = ProxyType::Undefined;
    std::string hostName;
    int port = 0;
    bool needsAuth = false;
    std::string user;
    std::string token;
    LOG_IF_FAIL(queryIntValue(SELECT_PARAMETERS_REQUEST_ID, 9, intResult));
    proxyType = static_cast<ProxyType>(intResult);
    LOG_IF_FAIL(queryStringValue(SELECT_PARAMETERS_REQUEST_ID, 10, hostName));
    LOG_IF_FAIL(queryIntValue(SELECT_PARAMETERS_REQUEST_ID, 11, port));
    LOG_IF_FAIL(queryIntValue(SELECT_PARAMETERS_REQUEST_ID, 12, intResult));
    needsAuth = static_cast<bool>(intResult);
    LOG_IF_FAIL(queryStringValue(SELECT_PARAMETERS_REQUEST_ID, 13, user));
    LOG_IF_FAIL(queryStringValue(SELECT_PARAMETERS_REQUEST_ID, 14, token));
    parameters.setProxyConfig(ProxyConfig(proxyType, hostName, port, needsAuth, user, token));

    bool useBigFolderSizeLimit = false;
    LOG_IF_FAIL(queryIntValue(SELECT_PARAMETERS_REQUEST_ID, 15, intResult));
    useBigFolderSizeLimit = static_cast<bool>(intResult);
    parameters.setUseBigFolderSizeLimit(useBigFolderSizeLimit);

    int64_t int64Result = 0;
    LOG_IF_FAIL(queryInt64Value(SELECT_PARAMETERS_REQUEST_ID, 16, int64Result));
    parameters.setBigFolderSizeLimit(int64Result);

    LOG_IF_FAIL(queryIntValue(SELECT_PARAMETERS_REQUEST_ID, 17, intResult));
    parameters.setDarkTheme(intResult);

    LOG_IF_FAIL(queryIntValue(SELECT_PARAMETERS_REQUEST_ID, 18, intResult));
    parameters.setShowShortcuts(intResult);

    std::string strResult;
    LOG_IF_FAIL(queryStringValue(SELECT_PARAMETERS_REQUEST_ID, 19, strResult));
    parameters.setUpdateFileAvailable(strResult);

    LOG_IF_FAIL(queryStringValue(SELECT_PARAMETERS_REQUEST_ID, 20, strResult));
    parameters.setUpdateTargetVersion(strResult);

    LOG_IF_FAIL(queryStringValue(SELECT_PARAMETERS_REQUEST_ID, 21, strResult));
    parameters.setUpdateTargetVersionString(strResult);

    LOG_IF_FAIL(queryIntValue(SELECT_PARAMETERS_REQUEST_ID, 22, intResult));
    parameters.setAutoUpdateAttempted(intResult);

    LOG_IF_FAIL(queryStringValue(SELECT_PARAMETERS_REQUEST_ID, 23, strResult));
    parameters.setSeenVersion(strResult);

    std::shared_ptr<std::vector<char>> blobResult;
    LOG_IF_FAIL(queryBlobValue(SELECT_PARAMETERS_REQUEST_ID, 24, blobResult));
    parameters.setDialogGeometry(blobResult);

    LOG_IF_FAIL(queryIntValue(SELECT_PARAMETERS_REQUEST_ID, 25, intResult));
    parameters.setExtendedLog(intResult);

    LOG_IF_FAIL(queryIntValue(SELECT_PARAMETERS_REQUEST_ID, 26, intResult));
    parameters.setMaxAllowedCpu(intResult);

    LOG_IF_FAIL(queryIntValue(SELECT_PARAMETERS_REQUEST_ID, 27, intResult));
    parameters.setUploadSessionParallelJobs(intResult);

    // Job pool capacity factor (28): not used anymore

    LOG_IF_FAIL(queryIntValue(SELECT_PARAMETERS_REQUEST_ID, 29, intResult));
    parameters.setDistributionChannel(static_cast<VersionChannel>(intResult));

    LOG_IF_FAIL(queryResetAndClearBindings(SELECT_PARAMETERS_REQUEST_ID));

    return true;
}

bool ParmsDb::insertUser(const User &user) {
    const std::scoped_lock lock(_mutex);

    int errId;
    std::string error;

    LOG_IF_FAIL(queryResetAndClearBindings(INSERT_USER_REQUEST_ID));
    LOG_IF_FAIL(queryBindValue(INSERT_USER_REQUEST_ID, 1, user.dbId()));
    LOG_IF_FAIL(queryBindValue(INSERT_USER_REQUEST_ID, 2, user.userId()));
    LOG_IF_FAIL(queryBindValue(INSERT_USER_REQUEST_ID, 3, user.keychainKey()));
    LOG_IF_FAIL(queryBindValue(INSERT_USER_REQUEST_ID, 4, user.name()));
    LOG_IF_FAIL(queryBindValue(INSERT_USER_REQUEST_ID, 5, user.email()));
    LOG_IF_FAIL(queryBindValue(INSERT_USER_REQUEST_ID, 6, user.avatarUrl()));
    LOG_IF_FAIL(queryBindValue(INSERT_USER_REQUEST_ID, 7, user.avatar()));
    LOG_IF_FAIL(queryBindValue(INSERT_USER_REQUEST_ID, 8, user.toMigrate()));
    if (!queryExec(INSERT_USER_REQUEST_ID, errId, error)) {
        LOG_WARN(_logger, "Error running query: " << INSERT_USER_REQUEST_ID);
        return false;
    }

    return true;
}

bool ParmsDb::updateUser(const User &user, bool &found) {
    const std::scoped_lock lock(_mutex);

    int errId;
    std::string error;

    LOG_IF_FAIL(queryResetAndClearBindings(UPDATE_USER_REQUEST_ID));
    LOG_IF_FAIL(queryBindValue(UPDATE_USER_REQUEST_ID, 1, user.userId()));
    LOG_IF_FAIL(queryBindValue(UPDATE_USER_REQUEST_ID, 2, user.keychainKey()));
    LOG_IF_FAIL(queryBindValue(UPDATE_USER_REQUEST_ID, 3, user.name()));
    LOG_IF_FAIL(queryBindValue(UPDATE_USER_REQUEST_ID, 4, user.email()));
    LOG_IF_FAIL(queryBindValue(UPDATE_USER_REQUEST_ID, 5, user.avatarUrl()));
    LOG_IF_FAIL(queryBindValue(UPDATE_USER_REQUEST_ID, 6, user.avatar()));
    LOG_IF_FAIL(queryBindValue(UPDATE_USER_REQUEST_ID, 7, user.toMigrate()));
    LOG_IF_FAIL(queryBindValue(UPDATE_USER_REQUEST_ID, 8, user.dbId()));
    if (!queryExec(UPDATE_USER_REQUEST_ID, errId, error)) {
        LOG_WARN(_logger, "Error running query: " << UPDATE_USER_REQUEST_ID);
        return false;
    }
    if (numRowsAffected() == 1) {
        found = true;
    } else {
        LOG_WARN(_logger, "Error running query: " << UPDATE_USER_REQUEST_ID << " - num rows affected != 1");
        found = false;
    }

    return true;
}

bool ParmsDb::deleteUser(int dbId, bool &found) {
    const std::scoped_lock lock(_mutex);

    int errId;
    std::string error;

    LOG_IF_FAIL(queryResetAndClearBindings(DELETE_USER_REQUEST_ID));
    LOG_IF_FAIL(queryBindValue(DELETE_USER_REQUEST_ID, 1, dbId));
    if (!queryExec(DELETE_USER_REQUEST_ID, errId, error)) {
        LOG_WARN(_logger, "Error running query: " << DELETE_USER_REQUEST_ID);
        return false;
    }
    if (numRowsAffected() == 1) {
        found = true;
    } else {
        LOG_WARN(_logger, "Error running query: " << DELETE_USER_REQUEST_ID << " - num rows affected != 1");
        found = false;
    }

    return true;
}

bool ParmsDb::selectUser(int dbId, User &user, bool &found) {
    const std::scoped_lock lock(_mutex);

    LOG_IF_FAIL(queryResetAndClearBindings(SELECT_USER_REQUEST_ID));
    LOG_IF_FAIL(queryBindValue(SELECT_USER_REQUEST_ID, 1, dbId));
    if (!queryNext(SELECT_USER_REQUEST_ID, found)) {
        LOG_WARN(_logger, "Error getting query result: " << SELECT_USER_REQUEST_ID);
        return false;
    }
    if (!found) {
        return true;
    }

    user.setDbId(dbId);

    int intResult;
    LOG_IF_FAIL(queryIntValue(SELECT_USER_REQUEST_ID, 0, intResult));
    user.setUserId(intResult);

    std::string strResult;
    LOG_IF_FAIL(queryStringValue(SELECT_USER_REQUEST_ID, 1, strResult));
    user.setKeychainKey(strResult);

    LOG_IF_FAIL(queryStringValue(SELECT_USER_REQUEST_ID, 2, strResult));
    user.setName(strResult);

    LOG_IF_FAIL(queryStringValue(SELECT_USER_REQUEST_ID, 3, strResult));
    user.setEmail(strResult);

    LOG_IF_FAIL(queryStringValue(SELECT_USER_REQUEST_ID, 4, strResult));
    user.setAvatarUrl(strResult);

    std::shared_ptr<std::vector<char>> blobResult;
    LOG_IF_FAIL(queryBlobValue(SELECT_USER_REQUEST_ID, 5, blobResult));
    user.setAvatar(blobResult);

    LOG_IF_FAIL(queryIntValue(SELECT_USER_REQUEST_ID, 6, intResult));
    user.setToMigrate(static_cast<bool>(intResult));

    LOG_IF_FAIL(queryResetAndClearBindings(SELECT_USER_REQUEST_ID));

    return true;
}

bool ParmsDb::selectUserByUserId(int userId, User &user, bool &found) {
    const std::scoped_lock lock(_mutex);

    LOG_IF_FAIL(queryResetAndClearBindings(SELECT_USER_BY_USERID_REQUEST_ID));
    LOG_IF_FAIL(queryBindValue(SELECT_USER_BY_USERID_REQUEST_ID, 1, userId));
    if (!queryNext(SELECT_USER_BY_USERID_REQUEST_ID, found)) {
        LOG_WARN(_logger, "Error getting query result: " << SELECT_USER_BY_USERID_REQUEST_ID);
        return false;
    }
    if (!found) {
        return true;
    }

    user.setUserId(userId);

    int intResult;
    LOG_IF_FAIL(queryIntValue(SELECT_USER_BY_USERID_REQUEST_ID, 0, intResult));
    user.setDbId(intResult);

    std::string strResult;
    LOG_IF_FAIL(queryStringValue(SELECT_USER_BY_USERID_REQUEST_ID, 1, strResult));
    user.setKeychainKey(strResult);

    LOG_IF_FAIL(queryStringValue(SELECT_USER_BY_USERID_REQUEST_ID, 2, strResult));
    user.setName(strResult);

    LOG_IF_FAIL(queryStringValue(SELECT_USER_BY_USERID_REQUEST_ID, 3, strResult));
    user.setEmail(strResult);

    LOG_IF_FAIL(queryStringValue(SELECT_USER_BY_USERID_REQUEST_ID, 4, strResult));
    user.setAvatarUrl(strResult);

    std::shared_ptr<std::vector<char>> blobResult;
    LOG_IF_FAIL(queryBlobValue(SELECT_USER_BY_USERID_REQUEST_ID, 5, blobResult));
    user.setAvatar(blobResult);

    LOG_IF_FAIL(queryIntValue(SELECT_USER_BY_USERID_REQUEST_ID, 6, intResult));
    user.setToMigrate(static_cast<bool>(intResult));

    LOG_IF_FAIL(queryResetAndClearBindings(SELECT_USER_BY_USERID_REQUEST_ID));

    return true;
}

bool ParmsDb::selectUserFromAccountDbId(int dbId, User &user, bool &found) {
    Account account;
    if (!ParmsDb::instance()->selectAccount(dbId, account, found)) {
        LOG_WARN(_logger, "Error in ParmsDb::selectAccount");
        return false;
    }
    if (!found) {
        LOG_WARN(_logger, "Account not found for accountDbId=" << dbId);
        return false;
    }

    return selectUser(account.userDbId(), user, found);
}

bool ParmsDb::selectUserFromDriveDbId(int dbId, User &user, bool &found) {
    Drive drive;
    if (!ParmsDb::instance()->selectDrive(dbId, drive, found)) {
        LOG_WARN(_logger, "Error in ParmsDb::selectDrive");
        return false;
    }
    if (!found) {
        LOG_WARN(_logger, "Drive not found for driveDbId=" << dbId);
        return false;
    }

    return selectUserFromAccountDbId(drive.accountDbId(), user, found);
}

bool ParmsDb::selectLastConnectedUser(User &user, bool &found) {
    const std::scoped_lock lock(_mutex);

    LOG_IF_FAIL(queryResetAndClearBindings(SELECT_LAST_CONNECTED_USER_REQUEST_ID));
    if (!queryNext(SELECT_LAST_CONNECTED_USER_REQUEST_ID, found)) {
        LOG_WARN(_logger, "Error getting query result: " << SELECT_LAST_CONNECTED_USER_REQUEST_ID);
        return false;
    }
    if (!found) {
        return true;
    }

    int intResult;
    LOG_IF_FAIL(queryIntValue(SELECT_LAST_CONNECTED_USER_REQUEST_ID, 0, intResult));
    user.setDbId(intResult);

    LOG_IF_FAIL(queryIntValue(SELECT_LAST_CONNECTED_USER_REQUEST_ID, 1, intResult));
    user.setUserId(intResult);

    std::string strResult;
    LOG_IF_FAIL(queryStringValue(SELECT_LAST_CONNECTED_USER_REQUEST_ID, 2, strResult));
    user.setKeychainKey(strResult);

    LOG_IF_FAIL(queryStringValue(SELECT_LAST_CONNECTED_USER_REQUEST_ID, 3, strResult));
    user.setName(strResult);

    LOG_IF_FAIL(queryStringValue(SELECT_LAST_CONNECTED_USER_REQUEST_ID, 4, strResult));
    user.setEmail(strResult);

    LOG_IF_FAIL(queryStringValue(SELECT_LAST_CONNECTED_USER_REQUEST_ID, 5, strResult));
    user.setAvatarUrl(strResult);

    std::shared_ptr<std::vector<char>> blobResult;
    LOG_IF_FAIL(queryBlobValue(SELECT_LAST_CONNECTED_USER_REQUEST_ID, 6, blobResult));
    user.setAvatar(blobResult);

    LOG_IF_FAIL(queryIntValue(SELECT_LAST_CONNECTED_USER_REQUEST_ID, 7, intResult));
    user.setToMigrate(static_cast<bool>(intResult));

    LOG_IF_FAIL(queryResetAndClearBindings(SELECT_LAST_CONNECTED_USER_REQUEST_ID));

    return true;
}

bool ParmsDb::selectAllUsers(std::vector<User> &userList) {
    const std::scoped_lock lock(_mutex);

    userList.clear();

    LOG_IF_FAIL(queryResetAndClearBindings(SELECT_ALL_USERS_REQUEST_ID));

    bool found;
    for (;;) {
        if (!queryNext(SELECT_ALL_USERS_REQUEST_ID, found)) {
            LOG_WARN(_logger, "Error getting query result: " << SELECT_ALL_USERS_REQUEST_ID);
            return false;
        }
        if (!found) {
            break;
        }

        int id;
        LOG_IF_FAIL(queryIntValue(SELECT_ALL_USERS_REQUEST_ID, 0, id));
        int userId;
        LOG_IF_FAIL(queryIntValue(SELECT_ALL_USERS_REQUEST_ID, 1, userId));
        std::string keychainKey;
        LOG_IF_FAIL(queryStringValue(SELECT_ALL_USERS_REQUEST_ID, 2, keychainKey));
        std::string name;
        LOG_IF_FAIL(queryStringValue(SELECT_ALL_USERS_REQUEST_ID, 3, name));
        std::string email;
        LOG_IF_FAIL(queryStringValue(SELECT_ALL_USERS_REQUEST_ID, 4, email));
        std::string avatarUrl;
        LOG_IF_FAIL(queryStringValue(SELECT_ALL_USERS_REQUEST_ID, 5, avatarUrl));
        std::shared_ptr<std::vector<char>> avatar;
        LOG_IF_FAIL(queryBlobValue(SELECT_ALL_USERS_REQUEST_ID, 6, avatar));
        int toMigrate;
        LOG_IF_FAIL(queryIntValue(SELECT_ALL_USERS_REQUEST_ID, 7, toMigrate));

        userList.push_back(User(id, userId, keychainKey, name, email, avatarUrl, avatar, static_cast<bool>(toMigrate)));
    }
    LOG_IF_FAIL(queryResetAndClearBindings(SELECT_ALL_USERS_REQUEST_ID));

    return true;
}

bool ParmsDb::getNewUserDbId(int &dbId) {
    std::vector<User> userList;
    if (!selectAllUsers(userList)) {
        LOG_WARN(_logger, "Error in selectAllUsers");
        return false;
    }

    dbId = 1;
    for (const User &user: userList) {
        // NB: userList is sorted by dbId
        if (user.dbId() > dbId) {
            break;
        }
        dbId++;
    }

    return true;
}

bool ParmsDb::insertAccount(const Account &account) {
    const std::scoped_lock lock(_mutex);

    int errId;
    std::string error;

    LOG_IF_FAIL(queryResetAndClearBindings(INSERT_ACCOUNT_REQUEST_ID));
    LOG_IF_FAIL(queryBindValue(INSERT_ACCOUNT_REQUEST_ID, 1, account.dbId()));
    LOG_IF_FAIL(queryBindValue(INSERT_ACCOUNT_REQUEST_ID, 2, account.accountId()));
    LOG_IF_FAIL(queryBindValue(INSERT_ACCOUNT_REQUEST_ID, 3, account.userDbId()));
    if (!queryExec(INSERT_ACCOUNT_REQUEST_ID, errId, error)) {
        LOG_WARN(_logger, "Error running query: " << INSERT_ACCOUNT_REQUEST_ID);
        return false;
    }

    return true;
}

bool ParmsDb::updateAccount(const Account &account, bool &found) {
    const std::scoped_lock lock(_mutex);

    int errId;
    std::string error;

    LOG_IF_FAIL(queryResetAndClearBindings(UPDATE_ACCOUNT_REQUEST_ID));
    LOG_IF_FAIL(queryBindValue(UPDATE_ACCOUNT_REQUEST_ID, 1, account.accountId()));
    LOG_IF_FAIL(queryBindValue(UPDATE_ACCOUNT_REQUEST_ID, 2, account.userDbId()));
    LOG_IF_FAIL(queryBindValue(UPDATE_ACCOUNT_REQUEST_ID, 3, account.dbId()));
    if (!queryExec(UPDATE_ACCOUNT_REQUEST_ID, errId, error)) {
        LOG_WARN(_logger, "Error running query: " << UPDATE_ACCOUNT_REQUEST_ID);
        return false;
    }
    if (numRowsAffected() == 1) {
        found = true;
    } else {
        LOG_WARN(_logger, "Error running query: " << UPDATE_ACCOUNT_REQUEST_ID << " - num rows affected != 1");
        found = false;
    }

    return true;
}

bool ParmsDb::deleteAccount(int dbId, bool &found) {
    const std::scoped_lock lock(_mutex);

    int errId;
    std::string error;

    LOG_IF_FAIL(queryResetAndClearBindings(DELETE_ACCOUNT_REQUEST_ID));
    LOG_IF_FAIL(queryBindValue(DELETE_ACCOUNT_REQUEST_ID, 1, dbId));
    if (!queryExec(DELETE_ACCOUNT_REQUEST_ID, errId, error)) {
        LOG_WARN(_logger, "Error running query: " << DELETE_ACCOUNT_REQUEST_ID);
        return false;
    }
    if (numRowsAffected() == 1) {
        found = true;
    } else {
        LOG_WARN(_logger, "Error running query: " << DELETE_ACCOUNT_REQUEST_ID << " - num rows affected != 1");
        found = false;
    }

    return true;
}

bool ParmsDb::selectAccount(int dbId, Account &account, bool &found) {
    const std::scoped_lock lock(_mutex);

    LOG_IF_FAIL(queryResetAndClearBindings(SELECT_ACCOUNT_REQUEST_ID));
    LOG_IF_FAIL(queryBindValue(SELECT_ACCOUNT_REQUEST_ID, 1, dbId));
    if (!queryNext(SELECT_ACCOUNT_REQUEST_ID, found)) {
        LOG_WARN(_logger, "Error getting query result: " << SELECT_ACCOUNT_REQUEST_ID);
        return false;
    }
    if (!found) {
        return true;
    }

    account.setDbId(dbId);

    int intResult;
    LOG_IF_FAIL(queryIntValue(SELECT_ACCOUNT_REQUEST_ID, 0, intResult));
    account.setAccountId(intResult);

    LOG_IF_FAIL(queryIntValue(SELECT_ACCOUNT_REQUEST_ID, 1, intResult));
    account.setUserDbId(intResult);

    LOG_IF_FAIL(queryResetAndClearBindings(SELECT_ACCOUNT_REQUEST_ID));

    return true;
}

bool ParmsDb::selectAllAccounts(std::vector<Account> &accountList) {
    const std::scoped_lock lock(_mutex);

    accountList.clear();

    LOG_IF_FAIL(queryResetAndClearBindings(SELECT_ALL_ACCOUNTS_REQUEST_ID));

    bool found;
    for (;;) {
        if (!queryNext(SELECT_ALL_ACCOUNTS_REQUEST_ID, found)) {
            LOG_WARN(_logger, "Error getting query result: " << SELECT_ALL_ACCOUNTS_REQUEST_ID);
            return false;
        }
        if (!found) {
            break;
        }

        int id;
        LOG_IF_FAIL(queryIntValue(SELECT_ALL_ACCOUNTS_REQUEST_ID, 0, id));
        int accountId;
        LOG_IF_FAIL(queryIntValue(SELECT_ALL_ACCOUNTS_REQUEST_ID, 1, accountId));
        int userDbId;
        LOG_IF_FAIL(queryIntValue(SELECT_ALL_ACCOUNTS_REQUEST_ID, 2, userDbId));

        accountList.push_back(Account(id, accountId, userDbId));
    }
    LOG_IF_FAIL(queryResetAndClearBindings(SELECT_ALL_ACCOUNTS_REQUEST_ID));

    return true;
}

bool ParmsDb::selectAllAccounts(int userDbId, std::vector<Account> &accountList) {
    const std::scoped_lock lock(_mutex);

    accountList.clear();

    LOG_IF_FAIL(queryResetAndClearBindings(SELECT_ALL_ACCOUNTS_BY_USER_REQUEST_ID));
    LOG_IF_FAIL(queryBindValue(SELECT_ALL_ACCOUNTS_BY_USER_REQUEST_ID, 1, userDbId));

    bool found;
    for (;;) {
        if (!queryNext(SELECT_ALL_ACCOUNTS_BY_USER_REQUEST_ID, found)) {
            LOG_WARN(_logger, "Error getting query result: " << SELECT_ALL_ACCOUNTS_BY_USER_REQUEST_ID);
            return false;
        }
        if (!found) {
            break;
        }

        int id;
        LOG_IF_FAIL(queryIntValue(SELECT_ALL_ACCOUNTS_BY_USER_REQUEST_ID, 0, id));
        int accountId;
        LOG_IF_FAIL(queryIntValue(SELECT_ALL_ACCOUNTS_BY_USER_REQUEST_ID, 1, accountId));

        accountList.push_back(Account(id, accountId, userDbId));
    }
    LOG_IF_FAIL(queryResetAndClearBindings(SELECT_ALL_ACCOUNTS_BY_USER_REQUEST_ID));

    return true;
}

bool ParmsDb::accountDbId(int userDbId, int accountId, int &dbId) {
    std::vector<Account> accountList;
    if (!selectAllAccounts(userDbId, accountList)) {
        LOG_WARN(_logger, "Error in selectAllAccounts");
        return false;
    }

    dbId = 0;
    for (const Account &account: accountList) {
        if (account.accountId() == accountId) {
            dbId = account.dbId();
            break;
        }
    }

    return true;
}

bool ParmsDb::getNewAccountDbId(int &dbId) {
    std::vector<Account> accountList;
    if (!selectAllAccounts(accountList)) {
        LOG_WARN(_logger, "Error in selectAllAccounts");
        return false;
    }

    dbId = 1;
    for (const Account &account: accountList) {
        // NB: accountList is sorted by dbId
        if (account.dbId() > dbId) {
            break;
        }
        dbId++;
    }

    return true;
}

bool ParmsDb::insertDrive(const Drive &drive) {
    const std::scoped_lock lock(_mutex);

    int errId;
    std::string error;

    LOG_IF_FAIL(queryResetAndClearBindings(INSERT_DRIVE_REQUEST_ID));
    LOG_IF_FAIL(queryBindValue(INSERT_DRIVE_REQUEST_ID, 1, drive.dbId()));
    LOG_IF_FAIL(queryBindValue(INSERT_DRIVE_REQUEST_ID, 2, drive.driveId()));
    LOG_IF_FAIL(queryBindValue(INSERT_DRIVE_REQUEST_ID, 3, drive.accountDbId()));
    LOG_IF_FAIL(queryBindValue(INSERT_DRIVE_REQUEST_ID, 4, drive.name()));
    LOG_IF_FAIL(queryBindValue(INSERT_DRIVE_REQUEST_ID, 5, drive.size()));
    LOG_IF_FAIL(queryBindValue(INSERT_DRIVE_REQUEST_ID, 6, drive.color()));
    LOG_IF_FAIL(queryBindValue(INSERT_DRIVE_REQUEST_ID, 7, drive.notifications()));
    LOG_IF_FAIL(queryBindValue(INSERT_DRIVE_REQUEST_ID, 8, drive.admin()));
    if (!queryExec(INSERT_DRIVE_REQUEST_ID, errId, error)) {
        LOG_WARN(_logger, "Error running query: " << INSERT_DRIVE_REQUEST_ID);
        return false;
    }

    return true;
}

bool ParmsDb::updateDrive(const Drive &drive, bool &found) {
    const std::scoped_lock lock(_mutex);

    int errId;
    std::string error;

    LOG_IF_FAIL(queryResetAndClearBindings(UPDATE_DRIVE_REQUEST_ID));
    LOG_IF_FAIL(queryBindValue(UPDATE_DRIVE_REQUEST_ID, 1, drive.driveId()));
    LOG_IF_FAIL(queryBindValue(UPDATE_DRIVE_REQUEST_ID, 2, drive.accountDbId()));
    LOG_IF_FAIL(queryBindValue(UPDATE_DRIVE_REQUEST_ID, 3, drive.name()));
    LOG_IF_FAIL(queryBindValue(UPDATE_DRIVE_REQUEST_ID, 4, drive.size()));
    LOG_IF_FAIL(queryBindValue(UPDATE_DRIVE_REQUEST_ID, 5, drive.color()));
    LOG_IF_FAIL(queryBindValue(UPDATE_DRIVE_REQUEST_ID, 6, drive.notifications()));
    LOG_IF_FAIL(queryBindValue(UPDATE_DRIVE_REQUEST_ID, 7, drive.admin()));
    LOG_IF_FAIL(queryBindValue(UPDATE_DRIVE_REQUEST_ID, 8, drive.dbId()));
    if (!queryExec(UPDATE_DRIVE_REQUEST_ID, errId, error)) {
        LOG_WARN(_logger, "Error running query: " << UPDATE_DRIVE_REQUEST_ID);
        return false;
    }
    if (numRowsAffected() == 1) {
        found = true;
    } else {
        LOG_WARN(_logger, "Error running query: " << UPDATE_DRIVE_REQUEST_ID << " - num rows affected != 1");
        found = false;
    }

    return true;
}

bool ParmsDb::deleteDrive(int dbId, bool &found) {
    const std::scoped_lock lock(_mutex);

    int errId;
    std::string error;

    LOG_IF_FAIL(queryResetAndClearBindings(DELETE_DRIVE_REQUEST_ID));
    LOG_IF_FAIL(queryBindValue(DELETE_DRIVE_REQUEST_ID, 1, dbId));
    if (!queryExec(DELETE_DRIVE_REQUEST_ID, errId, error)) {
        LOG_WARN(_logger, "Error running query: " << DELETE_DRIVE_REQUEST_ID);
        return false;
    }
    if (numRowsAffected() == 1) {
        found = true;
    } else {
        LOG_WARN(_logger, "Error running query: " << DELETE_DRIVE_REQUEST_ID << " - num rows affected != 1");
        found = false;
    }

    return true;
}

bool ParmsDb::selectDrive(int dbId, Drive &drive, bool &found) {
    const std::scoped_lock lock(_mutex);

    LOG_IF_FAIL(queryResetAndClearBindings(SELECT_DRIVE_REQUEST_ID));
    LOG_IF_FAIL(queryBindValue(SELECT_DRIVE_REQUEST_ID, 1, dbId));
    if (!queryNext(SELECT_DRIVE_REQUEST_ID, found)) {
        LOG_WARN(_logger, "Error getting query result: " << SELECT_DRIVE_REQUEST_ID);
        return false;
    }
    if (!found) {
        return true;
    }

    drive.setDbId(dbId);

    int intResult;
    LOG_IF_FAIL(queryIntValue(SELECT_DRIVE_REQUEST_ID, 0, intResult));
    drive.setDriveId(intResult);

    LOG_IF_FAIL(queryIntValue(SELECT_DRIVE_REQUEST_ID, 1, intResult));
    drive.setAccountDbId(intResult);

    std::string strResult;
    LOG_IF_FAIL(queryStringValue(SELECT_DRIVE_REQUEST_ID, 2, strResult));
    drive.setName(strResult);

    int64_t int64Result;
    LOG_IF_FAIL(queryInt64Value(SELECT_DRIVE_REQUEST_ID, 3, int64Result));
    drive.setSize(int64Result);

    LOG_IF_FAIL(queryStringValue(SELECT_DRIVE_REQUEST_ID, 4, strResult));
    drive.setColor(strResult);

    LOG_IF_FAIL(queryIntValue(SELECT_DRIVE_REQUEST_ID, 5, intResult));
    drive.setNotifications(static_cast<bool>(intResult));

    LOG_IF_FAIL(queryResetAndClearBindings(SELECT_DRIVE_REQUEST_ID));

    return true;
}

bool ParmsDb::selectDriveByDriveId(int driveId, Drive &drive, bool &found) {
    const std::scoped_lock lock(_mutex);

    LOG_IF_FAIL(queryResetAndClearBindings(SELECT_DRIVE_BY_DRIVEID_REQUEST_ID));
    LOG_IF_FAIL(queryBindValue(SELECT_DRIVE_BY_DRIVEID_REQUEST_ID, 1, driveId));
    if (!queryNext(SELECT_DRIVE_BY_DRIVEID_REQUEST_ID, found)) {
        LOG_WARN(_logger, "Error getting query result: " << SELECT_DRIVE_BY_DRIVEID_REQUEST_ID);
        return false;
    }
    if (!found) {
        return true;
    }

    drive.setDriveId(driveId);

    int intResult;
    LOG_IF_FAIL(queryIntValue(SELECT_DRIVE_BY_DRIVEID_REQUEST_ID, 0, intResult));
    drive.setDbId(intResult);

    LOG_IF_FAIL(queryIntValue(SELECT_DRIVE_BY_DRIVEID_REQUEST_ID, 1, intResult));
    drive.setAccountDbId(intResult);

    std::string strResult;
    LOG_IF_FAIL(queryStringValue(SELECT_DRIVE_BY_DRIVEID_REQUEST_ID, 2, strResult));
    drive.setName(strResult);

    int64_t int64Result;
    LOG_IF_FAIL(queryInt64Value(SELECT_DRIVE_BY_DRIVEID_REQUEST_ID, 3, int64Result));
    drive.setSize(int64Result);

    LOG_IF_FAIL(queryStringValue(SELECT_DRIVE_BY_DRIVEID_REQUEST_ID, 4, strResult));
    drive.setColor(strResult);

    LOG_IF_FAIL(queryIntValue(SELECT_DRIVE_BY_DRIVEID_REQUEST_ID, 5, intResult));
    drive.setNotifications(static_cast<bool>(intResult));

    LOG_IF_FAIL(queryResetAndClearBindings(SELECT_DRIVE_BY_DRIVEID_REQUEST_ID));

    return true;
}

bool ParmsDb::selectAllDrives(std::vector<Drive> &driveList) {
    const std::scoped_lock lock(_mutex);

    driveList.clear();

    LOG_IF_FAIL(queryResetAndClearBindings(SELECT_ALL_DRIVES_REQUEST_ID));

    bool found;
    for (;;) {
        if (!queryNext(SELECT_ALL_DRIVES_REQUEST_ID, found)) {
            LOG_WARN(_logger, "Error getting query result: " << SELECT_ALL_DRIVES_REQUEST_ID);
            return false;
        }
        if (!found) {
            break;
        }

        int id;
        LOG_IF_FAIL(queryIntValue(SELECT_ALL_DRIVES_REQUEST_ID, 0, id));
        int driveId;
        LOG_IF_FAIL(queryIntValue(SELECT_ALL_DRIVES_REQUEST_ID, 1, driveId));
        int accountDbId;
        LOG_IF_FAIL(queryIntValue(SELECT_ALL_DRIVES_REQUEST_ID, 2, accountDbId));
        std::string driveName;
        LOG_IF_FAIL(queryStringValue(SELECT_ALL_DRIVES_REQUEST_ID, 3, driveName));
        int64_t size;
        LOG_IF_FAIL(queryInt64Value(SELECT_ALL_DRIVES_REQUEST_ID, 4, size));
        std::string color;
        LOG_IF_FAIL(queryStringValue(SELECT_ALL_DRIVES_REQUEST_ID, 5, color));
        int notifications;
        LOG_IF_FAIL(queryIntValue(SELECT_ALL_DRIVES_REQUEST_ID, 6, notifications));
        int admin;
        LOG_IF_FAIL(queryIntValue(SELECT_ALL_DRIVES_REQUEST_ID, 7, admin));

        driveList.push_back(Drive(id, driveId, accountDbId, driveName, size, color, static_cast<bool>(notifications),
                                  static_cast<bool>(admin)));
    }
    LOG_IF_FAIL(queryResetAndClearBindings(SELECT_ALL_DRIVES_REQUEST_ID));

    return true;
}

bool ParmsDb::selectAllDrives(int accountDbId, std::vector<Drive> &driveList) {
    const std::scoped_lock lock(_mutex);

    driveList.clear();

    LOG_IF_FAIL(queryResetAndClearBindings(SELECT_ALL_DRIVES_BY_ACCOUNT_REQUEST_ID));
    LOG_IF_FAIL(queryBindValue(SELECT_ALL_DRIVES_BY_ACCOUNT_REQUEST_ID, 1, accountDbId));

    bool found;
    for (;;) {
        if (!queryNext(SELECT_ALL_DRIVES_BY_ACCOUNT_REQUEST_ID, found)) {
            LOG_WARN(_logger, "Error getting query result: " << SELECT_ALL_DRIVES_BY_ACCOUNT_REQUEST_ID);
            return false;
        }
        if (!found) {
            break;
        }

        int id;
        LOG_IF_FAIL(queryIntValue(SELECT_ALL_DRIVES_BY_ACCOUNT_REQUEST_ID, 0, id));
        int driveId;
        LOG_IF_FAIL(queryIntValue(SELECT_ALL_DRIVES_BY_ACCOUNT_REQUEST_ID, 1, driveId));
        std::string driveName;
        LOG_IF_FAIL(queryStringValue(SELECT_ALL_DRIVES_BY_ACCOUNT_REQUEST_ID, 2, driveName));
        int64_t size;
        LOG_IF_FAIL(queryInt64Value(SELECT_ALL_DRIVES_BY_ACCOUNT_REQUEST_ID, 3, size));
        std::string color;
        LOG_IF_FAIL(queryStringValue(SELECT_ALL_DRIVES_BY_ACCOUNT_REQUEST_ID, 4, color));
        int notifications;
        LOG_IF_FAIL(queryIntValue(SELECT_ALL_DRIVES_BY_ACCOUNT_REQUEST_ID, 5, notifications));
        int admin;
        LOG_IF_FAIL(queryIntValue(SELECT_ALL_DRIVES_BY_ACCOUNT_REQUEST_ID, 6, admin));

        (void) driveList.emplace_back(Drive(id, driveId, accountDbId, driveName, size, color, static_cast<bool>(notifications),
                                            static_cast<bool>(admin)));
    }
    LOG_IF_FAIL(queryResetAndClearBindings(SELECT_ALL_DRIVES_BY_ACCOUNT_REQUEST_ID));

    return true;
}

bool ParmsDb::driveDbId(int accountDbId, int driveId, int &dbId) {
    std::vector<Drive> driveList;
    if (!selectAllDrives(accountDbId, driveList)) {
        LOG_WARN(_logger, "Error in selectAllDrives");
        return false;
    }

    dbId = 0;
    for (const Drive &drive: driveList) {
        if (drive.driveId() == driveId) {
            dbId = drive.dbId();
            break;
        }
    }

    return true;
}

bool ParmsDb::getNewDriveDbId(int &dbId) {
    std::vector<Drive> driveList;
    if (!selectAllDrives(driveList)) {
        LOG_WARN(_logger, "Error in selectAllDrives");
        return false;
    }

    dbId = 1;
    for (const Drive &drive: driveList) {
        // NB: driveList is sorted by dbId
        if (drive.dbId() > dbId) {
            break;
        }
        dbId++;
    }

    return true;
}

bool ParmsDb::insertSync(const Sync &sync) {
    const char *requestId = INSERT_SYNC_REQUEST_ID;

    const std::scoped_lock lock(_mutex);

    std::string listingCursor;
    int64_t listingCursorTimestamp{0};
    sync.listingCursor(listingCursor, listingCursorTimestamp);

    // Insert sync record
    LOG_IF_FAIL(queryResetAndClearBindings(requestId));
    LOG_IF_FAIL(queryBindValue(requestId, 1, sync.dbId()));
    LOG_IF_FAIL(queryBindValue(requestId, 2, sync.driveDbId()));
    LOG_IF_FAIL(queryBindValue(requestId, 3, sync.localPath().native()));
    LOG_IF_FAIL(queryBindValue(requestId, 4, sync.localNodeId()));
    LOG_IF_FAIL(queryBindValue(requestId, 5, sync.targetPath().native()));
    LOG_IF_FAIL(queryBindValue(requestId, 6, sync.targetNodeId()));
    LOG_IF_FAIL(queryBindValue(requestId, 7, sync.dbPath().native()));
    LOG_IF_FAIL(queryBindValue(requestId, 8, static_cast<int>(sync.paused())));
    LOG_IF_FAIL(queryBindValue(requestId, 9, static_cast<int>(sync.supportVfs())));
    LOG_IF_FAIL(queryBindValue(requestId, 10, static_cast<int>(sync.virtualFileMode())));
    LOG_IF_FAIL(queryBindValue(requestId, 11, static_cast<int>(sync.notificationsDisabled())));
    LOG_IF_FAIL(queryBindValue(requestId, 12, static_cast<int>(sync.hasFullyCompleted())));
    LOG_IF_FAIL(queryBindValue(requestId, 13, sync.navigationPaneClsid()));
    LOG_IF_FAIL(queryBindValue(requestId, 14, listingCursor));
    LOG_IF_FAIL(queryBindValue(requestId, 15, listingCursorTimestamp));

    int errId = -1;
    std::string error;
    if (!queryExec(requestId, errId, error)) {
        LOG_WARN(_logger, "Error running query: " << requestId);
        return false;
    }

    return true;
}

bool ParmsDb::updateSync(const Sync &sync, bool &found) {
    const std::scoped_lock lock(_mutex);

    std::string listingCursor;
    int64_t listingCursorTimestamp;
    sync.listingCursor(listingCursor, listingCursorTimestamp);

    int errId;
    std::string error;

    LOG_IF_FAIL(queryResetAndClearBindings(UPDATE_SYNC_REQUEST_ID));
    LOG_IF_FAIL(queryBindValue(UPDATE_SYNC_REQUEST_ID, 1, sync.driveDbId()));
    LOG_IF_FAIL(queryBindValue(UPDATE_SYNC_REQUEST_ID, 2, sync.localPath().native()));
    LOG_IF_FAIL(queryBindValue(UPDATE_SYNC_REQUEST_ID, 3, sync.localNodeId()));
    LOG_IF_FAIL(queryBindValue(UPDATE_SYNC_REQUEST_ID, 4, sync.targetPath().native()));
    LOG_IF_FAIL(queryBindValue(UPDATE_SYNC_REQUEST_ID, 5, sync.targetNodeId()));
    LOG_IF_FAIL(queryBindValue(UPDATE_SYNC_REQUEST_ID, 6, sync.dbPath().native()));
    LOG_IF_FAIL(queryBindValue(UPDATE_SYNC_REQUEST_ID, 7, static_cast<int>(sync.paused())));
    LOG_IF_FAIL(queryBindValue(UPDATE_SYNC_REQUEST_ID, 8, static_cast<int>(sync.supportVfs())));
    LOG_IF_FAIL(queryBindValue(UPDATE_SYNC_REQUEST_ID, 9, static_cast<int>(sync.virtualFileMode())));
    LOG_IF_FAIL(queryBindValue(UPDATE_SYNC_REQUEST_ID, 10, static_cast<int>(sync.notificationsDisabled())));
    LOG_IF_FAIL(queryBindValue(UPDATE_SYNC_REQUEST_ID, 11, static_cast<int>(sync.hasFullyCompleted())));
    LOG_IF_FAIL(queryBindValue(UPDATE_SYNC_REQUEST_ID, 12, sync.navigationPaneClsid()));
    LOG_IF_FAIL(queryBindValue(UPDATE_SYNC_REQUEST_ID, 13, listingCursor));
    LOG_IF_FAIL(queryBindValue(UPDATE_SYNC_REQUEST_ID, 14, listingCursorTimestamp));
    LOG_IF_FAIL(queryBindValue(UPDATE_SYNC_REQUEST_ID, 15, sync.dbId()));
    if (!queryExec(UPDATE_SYNC_REQUEST_ID, errId, error)) {
        LOG_WARN(_logger, "Error running query: " << UPDATE_SYNC_REQUEST_ID);
        return false;
    }
    if (numRowsAffected() == 1) {
        found = true;
    } else {
        LOG_WARN(_logger, "Error running query: " << UPDATE_SYNC_REQUEST_ID << " - num rows affected != 1");
        found = false;
    }

    return true;
}

bool ParmsDb::setSyncPaused(int dbId, bool value, bool &found) {
    const std::scoped_lock lock(_mutex);

    int errId;
    std::string error;

    LOG_IF_FAIL(queryResetAndClearBindings(UPDATE_SYNC_PAUSED_REQUEST_ID));
    LOG_IF_FAIL(queryBindValue(UPDATE_SYNC_PAUSED_REQUEST_ID, 1, value));
    LOG_IF_FAIL(queryBindValue(UPDATE_SYNC_PAUSED_REQUEST_ID, 2, dbId));
    if (!queryExec(UPDATE_SYNC_PAUSED_REQUEST_ID, errId, error)) {
        LOG_WARN(_logger, "Error running query: " << UPDATE_SYNC_PAUSED_REQUEST_ID);
        return false;
    }
    if (numRowsAffected() == 1) {
        found = true;
    } else {
        LOG_WARN(_logger, "Error running query: " << UPDATE_SYNC_PAUSED_REQUEST_ID << " - num rows affected != 1");
        found = false;
    }

    return true;
}

bool ParmsDb::setSyncHasFullyCompleted(int dbId, bool value, bool &found) {
    const std::scoped_lock lock(_mutex);

    int errId;
    std::string error;

    LOG_IF_FAIL(queryResetAndClearBindings(UPDATE_SYNC_HASFULLYCOMPLETED_REQUEST_ID));
    LOG_IF_FAIL(queryBindValue(UPDATE_SYNC_HASFULLYCOMPLETED_REQUEST_ID, 1, value));
    LOG_IF_FAIL(queryBindValue(UPDATE_SYNC_HASFULLYCOMPLETED_REQUEST_ID, 2, dbId));
    if (!queryExec(UPDATE_SYNC_HASFULLYCOMPLETED_REQUEST_ID, errId, error)) {
        LOG_WARN(_logger, "Error running query: " << UPDATE_SYNC_HASFULLYCOMPLETED_REQUEST_ID);
        return false;
    }
    if (numRowsAffected() == 1) {
        found = true;
    } else {
        LOG_WARN(_logger, "Error running query: " << UPDATE_SYNC_HASFULLYCOMPLETED_REQUEST_ID << " - num rows affected != 1");
        found = false;
    }

    return true;
}

bool ParmsDb::deleteSync(int dbId, bool &found) {
    const std::scoped_lock lock(_mutex);

    int errId;
    std::string error;

    LOG_IF_FAIL(queryResetAndClearBindings(DELETE_SYNC_REQUEST_ID));
    LOG_IF_FAIL(queryBindValue(DELETE_SYNC_REQUEST_ID, 1, dbId));
    if (!queryExec(DELETE_SYNC_REQUEST_ID, errId, error)) {
        LOG_WARN(_logger, "Error running query: " << DELETE_SYNC_REQUEST_ID);
        return false;
    }
    if (numRowsAffected() == 1) {
        found = true;
    } else {
        LOG_WARN(_logger, "Error running query: " << DELETE_SYNC_REQUEST_ID << " - num rows affected != 1");
        found = false;
    }

    return true;
}

void ParmsDb::fillSyncWithQueryResult(Sync &sync, const char *requestId) {
    assert(std::string(requestId) == std::string(SELECT_SYNC_BY_PATH_REQUEST_ID) ||
           std::string(requestId) == std::string(SELECT_SYNC_REQUEST_ID));

    int intResult = -1;
    LOG_IF_FAIL(queryIntValue(requestId, 0, intResult));
    sync.setDbId(intResult);

    LOG_IF_FAIL(queryIntValue(requestId, 1, intResult));
    sync.setDriveDbId(intResult);

    SyncName syncNameResult;
    LOG_IF_FAIL(querySyncNameValue(requestId, 2, syncNameResult));
    sync.setLocalPath(SyncPath(syncNameResult));

    std::string strResult;
    LOG_IF_FAIL(queryStringValue(requestId, 3, strResult));
    sync.setLocalNodeId(strResult);

    LOG_IF_FAIL(querySyncNameValue(requestId, 4, syncNameResult));
    sync.setTargetPath(SyncPath(syncNameResult));

    LOG_IF_FAIL(queryStringValue(requestId, 5, strResult));
    sync.setTargetNodeId(strResult);

    LOG_IF_FAIL(querySyncNameValue(requestId, 6, syncNameResult));
    sync.setDbPath(SyncPath(syncNameResult));

    LOG_IF_FAIL(queryIntValue(requestId, 7, intResult));
    sync.setPaused(static_cast<bool>(intResult));

    LOG_IF_FAIL(queryIntValue(requestId, 8, intResult));
    sync.setSupportVfs(static_cast<bool>(intResult));

    LOG_IF_FAIL(queryIntValue(requestId, 9, intResult));
    sync.setVirtualFileMode(static_cast<VirtualFileMode>(intResult));

    LOG_IF_FAIL(queryIntValue(requestId, 10, intResult));
    sync.setNotificationsDisabled(static_cast<bool>(intResult));

    LOG_IF_FAIL(queryIntValue(requestId, 11, intResult));
    sync.setHasFullyCompleted(static_cast<bool>(intResult));

    LOG_IF_FAIL(queryStringValue(requestId, 12, strResult));
    sync.setNavigationPaneClsid(strResult);

    LOG_IF_FAIL(queryStringValue(requestId, 13, strResult));

    int64_t int64Result;
    LOG_IF_FAIL(queryInt64Value(requestId, 14, int64Result));
    sync.setListingCursor(strResult, int64Result);
}

bool ParmsDb::selectSync(const SyncPath &syncDbPath, Sync &sync, bool &found) {
    static const char *requestId = SELECT_SYNC_BY_PATH_REQUEST_ID;

    const std::scoped_lock lock(_mutex);

    LOG_IF_FAIL(queryResetAndClearBindings(requestId));
    LOG_IF_FAIL(queryBindValue(requestId, 1, syncDbPath));
    if (!queryNext(requestId, found)) {
        LOG_WARN(_logger, "Error getting query result: " << requestId);
        return false;
    }

    if (!found) return true;


    fillSyncWithQueryResult(sync, requestId);

    LOG_IF_FAIL(queryResetAndClearBindings(requestId));

    return true;
}

bool ParmsDb::selectSync(int dbId, Sync &sync, bool &found) {
    static const char *requestId = SELECT_SYNC_REQUEST_ID;

    const std::scoped_lock lock(_mutex);

    LOG_IF_FAIL(queryResetAndClearBindings(requestId));
    LOG_IF_FAIL(queryBindValue(requestId, 1, dbId));
    if (!queryNext(requestId, found)) {
        LOG_WARN(_logger, "Error getting query result: " << requestId);
        return false;
    }

    if (!found) return true;


    fillSyncWithQueryResult(sync, requestId);

    LOG_IF_FAIL(queryResetAndClearBindings(requestId));

    return true;
}

bool ParmsDb::selectAllSyncs(std::vector<Sync> &syncList) {
    const std::scoped_lock lock(_mutex);

    syncList.clear();

    LOG_IF_FAIL(queryResetAndClearBindings(SELECT_ALL_SYNCS_REQUEST_ID));
    bool found;
    for (;;) {
        if (!queryNext(SELECT_ALL_SYNCS_REQUEST_ID, found)) {
            LOG_WARN(_logger, "Error getting query result: " << SELECT_ALL_SYNCS_REQUEST_ID);
            return false;
        }
        if (!found) {
            break;
        }

        int id;
        LOG_IF_FAIL(queryIntValue(SELECT_ALL_SYNCS_REQUEST_ID, 0, id));
        int driveDbId;
        LOG_IF_FAIL(queryIntValue(SELECT_ALL_SYNCS_REQUEST_ID, 1, driveDbId));
        SyncName localPath;
        LOG_IF_FAIL(querySyncNameValue(SELECT_ALL_SYNCS_REQUEST_ID, 2, localPath));
        std::string localNodeId;
        LOG_IF_FAIL(queryStringValue(SELECT_ALL_SYNCS_REQUEST_ID, 3, localNodeId));
        SyncName targetPath;
        LOG_IF_FAIL(querySyncNameValue(SELECT_ALL_SYNCS_REQUEST_ID, 4, targetPath));
        std::string targetNodeId;
        LOG_IF_FAIL(queryStringValue(SELECT_ALL_SYNCS_REQUEST_ID, 5, targetNodeId));
        SyncName dbPath;
        LOG_IF_FAIL(querySyncNameValue(SELECT_ALL_SYNCS_REQUEST_ID, 6, dbPath));
        int paused;
        LOG_IF_FAIL(queryIntValue(SELECT_ALL_SYNCS_REQUEST_ID, 7, paused));
        int supportVfs;
        LOG_IF_FAIL(queryIntValue(SELECT_ALL_SYNCS_REQUEST_ID, 8, supportVfs));
        int virtualFileMode;
        LOG_IF_FAIL(queryIntValue(SELECT_ALL_SYNCS_REQUEST_ID, 9, virtualFileMode));
        int notificationsDisabled;
        LOG_IF_FAIL(queryIntValue(SELECT_ALL_SYNCS_REQUEST_ID, 10, notificationsDisabled));
        int hasFullyCompleted;
        LOG_IF_FAIL(queryIntValue(SELECT_ALL_SYNCS_REQUEST_ID, 11, hasFullyCompleted));
        std::string navigationPaneClsid;
        LOG_IF_FAIL(queryStringValue(SELECT_ALL_SYNCS_REQUEST_ID, 12, navigationPaneClsid));
        std::string listingCursor;
        LOG_IF_FAIL(queryStringValue(SELECT_ALL_SYNCS_REQUEST_ID, 13, listingCursor));
        int64_t listingCursorTimestamp;
        LOG_IF_FAIL(queryInt64Value(SELECT_ALL_SYNCS_REQUEST_ID, 14, listingCursorTimestamp));

        syncList.push_back(Sync(id, driveDbId, SyncPath(localPath), localNodeId, SyncPath(targetPath), targetNodeId,
                                static_cast<bool>(paused), static_cast<bool>(supportVfs),
                                static_cast<VirtualFileMode>(virtualFileMode), static_cast<bool>(notificationsDisabled),
                                SyncPath(dbPath), static_cast<bool>(hasFullyCompleted), navigationPaneClsid, listingCursor,
                                listingCursorTimestamp));
    }
    LOG_IF_FAIL(queryResetAndClearBindings(SELECT_ALL_SYNCS_REQUEST_ID));

    return true;
}

bool ParmsDb::selectAllSyncs(int driveDbId, std::vector<Sync> &syncList) {
    const std::scoped_lock lock(_mutex);

    syncList.clear();

    LOG_IF_FAIL(queryResetAndClearBindings(SELECT_ALL_SYNCS_BY_DRIVE_REQUEST_ID));
    LOG_IF_FAIL(queryBindValue(SELECT_ALL_SYNCS_BY_DRIVE_REQUEST_ID, 1, driveDbId));
    bool found;
    for (;;) {
        if (!queryNext(SELECT_ALL_SYNCS_BY_DRIVE_REQUEST_ID, found)) {
            LOG_WARN(_logger, "Error getting query result: " << SELECT_ALL_SYNCS_BY_DRIVE_REQUEST_ID);
            return false;
        }
        if (!found) {
            break;
        }

        int id;
        LOG_IF_FAIL(queryIntValue(SELECT_ALL_SYNCS_BY_DRIVE_REQUEST_ID, 0, id));
        SyncName localPath;
        LOG_IF_FAIL(querySyncNameValue(SELECT_ALL_SYNCS_BY_DRIVE_REQUEST_ID, 1, localPath));
        std::string localNodeId;
        LOG_IF_FAIL(queryStringValue(SELECT_ALL_SYNCS_BY_DRIVE_REQUEST_ID, 2, localNodeId));
        SyncName targetPath;
        LOG_IF_FAIL(querySyncNameValue(SELECT_ALL_SYNCS_BY_DRIVE_REQUEST_ID, 3, targetPath));
        std::string targetNodeId;
        LOG_IF_FAIL(queryStringValue(SELECT_ALL_SYNCS_BY_DRIVE_REQUEST_ID, 4, targetNodeId));
        SyncName dbPath;
        LOG_IF_FAIL(querySyncNameValue(SELECT_ALL_SYNCS_BY_DRIVE_REQUEST_ID, 5, dbPath));
        int paused;
        LOG_IF_FAIL(queryIntValue(SELECT_ALL_SYNCS_BY_DRIVE_REQUEST_ID, 6, paused));
        int supportVfs;
        LOG_IF_FAIL(queryIntValue(SELECT_ALL_SYNCS_BY_DRIVE_REQUEST_ID, 7, supportVfs));
        int virtualFileMode;
        LOG_IF_FAIL(queryIntValue(SELECT_ALL_SYNCS_BY_DRIVE_REQUEST_ID, 8, virtualFileMode));
        int notificationsDisabled;
        LOG_IF_FAIL(queryIntValue(SELECT_ALL_SYNCS_BY_DRIVE_REQUEST_ID, 9, notificationsDisabled));
        int hasFullyCompleted;
        LOG_IF_FAIL(queryIntValue(SELECT_ALL_SYNCS_BY_DRIVE_REQUEST_ID, 10, hasFullyCompleted));
        std::string navigationPaneClsid;
        LOG_IF_FAIL(queryStringValue(SELECT_ALL_SYNCS_BY_DRIVE_REQUEST_ID, 11, navigationPaneClsid));
        std::string listingCursor;
        LOG_IF_FAIL(queryStringValue(SELECT_ALL_SYNCS_BY_DRIVE_REQUEST_ID, 12, listingCursor));
        int64_t listingCursorTimestamp;
        LOG_IF_FAIL(queryInt64Value(SELECT_ALL_SYNCS_BY_DRIVE_REQUEST_ID, 13, listingCursorTimestamp));

        syncList.push_back(Sync(id, driveDbId, SyncPath(localPath), localNodeId, SyncPath(targetPath), targetNodeId,
                                static_cast<bool>(paused), static_cast<bool>(supportVfs),
                                static_cast<VirtualFileMode>(virtualFileMode), static_cast<bool>(notificationsDisabled),
                                SyncPath(dbPath), static_cast<bool>(hasFullyCompleted), navigationPaneClsid, listingCursor,
                                listingCursorTimestamp));
    }
    LOG_IF_FAIL(queryResetAndClearBindings(SELECT_ALL_SYNCS_BY_DRIVE_REQUEST_ID));

    return true;
}

bool ParmsDb::getNewSyncDbId(int &dbId) {
    std::vector<Sync> syncList;
    if (!selectAllSyncs(syncList)) {
        LOG_WARN(_logger, "Error in selectAllSyncs");
        return false;
    }

    dbId = 1;
    for (const Sync &sync: syncList) {
        // NB: syncList is sorted by dbId
        if (sync.dbId() > dbId) {
            break;
        }
        dbId++;
    }

    return true;
}

bool ParmsDb::insertExclusionTemplate(const ExclusionTemplate &exclusionTemplate, bool &constraintError) {
    const std::scoped_lock lock(_mutex);

    // Insert exclusion template record
    int errId;
    std::string error;

    LOG_IF_FAIL(queryResetAndClearBindings(INSERT_EXCLUSION_TEMPLATE_REQUEST_ID));
    LOG_IF_FAIL(queryBindValue(INSERT_EXCLUSION_TEMPLATE_REQUEST_ID, 1, exclusionTemplate.templ()));
    LOG_IF_FAIL(queryBindValue(INSERT_EXCLUSION_TEMPLATE_REQUEST_ID, 2, exclusionTemplate.warning()));
    LOG_IF_FAIL(queryBindValue(INSERT_EXCLUSION_TEMPLATE_REQUEST_ID, 3, exclusionTemplate.def()));
    LOG_IF_FAIL(queryBindValue(INSERT_EXCLUSION_TEMPLATE_REQUEST_ID, 4, exclusionTemplate.deleted()));
    if (!queryExec(INSERT_EXCLUSION_TEMPLATE_REQUEST_ID, errId, error)) {
        LOG_WARN(_logger, "Error running query: " << INSERT_EXCLUSION_TEMPLATE_REQUEST_ID);
        constraintError = (errId == SQLITE_CONSTRAINT);
        return false;
    }

    return true;
}

bool ParmsDb::updateExclusionTemplate(const ExclusionTemplate &exclusionTemplate, bool &found) {
    const std::scoped_lock lock(_mutex);

    int errId;
    std::string error;

    LOG_IF_FAIL(queryResetAndClearBindings(UPDATE_EXCLUSION_TEMPLATE_REQUEST_ID));
    LOG_IF_FAIL(queryBindValue(UPDATE_EXCLUSION_TEMPLATE_REQUEST_ID, 1, exclusionTemplate.warning()));
    LOG_IF_FAIL(queryBindValue(UPDATE_EXCLUSION_TEMPLATE_REQUEST_ID, 2, exclusionTemplate.def()));
    LOG_IF_FAIL(queryBindValue(UPDATE_EXCLUSION_TEMPLATE_REQUEST_ID, 3, exclusionTemplate.deleted()));
    LOG_IF_FAIL(queryBindValue(UPDATE_EXCLUSION_TEMPLATE_REQUEST_ID, 4, exclusionTemplate.templ()));
    if (!queryExec(UPDATE_EXCLUSION_TEMPLATE_REQUEST_ID, errId, error)) {
        LOG_WARN(_logger, "Error running query: " << UPDATE_EXCLUSION_TEMPLATE_REQUEST_ID);
        return false;
    }
    if (numRowsAffected() == 1) {
        found = true;
    } else {
        LOG_WARN(_logger, "Error running query: " << UPDATE_EXCLUSION_TEMPLATE_REQUEST_ID << " - num rows affected != 1");
        found = false;
    }

    return true;
}

bool ParmsDb::deleteExclusionTemplate(const std::string &templ, bool &found) {
    const std::scoped_lock lock(_mutex);

    int errId;
    std::string error;

    LOG_IF_FAIL(queryResetAndClearBindings(DELETE_EXCLUSION_TEMPLATE_REQUEST_ID));
    LOG_IF_FAIL(queryBindValue(DELETE_EXCLUSION_TEMPLATE_REQUEST_ID, 1, templ));
    if (!queryExec(DELETE_EXCLUSION_TEMPLATE_REQUEST_ID, errId, error)) {
        LOG_WARN(_logger, "Error running query: " << DELETE_EXCLUSION_TEMPLATE_REQUEST_ID);
        return false;
    }
    if (numRowsAffected() == 1) {
        found = true;
    } else {
        LOG_WARN(_logger, "Error running query: " << DELETE_EXCLUSION_TEMPLATE_REQUEST_ID << " - num rows affected != 1");
        found = false;
    }

    return true;
}

bool ParmsDb::selectAllExclusionTemplates(std::vector<ExclusionTemplate> &exclusionTemplateList) {
    const std::scoped_lock lock(_mutex);

    exclusionTemplateList.clear();

    LOG_IF_FAIL(queryResetAndClearBindings(SELECT_ALL_EXCLUSION_TEMPLATE_REQUEST_ID));
    bool found;
    for (;;) {
        if (!queryNext(SELECT_ALL_EXCLUSION_TEMPLATE_REQUEST_ID, found)) {
            LOG_WARN(_logger, "Error getting query result: " << SELECT_ALL_EXCLUSION_TEMPLATE_REQUEST_ID);
            return false;
        }
        if (!found) {
            break;
        }

        std::string template_;
        LOG_IF_FAIL(queryStringValue(SELECT_ALL_EXCLUSION_TEMPLATE_REQUEST_ID, 0, template_));
        int warning;
        LOG_IF_FAIL(queryIntValue(SELECT_ALL_EXCLUSION_TEMPLATE_REQUEST_ID, 1, warning));
        int def;
        LOG_IF_FAIL(queryIntValue(SELECT_ALL_EXCLUSION_TEMPLATE_REQUEST_ID, 2, def));
        int deleted;
        LOG_IF_FAIL(queryIntValue(SELECT_ALL_EXCLUSION_TEMPLATE_REQUEST_ID, 3, deleted));

        (void) exclusionTemplateList.emplace_back(template_, static_cast<bool>(warning), static_cast<bool>(def),
                                                  static_cast<bool>(deleted));
    }
    LOG_IF_FAIL(queryResetAndClearBindings(SELECT_ALL_EXCLUSION_TEMPLATE_REQUEST_ID));

    return true;
}

bool ParmsDb::selectAllExclusionTemplates(bool defaultTemplates, std::vector<ExclusionTemplate> &exclusionTemplateList) {
    const std::scoped_lock lock(_mutex);

    exclusionTemplateList.clear();

    LOG_IF_FAIL(queryResetAndClearBindings(SELECT_ALL_EXCLUSION_TEMPLATE_BY_DEF_REQUEST_ID));
    LOG_IF_FAIL(queryBindValue(SELECT_ALL_EXCLUSION_TEMPLATE_BY_DEF_REQUEST_ID, 1, defaultTemplates));
    bool found;
    for (;;) {
        if (!queryNext(SELECT_ALL_EXCLUSION_TEMPLATE_BY_DEF_REQUEST_ID, found)) {
            LOG_WARN(_logger, "Error getting query result: " << SELECT_ALL_EXCLUSION_TEMPLATE_BY_DEF_REQUEST_ID);
            return false;
        }
        if (!found) {
            break;
        }

        std::string templ;
        LOG_IF_FAIL(queryStringValue(SELECT_ALL_EXCLUSION_TEMPLATE_BY_DEF_REQUEST_ID, 0, templ));
        int warning;
        LOG_IF_FAIL(queryIntValue(SELECT_ALL_EXCLUSION_TEMPLATE_BY_DEF_REQUEST_ID, 1, warning));
        int deleted;
        LOG_IF_FAIL(queryIntValue(SELECT_ALL_EXCLUSION_TEMPLATE_BY_DEF_REQUEST_ID, 2, deleted));

        (void) exclusionTemplateList.emplace_back(templ, static_cast<bool>(warning), defaultTemplates,
                                                  static_cast<bool>(deleted));
    }
    LOG_IF_FAIL(queryResetAndClearBindings(SELECT_ALL_EXCLUSION_TEMPLATE_BY_DEF_REQUEST_ID));

    return true;
}

bool ParmsDb::updateAllExclusionTemplates(bool defaultTemplates, const std::vector<ExclusionTemplate> &exclusionTemplateList) {
    const std::scoped_lock lock(_mutex);

    int errId;
    std::string error;

    startTransaction();

    // Delete existing ExclusionTemplates
    LOG_IF_FAIL(queryResetAndClearBindings(DELETE_ALL_EXCLUSION_TEMPLATE_BY_DEF_REQUEST_ID));
    LOG_IF_FAIL(queryBindValue(DELETE_ALL_EXCLUSION_TEMPLATE_BY_DEF_REQUEST_ID, 1, defaultTemplates));
    if (!queryExec(DELETE_ALL_EXCLUSION_TEMPLATE_BY_DEF_REQUEST_ID, errId, error)) {
        LOG_WARN(_logger, "Error running query: " << DELETE_ALL_EXCLUSION_TEMPLATE_BY_DEF_REQUEST_ID);
        rollbackTransaction();
        return false;
    }

    // Insert new ExclusionTemplates
    for (const ExclusionTemplate &exclusionTemplate: exclusionTemplateList) {
        LOG_IF_FAIL(queryResetAndClearBindings(INSERT_EXCLUSION_TEMPLATE_REQUEST_ID));
        LOG_IF_FAIL(queryBindValue(INSERT_EXCLUSION_TEMPLATE_REQUEST_ID, 1, exclusionTemplate.templ()));
        LOG_IF_FAIL(queryBindValue(INSERT_EXCLUSION_TEMPLATE_REQUEST_ID, 2, exclusionTemplate.warning()));
        LOG_IF_FAIL(queryBindValue(INSERT_EXCLUSION_TEMPLATE_REQUEST_ID, 3, exclusionTemplate.def()));
        LOG_IF_FAIL(queryBindValue(INSERT_EXCLUSION_TEMPLATE_REQUEST_ID, 4, exclusionTemplate.deleted()));
        if (!queryExec(INSERT_EXCLUSION_TEMPLATE_REQUEST_ID, errId, error)) {
            LOG_WARN(_logger, "Error running query: " << INSERT_EXCLUSION_TEMPLATE_REQUEST_ID);
            rollbackTransaction();
            return false;
        }
    }

    commitTransaction();

    return true;
}

#if defined(KD_MACOS)
bool ParmsDb::insertExclusionApp(const ExclusionApp &exclusionApp, bool &constraintError) {
    const std::scoped_lock lock(_mutex);

    int errId;
    std::string error;

    LOG_IF_FAIL(queryResetAndClearBindings(INSERT_EXCLUSION_APP_REQUEST_ID));
    LOG_IF_FAIL(queryBindValue(INSERT_EXCLUSION_APP_REQUEST_ID, 1, exclusionApp.appId()));
    LOG_IF_FAIL(queryBindValue(INSERT_EXCLUSION_APP_REQUEST_ID, 2, exclusionApp.description()));
    LOG_IF_FAIL(queryBindValue(INSERT_EXCLUSION_APP_REQUEST_ID, 3, exclusionApp.def()));
    if (!queryExec(INSERT_EXCLUSION_APP_REQUEST_ID, errId, error)) {
        LOG_WARN(_logger, "Error running query: " << INSERT_EXCLUSION_APP_REQUEST_ID);
        constraintError = (errId == SQLITE_CONSTRAINT);
        return false;
    }

    return true;
}

bool ParmsDb::updateExclusionApp(const ExclusionApp &exclusionApp, bool &found) {
    const std::scoped_lock lock(_mutex);

    int errId;
    std::string error;

    LOG_IF_FAIL(queryResetAndClearBindings(UPDATE_EXCLUSION_APP_REQUEST_ID));
    LOG_IF_FAIL(queryBindValue(UPDATE_EXCLUSION_APP_REQUEST_ID, 1, exclusionApp.description()));
    LOG_IF_FAIL(queryBindValue(UPDATE_EXCLUSION_APP_REQUEST_ID, 2, exclusionApp.def()));
    LOG_IF_FAIL(queryBindValue(UPDATE_EXCLUSION_APP_REQUEST_ID, 3, exclusionApp.appId()));
    if (!queryExec(UPDATE_EXCLUSION_APP_REQUEST_ID, errId, error)) {
        LOG_WARN(_logger, "Error running query: " << UPDATE_EXCLUSION_APP_REQUEST_ID);
        return false;
    }
    if (numRowsAffected() == 1) {
        found = true;
    } else {
        LOG_WARN(_logger, "Error running query: " << UPDATE_EXCLUSION_APP_REQUEST_ID << " - num rows affected != 1");
        found = false;
    }

    return true;
}

bool ParmsDb::deleteExclusionApp(const std::string &appId, bool &found) {
    const std::scoped_lock lock(_mutex);

    int errId;
    std::string error;

    LOG_IF_FAIL(queryResetAndClearBindings(DELETE_EXCLUSION_APP_REQUEST_ID));
    LOG_IF_FAIL(queryBindValue(DELETE_EXCLUSION_APP_REQUEST_ID, 1, appId));
    if (!queryExec(DELETE_EXCLUSION_APP_REQUEST_ID, errId, error)) {
        LOG_WARN(_logger, "Error running query: " << DELETE_EXCLUSION_APP_REQUEST_ID);
        return false;
    }
    if (numRowsAffected() == 1) {
        found = true;
    } else {
        LOG_WARN(_logger, "Error running query: " << DELETE_EXCLUSION_APP_REQUEST_ID << " - num rows affected != 1");
        found = false;
    }

    return true;
}

bool ParmsDb::selectAllExclusionApps(std::vector<ExclusionApp> &exclusionAppList) {
    const std::scoped_lock lock(_mutex);

    exclusionAppList.clear();

    LOG_IF_FAIL(queryResetAndClearBindings(SELECT_ALL_EXCLUSION_APP_REQUEST_ID));
    bool found;
    for (;;) {
        if (!queryNext(SELECT_ALL_EXCLUSION_APP_REQUEST_ID, found)) {
            LOG_WARN(_logger, "Error getting query result: " << SELECT_ALL_EXCLUSION_APP_REQUEST_ID);
            return false;
        }
        if (!found) {
            break;
        }

        std::string appId;
        LOG_IF_FAIL(queryStringValue(SELECT_ALL_EXCLUSION_APP_REQUEST_ID, 0, appId));
        std::string description;
        LOG_IF_FAIL(queryStringValue(SELECT_ALL_EXCLUSION_APP_REQUEST_ID, 1, description));
        int def;
        LOG_IF_FAIL(queryIntValue(SELECT_ALL_EXCLUSION_APP_REQUEST_ID, 2, def));

        exclusionAppList.push_back(ExclusionApp(appId, description, static_cast<bool>(def)));
    }
    LOG_IF_FAIL(queryResetAndClearBindings(SELECT_ALL_EXCLUSION_APP_REQUEST_ID));

    return true;
}

bool ParmsDb::selectAllExclusionApps(bool def, std::vector<ExclusionApp> &exclusionAppList) {
    const std::scoped_lock lock(_mutex);

    exclusionAppList.clear();

    LOG_IF_FAIL(queryResetAndClearBindings(SELECT_ALL_EXCLUSION_APP_BY_DEF_REQUEST_ID));
    LOG_IF_FAIL(queryBindValue(SELECT_ALL_EXCLUSION_APP_BY_DEF_REQUEST_ID, 1, def));
    bool found;
    for (;;) {
        if (!queryNext(SELECT_ALL_EXCLUSION_APP_BY_DEF_REQUEST_ID, found)) {
            LOG_WARN(_logger, "Error getting query result: " << SELECT_ALL_EXCLUSION_APP_REQUEST_ID);
            return false;
        }
        if (!found) {
            break;
        }

        std::string appId;
        LOG_IF_FAIL(queryStringValue(SELECT_ALL_EXCLUSION_APP_BY_DEF_REQUEST_ID, 0, appId));
        std::string description;
        LOG_IF_FAIL(queryStringValue(SELECT_ALL_EXCLUSION_APP_BY_DEF_REQUEST_ID, 1, description));

        exclusionAppList.push_back(ExclusionApp(appId, description, def));
    }
    LOG_IF_FAIL(queryResetAndClearBindings(SELECT_ALL_EXCLUSION_APP_BY_DEF_REQUEST_ID));

    return true;
}

bool ParmsDb::updateAllExclusionApps(bool def, const std::vector<ExclusionApp> &exclusionAppList) {
    const std::scoped_lock lock(_mutex);

    int errId;
    std::string error;

    startTransaction();

    // Delete existing ExclusionApps
    LOG_IF_FAIL(queryResetAndClearBindings(DELETE_ALL_EXCLUSION_APP_BY_DEF_REQUEST_ID));
    LOG_IF_FAIL(queryBindValue(DELETE_ALL_EXCLUSION_APP_BY_DEF_REQUEST_ID, 1, def));
    if (!queryExec(DELETE_ALL_EXCLUSION_APP_BY_DEF_REQUEST_ID, errId, error)) {
        LOG_WARN(_logger, "Error running query: " << DELETE_ALL_EXCLUSION_APP_BY_DEF_REQUEST_ID);
        rollbackTransaction();
        return false;
    }

    // Insert new ExclusionApps
    for (const ExclusionApp &exclusionApp: exclusionAppList) {
        LOG_IF_FAIL(queryResetAndClearBindings(INSERT_EXCLUSION_APP_REQUEST_ID));
        LOG_IF_FAIL(queryBindValue(INSERT_EXCLUSION_APP_REQUEST_ID, 1, exclusionApp.appId()));
        LOG_IF_FAIL(queryBindValue(INSERT_EXCLUSION_APP_REQUEST_ID, 2, exclusionApp.description()));
        LOG_IF_FAIL(queryBindValue(INSERT_EXCLUSION_APP_REQUEST_ID, 3, exclusionApp.def()));
        if (!queryExec(INSERT_EXCLUSION_APP_REQUEST_ID, errId, error)) {
            LOG_WARN(_logger, "Error running query: " << INSERT_EXCLUSION_APP_REQUEST_ID);
            rollbackTransaction();
            return false;
        }
    }

    commitTransaction();

    return true;
}
#endif

bool ParmsDb::insertError(const Error &err) {
    const std::scoped_lock lock(_mutex);

    int errId;
    std::string error;

    LOG_IF_FAIL(queryResetAndClearBindings(INSERT_ERROR_REQUEST_ID));
    LOG_IF_FAIL(queryBindValue(INSERT_ERROR_REQUEST_ID, 1, err.time()));
    LOG_IF_FAIL(queryBindValue(INSERT_ERROR_REQUEST_ID, 2, toInt(err.level())));
    LOG_IF_FAIL(queryBindValue(INSERT_ERROR_REQUEST_ID, 3, err.functionName()));
    LOG_IF_FAIL(queryBindValue(INSERT_ERROR_REQUEST_ID, 4, err.syncDbId() ? dbtype(err.syncDbId()) : std::monostate()));
    LOG_IF_FAIL(queryBindValue(INSERT_ERROR_REQUEST_ID, 5, err.workerName()));
    LOG_IF_FAIL(queryBindValue(INSERT_ERROR_REQUEST_ID, 6, toInt(err.exitCode())));
    LOG_IF_FAIL(queryBindValue(INSERT_ERROR_REQUEST_ID, 7, toInt(err.exitCause())));
    LOG_IF_FAIL(queryBindValue(INSERT_ERROR_REQUEST_ID, 8, err.localNodeId()));
    LOG_IF_FAIL(queryBindValue(INSERT_ERROR_REQUEST_ID, 9, err.remoteNodeId()));
    LOG_IF_FAIL(queryBindValue(INSERT_ERROR_REQUEST_ID, 10, toInt(err.nodeType())));
    LOG_IF_FAIL(queryBindValue(INSERT_ERROR_REQUEST_ID, 11, err.path().native()));
    LOG_IF_FAIL(queryBindValue(INSERT_ERROR_REQUEST_ID, 12, 0)); // TODO : Not used anymore
    LOG_IF_FAIL(queryBindValue(INSERT_ERROR_REQUEST_ID, 13, toInt(err.conflictType())));
    LOG_IF_FAIL(queryBindValue(INSERT_ERROR_REQUEST_ID, 14, toInt(err.inconsistencyType())));
    LOG_IF_FAIL(queryBindValue(INSERT_ERROR_REQUEST_ID, 15, toInt(err.cancelType())));
    LOG_IF_FAIL(queryBindValue(INSERT_ERROR_REQUEST_ID, 16, err.destinationPath()));
    if (!queryExec(INSERT_ERROR_REQUEST_ID, errId, error)) {
        LOG_WARN(_logger, "Error running query: " << INSERT_ERROR_REQUEST_ID);
        return false;
    }

    return true;
}

bool ParmsDb::updateError(const Error &err, bool &found) {
    const std::scoped_lock lock(_mutex);

    int errId;
    std::string error;

    LOG_IF_FAIL(queryResetAndClearBindings(UPDATE_ERROR_REQUEST_ID));
    LOG_IF_FAIL(queryBindValue(UPDATE_ERROR_REQUEST_ID, 1, err.time()));
    LOG_IF_FAIL(queryBindValue(UPDATE_ERROR_REQUEST_ID, 2, err.path()));
    LOG_IF_FAIL(queryBindValue(UPDATE_ERROR_REQUEST_ID, 3, err.dbId()));
    if (!queryExec(UPDATE_ERROR_REQUEST_ID, errId, error)) {
        LOG_WARN(_logger, "Error running query: " << UPDATE_ERROR_REQUEST_ID);
        return false;
    }
    if (numRowsAffected() == 1) {
        found = true;
    } else {
        LOG_WARN(_logger, "Error running query: " << UPDATE_ERROR_REQUEST_ID << " - num rows affected != 1");
        found = false;
    }

    return true;
}

bool ParmsDb::deleteAllErrorsByExitCode(ExitCode exitCode) {
    const std::scoped_lock lock(_mutex);

    int errId;
    std::string error;

    LOG_IF_FAIL(queryResetAndClearBindings(DELETE_ALL_ERROR_BY_EXITCODE_REQUEST_ID));
    LOG_IF_FAIL(queryBindValue(DELETE_ALL_ERROR_BY_EXITCODE_REQUEST_ID, 1, static_cast<int>(exitCode)));
    if (!queryExec(DELETE_ALL_ERROR_BY_EXITCODE_REQUEST_ID, errId, error)) {
        LOG_WARN(_logger, "Error running query: " << DELETE_ALL_ERROR_BY_EXITCODE_REQUEST_ID);
        return false;
    }

    return true;
}

bool ParmsDb::deleteAllErrorsByExitCause(ExitCause exitCause) {
    const std::scoped_lock lock(_mutex);

    int errId;
    std::string error;

    LOG_IF_FAIL(queryResetAndClearBindings(DELETE_ALL_ERROR_BY_EXITCAUSEREQUEST_ID));
    LOG_IF_FAIL(queryBindValue(DELETE_ALL_ERROR_BY_EXITCAUSEREQUEST_ID, 1, static_cast<int>(exitCause)));
    if (!queryExec(DELETE_ALL_ERROR_BY_EXITCAUSEREQUEST_ID, errId, error)) {
        LOG_WARN(_logger, "Error running query: " << DELETE_ALL_ERROR_BY_EXITCAUSEREQUEST_ID);
        return false;
    }

    return true;
}

bool ParmsDb::selectAllErrors(ErrorLevel level, int syncDbId, int limit, std::vector<Error> &errs) {
    const std::scoped_lock lock(_mutex);

    LOG_IF_FAIL(queryResetAndClearBindings(SELECT_ALL_ERROR_BY_LEVEL_AND_SYNCDBID_REQUEST_ID));
    LOG_IF_FAIL(queryBindValue(SELECT_ALL_ERROR_BY_LEVEL_AND_SYNCDBID_REQUEST_ID, 1, toInt(level)));
    LOG_IF_FAIL(queryBindValue(SELECT_ALL_ERROR_BY_LEVEL_AND_SYNCDBID_REQUEST_ID, 2, syncDbId));
    LOG_IF_FAIL(queryBindValue(SELECT_ALL_ERROR_BY_LEVEL_AND_SYNCDBID_REQUEST_ID, 3, limit));
    bool found;
    for (;;) {
        if (!queryNext(SELECT_ALL_ERROR_BY_LEVEL_AND_SYNCDBID_REQUEST_ID, found)) {
            LOG_WARN(_logger, "Error getting query result: " << SELECT_ALL_ERROR_BY_LEVEL_AND_SYNCDBID_REQUEST_ID);
            return false;
        }
        if (!found) {
            break;
        }

        int64_t dbId;
        LOG_IF_FAIL(queryInt64Value(SELECT_ALL_ERROR_BY_LEVEL_AND_SYNCDBID_REQUEST_ID, 0, dbId));
        int64_t time;
        LOG_IF_FAIL(queryInt64Value(SELECT_ALL_ERROR_BY_LEVEL_AND_SYNCDBID_REQUEST_ID, 1, time));
        std::string functionName;
        LOG_IF_FAIL(queryStringValue(SELECT_ALL_ERROR_BY_LEVEL_AND_SYNCDBID_REQUEST_ID, 2, functionName));
        std::string workerName;
        LOG_IF_FAIL(queryStringValue(SELECT_ALL_ERROR_BY_LEVEL_AND_SYNCDBID_REQUEST_ID, 3, workerName));
        int exitCode;
        LOG_IF_FAIL(queryIntValue(SELECT_ALL_ERROR_BY_LEVEL_AND_SYNCDBID_REQUEST_ID, 4, exitCode));
        int exitCause;
        LOG_IF_FAIL(queryIntValue(SELECT_ALL_ERROR_BY_LEVEL_AND_SYNCDBID_REQUEST_ID, 5, exitCause));
        std::string localNodeId;
        LOG_IF_FAIL(queryStringValue(SELECT_ALL_ERROR_BY_LEVEL_AND_SYNCDBID_REQUEST_ID, 6, localNodeId));
        std::string remoteNodeId;
        LOG_IF_FAIL(queryStringValue(SELECT_ALL_ERROR_BY_LEVEL_AND_SYNCDBID_REQUEST_ID, 7, remoteNodeId));
        int nodeType;
        LOG_IF_FAIL(queryIntValue(SELECT_ALL_ERROR_BY_LEVEL_AND_SYNCDBID_REQUEST_ID, 8, nodeType));
        SyncName path;
        LOG_IF_FAIL(querySyncNameValue(SELECT_ALL_ERROR_BY_LEVEL_AND_SYNCDBID_REQUEST_ID, 9, path));
        int status;
        LOG_IF_FAIL(queryIntValue(SELECT_ALL_ERROR_BY_LEVEL_AND_SYNCDBID_REQUEST_ID, 10, status));
        int conflictType;
        LOG_IF_FAIL(queryIntValue(SELECT_ALL_ERROR_BY_LEVEL_AND_SYNCDBID_REQUEST_ID, 11, conflictType));
        int inconsistencyType;
        LOG_IF_FAIL(queryIntValue(SELECT_ALL_ERROR_BY_LEVEL_AND_SYNCDBID_REQUEST_ID, 12, inconsistencyType));
        int cancelType;
        LOG_IF_FAIL(queryIntValue(SELECT_ALL_ERROR_BY_LEVEL_AND_SYNCDBID_REQUEST_ID, 13, cancelType));
        SyncName destinationPath;
        LOG_IF_FAIL(querySyncNameValue(SELECT_ALL_ERROR_BY_LEVEL_AND_SYNCDBID_REQUEST_ID, 14, destinationPath));

        errs.push_back(Error(dbId, time, static_cast<ErrorLevel>(level), functionName, syncDbId, workerName,
                             static_cast<ExitCode>(exitCode), static_cast<ExitCause>(exitCause), static_cast<NodeId>(localNodeId),
                             static_cast<NodeId>(remoteNodeId), static_cast<NodeType>(nodeType), static_cast<SyncPath>(path),
                             static_cast<ConflictType>(conflictType), static_cast<InconsistencyType>(inconsistencyType),
                             static_cast<CancelType>(cancelType), static_cast<SyncPath>(destinationPath)));
    }
    LOG_IF_FAIL(queryResetAndClearBindings(SELECT_ALL_ERROR_BY_LEVEL_AND_SYNCDBID_REQUEST_ID));

    return true;
}

bool ParmsDb::selectConflicts(int syncDbId, ConflictType filter, std::vector<Error> &errs) {
    const std::scoped_lock lock(_mutex);

    std::string requestId = (filter == ConflictType::None ? SELECT_ALL_CONFLICTS_BY_SYNCDBID_REQUEST_ID
                                                          : SELECT_FILTERED_CONFLICTS_BY_SYNCDBID_REQUEST_ID);

    LOG_IF_FAIL(queryResetAndClearBindings(requestId));
    LOG_IF_FAIL(queryBindValue(requestId, 1, syncDbId));
    LOG_IF_FAIL(queryBindValue(requestId, 2, std::to_string(toInt(filter))));

    bool found = false;
    for (;;) {
        if (!queryNext(requestId, found)) {
            LOG_WARN(_logger, "Error getting query result: " << requestId);
            return false;
        }
        if (!found) {
            break;
        }

        int64_t dbId = 0;
        LOG_IF_FAIL(queryInt64Value(requestId, 0, dbId));
        int64_t time = 0;
        LOG_IF_FAIL(queryInt64Value(requestId, 1, time));
        std::string functionName;
        LOG_IF_FAIL(queryStringValue(requestId, 2, functionName));
        std::string workerName;
        LOG_IF_FAIL(queryStringValue(requestId, 3, workerName));
        int exitCode = 0;
        LOG_IF_FAIL(queryIntValue(requestId, 4, exitCode));
        int exitCause = 0;
        LOG_IF_FAIL(queryIntValue(requestId, 5, exitCause));
        std::string localNodeId;
        LOG_IF_FAIL(queryStringValue(requestId, 6, localNodeId));
        std::string remoteNodeId;
        LOG_IF_FAIL(queryStringValue(requestId, 7, remoteNodeId));
        int nodeType = 0;
        LOG_IF_FAIL(queryIntValue(requestId, 8, nodeType));
        SyncName path;
        LOG_IF_FAIL(querySyncNameValue(requestId, 9, path));
        int status = 0;
        LOG_IF_FAIL(queryIntValue(requestId, 10, status));
        int conflictType = 0;
        LOG_IF_FAIL(queryIntValue(requestId, 11, conflictType));
        int inconsistencyType = 0;
        LOG_IF_FAIL(queryIntValue(requestId, 12, inconsistencyType));
        int cancelType = 0;
        LOG_IF_FAIL(queryIntValue(requestId, 13, cancelType));
        SyncName destinationPath;
        LOG_IF_FAIL(querySyncNameValue(requestId, 14, destinationPath));

        errs.push_back(Error(dbId, time, ErrorLevel::Node, functionName, syncDbId, workerName, static_cast<ExitCode>(exitCode),
                             static_cast<ExitCause>(exitCause), static_cast<NodeId>(localNodeId),
                             static_cast<NodeId>(remoteNodeId), static_cast<NodeType>(nodeType), static_cast<SyncPath>(path),
                             static_cast<ConflictType>(conflictType), static_cast<InconsistencyType>(inconsistencyType),
                             static_cast<CancelType>(cancelType), static_cast<SyncPath>(destinationPath)));
    }
    LOG_IF_FAIL(queryResetAndClearBindings(requestId));

    return true;
}

bool ParmsDb::deleteErrors(ErrorLevel level) {
    const std::scoped_lock lock(_mutex);

    int errId;
    std::string error;

    LOG_IF_FAIL(queryResetAndClearBindings(DELETE_ALL_ERROR_BY_LEVEL_REQUEST_ID));
    LOG_IF_FAIL(queryBindValue(DELETE_ALL_ERROR_BY_LEVEL_REQUEST_ID, 1, toInt(level)));
    if (!queryExec(DELETE_ALL_ERROR_BY_LEVEL_REQUEST_ID, errId, error)) {
        LOG_WARN(_logger, "Error running query: " << DELETE_ALL_ERROR_BY_LEVEL_REQUEST_ID);
        return false;
    }

    return true;
}

bool ParmsDb::deleteError(int64_t dbId, bool &found) {
    const std::scoped_lock lock(_mutex);

    int errId;
    std::string error;

    LOG_IF_FAIL(queryResetAndClearBindings(DELETE_ERROR_BY_DBID_REQUEST_ID));
    LOG_IF_FAIL(queryBindValue(DELETE_ERROR_BY_DBID_REQUEST_ID, 1, dbId));
    if (!queryExec(DELETE_ERROR_BY_DBID_REQUEST_ID, errId, error)) {
        LOG_WARN(_logger, "Error running query: " << DELETE_ERROR_BY_DBID_REQUEST_ID);
        return false;
    }
    if (numRowsAffected() == 1) {
        found = true;
    } else {
        LOG_WARN(_logger, "Error running query: " << DELETE_ERROR_BY_DBID_REQUEST_ID << " - num rows affected != 1");
        found = false;
    }

    return true;
}

bool ParmsDb::insertMigrationSelectiveSync(const MigrationSelectiveSync &migrationSelectiveSync) {
    const std::scoped_lock lock(_mutex);

    int errId;
    std::string error;

    LOG_IF_FAIL(queryResetAndClearBindings(INSERT_MIGRATION_SELECTIVESYNC_REQUEST_ID));
    LOG_IF_FAIL(queryBindValue(INSERT_MIGRATION_SELECTIVESYNC_REQUEST_ID, 1, migrationSelectiveSync.syncDbId()));
    LOG_IF_FAIL(queryBindValue(INSERT_MIGRATION_SELECTIVESYNC_REQUEST_ID, 2, migrationSelectiveSync.path().native()));
    LOG_IF_FAIL(queryBindValue(INSERT_MIGRATION_SELECTIVESYNC_REQUEST_ID, 3, toInt(migrationSelectiveSync.type())));
    if (!queryExec(INSERT_MIGRATION_SELECTIVESYNC_REQUEST_ID, errId, error)) {
        LOG_WARN(_logger, "Error running query: " << INSERT_MIGRATION_SELECTIVESYNC_REQUEST_ID);
        return false;
    }

    return true;
}

bool ParmsDb::selectAllMigrationSelectiveSync(std::vector<MigrationSelectiveSync> &migrationSelectiveSyncList) {
    const std::scoped_lock lock(_mutex);

    migrationSelectiveSyncList.clear();

    LOG_IF_FAIL(queryResetAndClearBindings(SELECT_ALL_MIGRATION_SELECTIVESYNC_REQUEST_ID));
    bool found;
    for (;;) {
        if (!queryNext(SELECT_ALL_MIGRATION_SELECTIVESYNC_REQUEST_ID, found)) {
            LOG_WARN(_logger, "Error getting query result: " << SELECT_ALL_MIGRATION_SELECTIVESYNC_REQUEST_ID);
            return false;
        }
        if (!found) {
            break;
        }

        int syncDbId;
        LOG_IF_FAIL(queryIntValue(SELECT_ALL_MIGRATION_SELECTIVESYNC_REQUEST_ID, 0, syncDbId));

        SyncName path;
        LOG_IF_FAIL(querySyncNameValue(SELECT_ALL_MIGRATION_SELECTIVESYNC_REQUEST_ID, 1, path));

        int type;
        LOG_IF_FAIL(queryIntValue(SELECT_ALL_MIGRATION_SELECTIVESYNC_REQUEST_ID, 2, type));

        migrationSelectiveSyncList.push_back(MigrationSelectiveSync(syncDbId, SyncPath(path), fromInt<SyncNodeType>(type)));
    }
    LOG_IF_FAIL(queryResetAndClearBindings(SELECT_ALL_MIGRATION_SELECTIVESYNC_REQUEST_ID));

    return true;
}

#if defined(KD_WINDOWS)
bool ParmsDb::replaceShortDbPathsWithLongPaths() {
    LOG_INFO(_logger, "Replacing short DB path names with long ones in sync table.")

    if (!createAndPrepareRequest(SELECT_ALL_SYNCS_REQUEST_ID, SELECT_ALL_SYNCS_REQUEST)) return false;
    std::vector<Sync> syncList;
    selectAllSyncs(syncList);
    queryFree(SELECT_ALL_SYNCS_REQUEST_ID);

    if (!createAndPrepareRequest(UPDATE_SYNC_REQUEST_ID, UPDATE_SYNC_REQUEST)) return false;
    for (auto &sync: syncList) {
        SyncPath longPathName;
        auto ioError = IoError::Success;
        if (!IoHelper::getLongPathName(sync.dbPath(), longPathName, ioError)) {
            LOGW_WARN(_logger, L"Error in IoHelper::getLongPathName: " << Utility::formatIoError(sync.dbPath(), ioError));
            continue;
        }
        bool exists = false;
        if (!IoHelper::checkIfPathExists(longPathName, exists, ioError)) {
            LOGW_WARN(_logger, L"Error in IoHelper::checkIfPathExists: " << Utility::formatIoError(sync.dbPath(), ioError));
            continue;
        } else if (!exists) {
            LOGW_DEBUG(_logger, L"The sync DB item indicated by the computed long path does not exist: "
                                        << Utility::formatSyncPath(longPathName));
            continue;
        }
        sync.setDbPath(longPathName);
        bool found = false;
        if (!updateSync(sync, found)) return false;
    }
    queryFree(UPDATE_SYNC_REQUEST_ID);

    return true;
}
#endif

} // namespace KDC<|MERGE_RESOLUTION|>--- conflicted
+++ resolved
@@ -1061,7 +1061,6 @@
     return true;
 }
 
-<<<<<<< HEAD
 bool ParmsDb::upgrade(const std::string &fromVersion, const std::string &toVersion) {
     if (CommonUtility::isVersionLower(fromVersion, toVersion)) {
         LOG_INFO(_logger, "Upgrade " << dbType() << " DB from " << fromVersion << " to " << toVersion);
@@ -1078,9 +1077,6 @@
         LOG_INFO(_logger, "Apply generic upgrade fixes to " << dbType() << " DB version " << fromVersion);
     }
 
-=======
-bool ParmsDb::upgradeTables() {
->>>>>>> 17ff954c
     const std::string tableName = "parameters";
     std::string columnName = "maxAllowedCpu";
     if (!addIntegerColumnIfMissing(tableName, columnName)) {
