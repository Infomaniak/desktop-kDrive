/*
 * Infomaniak kDrive - Desktop
 * Copyright (C) 2023-2024 Infomaniak Network SA
 *
 * This program is free software: you can redistribute it and/or modify
 * it under the terms of the GNU General Public License as published by
 * the Free Software Foundation, either version 3 of the License, or
 * (at your option) any later version.
 *
 * This program is distributed in the hope that it will be useful,
 * but WITHOUT ANY WARRANTY; without even the implied warranty of
 * MERCHANTABILITY or FITNESS FOR A PARTICULAR PURPOSE.  See the
 * GNU General Public License for more details.
 *
 * You should have received a copy of the GNU General Public License
 * along with this program.  If not, see <http://www.gnu.org/licenses/>.
 */

#pragma once

#include "libparms/parmslib.h"
#include "parameters.h"
#include "user.h"
#include "account.h"
#include "drive.h"
#include "sync.h"
#include "exclusiontemplate.h"
<<<<<<< HEAD
#include <list>
#include <variant>

=======
>>>>>>> 3497d9e7
#ifdef __APPLE__
#include "exclusionapp.h"
#endif
#include "error.h"
#include "migrationselectivesync.h"
#include "libcommonserver/db/db.h"


namespace KDC {

class PARMS_EXPORT ParmsDb : public Db {
    public:
        static std::shared_ptr<ParmsDb> instance(const std::filesystem::path &dbPath = std::filesystem::path(),
                                                 const std::string &version = std::string(), bool autoDelete = false,
                                                 bool test = false);
        static void reset();

        ParmsDb(ParmsDb const &) = delete;
        void operator=(ParmsDb const &) = delete;

        bool create(bool &retry) override;
        bool prepare() override;
        bool upgrade(const std::string &fromVersion, const std::string &toVersion) override;

        bool initData();

        bool updateParameters(const Parameters &parameters, bool &found);
        bool selectParameters(Parameters &parameters, bool &found);

        bool insertUser(const User &user);
        bool updateUser(const User &user, bool &found);
        bool deleteUser(int dbId, bool &found);
        bool selectUser(int dbId, User &user, bool &found);
        bool selectUserByUserId(int userId, User &user, bool &found);
        bool selectUserFromAccountDbId(int dbId, User &user, bool &found);
        bool selectUserFromDriveDbId(int dbId, User &user, bool &found);
        bool selectAllUsers(std::vector<User> &userList);
        bool getNewUserDbId(int &dbId);

        bool insertAccount(const Account &account);
        bool updateAccount(const Account &account, bool &found);
        bool deleteAccount(int dbId, bool &found);
        bool selectAccount(int dbId, Account &account, bool &found);
        bool selectAccountFromUserDbId(int userDbId, Account &account, bool &found);
        bool selectAllAccounts(std::vector<Account> &accountList);
        bool selectAllAccounts(int userDbId, std::vector<Account> &accountList);
        bool accountDbId(int userDbId, int accountId, int &dbId);
        bool getNewAccountDbId(int &dbId);

        bool insertDrive(const Drive &drive);
        bool updateDrive(const Drive &drive, bool &found);
        bool deleteDrive(int dbId, bool &found);
        bool selectDrive(int dbId, Drive &drive, bool &found);
        bool selectDriveByDriveId(int driveId, Drive &drive, bool &found);
        bool selectAllDrives(std::vector<Drive> &driveList);
        bool selectAllDrives(int accountDbId, std::vector<Drive> &driveList);
        bool driveDbId(int accountDbId, int driveId, int &dbId);
        bool getNewDriveDbId(int &dbId);

        bool insertSync(const Sync &sync);
        bool updateSync(const Sync &sync, bool &found);
        bool setSyncPaused(int dbId, bool value, bool &found);
        bool setSyncHasFullyCompleted(int dbId, bool value, bool &found);
        bool deleteSync(int dbId, bool &found);
        bool selectSync(int dbId, Sync &sync, bool &found);
        bool selectAllSyncs(std::vector<Sync> &syncList);
        bool selectAllSyncs(int driveDbId, std::vector<Sync> &syncList);
        bool getNewSyncDbId(int &dbId);

        bool insertExclusionTemplate(const ExclusionTemplate &exclusionTemplate, bool &constraintError);
        bool updateExclusionTemplate(const ExclusionTemplate &exclusionTemplate, bool &found);
        bool deleteExclusionTemplate(const std::string &templ, bool &found);
        bool selectAllExclusionTemplates(std::vector<ExclusionTemplate> &exclusionTemplateList);
        bool selectAllExclusionTemplates(bool def, std::vector<ExclusionTemplate> &exclusionTemplateList);
        bool updateAllExclusionTemplates(bool def, const std::vector<ExclusionTemplate> &exclusionTemplateList);

#ifdef __APPLE__
        bool insertExclusionApp(const ExclusionApp &exclusionApp, bool &constraintError);
        bool updateExclusionApp(const ExclusionApp &exclusionApp, bool &found);
        bool deleteExclusionApp(const std::string &appId, bool &found);
        bool selectAllExclusionApps(std::vector<ExclusionApp> &exclusionAppList);
        bool selectAllExclusionApps(bool def, std::vector<ExclusionApp> &exclusionAppList);
        bool updateAllExclusionApps(bool def, const std::vector<ExclusionApp> &exclusionAppList);
#endif

        bool insertError(const Error &err);
        bool updateError(const Error &err, bool &found);
        bool deleteAllErrorsByExitCode(ExitCode exitCode);
        bool deleteAllErrorsByExitCause(ExitCause exitCause);
        bool selectAllErrors(ErrorLevel level, int syncDbId, int limit, std::vector<Error> &errs);
        bool selectConflicts(int syncDbId, ConflictType filter, std::vector<Error> &errs);
        bool deleteErrors(ErrorLevel level);
        bool deleteError(int dbId, bool &found);

        bool insertMigrationSelectiveSync(const MigrationSelectiveSync &migrationSelectiveSync);
        bool selectAllMigrationSelectiveSync(std::vector<MigrationSelectiveSync> &migrationSelectiveSyncList);

        bool selectAppState(AppStateKey key, AppStateValue& value, bool &found);
        bool updateAppState(AppStateKey key, const AppStateValue &value, bool &found);  // update or insert

    private:
        static std::shared_ptr<ParmsDb> _instance;
        bool _test;

        ParmsDb(const std::filesystem::path &dbPath, const std::string &version, bool autoDelete, bool test);

        bool insertDefaultParameters();
        bool insertDefaultAppState();
        bool insertAppState(AppStateKey key, const std::string &value);
        bool updateExclusionTemplates();

        bool createAppState();
        bool prepareAppState();

#ifdef __APPLE__
        bool updateExclusionApps();
#endif
};
}  // namespace KDC<|MERGE_RESOLUTION|>--- conflicted
+++ resolved
@@ -25,12 +25,8 @@
 #include "drive.h"
 #include "sync.h"
 #include "exclusiontemplate.h"
-<<<<<<< HEAD
 #include <list>
 #include <variant>
-
-=======
->>>>>>> 3497d9e7
 #ifdef __APPLE__
 #include "exclusionapp.h"
 #endif
