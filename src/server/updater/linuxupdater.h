/*
 * Infomaniak kDrive - Desktop
 * Copyright (C) 2023-2025 Infomaniak Network SA
 *
 * This program is free software: you can redistribute it and/or modify
 * it under the terms of the GNU General Public License as published by
 * the Free Software Foundation, either version 3 of the License, or
 * (at your option) any later version.
 *
 * This program is distributed in the hope that it will be useful,
 * but WITHOUT ANY WARRANTY; without even the implied warranty of
 * MERCHANTABILITY or FITNESS FOR A PARTICULAR PURPOSE.  See the
 * GNU General Public License for more details.
 *
 * You should have received a copy of the GNU General Public License
 * along with this program.  If not, see <http://www.gnu.org/licenses/>.
 */

#pragma once

#include "abstractupdater.h"

namespace KDC {

class LinuxUpdater final : public AbstractUpdater {
    public:
        void onUpdateFound() override;
<<<<<<< HEAD
        void startInstaller() override { /* No automatic update on Linux for now */ }

    private:
        static std::shared_ptr<LinuxUpdater> _instance;
=======
        void startInstaller() override { /* No automatic update on Linux for now */
        }
>>>>>>> 530e1f88
};

} // namespace KDC<|MERGE_RESOLUTION|>--- conflicted
+++ resolved
@@ -25,15 +25,7 @@
 class LinuxUpdater final : public AbstractUpdater {
     public:
         void onUpdateFound() override;
-<<<<<<< HEAD
         void startInstaller() override { /* No automatic update on Linux for now */ }
-
-    private:
-        static std::shared_ptr<LinuxUpdater> _instance;
-=======
-        void startInstaller() override { /* No automatic update on Linux for now */
-        }
->>>>>>> 530e1f88
 };
 
 } // namespace KDC