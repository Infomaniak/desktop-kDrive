/*
 * Infomaniak kDrive - Desktop
 * Copyright (C) 2023-2024 Infomaniak Network SA
 *
 * This program is free software: you can redistribute it and/or modify
 * it under the terms of the GNU General Public License as published by
 * the Free Software Foundation, either version 3 of the License, or
 * (at your option) any later version.
 *
 * This program is distributed in the hope that it will be useful,
 * but WITHOUT ANY WARRANTY; without even the implied warranty of
 * MERCHANTABILITY or FITNESS FOR A PARTICULAR PURPOSE.  See the
 * GNU General Public License for more details.
 *
 * You should have received a copy of the GNU General Public License
 * along with this program.  If not, see <http://www.gnu.org/licenses/>.
 */

#include "updatechecker.h"

#include "db/parmsdb.h"
#include "jobs/jobmanager.h"
#include "jobs/network/abstractnetworkjob.h"
#include "jobs/network/getappversionjob.h"
#include "libcommon/utility/utility.h"
#include "log/log.h"
#include "utility/utility.h"

namespace KDC {

ExitCode UpdateChecker::checkUpdateAvailability(UniqueId *id /*= nullptr*/) {
    std::shared_ptr<AbstractNetworkJob> job;
    if (const auto exitCode = generateGetAppVersionJob(job); exitCode != ExitCode::Ok) return exitCode;
    if (id) *id = job->jobId();

    LOG_INFO(Log::instance()->getLogger(), "Looking for new app version...");

    const std::function<void(UniqueId)> callback = std::bind_front(&UpdateChecker::versionInfoReceived, this);
    JobManager::instance()->queueAsyncJob(job, Poco::Thread::PRIO_NORMAL, callback);
    return ExitCode::Ok;
}

void UpdateChecker::setCallback(const std::function<void()> &callback) {
    LOG_INFO(Log::instance()->getLogger(), "Set callback");
    _callback = callback;
}

const VersionInfo &UpdateChecker::versionInfo(const DistributionChannel channel) {
    const VersionInfo &prodVersion = prodVersionInfo();

    // If the user wants only `Production` versions, just return the current `Production` version.
    if (channel == DistributionChannel::Prod) return prodVersion;

    // Otherwise, we need to check if there is not a newer version in other channels.
    /// The use wants `Beta` updates.
    const VersionInfo &betaVersion =
            _versionsInfo.contains(DistributionChannel::Beta) ? _versionsInfo[DistributionChannel::Beta] : _defaultVersionInfo;
    if (channel == DistributionChannel::Beta) {
        if (CommonUtility::isVersionLower(prodVersion.fullVersion(), betaVersion.fullVersion())) {
            // Beta > Prod
            return betaVersion;
        }

        // Prod > Beta
        return prodVersion;
    }

    /// The user wants `Internal` updates.
    const VersionInfo &internalVersion = _versionsInfo.contains(DistributionChannel::Internal)
                                                 ? _versionsInfo[DistributionChannel::Internal]
                                                 : _defaultVersionInfo;
    if (channel == DistributionChannel::Internal) {
        bool betaIsLower = false;
        if (CommonUtility::isVersionLower(betaVersion.fullVersion(), internalVersion.fullVersion())) {
            betaIsLower = true;
        }
        bool prodIsLower = false;
        if (CommonUtility::isVersionLower(prodVersion.fullVersion(), internalVersion.fullVersion())) {
            prodIsLower = true;
        }

        if (betaIsLower && prodIsLower) {
            // Internal > Prod && Beta
            return internalVersion;
        }
        if (prodIsLower) {
            // Beta > Internal > Prod
            return betaVersion;
        }
        if (betaIsLower) {
            // Prod > Internal > Beta
            return prodVersion;
        }

        // Prod && Beta > Internal
        if (CommonUtility::isVersionLower(prodVersion.fullVersion(), betaVersion.fullVersion())) {
            // Beta > Prod > Internal
            return betaVersion;
        }

        // Prod > Beta > Internal
        return prodVersion;
    }

    return _defaultVersionInfo;
}

void UpdateChecker::versionInfoReceived(UniqueId jobId) {
    _isVersionReceived = false;
    _versionsInfo.clear();
    LOG_INFO(Log::instance()->getLogger(), "App version info received");

    auto job = JobManager::instance()->getJob(jobId);
    const auto getAppVersionJobPtr = std::dynamic_pointer_cast<GetAppVersionJob>(job);
    if (!getAppVersionJobPtr) {
        LOG_ERROR(Log::instance()->getLogger(), "Could not cast job pointer.");
        _callback();
        return;
    }

    std::string errorCode;
    std::string errorDescr;
    if (getAppVersionJobPtr->hasErrorApi(&errorCode, &errorDescr)) {
        std::stringstream ss;
        ss << errorCode.c_str() << " - " << errorDescr;
        sentry::Handler::captureMessage(sentry::Level::Warning, "AbstractUpdater::checkUpdateAvailable", ss.str());
        LOG_ERROR(Log::instance()->getLogger(), ss.str().c_str());
    } else if (getAppVersionJobPtr->exitCode() != ExitCode::Ok) {
        LOG_ERROR(Log::instance()->getLogger(), "Error in UpdateChecker::versionInfoReceived : exit code: "
                                                        << getAppVersionJobPtr->exitCode()
                                                        << ", exit cause: " << getAppVersionJobPtr->exitCause());
    } else {
<<<<<<< HEAD
        _versionsInfo = getAppVersionJobPtr->versionsInfo();
        _prodVersionChannel = getAppVersionJobPtr->prodVersionChannel();
        _isVersionReceived = true;
=======
        _versionInfo = getAppVersionJobPtr->getProdVersionInfo();
        if (!_versionInfo.isValid()) {
            std::string error = "Invalid version info!";
            sentry::Handler::captureMessage(sentry::Level::Warning, "AbstractUpdater::checkUpdateAvailable", error);
            LOG_ERROR(Log::instance()->getLogger(), error.c_str());
        }
>>>>>>> 9717ce31
    }

    _callback();
}

ExitCode UpdateChecker::generateGetAppVersionJob(std::shared_ptr<AbstractNetworkJob> &job) {
    AppStateValue appStateValue = "";
    if (bool found = false; !ParmsDb::instance()->selectAppState(AppStateKey::AppUid, appStateValue, found) || !found) {
        LOG_WARN(Log::instance()->getLogger(), "Error in ParmsDb::selectAppState");
        return ExitCode::DbError;
    }

    std::vector<User> userList;
    if (!ParmsDb::instance()->selectAllUsers(userList)) {
        LOG_WARN(Log::instance()->getLogger(), "Error in ParmsDb::selectAllUsers");
        return ExitCode::DbError;
    }
    std::vector<int> userIdList;
    for (const auto &user: userList) {
        userIdList.push_back(user.userId());
    }

    const auto &appUid = std::get<std::string>(appStateValue);
    job = std::make_shared<GetAppVersionJob>(CommonUtility::platform(), appUid, userIdList);
    return ExitCode::Ok;
}

} // namespace KDC<|MERGE_RESOLUTION|>--- conflicted
+++ resolved
@@ -130,18 +130,9 @@
                                                         << getAppVersionJobPtr->exitCode()
                                                         << ", exit cause: " << getAppVersionJobPtr->exitCause());
     } else {
-<<<<<<< HEAD
         _versionsInfo = getAppVersionJobPtr->versionsInfo();
         _prodVersionChannel = getAppVersionJobPtr->prodVersionChannel();
         _isVersionReceived = true;
-=======
-        _versionInfo = getAppVersionJobPtr->getProdVersionInfo();
-        if (!_versionInfo.isValid()) {
-            std::string error = "Invalid version info!";
-            sentry::Handler::captureMessage(sentry::Level::Warning, "AbstractUpdater::checkUpdateAvailable", error);
-            LOG_ERROR(Log::instance()->getLogger(), error.c_str());
-        }
->>>>>>> 9717ce31
     }
 
     _callback();
