--- conflicted
+++ resolved
@@ -572,11 +572,7 @@
         }
 
         job->setWithPath(withPath);
-<<<<<<< HEAD
-        if (const auto exitInfo = job->runSynchronously(); exitInfo.code() != ExitCode::Ok) {
-=======
         if (const auto exitInfo = job->runSynchronously(); !exitInfo) {
->>>>>>> 644a4ae4
             LOG_WARN(Log::instance()->getLogger(), "Error in GetFileListJob::runSynchronously for userDbId="
                                                            << userDbId << " driveId=" << driveId
                                                            << " nodeId=" << nodeId.toStdString() << " error=" << exitInfo);
@@ -585,23 +581,13 @@
 
         Poco::JSON::Object::Ptr resObj = job->jsonRes();
         if (!resObj) {
-<<<<<<< HEAD
-            LOG_WARN(Log::instance()->getLogger(), "GetFileListJob failed for userDbId=" << userDbId << " driveId=" << driveId
-                                                                                         << " nodeId=" << nodeId.toStdString());
-=======
             LOG_WARN(Log::instance()->getLogger(), "GetFileListJob failed: no valid JSON message retrieved.");
->>>>>>> 644a4ae4
             return ExitCode::BackError;
         }
 
         Poco::JSON::Array::Ptr dataArray = resObj->getArray(dataKey);
         if (!dataArray) {
-<<<<<<< HEAD
-            LOG_WARN(Log::instance()->getLogger(), "GetFileListJob failed for userDbId=" << userDbId << " driveId=" << driveId
-                                                                                         << " nodeId=" << nodeId.toStdString());
-=======
             LOG_WARN(Log::instance()->getLogger(), "GetFileListJob failed: missing `data` array in retrieved JSON message.");
->>>>>>> 644a4ae4
             return ExitCode::BackError;
         }
 
