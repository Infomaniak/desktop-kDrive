--- conflicted
+++ resolved
@@ -138,39 +138,24 @@
 
     ExitCode exitCode = copyLogsTo(tempLogArchiveDir, includeArchivedLogs, exitCause);
     if (exitCode != ExitCode::Ok) {
-<<<<<<< HEAD
         LOG_WARN(Log::instance()->getLogger(), "Unable to copy logs to temp folder: " << exitCause);
-        IoHelper::deleteDirectory(tempLogArchiveDir.parent_path(), ioError);
-=======
-        LOG_WARN(Log::instance()->getLogger(), "Unable to copy logs to temp folder: " << enumClassToInt(exitCause));
-        IoHelper::deleteItem(tempLogArchiveDir.parent_path(), ioError);
->>>>>>> b2a43c02
+        IoHelper::deleteItem(tempLogArchiveDir.parent_path(), ioError);
         return exitCode;
     }
 
     // Copy .parmsdb to temp folder
     exitCode = copyParmsDbTo(tempLogArchiveDir / ".parms.db", exitCause);
     if (exitCode != ExitCode::Ok) {
-<<<<<<< HEAD
         LOG_WARN(Log::instance()->getLogger(), "Unable to copy .parms.db to temp folder: " << exitCause);
-        IoHelper::deleteDirectory(tempLogArchiveDir.parent_path(), ioError);
-=======
-        LOG_WARN(Log::instance()->getLogger(), "Unable to copy .parms.db to temp folder: " << enumClassToInt(exitCause));
-        IoHelper::deleteItem(tempLogArchiveDir.parent_path(), ioError);
->>>>>>> b2a43c02
+        IoHelper::deleteItem(tempLogArchiveDir.parent_path(), ioError);
         return exitCode;
     }
 
     // Generate user description file
     exitCode = generateUserDescriptionFile(tempLogArchiveDir / "user_description.txt", exitCause);
     if (exitCode != ExitCode::Ok) {
-<<<<<<< HEAD
         LOG_WARN(Log::instance()->getLogger(), "Unable to generate user description file: " << exitCause);
-        IoHelper::deleteDirectory(tempLogArchiveDir.parent_path(), ioError);
-=======
-        LOG_WARN(Log::instance()->getLogger(), "Unable to generate user description file: " << enumClassToInt(exitCause));
-        IoHelper::deleteItem(tempLogArchiveDir.parent_path(), ioError);
->>>>>>> b2a43c02
+        IoHelper::deleteItem(tempLogArchiveDir.parent_path(), ioError);
         return exitCode;
     }
 
@@ -183,13 +168,8 @@
         IoHelper::deleteItem(tempLogArchiveDir.parent_path(), ioError);
         return ExitCode::Ok;
     } else if (exitCode != ExitCode::Ok) {
-<<<<<<< HEAD
         LOG_WARN(Log::instance()->getLogger(), "Unable to compress logs: " << exitCause);
-        IoHelper::deleteDirectory(tempLogArchiveDir.parent_path(), ioError);
-=======
-        LOG_WARN(Log::instance()->getLogger(), "Unable to compress logs: " << enumClassToInt(exitCause));
-        IoHelper::deleteItem(tempLogArchiveDir.parent_path(), ioError);
->>>>>>> b2a43c02
+        IoHelper::deleteItem(tempLogArchiveDir.parent_path(), ioError);
         return exitCode;
     }
 
