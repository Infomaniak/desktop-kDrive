--- conflicted
+++ resolved
@@ -136,7 +136,7 @@
 
     if (!_localServer.listen(socketPath)) {
         LOGW_WARN(KDC::Log::instance()->getLogger(), L"Can't start server - path=" << QStr2WStr(socketPath).c_str());
-        _addError(KDC::Error(Utility::errId(), KDC::ExitCode::SystemError, KDC::ExitCause::Unknown));
+        _addError(KDC::Error(KDC::ERRID, KDC::ExitCodeSystemError, KDC::ExitCauseUnknown));
     } else {
         LOGW_INFO(KDC::Log::instance()->getLogger(), L"Server started - path=" << QStr2WStr(socketPath).c_str());
     }
@@ -209,7 +209,7 @@
     std::vector<KDC::Sync> syncList;
     if (!KDC::ParmsDb::instance()->selectAllSyncs(syncList)) {
         LOG_WARN(KDC::Log::instance()->getLogger(), "Error in ParmsDb::selectAllSyncs");
-        _addError(KDC::Error(Utility::errId(), KDC::ExitCode::DbError, KDC::ExitCause::Unknown));
+        _addError(KDC::Error(KDC::ERRID, KDC::ExitCodeDbError, KDC::ExitCauseUnknown));
         return;
     }
 
@@ -279,12 +279,12 @@
     bool found;
     if (!KDC::ParmsDb::instance()->selectSync(syncDbId, sync, found)) {
         LOG_WARN(KDC::Log::instance()->getLogger(), "Error in ParmsDb::selectSync - syncDbId=" << syncDbId);
-        _addError(KDC::Error(Utility::errId(), KDC::ExitCode::DbError, KDC::ExitCause::Unknown));
+        _addError(KDC::Error(KDC::ERRID, KDC::ExitCodeDbError, KDC::ExitCauseUnknown));
         return;
     }
     if (!found) {
         LOG_WARN(KDC::Log::instance()->getLogger(), "Sync not found in sync table - syncDbId=" << syncDbId);
-        _addError(KDC::Error(Utility::errId(), KDC::ExitCode::DataError, KDC::ExitCause::Unknown));
+        _addError(KDC::Error(KDC::ERRID, KDC::ExitCodeDataError, KDC::ExitCauseUnknown));
         return;
     }
 
@@ -305,12 +305,12 @@
     bool found;
     if (!KDC::ParmsDb::instance()->selectSync(syncDbId, sync, found)) {
         LOG_WARN(KDC::Log::instance()->getLogger(), "Error in ParmsDb::selectSync - syncDbId=" << syncDbId);
-        _addError(KDC::Error(Utility::errId(), KDC::ExitCode::DbError, KDC::ExitCause::Unknown));
+        _addError(KDC::Error(KDC::ERRID, KDC::ExitCodeDbError, KDC::ExitCauseUnknown));
         return;
     }
     if (!found) {
         LOG_WARN(KDC::Log::instance()->getLogger(), "Sync not found in sync table - syncDbId=" << syncDbId);
-        _addError(KDC::Error(Utility::errId(), KDC::ExitCode::DataError, KDC::ExitCause::Unknown));
+        _addError(KDC::Error(KDC::ERRID, KDC::ExitCodeDataError, KDC::ExitCauseUnknown));
         return;
     }
 
@@ -339,7 +339,7 @@
         listener->registerMonitoredDirectory(static_cast<unsigned int>(qHash(directory)));
     }
 
-    KDC::SyncFileStatus status = KDC::SyncFileStatus::Unknown;
+    KDC::SyncFileStatus status = KDC::SyncFileStatusUnknown;
     bool isPlaceholder = false;
     bool isHydrated = false;
     int progress = 0;
@@ -349,17 +349,9 @@
         return;
     }
 
-<<<<<<< HEAD
-    if (status != KDC::SyncFileStatus::Unknown) {
-        QString message =
-            buildMessage(QString("STATUS"), fileData._localPath, socketAPIString(status, isPlaceholder, isHydrated, progress));
-        listener->sendMessage(message);
-    }
-=======
     const QString message =
         buildMessage(QString("STATUS"), fileData._localPath, socketAPIString(status, isPlaceholder, isHydrated, progress));
     listener->sendMessage(message);
->>>>>>> 5fea1566
 }
 
 void SocketApi::command_VERSION(const QString &, SocketListener *listener) {
@@ -382,7 +374,7 @@
     // Get NodeId
     KDC::NodeId nodeId;
     KDC::ExitCode exitCode = syncPalMapIt->second->fileRemoteIdFromLocalPath(QStr2Path(fileData._relativePath), nodeId);
-    if (exitCode != KDC::ExitCode::Ok) {
+    if (exitCode != KDC::ExitCodeOk) {
         LOGW_WARN(KDC::Log::instance()->getLogger(),
                   L"Error in SyncPal::itemId - path=" << QStr2WStr(fileData._relativePath).c_str());
         return;
@@ -391,7 +383,7 @@
     // Get public link URL
     QString linkUrl;
     exitCode = _getPublicLinkUrl(fileData._driveDbId, QString::fromStdString(nodeId), linkUrl);
-    if (exitCode != KDC::ExitCode::Ok) {
+    if (exitCode != KDC::ExitCodeOk) {
         LOGW_WARN(KDC::Log::instance()->getLogger(),
                   L"Error in getPublicLinkUrl - path=" << QStr2WStr(fileData._relativePath).c_str());
         return;
@@ -432,7 +424,7 @@
 
     FileData fileData = FileData::get(localFile);
     KDC::NodeId itemId;
-    if (syncPalMapIt->second->fileRemoteIdFromLocalPath(QStr2Path(fileData._relativePath), itemId) != KDC::ExitCode::Ok) {
+    if (syncPalMapIt->second->fileRemoteIdFromLocalPath(QStr2Path(fileData._relativePath), itemId) != KDC::ExitCodeOk) {
         LOGW_WARN(KDC::Log::instance()->getLogger(), L"Error in SyncPal::itemId - path=" << localFile.toStdWString().c_str());
         return;
     }
@@ -443,7 +435,7 @@
 
 bool SocketApi::syncFileStatus(const FileData &fileData, KDC::SyncFileStatus &status, bool &isPlaceholder, bool &isHydrated,
                                int &progress) {
-    status = KDC::SyncFileStatus::Unknown;
+    status = KDC::SyncFileStatusUnknown;
     isPlaceholder = false;
     isHydrated = false;
 
@@ -458,7 +450,7 @@
     }
 
     if (syncPalMapIt->second->existOnServer(QStr2Path(fileData._relativePath))) {
-        status = KDC::SyncFileStatus::Success;
+        status = KDC::SyncFileStatusSuccess;
     }
 
     auto vfsMapIt = _vfsMap.find(fileData._syncDbId);
@@ -467,7 +459,7 @@
         return false;
     }
 
-    if (vfsMapIt->second->mode() == KDC::VirtualFileMode::Mac || vfsMapIt->second->mode() == KDC::VirtualFileMode::Win) {
+    if (vfsMapIt->second->mode() == KDC::VirtualFileModeMac || vfsMapIt->second->mode() == KDC::VirtualFileModeWin) {
         bool isSyncing = false;
         if (!vfsMapIt->second->status(fileData._localPath, isPlaceholder, isHydrated, isSyncing, progress)) {
             LOGW_WARN(KDC::Log::instance()->getLogger(),
@@ -476,7 +468,7 @@
         }
 
         if (isSyncing) {
-            status = KDC::SyncFileStatus::Syncing;
+            status = KDC::SyncFileStatusSyncing;
         }
     }
 
@@ -527,7 +519,7 @@
     // Create download job
     KDC::ExitCode exitCode =
         syncPalMapIt->second->addDlDirectJob(QStr2Path(fileData._relativePath), QStr2Path(fileData._localPath));
-    if (exitCode != KDC::ExitCode::Ok) {
+    if (exitCode != KDC::ExitCodeOk) {
         LOGW_WARN(KDC::Log::instance()->getLogger(),
                   L"Error in SyncPal::addDownloadJob - path=" << QStr2WStr(fileData._relativePath).c_str());
         return false;
@@ -554,7 +546,7 @@
 
     // Cancel download jobs
     KDC::ExitCode exitCode = syncPalMapIt->second->cancelDlDirectJobs(syncPathList);
-    if (exitCode != KDC::ExitCode::Ok) {
+    if (exitCode != KDC::ExitCodeOk) {
         LOG_WARN(KDC::Log::instance()->getLogger(), "Error in SyncPal::cancelDlDirectJobs");
         return false;
     }
@@ -600,7 +592,7 @@
         }
 
         // Check file status
-        KDC::SyncFileStatus status = KDC::SyncFileStatus::Unknown;
+        KDC::SyncFileStatus status = KDC::SyncFileStatusUnknown;
         bool isPlaceholder = false;
         bool isHydrated = false;
         int progress = 0;
@@ -616,7 +608,7 @@
             continue;
         }
 
-        if (isHydrated || status == KDC::SyncFileStatus::Syncing) {
+        if (isHydrated || status == KDC::SyncFileStatusSyncing) {
             LOGW_INFO(KDC::Log::instance()->getLogger(), L"File is already hydrated/ing - path=" << Path2WStr(filePath).c_str());
             continue;
         }
@@ -624,7 +616,7 @@
 #ifdef __APPLE__
         // Not done in Windows case: triggers an hydration
         // Set pin state
-        if (!setPinState(fileData, KDC::PinState::AlwaysLocal)) {
+        if (!setPinState(fileData, KDC::PinStateAlwaysLocal)) {
             LOGW_INFO(KDC::Log::instance()->getLogger(),
                       L"Error in SocketApi::setPinState - path=" << Path2WStr(filePath).c_str());
             continue;
@@ -662,25 +654,25 @@
     QString statusString;
 
     switch (status) {
-        case KDC::SyncFileStatus::Unknown:
+        case KDC::SyncFileStatusUnknown:
             statusString = QLatin1String("NOP");
             break;
-        case KDC::SyncFileStatus::Syncing:
+        case KDC::SyncFileStatusSyncing:
             statusString = QLatin1String("SYNC_%1").arg(QString::number(progress));
             break;
-        case KDC::SyncFileStatus::Conflict:
-        case KDC::SyncFileStatus::Ignored:
+        case KDC::SyncFileStatusConflict:
+        case KDC::SyncFileStatusIgnored:
             statusString = QLatin1String("IGNORE");
             break;
-        case KDC::SyncFileStatus::Success:
-        case KDC::SyncFileStatus::Inconsistency:
+        case KDC::SyncFileStatusSuccess:
+        case KDC::SyncFileStatusInconsistency:
             if ((isPlaceholder && isHydrated) || !isPlaceholder) {
                 statusString = QLatin1String("OK");
             } else {
                 statusString = QLatin1String("ONLINE");
             }
             break;
-        case KDC::SyncFileStatus::Error:
+        case KDC::SyncFileStatusError:
             statusString = QLatin1String("ERROR");
             break;
     }
@@ -720,7 +712,7 @@
         }
 
         // Set pin state
-        if (!setPinState(fileData, KDC::PinState::OnlineOnly)) {
+        if (!setPinState(fileData, KDC::PinStateOnlineOnly)) {
             LOGW_INFO(KDC::Log::instance()->getLogger(),
                       L"Error in SocketApi::setPinState - path=" << Path2WStr(filePath).c_str());
             continue;
@@ -852,7 +844,7 @@
     // Get NodeId
     KDC::NodeId nodeId;
     KDC::ExitCode exitCode = syncPalMapIt->second->fileRemoteIdFromLocalPath(QStr2WStr(fileData._relativePath), nodeId);
-    if (exitCode != KDC::ExitCode::Ok) {
+    if (exitCode != KDC::ExitCodeOk) {
         LOGW_WARN(KDC::Log::instance()->getLogger(), L"Error in SyncPal::itemId - path=" << QStr2WStr(filePath).c_str());
         return;
     }
@@ -860,7 +852,7 @@
     // Get thumbnail
     std::string thumbnail;
     exitCode = _getThumbnail(fileData._driveDbId, nodeId, 256, thumbnail);
-    if (exitCode != KDC::ExitCode::Ok) {
+    if (exitCode != KDC::ExitCodeOk) {
         LOGW_WARN(KDC::Log::instance()->getLogger(), L"Error in getThumbnail - path=" << QStr2WStr(filePath).c_str());
         return;
     }
@@ -931,7 +923,7 @@
     // Get NodeId
     KDC::NodeId nodeId;
     KDC::ExitCode exitCode = syncPalMapIt->second->fileRemoteIdFromLocalPath(QStr2Path(fileData._relativePath), nodeId);
-    if (exitCode != KDC::ExitCode::Ok) {
+    if (exitCode != KDC::ExitCodeOk) {
         LOGW_WARN(KDC::Log::instance()->getLogger(), L"Error in SyncPal::itemId - path=" << QStr2WStr(filePath).c_str());
         return;
     }
@@ -939,7 +931,7 @@
     // Get thumbnail
     std::string thumbnail;
     exitCode = _getThumbnail(fileData._driveDbId, nodeId, 256, thumbnail);
-    if (exitCode != KDC::ExitCode::Ok) {
+    if (exitCode != KDC::ExitCodeOk) {
         LOGW_WARN(KDC::Log::instance()->getLogger(), L"Error in getThumbnail - path=" << QStr2WStr(filePath).c_str());
         return;
     }
@@ -1107,7 +1099,7 @@
     _dehydrationMutex.unlock();
 
     // File availability actions
-    if (sync.dbId() && sync.virtualFileMode() != KDC::VirtualFileMode::Off && vfsMapIt->second->socketApiPinStateActionsShown()) {
+    if (sync.dbId() && sync.virtualFileMode() != KDC::VirtualFileModeOff && vfsMapIt->second->socketApiPinStateActionsShown()) {
         ENFORCE(!files.isEmpty());
 
         bool canHydrate = true;
@@ -1165,7 +1157,7 @@
                                           std::unordered_map<int, std::shared_ptr<KDC::Vfs>>::const_iterator vfsMapIt,
                                           const KDC::Sync &sync) {
     bool exists = false;
-    IoError ioError = IoError::Success;
+    IoError ioError = IoErrorSuccess;
     if (!KDC::IoHelper::checkIfPathExists(QStr2Path(files.first()), exists, ioError) || !exists) {
         return;
     }
@@ -1181,7 +1173,7 @@
 
     KDC::NodeId nodeId;
     KDC::ExitCode exitCode = syncPalMapIt->second->fileRemoteIdFromLocalPath(QStr2Path(fileData._relativePath), nodeId);
-    if (exitCode != KDC::ExitCode::Ok) {
+    if (exitCode != KDC::ExitCodeOk) {
         LOGW_WARN(KDC::Log::instance()->getLogger(),
                   L"Error in SyncPal::itemId - path=" << QStr2WStr(fileData._relativePath).c_str());
         return;
@@ -1255,7 +1247,7 @@
         FileData fileData = FileData::get(argumentList.first());
         KDC::NodeId nodeId;
         KDC::ExitCode exitCode = syncPalMapIt->second->fileRemoteIdFromLocalPath(QStr2Path(fileData._relativePath), nodeId);
-        if (exitCode != KDC::ExitCode::Ok) {
+        if (exitCode != KDC::ExitCodeOk) {
             LOGW_WARN(KDC::Log::instance()->getLogger(),
                       L"Error in SyncPal::itemId - path=" << QStr2WStr(fileData._relativePath).c_str());
             listener->sendMessage(responseStr);
@@ -1274,7 +1266,7 @@
     bool canCancelDehydration = false;
 
     // File availability actions
-    if (sync.dbId() && sync.virtualFileMode() != KDC::VirtualFileMode::Off) {
+    if (sync.dbId() && sync.virtualFileMode() != KDC::VirtualFileModeOff) {
         ENFORCE(!argumentList.isEmpty());
 
         for (const auto &file : qAsConst(argumentList)) {
@@ -1309,7 +1301,7 @@
     // Process all files
     for (const QString &path : qAsConst(inFileList)) {
         FileData fileData = FileData::get(path);
-        if (fileData._virtualFileMode == KDC::VirtualFileMode::Mac) {
+        if (fileData._virtualFileMode == KDC::VirtualFileModeMac) {
             QFileInfo info(path);
             if (info.isDir()) {
                 const QFileInfoList infoList = QDir(path).entryInfoList(QDir::Dirs | QDir::Files | QDir::NoDotAndDotDot);
@@ -1318,7 +1310,7 @@
                     QString tmpPath(tmpInfo.filePath());
                     FileData tmpFileData = FileData::get(tmpPath);
 
-                    KDC::SyncFileStatus status = KDC::SyncFileStatus::Unknown;
+                    KDC::SyncFileStatus status = KDC::SyncFileStatusUnknown;
                     bool isPlaceholder = false;
                     bool isHydrated = false;
                     int progress = 0;
@@ -1328,7 +1320,7 @@
                         continue;
                     }
 
-                    if (status == KDC::SyncFileStatus::Unknown || status == KDC::SyncFileStatus::Ignored) {
+                    if (status == KDC::SyncFileStatusUnknown || status == KDC::SyncFileStatusIgnored) {
                         continue;
                     }
 
@@ -1382,7 +1374,7 @@
       _syncDbId(0),
       _driveDbId(0),
       _isDirectory(false),
-      _virtualFileMode(KDC::VirtualFileMode::Off) {}
+      _virtualFileMode(KDC::VirtualFileModeOff) {}
 
 FileData FileData::get(const QString &path) {
     std::filesystem::path localPath = QStr2Path(path);
@@ -1425,12 +1417,12 @@
         return FileData();
     }
 
-    if (itemType.ioError == IoError::NoSuchFileOrDirectory) {
+    if (itemType.ioError == IoErrorNoSuchFileOrDirectory) {
         LOGW_DEBUG(KDC::Log::instance()->getLogger(), L"Item does not exist anymore - path=" << Path2WStr(tmpPath).c_str());
         return FileData();
     }
 
-    data._isLink = itemType.linkType != KDC::LinkType::None;
+    data._isLink = itemType.linkType != KDC::LinkTypeNone;
     if (data._isLink) {
         data._isDirectory = false;
     } else {
