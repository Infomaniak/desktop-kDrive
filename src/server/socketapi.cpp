/*
 * Infomaniak kDrive - Desktop
 * Copyright (C) 2023-2025 Infomaniak Network SA
 *
 * This program is free software: you can redistribute it and/or modify
 * it under the terms of the GNU General Public License as published by
 * the Free Software Foundation, either version 3 of the License, or
 * (at your option) any later version.
 *
 * This program is distributed in the hope that it will be useful,
 * but WITHOUT ANY WARRANTY; without even the implied warranty of
 * MERCHANTABILITY or FITNESS FOR A PARTICULAR PURPOSE.  See the
 * GNU General Public License for more details.
 *
 * You should have received a copy of the GNU General Public License
 * along with this program.  If not, see <http://www.gnu.org/licenses/>.
 */

#include "socketapi.h"
#include "config.h"
#include "version.h"
#include "libcommon/utility/logiffail.h"
#include "libcommonserver/utility/utility.h"
#include "libcommonserver/io/iohelper.h"
#include "libcommon/theme/theme.h"
#include "libcommon/utility/utility.h"
#include "libcommonserver/log/log.h"
#include "libcommonserver/utility/utility.h"

#include <array>

#include <QBitArray>
#include <QUrl>
#include <QMetaMethod>
#include <QMetaObject>
#include <QStringList>
#include <QScopedPointer>
#include <QFile>
#include <QDir>
#include <QApplication>
#include <QLocalSocket>
#include <QStringBuilder>
#include <QMessageBox>
#include <QFileDialog>
#include <QClipboard>
#include <QBuffer>
#include <QDesktopServices>
#include <QStandardPaths>

#if defined(KD_MACOS)
#include <CoreFoundation/CoreFoundation.h>
#endif

#include "utility/utility_base.h"


#include <log4cplus/loggingmacros.h>

// This is the version that is returned when the client asks for the VERSION.
// The first number should be changed if there is an incompatible change that breaks old clients.
// The second number should be changed when there are new features.
#define KDRIVE_SOCKET_API_VERSION "1.1"

#define MSG_CDE_SEPARATOR QChar(L':')
#define MSG_ARG_SEPARATOR QChar(L'\x1e')

#define QUERY_END_SEPARATOR QString("\\/\n")

static QString buildMessage(const QString &verb, const QString &path, const QString &status = QString()) {
    QString msg(verb);

    if (!status.isEmpty()) {
        msg.append(MSG_CDE_SEPARATOR);
        msg.append(status);
    }
    if (!path.isEmpty()) {
        msg.append(MSG_CDE_SEPARATOR);
        const QFileInfo fi(path);
        msg.append(QDir::toNativeSeparators(fi.absoluteFilePath()));
    }
    return msg;
}

namespace KDC {

struct ListenerHasSocketPred {
        QIODevice *socket;

        ListenerHasSocketPred(QIODevice *socket) :
            socket(socket) {}

        bool operator()(const SocketListener &listener) const { return listener.socket == socket; }
};

SocketApi::SocketApi(const std::unordered_map<int, std::shared_ptr<KDC::SyncPal>> &syncPalMap,
                     const std::unordered_map<int, std::shared_ptr<KDC::Vfs>> &vfsMap, QObject *parent) :
    QObject(parent),
    _syncPalMap(syncPalMap),
    _vfsMap(vfsMap) {
    QString socketPath;

    if (CommonUtility::isWindows()) {
        socketPath = QString(R"(\\.\pipe\%1-%2)").arg(APPLICATION_NAME, Utility::userName().c_str());
    } else if (CommonUtility::isMac()) {
        socketPath = SOCKETAPI_TEAM_IDENTIFIER_PREFIX APPLICATION_REV_DOMAIN ".socketApi";
#ifdef Q_OS_MAC
        // Tell Finder to use the Extension (checking it from System Preferences -> Extensions)
        QString cmd = QString("pluginkit -v -e use -i " APPLICATION_REV_DOMAIN ".Extension");
        system(cmd.toLocal8Bit());

        // Add it again. This was needed for Mojave to trigger a load.
        // TODO: Still needed?
        CFURLRef url = (CFURLRef) CFAutorelease((CFURLRef) CFBundleCopyBundleURL(CFBundleGetMainBundle()));
        QString appexPath = QUrl::fromCFURL(url).path() + "Contents/PlugIns/Extension.appex/";
        if (std::filesystem::exists(QStr2Path(appexPath))) {
            // Bundled app (i.e. not test executable)
            cmd = QString("pluginkit -v -a ") + appexPath;
            system(cmd.toLocal8Bit());
        }
#endif
    } else if (CommonUtility::isLinux()) {
        const QString runtimeDir = QStandardPaths::writableLocation(QStandardPaths::RuntimeLocation);
        socketPath = runtimeDir + "/" + QString::fromStdString(KDC::Theme::instance()->appName()) + "/socket";
    } else {
        LOG_WARN(KDC::Log::instance()->getLogger(), "An unexpected system detected, this probably won't work.");
    }

    SocketApiServer::removeServer(socketPath);
    const QFileInfo info(socketPath);
    if (!info.dir().exists()) {
        bool result = info.dir().mkpath(".");
        LOGW_DEBUG(KDC::Log::instance()->getLogger(), L"Creating " << info.dir().path().toStdWString() << result);
        if (result) {
            QFile::setPermissions(socketPath, QFile::Permissions(QFile::ReadOwner | QFile::WriteOwner | QFile::ExeOwner));
        }
    }

    if (!_localServer.listen(socketPath)) {
        LOGW_WARN(KDC::Log::instance()->getLogger(), L"Can't start server - " << Utility::formatPath(socketPath));
        _addError(KDC::Error(errId(), KDC::ExitCode::SystemError, KDC::ExitCause::Unknown));
    } else {
        LOGW_INFO(KDC::Log::instance()->getLogger(), L"Server started - " << Utility::formatPath(socketPath));
    }

    connect(&_localServer, &SocketApiServer::newConnection, this, &SocketApi::slotNewConnection);
}

SocketApi::~SocketApi() {
    _localServer.close();
    _listeners.clear();
}

void SocketApi::executeCommandDirect(const QString &commandLineStr) {
    LOGW_DEBUG(KDC::Log::instance()->getLogger(), L"Execute command - cmd=" << commandLineStr.toStdWString());

    QByteArray command = commandLineStr.split(MSG_CDE_SEPARATOR).value(0).toLatin1();
    if (command.compare(QByteArray("MAKE_AVAILABLE_LOCALLY_DIRECT")) == 0 || command.compare(QByteArray("SET_THUMBNAIL")) == 0) {
        // !!! Execute only commands without listeners !!!
        executeCommand(commandLineStr, nullptr);
    } else if (command.compare(QByteArray("STATUS")) == 0) {
        broadcastMessage(commandLineStr);
    }
}

void SocketApi::executeCommand(const QString &commandLine, const SocketListener *listener) {
    bool functionWith1Argument = false;
    bool functionWith2Arguments = false;
    QByteArray command = commandLine.split(MSG_CDE_SEPARATOR).value(0).toLatin1();
    QByteArray functionWithArguments = "command_" + command + "(QString,SocketListener*)";
    int indexOfMethod = staticMetaObject.indexOfMethod(functionWithArguments);
    if (indexOfMethod != -1) {
        functionWith2Arguments = true;
    } else {
        functionWithArguments = "command_" + command + "(QString)";
        indexOfMethod = staticMetaObject.indexOfMethod(functionWithArguments);
        if (indexOfMethod != -1) {
            functionWith1Argument = true;
        }
    }

    QString argument(commandLine);
    argument.remove(0, command.length() + 1);
    if (functionWith2Arguments) {
        staticMetaObject.method(indexOfMethod)
                .invoke(this, Q_ARG(QString, argument), Q_ARG(SocketListener *, const_cast<SocketListener *>(listener)));
    } else if (functionWith1Argument) {
        staticMetaObject.method(indexOfMethod).invoke(this, Q_ARG(QString, argument));
    } else {
        LOGW_WARN(KDC::Log::instance()->getLogger(), L"The command is not supported by this version of the client - cmd="
                                                             << KDC::CommonUtility::s2ws(command.toStdString()) << L" arg="
                                                             << argument.toStdWString());
    }
}

void SocketApi::slotNewConnection() {
    QIODevice *socket = _localServer.nextPendingConnection();
    if (!socket) return;

    LOG_INFO(KDC::Log::instance()->getLogger(), "New connection - socket=" << socket);
    connect(socket, &QIODevice::readyRead, this, &SocketApi::slotReadSocket);
    connect(socket, SIGNAL(disconnected()), this, SLOT(onLostConnection()));
    connect(socket, &QObject::destroyed, this, &SocketApi::slotSocketDestroyed);

    _listeners.append(SocketListener(socket));
    SocketListener &listener = _listeners.last();

    // Load sync list
    std::vector<KDC::Sync> syncList;
    if (!KDC::ParmsDb::instance()->selectAllSyncs(syncList)) {
        LOG_WARN(KDC::Log::instance()->getLogger(), "Error in ParmsDb::selectAllSyncs");
        _addError(KDC::Error(errId(), KDC::ExitCode::DbError, KDC::ExitCause::Unknown));
        return;
    }

    for (const KDC::Sync &sync: syncList) {
        if (!sync.paused()) {
            QString message = buildRegisterPathMessage(SyncName2QStr(sync.localPath().native()));
            listener.sendMessage(message);
        }
    }
}

void SocketApi::onLostConnection() {
    LOG_INFO(KDC::Log::instance()->getLogger(), "Lost connection - sender=" << sender());
    sender()->deleteLater();

    auto socket = qobject_cast<QIODevice *>(sender());
    LOG_IF_FAIL(Log::instance()->getLogger(), socket)
    _listeners.erase(std::remove_if(_listeners.begin(), _listeners.end(), ListenerHasSocketPred(socket)), _listeners.end());
}

void SocketApi::slotSocketDestroyed(QObject *obj) {
    auto *socket = static_cast<QIODevice *>(obj);
    _listeners.erase(std::remove_if(_listeners.begin(), _listeners.end(), ListenerHasSocketPred(socket)), _listeners.end());
}

void SocketApi::slotReadSocket() {
    auto *socket = qobject_cast<QIODevice *>(sender());
    LOG_IF_FAIL(Log::instance()->getLogger(), socket)

    // Find the SocketListener
    //
    // It's possible for the disconnected() signal to be triggered before
    // the readyRead() signals are received - in that case there won't be a
    // valid listener. We execute the handler anyway, but it will work with
    // a SocketListener that doesn't send any messages.
    static auto noListener = SocketListener(nullptr);
    SocketListener *listener = &noListener;
    auto listenerIt = std::find_if(_listeners.begin(), _listeners.end(), ListenerHasSocketPred(socket));
    if (listenerIt != _listeners.end()) {
        listener = &*listenerIt;
    }

    while (socket->canReadLine()) {
        // Make sure to normalize the input from the socket to
        // make sure that the path will match, especially on OS X.
        QString line;
        while (!line.endsWith(QUERY_END_SEPARATOR)) {
            if (!socket->canReadLine()) {
                LOGW_WARN(KDC::Log::instance()->getLogger(),
                          L"Failed to parse SocketAPI message - msg=" << line.toStdWString() << L" socket=" << socket);
                return;
            }
            line.append(socket->readLine());
        }
        line.chop(QUERY_END_SEPARATOR.length()); // remove the separator
        LOGW_INFO(KDC::Log::instance()->getLogger(),
                  L"Received SocketAPI message - msg=" << line.toStdWString() << L" socket=" << socket);
        executeCommand(line, listener);
    }
}

bool SocketApi::tryToRetrieveSync(const int syncDbId, KDC::Sync &sync) const {
    if (!_registeredSyncs.contains(syncDbId)) return false; // Make sure not to register twice to each connected client

    bool found = false;
    if (!KDC::ParmsDb::instance()->selectSync(syncDbId, sync, found)) {
        LOG_WARN(KDC::Log::instance()->getLogger(), "Error in ParmsDb::selectSync - syncDbId=" << syncDbId);
        _addError(KDC::Error(errId(), KDC::ExitCode::DbError, KDC::ExitCause::Unknown));
        return false;
    }
    if (!found) {
        LOG_WARN(KDC::Log::instance()->getLogger(), "Sync not found in sync table - syncDbId=" << syncDbId);
        _addError(KDC::Error(errId(), KDC::ExitCode::DataError, KDC::ExitCause::Unknown));
        return false;
    }

    return true;
}


void SocketApi::registerSync(int syncDbId) {
    KDC::Sync sync;
    if (!tryToRetrieveSync(syncDbId, sync)) return;

    QString message = buildRegisterPathMessage(SyncName2QStr(sync.localPath().native()));
    foreach (auto &listener, _listeners) {
        listener.sendMessage(message);
    }

    _registeredSyncs.insert(syncDbId);
}

void SocketApi::unregisterSync(int syncDbId) {
    Sync sync;
    if (!tryToRetrieveSync(syncDbId, sync)) return;

    broadcastMessage(buildMessage(QString("UNREGISTER_PATH"), SyncName2QStr(sync.localPath().native()), QString()), true);

    _registeredSyncs.remove(syncDbId);
}

void SocketApi::broadcastMessage(const QString &msg, bool doWait) {
    foreach (auto &listener, _listeners) {
        listener.sendMessage(msg, doWait);
    }
}

void SocketApi::command_RETRIEVE_FOLDER_STATUS(const QString &argument, SocketListener *listener) {
    // This command is the same as RETRIEVE_FILE_STATUS
    command_RETRIEVE_FILE_STATUS(argument, listener);
}

void SocketApi::command_RETRIEVE_FILE_STATUS(const QString &argument, SocketListener *listener) {
    const auto fileData = FileData::get(argument);
    if (fileData.syncDbId) {
        // The user probably visited this directory in the file shell.
        // Let the listener know that it should now send status pushes for siblings of this file.
        QString directory = fileData.absoluteLocalPath.left(fileData.absoluteLocalPath.lastIndexOf('/'));
        listener->registerMonitoredDirectory(static_cast<unsigned int>(qHash(directory)));
    }

    auto status = SyncFileStatus::Unknown;
    VfsStatus vfsStatus;
    if (!syncFileStatus(fileData, status, vfsStatus)) {
        LOGW_DEBUG(KDC::Log::instance()->getLogger(),
                   L"Error in SocketApi::syncFileStatus - " << Utility::formatPath(fileData.absoluteLocalPath));
        return;
    }

    const QString message = buildMessage(QString("STATUS"), fileData.absoluteLocalPath, socketAPIString(status, vfsStatus));
    listener->sendMessage(message);
}

void SocketApi::command_VERSION(const QString &, SocketListener *listener) {
    listener->sendMessage(
            QString("VERSION%1%2%1%3").arg(MSG_CDE_SEPARATOR).arg(KDRIVE_VERSION_STRING, KDRIVE_SOCKET_API_VERSION));
}

void SocketApi::command_COPY_PUBLIC_LINK(const QString &localFile, SocketListener *) {
    const auto fileData = FileData::get(localFile);
    if (!fileData.syncDbId) return;

    const auto syncPalMapIt = retrieveSyncPalMapIt(fileData.syncDbId);
    if (syncPalMapIt == _syncPalMap.end()) return;

    // Get NodeId
    KDC::NodeId nodeId;
    KDC::ExitCode exitCode = syncPalMapIt->second->fileRemoteIdFromLocalPath(QStr2Path(fileData.relativePath), nodeId);
    if (exitCode != KDC::ExitCode::Ok) {
        LOGW_WARN(KDC::Log::instance()->getLogger(),
                  L"Error in SyncPal::itemId - " << Utility::formatPath(fileData.relativePath));
        return;
    }

    // Get public link URL
    QString linkUrl;
    exitCode = _getPublicLinkUrl(fileData.driveDbId, QString::fromStdString(nodeId), linkUrl);
    if (exitCode != KDC::ExitCode::Ok) {
        LOGW_WARN(KDC::Log::instance()->getLogger(),
                  L"Error in getPublicLinkUrl - " << Utility::formatPath(fileData.relativePath));
        return;
    }

    copyUrlToClipboard(linkUrl);
}

// Fetches the private link url asynchronously and then calls the target slot
void SocketApi::fetchPrivateLinkUrlHelper(const QString &localFile, const std::function<void(const QString &url)> &targetFun) {
    // Find the common sync
    KDC::Sync sync;
    if (!syncForPath(QStr2Path(localFile), sync)) {
        LOGW_WARN(KDC::Log::instance()->getLogger(), L"Sync not found - " << Utility::formatPath(localFile));
        return;
    }

    KDC::Drive drive;
    bool found = false;
    if (!KDC::ParmsDb::instance()->selectDrive(sync.driveDbId(), drive, found)) {
        LOG_WARN(KDC::Log::instance()->getLogger(), "Error in ParmsDb::selectDrive");
        return;
    }
    if (!found) {
        LOG_WARN(KDC::Log::instance()->getLogger(), "Drive not found - id=" << sync.driveDbId());
        return;
    }

    // Find the syncpal associated to sync
    std::unordered_map<int, std::shared_ptr<KDC::SyncPal>>::const_iterator syncPalMapIt = _syncPalMap.end();
    if (sync.dbId()) {
        syncPalMapIt = retrieveSyncPalMapIt(sync.dbId());
    }

    if (syncPalMapIt == _syncPalMap.end()) return;

    FileData fileData = FileData::get(localFile);
    KDC::NodeId itemId;
    if (syncPalMapIt->second->fileRemoteIdFromLocalPath(QStr2Path(fileData.relativePath), itemId) != KDC::ExitCode::Ok) {
        LOGW_WARN(KDC::Log::instance()->getLogger(), L"Error in SyncPal::itemId - " << Utility::formatPath(localFile));
        return;
    }

    const QString linkUrl = QString(APPLICATION_PREVIEW_URL).arg(drive.driveId()).arg(itemId.c_str());
    targetFun(linkUrl);
}

bool SocketApi::syncFileStatus(const FileData &fileData, SyncFileStatus &status, VfsStatus &vfsStatus) {
    status = SyncFileStatus::Unknown;
    vfsStatus.isPlaceholder = false;
    vfsStatus.isHydrated = false;

    if (!fileData.syncDbId) return false;

    const auto syncPalMapIt = retrieveSyncPalMapIt(fileData.syncDbId);
    if (syncPalMapIt == _syncPalMap.end()) return false;

    bool exists = false;
    if (!syncPalMapIt->second->checkIfExistsOnServer(QStr2Path(fileData.relativePath), exists)) {
        LOGW_DEBUG(KDC::Log::instance()->getLogger(),
                   L"Error in SyncPal::checkIfExistsOnServer: " << Utility::formatPath(fileData.relativePath));
        // Occurs when the sync is stopped
        return false;
    }

    if (exists) {
        status = SyncFileStatus::Success;
    }

    const auto vfsMapIt = retrieveVfsMapIt(fileData.syncDbId);
    if (vfsMapIt == _vfsMap.end()) return false;


    if (vfsMapIt->second->mode() == KDC::VirtualFileMode::Mac || vfsMapIt->second->mode() == KDC::VirtualFileMode::Win) {
        if (!vfsMapIt->second->status(QStr2Path(fileData.absoluteLocalPath), vfsStatus)) {
            LOGW_WARN(KDC::Log::instance()->getLogger(),
                      L"Error in Vfs::status - " << Utility::formatPath(fileData.absoluteLocalPath));
            return false;
        }

        if (vfsStatus.isSyncing) {
            status = KDC::SyncFileStatus::Syncing;
        }
    }

    return true;
}

std::unordered_map<int, std::shared_ptr<KDC::SyncPal>>::const_iterator SocketApi::retrieveSyncPalMapIt(const int syncDbId) const {
    const auto result = _syncPalMap.find(syncDbId);

    if (result == _syncPalMap.end()) {
        LOG_WARN(KDC::Log::instance()->getLogger(), "SyncPal not found in SyncPalMap - syncDbId=" << syncDbId);
        return _syncPalMap.end();
    }

    return result;
}

std::unordered_map<int, std::shared_ptr<KDC::Vfs>>::const_iterator SocketApi::retrieveVfsMapIt(const int syncDbId) const {
    const auto result = _vfsMap.find(syncDbId);
    if (result == _vfsMap.cend()) {
        LOG_WARN(KDC::Log::instance()->getLogger(), "Vfs not found in VfsMap - syncDbId=" << syncDbId);
        return _vfsMap.cend();
    }

    return result;
}

ExitInfo SocketApi::setPinState(const FileData &fileData, KDC::PinState pinState) {
    if (!fileData.syncDbId) return {ExitCode::LogicError, ExitCause::InvalidArgument};

    const auto vfsMapIt = retrieveVfsMapIt(fileData.syncDbId);
    if (vfsMapIt == _vfsMap.cend()) return {ExitCode::LogicError};

    return vfsMapIt->second->setPinState(QStr2Path(fileData.relativePath), pinState);
}

ExitInfo SocketApi::forceStatus(const FileData &fileData, const VfsStatus &status) {
    if (!fileData.syncDbId) return {ExitCode::LogicError, ExitCause::InvalidArgument};

    const auto vfsMapIt = retrieveVfsMapIt(fileData.syncDbId);
    if (vfsMapIt == _vfsMap.cend()) return {ExitCode::LogicError};

    return vfsMapIt->second->forceStatus(QStr2Path(fileData.relativePath), status);
}

ExitInfo SocketApi::dehydratePlaceholder(const FileData &fileData) {
    if (!fileData.syncDbId) return {ExitCode::LogicError, ExitCause::InvalidArgument};

    const auto vfsMapIt = retrieveVfsMapIt(fileData.syncDbId);
    if (vfsMapIt == _vfsMap.cend()) return {ExitCode::LogicError};

    return vfsMapIt->second->dehydratePlaceholder(QStr2Path(fileData.relativePath));
}

bool SocketApi::addDownloadJob(const FileData &fileData, const SyncPath &parentFolderPath) {
    if (!fileData.syncDbId) return false;

    const auto syncPalMapIt = retrieveSyncPalMapIt(fileData.syncDbId);
    if (syncPalMapIt == _syncPalMap.end()) return false;

    // Create download job
    const KDC::ExitCode exitCode = syncPalMapIt->second->addDlDirectJob(QStr2Path(fileData.relativePath),
                                                                        QStr2Path(fileData.absoluteLocalPath), parentFolderPath);
    if (exitCode != KDC::ExitCode::Ok) {
        LOGW_WARN(KDC::Log::instance()->getLogger(),
                  L"Error in SyncPal::addDownloadJob - " << Utility::formatPath(fileData.relativePath));
        return false;
    }

    return true;
}

void SocketApi::monitorFolderHydration(const FileData &fileData) const {
    if (!fileData.syncDbId) return;

    const auto syncPalMapIt = retrieveSyncPalMapIt(fileData.syncDbId);
    if (syncPalMapIt == _syncPalMap.end()) return;

    syncPalMapIt->second->monitorFolderHydration(QStr2Path(fileData.absoluteLocalPath));
}

bool SocketApi::cancelDownloadJobs(int syncDbId, const QStringList &fileList) {
    const auto syncPalMapIt = retrieveSyncPalMapIt(syncDbId);
    if (syncPalMapIt == _syncPalMap.end()) return false;

    const auto vfsMapIt = retrieveVfsMapIt(syncDbId);
    if (vfsMapIt == _vfsMap.end()) return false;

    std::list<KDC::SyncPath> syncPathList;
    processFileList(fileList, syncPathList);

    // Cancel download jobs
    const KDC::ExitCode exitCode = syncPalMapIt->second->cancelDlDirectJobs(syncPathList);
    if (exitCode != KDC::ExitCode::Ok) {
        LOG_WARN(KDC::Log::instance()->getLogger(), "Error in SyncPal::cancelDlDirectJobs");
        return false;
    }

    return true;
}

void SocketApi::command_COPY_PRIVATE_LINK(const QString &localFile, SocketListener *) {
    fetchPrivateLinkUrlHelper(localFile, &SocketApi::copyUrlToClipboard);
}

void SocketApi::command_OPEN_PRIVATE_LINK(const QString &localFile, SocketListener *) {
    fetchPrivateLinkUrlHelper(localFile, &SocketApi::openPrivateLink);
}

void SocketApi::copyUrlToClipboard(const QString &link) {
    QApplication::clipboard()->setText(link);
}

void SocketApi::command_MAKE_AVAILABLE_LOCALLY_DIRECT(const QString &filesArg) {
    const QStringList fileList = filesArg.split(MSG_ARG_SEPARATOR);

    SyncPath parentFolder;
#ifdef Q_OS_MAC

    if (fileList.size() == 1) {
        const auto fileData = FileData::get(fileList.at(0));
        if (fileData.isDirectory) {
            monitorFolderHydration(fileData);
            parentFolder = QStr2Path(fileData.absoluteLocalPath);
        }
    }

    std::list<KDC::SyncPath> fileListExpanded;
    processFileList(fileList, fileListExpanded);

    for (const auto &filePath: qAsConst(fileListExpanded)) {
#else
    for (const auto &str: qAsConst(fileList)) {
        std::filesystem::path filePath = QStr2Path(str);
#endif
        const auto fileData = FileData::get(filePath);
        if (!fileData.syncDbId) {
            LOGW_WARN(KDC::Log::instance()->getLogger(), L"No file data - " << Utility::formatSyncPath(filePath));
            continue;
        }

        if (fileData.isLink) {
            LOGW_DEBUG(KDC::Log::instance()->getLogger(), L"Don't hydrate symlinks - " << Utility::formatSyncPath(filePath));
            continue;
        }

        // Check file status
        auto status = SyncFileStatus::Unknown;
        VfsStatus vfsStatus;
        if (!syncFileStatus(fileData, status, vfsStatus)) {
            LOGW_WARN(KDC::Log::instance()->getLogger(),
                      L"Error in SocketApi::syncFileStatus - " << Utility::formatSyncPath(filePath));
            continue;
        }

        if (!vfsStatus.isPlaceholder) {
            // File is not a placeholder, this should never happen
            LOGW_WARN(KDC::Log::instance()->getLogger(), L"File is not a placeholder - " << Utility::formatSyncPath(filePath));
            continue;
        }

        if (vfsStatus.isHydrated || status == KDC::SyncFileStatus::Syncing) {
            LOGW_INFO(KDC::Log::instance()->getLogger(), L"File is already hydrated/ing - " << Utility::formatSyncPath(filePath));
            continue;
        }

#if defined(KD_MACOS)
        // Not done in Windows because it triggers a hydration
        // Set pin state
        if (!setPinState(fileData, KDC::PinState::AlwaysLocal)) {
            LOGW_INFO(KDC::Log::instance()->getLogger(),
                      L"Error in SocketApi::setPinState - " << Utility::formatSyncPath(filePath));
            continue;
        }
        // Update the status of empty folders.
        if (fileData.isDirectory) {
            auto tmpStatus = vfsStatus;
            tmpStatus.isSyncing = false;
            tmpStatus.isHydrated = true;
            if (!forceStatus(fileData, tmpStatus)) {
                LOGW_INFO(KDC::Log::instance()->getLogger(),
                          L"Error in SocketApi::setPinState - " << Utility::formatSyncPath(filePath));
            }
            continue;
        }
#endif

        if (!addDownloadJob(fileData, parentFolder)) {
            LOGW_INFO(KDC::Log::instance()->getLogger(),
                      L"Error in SocketApi::addDownloadJob - " << Utility::formatSyncPath(filePath));
            continue;
        }

        QCoreApplication::processEvents();
    }
}

bool SocketApi::syncForPath(const std::filesystem::path &path, KDC::Sync &sync) {
    std::vector<KDC::Sync> syncList;
    if (!KDC::ParmsDb::instance()->selectAllSyncs(syncList)) {
        LOG_WARN(KDC::Log::instance()->getLogger(), "Error in ParmsDb::selectAllSyncs");
        return false;
    }

    for (const KDC::Sync &tmpSync: syncList) {
        if (KDC::CommonUtility::isSubDir(tmpSync.localPath(), path)) {
            sync = tmpSync;
            return true;
        }
    }

    return false;
}

QString SocketApi::socketAPIString(SyncFileStatus status, const VfsStatus &vfsStatus) const {
    QString statusString;

    switch (status) {
        case SyncFileStatus::Unknown:
            statusString = QLatin1String("NOP");
            break;
        case SyncFileStatus::Syncing:
            statusString = QLatin1String("SYNC_%1").arg(QString::number(vfsStatus.progress));
            break;
        case SyncFileStatus::Conflict:
        case SyncFileStatus::Ignored:
            statusString = QLatin1String("IGNORE");
            break;
        case SyncFileStatus::Success:
        case SyncFileStatus::Inconsistency:
            if ((vfsStatus.isPlaceholder && vfsStatus.isHydrated) || !vfsStatus.isPlaceholder) {
                statusString = QLatin1String("OK");
            } else {
                statusString = QLatin1String("ONLINE");
            }
            break;
        case SyncFileStatus::Error:
            statusString = QLatin1String("ERROR");
            break;
        case SyncFileStatus::EnumEnd:
            assert(false && "Invalid enum value in switch statement.");
    }

    return statusString;
}

void SocketApi::command_MAKE_ONLINE_ONLY_DIRECT(const QString &filesArg, SocketListener *) {
    const QStringList fileList = filesArg.split(MSG_ARG_SEPARATOR);

    _dehydrationMutex.lock();
    _nbOngoingDehydration++;
    _dehydrationMutex.unlock();

#ifdef Q_OS_MAC
    std::list<KDC::SyncPath> fileListExpanded;
    processFileList(fileList, fileListExpanded);

    for (const auto &filePath: qAsConst(fileListExpanded)) {
#else
    for (const auto &str: qAsConst(fileList)) {
        std::filesystem::path filePath = QStr2Path(str);
#endif
        if (_dehydrationCanceled) {
            break;
        }

        const auto fileData = FileData::get(filePath);
        if (!fileData.syncDbId) {
            LOGW_WARN(KDC::Log::instance()->getLogger(), L"No file data - " << Utility::formatSyncPath(filePath));
            continue;
        }

        if (fileData.isLink) {
            LOGW_DEBUG(KDC::Log::instance()->getLogger(), L"Don't dehydrate symlinks - " << Utility::formatSyncPath(filePath));
            continue;
        }

        // Set pin state
        if (ExitInfo exitInfo = setPinState(fileData, KDC::PinState::OnlineOnly); !exitInfo) {
            LOGW_INFO(KDC::Log::instance()->getLogger(),
                      L"Error in SocketApi::setPinState - " << Utility::formatSyncPath(filePath) << L": " << exitInfo);
            continue;
        }

#ifdef Q_OS_MAC
        // Update the status of empty folders.
        if (fileData.isDirectory) {
            if (!forceStatus(fileData, {.isPlaceholder = true, .isHydrated = false, .isSyncing = false, .progress = 0})) {
                LOGW_INFO(KDC::Log::instance()->getLogger(),
                          L"Error in SocketApi::setPinState - " << Utility::formatSyncPath(filePath));
            }
            continue;
        }
#endif

        // Dehydrate placeholder
        if (ExitInfo exitInfo = dehydratePlaceholder(fileData); !exitInfo) {
            LOGW_INFO(KDC::Log::instance()->getLogger(),
                      L"Error in SocketApi::dehydratePlaceholder - " << Utility::formatSyncPath(filePath) << exitInfo);
            continue;
        }

        QCoreApplication::processEvents();
    }

    _dehydrationMutex.lock();
    _nbOngoingDehydration--;
    if (_nbOngoingDehydration == 0) {
        _dehydrationCanceled = false;
    }
    _dehydrationMutex.unlock();
}

void SocketApi::command_CANCEL_DEHYDRATION_DIRECT(const QString &) {
    LOG_INFO(KDC::Log::instance()->getLogger(), "Ongoing files dehydrations canceled");
    _dehydrationCanceled = true;
}

void SocketApi::command_CANCEL_HYDRATION_DIRECT(const QString &filesArg) {
    LOG_INFO(KDC::Log::instance()->getLogger(), "Ongoing files hydrations canceled");

    const QStringList fileList = filesArg.split(MSG_ARG_SEPARATOR);

    if (fileList.size() == 0) {
        return;
    }

    KDC::Sync sync;
    if (!syncForPath(QStr2Path(fileList[0]), sync)) {
        LOGW_WARN(KDC::Log::instance()->getLogger(), L"Sync not found - " << Utility::formatPath(fileList[0]));
        return;
    }

    if (!cancelDownloadJobs(sync.dbId(), fileList)) {
        LOGW_INFO(KDC::Log::instance()->getLogger(), L"Error in SocketApi::cancelDownloadJobs");
        return;
    }

#ifdef Q_OS_WIN32
    for (const auto &p: qAsConst(fileList)) {
        QString filePath = QDir::cleanPath(p);
        FileData fileData = FileData::get(filePath);

        if (!fileData.syncDbId) {
            continue;
        }

        auto vfsMapIt = retrieveVfsMapIt(fileData.syncDbId);
        if (vfsMapIt == _vfsMap.cend()) continue;

        vfsMapIt->second->cancelHydrate(QStr2Path(filePath));
    }
#endif
}

void SocketApi::openPrivateLink(const QString &link) {
    openBrowser(link);
}

void SocketApi::command_GET_STRINGS(const QString &argument, SocketListener *listener) {
    static std::array<std::pair<const char *, QString>, 2> strings{{
            {"CONTEXT_MENU_TITLE", QString::fromStdString(KDC::Theme::instance()->appName())},
            {"COPY_PRIVATE_LINK_MENU_TITLE", tr("Copy private share link")},
    }};
    listener->sendMessage(QString("GET_STRINGS%1BEGIN").arg(MSG_CDE_SEPARATOR));
    for (auto &[key, value]: strings) {
        if (argument.isEmpty() || argument == key) {
            listener->sendMessage(QString("STRING%1%2%1%3").arg(MSG_CDE_SEPARATOR).arg(key, value));
        }
    }
    listener->sendMessage(QString("GET_STRINGS%1END").arg(MSG_CDE_SEPARATOR));
}

#ifdef Q_OS_WIN
void SocketApi::command_GET_THUMBNAIL(const QString &argument, SocketListener *listener) {
    QStringList argumentList = argument.split(MSG_ARG_SEPARATOR);

    if (argumentList.size() != 3) {
        LOGW_WARN(KDC::Log::instance()->getLogger(), L"Invalid argument - arg=" << argument.toStdWString());
        return;
    }

    // Msg Id
    uint64_t msgId(argumentList[0].toULongLong());

    // Picture width asked
    unsigned int width(argumentList[1].toInt());
    if (width == 0) {
        LOG_WARN(KDC::Log::instance()->getLogger(), "Bad width - value=" << width);
        return;
    }

    // File path
    QString filePath(argumentList[2]);
    if (!QFileInfo(filePath).isFile()) {
        LOGW_WARN(KDC::Log::instance()->getLogger(), L"Not a file - " << Utility::formatPath(filePath));
        return;
    }

    FileData fileData = FileData::get(filePath);
    if (!fileData.syncDbId) {
        LOGW_WARN(KDC::Log::instance()->getLogger(),
                  L"The file is not in a synchonized folder - " << Utility::formatPath(filePath));
        return;
    }

    auto syncPalMapIt = retrieveSyncPalMapIt(fileData.syncDbId);
    if (syncPalMapIt == _syncPalMap.end()) return;


    // Get NodeId
    KDC::NodeId nodeId;
    KDC::ExitCode exitCode = syncPalMapIt->second->fileRemoteIdFromLocalPath(QStr2WStr(fileData.relativePath), nodeId);
    if (exitCode != KDC::ExitCode::Ok) {
        LOGW_WARN(KDC::Log::instance()->getLogger(), L"Error in SyncPal::itemId - " << Utility::formatPath(filePath));
        return;
    }

    // Get thumbnail
    std::string thumbnail;
    exitCode = _getThumbnail(fileData.driveDbId, nodeId, 256, thumbnail);
    if (exitCode != KDC::ExitCode::Ok) {
        LOGW_WARN(KDC::Log::instance()->getLogger(), L"Error in getThumbnail - " << Utility::formatPath(filePath));
        return;
    }

    QByteArray thumbnailArr(thumbnail.c_str(), thumbnail.length());
    QPixmap pixmap;
    if (!pixmap.loadFromData(thumbnailArr)) {
        LOGW_WARN(KDC::Log::instance()->getLogger(), L"Error in QPixmap::loadFromData - " << Utility::formatPath(filePath));
        return;
    }

    // Resize pixmap
    LOG_DEBUG(KDC::Log::instance()->getLogger(), "Thumbnail fetched - size=" << pixmap.width() << "x" << pixmap.height());
    if (width) {
        if (pixmap.width() > pixmap.height()) {
            pixmap = pixmap.scaledToWidth(width, Qt::SmoothTransformation);
        } else {
            pixmap = pixmap.scaledToHeight(width, Qt::SmoothTransformation);
        }
        LOG_DEBUG(KDC::Log::instance()->getLogger(), "Thumbnail scaled - size=" << pixmap.width() << "x" << pixmap.height());
    }

    // Set Thumbnail
    QBuffer pixmapBuffer;
    pixmapBuffer.open(QIODevice::WriteOnly);
    pixmap.save(&pixmapBuffer, "BMP");

    listener->sendMessage(
            QString("%1%2%3").arg(QString::number(msgId)).arg(MSG_CDE_SEPARATOR).arg(QString(pixmapBuffer.data().toBase64())));
}
#endif

#ifdef Q_OS_MAC

void SocketApi::command_SET_THUMBNAIL(const QString &filePath) {
    if (filePath.isEmpty()) {
        // No thumbnail for root
        return;
    }

    if (!QFileInfo(filePath).isFile()) {
        LOGW_WARN(KDC::Log::instance()->getLogger(), L"Not a file - " << Utility::formatPath(filePath));
        return;
    }

    FileData fileData = FileData::get(filePath);
    if (!fileData.syncDbId) {
        LOGW_WARN(KDC::Log::instance()->getLogger(),
                  L"The file is not in a synchronized folder - " << Utility::formatPath(filePath));
        return;
    }

    // Find SyncPal and Vfs associated to sync
    auto syncPalMapIt = retrieveSyncPalMapIt(fileData.syncDbId);
    if (syncPalMapIt == _syncPalMap.end()) return;

    auto vfsMapIt = retrieveVfsMapIt(fileData.syncDbId);
    if (vfsMapIt == _vfsMap.end()) return;

    // Get NodeId
    KDC::NodeId nodeId;
    KDC::ExitCode exitCode = syncPalMapIt->second->fileRemoteIdFromLocalPath(QStr2Path(fileData.relativePath), nodeId);
    if (exitCode != KDC::ExitCode::Ok) {
        LOGW_WARN(KDC::Log::instance()->getLogger(), L"Error in SyncPal::itemId - " << Utility::formatPath(filePath));
        return;
    }

    // Get thumbnail
    std::string thumbnail;
    exitCode = _getThumbnail(fileData.driveDbId, nodeId, 256, thumbnail);
    if (exitCode != KDC::ExitCode::Ok) {
        LOGW_WARN(KDC::Log::instance()->getLogger(), L"Error in getThumbnail - " << Utility::formatPath(filePath));
        return;
    }

    QByteArray thumbnailArr(thumbnail.c_str(), static_cast<qsizetype>(thumbnail.length()));
    QPixmap pixmap;
    if (!pixmap.loadFromData(thumbnailArr)) {
        LOGW_WARN(KDC::Log::instance()->getLogger(), L"Error in QPixmap::loadFromData - " << Utility::formatPath(filePath));
        return;
    }

    LOG_DEBUG(KDC::Log::instance()->getLogger(), "Thumbnail fetched - size=" << pixmap.width() << "x" << pixmap.height());

    // Set thumbnail
    if (!vfsMapIt->second->setThumbnail(QStr2Path(fileData.absoluteLocalPath), pixmap)) {
        LOGW_WARN(KDC::Log::instance()->getLogger(), L"Error in setThumbnail - " << Utility::formatPath(filePath));
        return;
    }
}

#endif

void SocketApi::sendSharingContextMenuOptions(const FileData &fileData, const SocketListener *listener) {
    auto theme = KDC::Theme::instance();
    if (!(theme->userGroupSharing() || theme->linkSharing())) return;

    // Find SyncPal associated to sync
    auto syncPalMapIt = _syncPalMap.end();
    if (fileData.syncDbId) {
        syncPalMapIt = retrieveSyncPalMapIt(fileData.syncDbId);
    }

    bool isOnTheServer = false;
    if (!syncPalMapIt->second->checkIfExistsOnServer(QStr2Path(fileData.relativePath), isOnTheServer)) {
        LOGW_DEBUG(KDC::Log::instance()->getLogger(),
                   L"Error in SyncPal::checkIfExistsOnServer: " << Utility::formatPath(fileData.relativePath));
        // Occurs when the sync is stopped
        return;
    }

    bool canShare = false;
    if (!syncPalMapIt->second->checkIfCanShareItem(QStr2Path(fileData.relativePath), canShare)) {
        LOGW_DEBUG(KDC::Log::instance()->getLogger(),
                   L"Error in SyncPal::checkIfCanShareItem: " << Utility::formatPath(fileData.relativePath));
        // Occurs when the sync is stopped
        return;
    }

    const auto flagString = QString("%1%2%1").arg(MSG_CDE_SEPARATOR).arg(isOnTheServer ? QString() : QString("d"));

    // If sharing is globally disabled, do not show any sharing entries.
    // If there is no permission to share for this file, add a disabled entry saying so
    if (isOnTheServer && !canShare) {
        listener->sendMessage(QString("MENU_ITEM%1DISABLED%1d%1%2")
                                      .arg(MSG_CDE_SEPARATOR)
                                      .arg(fileData.isDirectory ? tr("Resharing this file is not allowed")
                                                                : tr("Resharing this folder is not allowed")));
    } else {
        // Do we have public links?
        bool publicLinksEnabled = theme->linkSharing();

        // Is is possible to create a public link without user choices?
        bool canCreateDefaultPublicLink = publicLinksEnabled;

        if (canCreateDefaultPublicLink) {
            listener->sendMessage(QString("MENU_ITEM%1COPY_PUBLIC_LINK%2")
                                          .arg(MSG_CDE_SEPARATOR)
                                          .arg(flagString + tr("Copy public share link")));
        } else if (publicLinksEnabled) {
            listener->sendMessage(QString("MENU_ITEM%1MANAGE_PUBLIC_LINKS%2")
                                          .arg(MSG_CDE_SEPARATOR)
                                          .arg(flagString + tr("Copy public share link")));
        }
    }

    listener->sendMessage(
            QString("MENU_ITEM%1COPY_PRIVATE_LINK%2").arg(MSG_CDE_SEPARATOR).arg(flagString + tr("Copy private share link")));
}

void SocketApi::addSharingContextMenuOptions(const FileData &fileData, QTextStream &response) {
    auto theme = KDC::Theme::instance();
    if (!(theme->userGroupSharing() || theme->linkSharing())) return;

    // Find SyncPal associated to sync
    auto syncPalMapIt = _syncPalMap.end();
    if (fileData.syncDbId) {
        syncPalMapIt = retrieveSyncPalMapIt(fileData.syncDbId);
    }

    bool isOnTheServer = false;
    if (!syncPalMapIt->second->checkIfExistsOnServer(QStr2Path(fileData.relativePath), isOnTheServer)) {
        LOGW_DEBUG(KDC::Log::instance()->getLogger(),
                   L"Error in SyncPal::checkIfExistsOnServer: " << Utility::formatPath(fileData.relativePath));
        // Occurs when the sync is stopped
        return;
    }

    bool canShare = false;
    if (!syncPalMapIt->second->checkIfCanShareItem(QStr2Path(fileData.relativePath), canShare)) {
        LOGW_DEBUG(KDC::Log::instance()->getLogger(),
                   L"Error in SyncPal::checkIfCanShareItem: " << Utility::formatPath(fileData.relativePath));
        // Occurs when the sync is stopped
        return;
    }

    const auto flagString = QString("%1%2%1").arg(MSG_CDE_SEPARATOR).arg(isOnTheServer ? QString() : QString("d"));

    // If sharing is globally disabled, do not show any sharing entries.
    // If there is no permission to share for this file, add a disabled entry saying so
    if (isOnTheServer && !canShare) {
        response << QString("%1DISABLED%1d%1%2")
                            .arg(MSG_CDE_SEPARATOR)
                            .arg(fileData.isDirectory ? tr("Resharing this file is not allowed")
                                                      : tr("Resharing this folder is not allowed"));
    } else {
        // Do we have public links?
        bool publicLinksEnabled = theme->linkSharing();

        // Is is possible to create a public link without user choices?
        bool canCreateDefaultPublicLink = publicLinksEnabled;

        if (canCreateDefaultPublicLink) {
            response << QString("%1COPY_PUBLIC_LINK%2").arg(MSG_CDE_SEPARATOR).arg(flagString + tr("Copy public share link"));
        } else if (publicLinksEnabled) {
            response << QString("%1MANAGE_PUBLIC_LINKS%2").arg(MSG_CDE_SEPARATOR).arg(flagString + tr("Copy public share link"));
        }
    }

    response << QString("%1COPY_PRIVATE_LINK%2").arg(MSG_CDE_SEPARATOR).arg(flagString + tr("Copy private share link"));
}

void SocketApi::command_GET_MENU_ITEMS(const QString &argument, SocketListener *listener) {
    listener->sendMessage(QString("GET_MENU_ITEMS%1BEGIN").arg(MSG_CDE_SEPARATOR));
    const QStringList files = argument.split(MSG_ARG_SEPARATOR);

    // Find the common sync
    Sync sync;
    for (const auto &file: qAsConst(files)) {
        Sync tmpSync;
        if (!syncForPath(QStr2Path(file), tmpSync)) {
            return;
        }
        if (tmpSync.dbId() != sync.dbId()) {
            if (!sync.dbId()) {
                sync = tmpSync;
            } else {
                sync.setDbId(0);
                break;
            }
        }
    }

    // Find SyncPal and Vfs associated to sync
    std::unordered_map<int, std::shared_ptr<KDC::SyncPal>>::const_iterator syncPalMapIt = _syncPalMap.end();
    std::unordered_map<int, std::shared_ptr<KDC::Vfs>>::const_iterator vfsMapIt = _vfsMap.end();
    if (sync.dbId()) {
        syncPalMapIt = retrieveSyncPalMapIt(sync.dbId());
        if (syncPalMapIt == _syncPalMap.end()) return;

        vfsMapIt = retrieveVfsMapIt(sync.dbId());
        if (vfsMapIt == _vfsMap.end()) return;
    }

    // Some options only show for single files
    bool isSingleFile = false;
    if (files.size() == 1) {
        manageActionsOnSingleFile(listener, files, syncPalMapIt, vfsMapIt, sync);

        isSingleFile = QFileInfo(files.first()).isFile();
    }

    // Manage dehydration cancellation
    bool canCancelDehydration = false;
    _dehydrationMutex.lock();
    if (_nbOngoingDehydration > 0) {
        canCancelDehydration = true;
    }
    _dehydrationMutex.unlock();

    // File availability actions
    if (sync.dbId() && sync.virtualFileMode() != VirtualFileMode::Off && vfsMapIt->second->socketApiPinStateActionsShown()) {
        LOG_IF_FAIL(Log::instance()->getLogger(), !files.isEmpty());

        bool canHydrate = true;
        bool canDehydrate = true;
        bool canCancelHydration = false;
        for (const auto &file: qAsConst(files)) {
            VfsStatus vfsStatus;
            if (!canCancelHydration && vfsMapIt->second->status(QStr2Path(file), vfsStatus) && vfsStatus.isSyncing) {
                canCancelHydration = syncPalMapIt->second->isDownloadOngoing(QStr2Path(file));
            }

            if (isSingleFile) {
                canHydrate = vfsStatus.isPlaceholder && !vfsStatus.isSyncing && !vfsStatus.isHydrated;
                canDehydrate = vfsStatus.isPlaceholder && !vfsStatus.isSyncing && vfsStatus.isHydrated;
            }
        }

        // TODO: Should be a submenu, should use icons
        auto makePinContextMenu = [&](bool makeAvailableLocally, bool freeSpace, bool cancelDehydration, bool cancelHydration) {
            listener->sendMessage(QString("MENU_ITEM%1MAKE_AVAILABLE_LOCALLY_DIRECT%1%2%1%3")
                                          .arg(MSG_CDE_SEPARATOR)
                                          .arg(makeAvailableLocally ? QString() : QString("d"))
                                          .arg(vfsPinActionText()));
            if (cancelHydration) {
                listener->sendMessage(QString("MENU_ITEM%1CANCEL_HYDRATION_DIRECT%1%2%1%3")
                                              .arg(MSG_CDE_SEPARATOR)
                                              .arg(QString(""))
                                              .arg(cancelHydrationText()));
            }

            listener->sendMessage(QString("MENU_ITEM%1MAKE_ONLINE_ONLY_DIRECT%1%2%1%3")
                                          .arg(MSG_CDE_SEPARATOR)
                                          .arg(freeSpace ? QString() : QString("d"))
                                          .arg(vfsFreeSpaceActionText()));
            if (cancelDehydration) {
                listener->sendMessage(QString("MENU_ITEM%1CANCEL_DEHYDRATION_DIRECT%1%2%1%3")
                                              .arg(MSG_CDE_SEPARATOR)
                                              .arg(QString(""))
                                              .arg(cancelDehydrationText()));
            }
        };

        makePinContextMenu(canHydrate, canDehydrate, canCancelDehydration, canCancelHydration);
    }

    listener->sendMessage(QString("GET_MENU_ITEMS%1END").arg(MSG_CDE_SEPARATOR));
}

void SocketApi::manageActionsOnSingleFile(SocketListener *listener, const QStringList &files,
                                          std::unordered_map<int, std::shared_ptr<KDC::SyncPal>>::const_iterator syncPalMapIt,
                                          std::unordered_map<int, std::shared_ptr<KDC::Vfs>>::const_iterator vfsMapIt,
                                          const KDC::Sync &sync) {
    bool exists = false;
    IoError ioError = IoError::Success;
    if (!KDC::IoHelper::checkIfPathExists(QStr2Path(files.first()), exists, ioError) || !exists) {
        return;
    }

    FileData fileData = FileData::get(files.first());
    if (fileData.absoluteLocalPath.isEmpty()) {
        return;
    }
    bool isExcluded = vfsMapIt->second->isExcluded(QStr2Path(fileData.absoluteLocalPath));
    if (isExcluded) {
        return;
    }

    KDC::NodeId nodeId;
    KDC::ExitCode exitCode = syncPalMapIt->second->fileRemoteIdFromLocalPath(QStr2Path(fileData.relativePath), nodeId);
    if (exitCode != KDC::ExitCode::Ok) {
        LOGW_WARN(KDC::Log::instance()->getLogger(),
                  L"Error in SyncPal::itemId - " << Utility::formatPath(fileData.relativePath));
        return;
    }
    bool isOnTheServer = !nodeId.empty();
    auto flagString = QString("%1%2%1").arg(MSG_CDE_SEPARATOR).arg(isOnTheServer ? QString() : QString("d"));

    if (sync.dbId()) {
        listener->sendMessage(QString("VFS_MODE%1%2").arg(MSG_CDE_SEPARATOR).arg(KDC::Vfs::modeToString(sync.virtualFileMode())));
    }

    if (sync.dbId()) {
        sendSharingContextMenuOptions(fileData, listener);
        listener->sendMessage(
                QString("MENU_ITEM%1OPEN_PRIVATE_LINK%2").arg(MSG_CDE_SEPARATOR).arg(flagString + tr("Open in browser")));
    }
}

#ifdef Q_OS_WIN
void SocketApi::command_GET_ALL_MENU_ITEMS(const QString &argument, SocketListener *listener) {
    QStringList argumentList = argument.split(MSG_ARG_SEPARATOR);

    QString msgId = argumentList[0];
    argumentList.removeFirst();

    QString responseStr;
    QTextStream response(&responseStr);
    response << msgId << MSG_CDE_SEPARATOR << QString::fromStdString(Theme::instance()->appName());

    // Find the common sync
    KDC::Sync sync;
    for (const auto &file: qAsConst(argumentList)) {
        KDC::Sync tmpSync;
        if (!syncForPath(QStr2Path(file), tmpSync)) {
            listener->sendMessage(responseStr);
            return;
        }

        if (tmpSync.dbId() != sync.dbId()) {
            if (!sync.dbId()) {
                sync = tmpSync;
            } else {
                sync.setDbId(0);
                break;
            }
        }
    }

    std::unordered_map<int, std::shared_ptr<KDC::SyncPal>>::const_iterator syncPalMapIt;
    std::unordered_map<int, std::shared_ptr<KDC::Vfs>>::const_iterator vfsMapIt;
    if (sync.dbId()) {
        syncPalMapIt = retrieveSyncPalMapIt(sync.dbId());
        if (syncPalMapIt == _syncPalMap.end()) {
            listener->sendMessage(responseStr);
            return;
        }

        vfsMapIt = retrieveVfsMapIt(sync.dbId());
        if (vfsMapIt == _vfsMap.end()) {
            listener->sendMessage(responseStr);
            return;
        }
    }

    response << MSG_CDE_SEPARATOR << (sync.dbId() ? KDC::Vfs::modeToString(vfsMapIt->second->mode()) : QString());

    // Some options only show for single files
    if (argumentList.size() == 1) {
        FileData fileData = FileData::get(argumentList.first());
        KDC::NodeId nodeId;
        KDC::ExitCode exitCode = syncPalMapIt->second->fileRemoteIdFromLocalPath(QStr2Path(fileData.relativePath), nodeId);
        if (exitCode != KDC::ExitCode::Ok) {
            LOGW_WARN(KDC::Log::instance()->getLogger(),
                      L"Error in SyncPal::itemId - " << Utility::formatPath(fileData.relativePath));
            listener->sendMessage(responseStr);
            return;
        }
        bool isOnTheServer = !nodeId.empty();
        auto flagString = QString("%1%2%1").arg(MSG_CDE_SEPARATOR).arg(isOnTheServer ? QString() : QString("d"));

        if (sync.dbId()) {
            addSharingContextMenuOptions(fileData, response);
            response << QString("%1OPEN_PRIVATE_LINK%2").arg(MSG_CDE_SEPARATOR).arg(flagString + tr("Open in browser"));
        }
    }

    bool canCancelHydration = false;
    bool canCancelDehydration = false;

    // File availability actions
    if (sync.dbId() && sync.virtualFileMode() != KDC::VirtualFileMode::Off) {
        LOG_IF_FAIL(Log::instance()->getLogger(), !argumentList.isEmpty());

        for (const auto &file: qAsConst(argumentList)) {
            auto fileData = FileData::get(file);
            if (syncPalMapIt->second->isDownloadOngoing(QStr2Path(fileData.relativePath))) {
                canCancelHydration = true;
                break;
            }
        }
    }

    if (canCancelDehydration) {
        response << QString("%1CANCEL_DEHYDRATION_DIRECT%1%1%2").arg(MSG_CDE_SEPARATOR, cancelDehydrationText());
    }

    if (canCancelHydration) {
        response << QString("%1CANCEL_HYDRATION_DIRECT%1%1%2").arg(MSG_CDE_SEPARATOR, cancelHydrationText());
    }

    listener->sendMessage(responseStr);
}
#endif

QString SocketApi::buildRegisterPathMessage(const QString &path) {
    QFileInfo fi(path);
    QString message = QString("REGISTER_PATH%1").arg(MSG_CDE_SEPARATOR);
    message.append(QDir::toNativeSeparators(fi.absoluteFilePath()));
    return message;
}

void SocketApi::processFileList(const QStringList &inFileList, std::list<SyncPath> &outFileList) {
    // Process all files
    for (const QString &path: qAsConst(inFileList)) {
        const FileData fileData = FileData::get(path);
        if (fileData.virtualFileMode != VirtualFileMode::Mac) {
            (void) outFileList.emplace_back(QStr2Path(path));
            continue;
        }

        if (const QFileInfo info(path); !info.isDir()) {
            (void) outFileList.emplace_back(QStr2Path(path));
            continue;
        }

        const QFileInfoList infoList = QDir(path).entryInfoList(QDir::Dirs | QDir::Files | QDir::NoDotAndDotDot);
        QStringList fileList;
        for (const auto &tmpInfo: infoList) {
            const QString tmpPath(tmpInfo.filePath());
            const FileData tmpFileData = FileData::get(tmpPath);

            auto status = SyncFileStatus::Unknown;
            if (VfsStatus vfsStatus; !syncFileStatus(tmpFileData, status, vfsStatus)) {
                LOGW_WARN(KDC::Log::instance()->getLogger(),
                          L"Error in SocketApi::syncFileStatus - " << Utility::formatPath(tmpPath));
                continue;
            }

            if (status == SyncFileStatus::Unknown || status == SyncFileStatus::Ignored) {
                continue;
            }

            fileList.append(tmpPath);
        }

        if (fileList.size() > 0) {
            processFileList(fileList, outFileList);
        } else {
            // Empty folders need to appear in `outFileList` so that their status can be updated.
            (void) outFileList.emplace_back(QStr2Path(path));
        }
    }
}

QString SocketApi::vfsPinActionText() {
    return QCoreApplication::translate("utility", "Make available locally");
}

QString SocketApi::vfsFreeSpaceActionText() {
    return QCoreApplication::translate("utility", "Free up local space");
}

QString SocketApi::cancelDehydrationText() {
    return QCoreApplication::translate("utility", "Cancel free up local space");
}

QString SocketApi::cancelHydrationText() {
#ifdef Q_OS_MAC
    return QCoreApplication::translate("utility", "Cancel make available locally");
#else
    return QCoreApplication::translate("utility", "Cancel make available locally");
#endif
}

bool SocketApi::openBrowser(const QUrl &url) {
    if (!QDesktopServices::openUrl(url)) {
        LOGW_WARN(KDC::Log::instance()->getLogger(), L"QDesktopServices::openUrl failed - url=" << url.toString().toStdWString());
        return false;
    }
    return true;
}


FileData FileData::get(const QString &path) {
    std::filesystem::path localPath = QStr2Path(path);
    return get(localPath);
}

FileData FileData::get(const KDC::SyncPath &path) {
#if defined(KD_WINDOWS)
    KDC::SyncPath tmpPath;
    bool notFound = false;
    if (!KDC::Utility::longPath(path, tmpPath, notFound)) {
        if (notFound) {
            LOGW_WARN(KDC::Log::instance()->getLogger(), L"File not found - " << Utility::formatSyncPath(path));
        } else {
            LOGW_WARN(KDC::Log::instance()->getLogger(), L"Error in Utility::longpath - " << Utility::formatSyncPath(path));
        }
        return FileData();
    }
#else
    KDC::SyncPath tmpPath(path);
#endif

    KDC::Sync sync;
    if (!SocketApi::syncForPath(tmpPath, sync)) {
        LOGW_WARN(KDC::Log::instance()->getLogger(), L"Sync not found - " << Utility::formatSyncPath(tmpPath));
        return FileData();
    }

    FileData data;
    data.syncDbId = sync.dbId();
    data.driveDbId = sync.driveDbId();
    data.virtualFileMode = sync.virtualFileMode();
    data.absoluteLocalPath = SyncName2QStr(tmpPath.native());
    data.relativePath = SyncName2QStr(KDC::CommonUtility::relativePath(sync.localPath(), tmpPath).native());

    ItemType itemType;
    if (!KDC::IoHelper::getItemType(tmpPath, itemType)) {
        LOGW_WARN(KDC::Log::instance()->getLogger(),
                  L"Error in Utility::getItemType: " << Utility::formatIoError(tmpPath, itemType.ioError));
        return FileData();
    }

    if (itemType.ioError == IoError::NoSuchFileOrDirectory) {
        LOGW_DEBUG(KDC::Log::instance()->getLogger(), L"Item does not exist anymore - " << Utility::formatSyncPath(tmpPath));
        return FileData();
    }

    data.isLink = itemType.linkType != KDC::LinkType::None;
    if (data.isLink) {
        data.isDirectory = false;
    } else {
        std::error_code ec;
        data.isDirectory = std::filesystem::is_directory(tmpPath, ec);
        if (!data.isDirectory && ec.value() != 0) {
            const bool exists = !utility_base::isLikeFileNotFoundError(ec);
            if (!exists) {
                // Item doesn't exist anymore
                LOGW_DEBUG(KDC::Log::instance()->getLogger(),
                           L"Item doesn't exist - " << Utility::formatPath(data.absoluteLocalPath));
            } else {
                LOGW_WARN(KDC::Log::instance()->getLogger(), L"Failed to check if the path is a directory - "
<<<<<<< HEAD
                                                                     << Utility::formatPath(data.localPath) << L" err="
                                                                     << KDC::CommonUtility::s2ws(ec.message()) << L" (" << ec.value()
=======
                                                                     << Utility::formatPath(data.absoluteLocalPath) << L" err="
                                                                     << KDC::Utility::s2ws(ec.message()) << L" (" << ec.value()
>>>>>>> bfa793bf
                                                                     << L")");
            }
            return FileData();
        }
    }

    return data;
}

FileData FileData::parentFolder() const {
    return FileData::get(QFileInfo(absoluteLocalPath).dir().path().toUtf8());
}

} // namespace KDC

#include "socketapi.moc"<|MERGE_RESOLUTION|>--- conflicted
+++ resolved
@@ -1446,14 +1446,9 @@
                            L"Item doesn't exist - " << Utility::formatPath(data.absoluteLocalPath));
             } else {
                 LOGW_WARN(KDC::Log::instance()->getLogger(), L"Failed to check if the path is a directory - "
-<<<<<<< HEAD
                                                                      << Utility::formatPath(data.localPath) << L" err="
-                                                                     << KDC::CommonUtility::s2ws(ec.message()) << L" (" << ec.value()
-=======
-                                                                     << Utility::formatPath(data.absoluteLocalPath) << L" err="
-                                                                     << KDC::Utility::s2ws(ec.message()) << L" (" << ec.value()
->>>>>>> bfa793bf
-                                                                     << L")");
+                                                                     << KDC::CommonUtility::s2ws(ec.message()) << L" ("
+                                                                     << ec.value() << L")");
             }
             return FileData();
         }
