--- conflicted
+++ resolved
@@ -2072,15 +2072,9 @@
     /* See AppStateKey::LogUploadState for status values
      * The return value of progressFunc is true if the upload should continue, false if the user canceled the upload
      */
-<<<<<<< HEAD
-    std::function<bool(LogUploadState, int)> progressFunc = [this](LogUploadState status, int progress) {
-        LOG_DEBUG(_logger, "Log transfert progress : " << static_cast<int>(status) << " | " << progress << " %");
-
-=======
     LogUploadState previousStatus = LogUploadState::None;
     int previousProgress = 0;
     std::function<bool(LogUploadState, int)> progressFunc = [this, &previousStatus, &previousProgress](LogUploadState status, int progress) {
->>>>>>> be930104
         AppStateValue appStateValue = LogUploadState::None;
         if (bool found = false; !ParmsDb::instance()->selectAppState(AppStateKey::LogUploadState, appStateValue, found) ||
                                 !found) {  // Check if the user canceled the upload
@@ -2088,13 +2082,6 @@
         }
         LogUploadState logUploadState = std::get<LogUploadState>(appStateValue);
 
-<<<<<<< HEAD
-        return logUploadState != LogUploadState::Canceled && logUploadState != LogUploadState::CancelRequested;
-        bool canceled = logUploadState == LogUploadState::Canceled || logUploadState == LogUploadState::CancelRequested;
-        if (!canceled) {
-            sendLogUploadStatusUpdated(status, progress);  // Send progress to the client
-        }
-=======
         bool canceled = logUploadState == LogUploadState::Canceled || logUploadState == LogUploadState::CancelRequested;
         if (!canceled && (status != previousStatus || progress != previousProgress)) {
             sendLogUploadStatusUpdated(status, progress);  // Send progress to the client
@@ -2102,7 +2089,6 @@
         }
         previousProgress = progress;
         previousStatus = status;
->>>>>>> be930104
         return !canceled;
     };
 
