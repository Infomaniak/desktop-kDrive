/*
 * Infomaniak kDrive - Desktop
 * Copyright (C) 2023-2025 Infomaniak Network SA
 *
 * This program is free software: you can redistribute it and/or modify
 * it under the terms of the GNU General Public License as published by
 * the Free Software Foundation, either version 3 of the License, or
 * (at your option) any later version.
 *
 * This program is distributed in the hope that it will be useful,
 * but WITHOUT ANY WARRANTY; without even the implied warranty of
 * MERCHANTABILITY or FITNESS FOR A PARTICULAR PURPOSE.  See the
 * GNU General Public License for more details.
 *
 * You should have received a copy of the GNU General Public License
 * along with this program.  If not, see <http://www.gnu.org/licenses/>.
 */

#include "appserver.h"
#include "libcommon/asserts.h"
#include "common/utility.h"
#include "libcommonserver/vfs/vfs.h"
#include "migration/migrationparams.h"
#include "socketapi.h"
#include "logarchiver/logarchiverhelper.h"
#include "keychainmanager/keychainmanager.h"
#include "libcommon/theme/theme.h"
#include "libcommon/utility/types.h"
#include "libcommon/utility/utility.h"
#include "libcommonserver/utility/utility.h"
#include "libcommon/comm.h"
#include "libcommon/info/driveinfo.h"
#include "libcommon/info/driveavailableinfo.h"
#include "libcommon/info/userinfo.h"
#include "libcommon/info/exclusiontemplateinfo.h"
#include "libcommon/log/sentry/handler.h"
#include "libcommon/log/sentry/ptraces.h"
#include "libcommonserver/io/iohelper.h"
#include "libcommonserver/log/log.h"
#include "libcommonserver/network/proxy.h"
#include "libsyncengine/requests/serverrequests.h"
#include "libsyncengine/requests/parameterscache.h"
#include "libsyncengine/requests/exclusiontemplatecache.h"
#include "libsyncengine/jobs/jobmanager.h"
#include "libsyncengine/jobs/network/API_v2/upload_session/uploadsessioncanceljob.h"

#include <iostream>
#include <fstream>
#include <filesystem>
#ifdef Q_OS_UNIX
#include <sys/resource.h>
#endif

#ifdef Q_OS_WIN
#include <windows.h>
#endif

#include "updater/updatemanager.h"

#include <QDesktopServices>
#include <QDir>
#include <QFileInfo>
#include <QFileOpenEvent>
#include <QIcon>
#include <QMessageBox>
#include <QProcess>
#include <QStandardPaths>
#include <QTimer>
#include <QUuid>

#define QUIT_DELAY 1000 // ms
#define LOAD_PROGRESS_INTERVAL 1000 // ms
#define LOAD_PROGRESS_MAXITEMS 100 // ms
#define SEND_NOTIFICATIONS_INTERVAL 15000 // ms
#define RESTART_SYNCS_INTERVAL 15000 // ms
#define START_SYNCPALS_TRIALS 12
#define START_SYNCPALS_RETRY_INTERVAL 5000 // ms
#define START_SYNCPALS_TIME_GAP 5000 // ms

namespace KDC {

std::unordered_map<int, std::shared_ptr<SyncPal>> AppServer::_syncPalMap;
std::unordered_map<int, std::shared_ptr<KDC::Vfs>> AppServer::_vfsMap;
std::vector<AppServer::Notification> AppServer::_notifications;
std::chrono::time_point<std::chrono::steady_clock> AppServer::_lastSyncPalStart = std::chrono::steady_clock::now();

namespace {

static const char optionsC[] =
        "Options:\n"
        "  -h --help            : show this help screen.\n"
        "  -v --version         : show the application version.\n"
        "  --settings           : show the Settings window (if the application is running).\n"
        "  --synthesis          : show the Synthesis window (if the application is running).\n";
}

static const QString showSynthesisMsg = "showSynthesis";
static const QString showSettingsMsg = "showSettings";
static const QString crashMsg = SharedTools::QtSingleApplication::tr("kDrive application will close due to a fatal error.");

// Helpers for displaying messages. Note that there is no console on Windows.
#ifdef Q_OS_WIN
static void displayHelpText(const QString &t) // No console on Windows.
{
    QString spaces(80, ' '); // Add a line of non-wrapped space to make the messagebox wide enough.
    QString text = QLatin1String("<qt><pre style='white-space:pre-wrap'>") + t.toHtmlEscaped() + QLatin1String("</pre><pre>") +
                   spaces + QLatin1String("</pre></qt>");
    QMessageBox::information(0, Theme::instance()->appNameGUI(), text);
}

#else

static void displayHelpText(const QString &t) {
    std::cout << qUtf8Printable(t);
}
#endif

AppServer::AppServer(int &argc, char **argv) :
    SharedTools::QtSingleApplication(Theme::instance()->appName(), argc, argv), _theme(Theme::instance()) {
    _startedAt.start();
    setOrganizationDomain(QLatin1String(APPLICATION_REV_DOMAIN));
    setApplicationName(_theme->appName());
    setWindowIcon(_theme->applicationIcon());
    setApplicationVersion(_theme->version());

    // Setup logging with default parameters
    if (!initLogging()) {
        throw std::runtime_error("Unable to init logging.");
    }

    parseOptions(arguments());
    if (_helpAsked || _versionAsked || _clearSyncNodesAsked || _clearKeychainKeysAsked) {
        LOG_INFO(_logger, "Command line options processed");
        return;
    }

    if (isRunning()) {
        LOG_INFO(_logger, "AppServer already running");
        return;
    }

    // Cleanup at quit
    connect(this, &QCoreApplication::aboutToQuit, this, &AppServer::onCleanup);

    // Setup single application: show the Settings or Synthesis window if the application is running.
    connect(this, &QtSingleApplication::messageReceived, this, &AppServer::onMessageReceivedFromAnotherProcess);

    // Remove the files that keep a record of former crash or kill events
    SignalType signalType = SignalType::None;
    CommonUtility::clearSignalFile(AppType::Server, SignalCategory::Crash, signalType);
    if (signalType != SignalType::None) {
        LOG_INFO(_logger, "Restarting after a " << SignalCategory::Crash << " with signal " << signalType);
    }

    CommonUtility::clearSignalFile(AppType::Server, SignalCategory::Kill, signalType);
    if (signalType != SignalType::None) {
        LOG_INFO(_logger, "Restarting after a " << SignalCategory::Kill << " with signal " << signalType);
    }

    // Init parms DB
    bool alreadyExist = false;
    std::filesystem::path parmsDbPath = Db::makeDbName(alreadyExist);
    if (parmsDbPath.empty()) {
        LOG_WARN(_logger, "Error in Db::makeDbName");
        throw std::runtime_error("Unable to get ParmsDb path.");
    }

    bool newDbExists = false;
    IoError ioError = IoError::Success;
    if (!IoHelper::checkIfPathExists(parmsDbPath, newDbExists, ioError) || ioError != IoError::Success) {
        LOGW_WARN(_logger, L"Error in IoHelper::checkIfPathExists: " << Utility::formatIoError(parmsDbPath, ioError).c_str());
        throw std::runtime_error("Unable to check if ParmsDb exists.");
    }

    std::filesystem::path pre334ConfigFilePath =
            std::filesystem::path(QStr2SyncName(MigrationParams::configDir().filePath(MigrationParams::configFileName())));
    bool oldConfigExists;
    if (!IoHelper::checkIfPathExists(pre334ConfigFilePath, oldConfigExists, ioError) || ioError != IoError::Success) {
        LOGW_WARN(_logger,
                  L"Error in IoHelper::checkIfPathExists: " << Utility::formatIoError(pre334ConfigFilePath, ioError).c_str());
        throw std::runtime_error("Unable to check if a pre 3.3.4 config exists.");
    }

    LOGW_INFO(_logger, L"New DB exists : " << Path2WStr(parmsDbPath).c_str() << L" => " << newDbExists);
    LOGW_INFO(_logger, L"Old config exists : " << Path2WStr(pre334ConfigFilePath).c_str() << L" => " << oldConfigExists);

    // Init ParmsDb instance
    if (!ParmsDb::instance(parmsDbPath, _theme->version().toStdString())) {
        LOG_WARN(_logger, "Error in ParmsDb::instance");
        throw std::runtime_error("Unable to initialize ParmsDb.");
    }

    // Clear old server errors
    if (clearErrors(0) != ExitCode::Ok) {
        LOG_WARN(_logger, "Error in AppServer::clearErrors");
        throw std::runtime_error("Unable to clear old errors.");
    }

    bool migrateFromPre334 = !newDbExists && oldConfigExists;
    if (migrateFromPre334) {
        // Migrate pre v3.4.0 configuration
        LOG_INFO(_logger, "Migrate pre v3.4.0 configuration");
        bool proxyNotSupported = false;
        ExitCode exitCode = migrateConfiguration(proxyNotSupported);
        if (exitCode != ExitCode::Ok) {
            LOG_WARN(_logger, "Error in migrateConfiguration");
            addError(
                    Error(errId(), exitCode, exitCode == ExitCode::SystemError ? ExitCause::MigrationError : ExitCause::Unknown));
        }

        if (proxyNotSupported) {
            addError(Error(errId(), ExitCode::DataError, ExitCause::MigrationProxyNotImplemented));
        }
    }

    // Init KeyChainManager instance
    if (!KeyChainManager::instance()) {
        LOG_WARN(_logger, "Error in KeyChainManager::instance");
        throw std::runtime_error("Unable to initialize key chain manager.");
    }

#if defined(__unix__) && !defined(__APPLE__)
    // For access to keyring in order to promt authentication popup
    KeyChainManager::instance()->writeDummyTest();
    KeyChainManager::instance()->clearDummyTest();
#endif

    // Init ParametersCache instance
    if (!ParametersCache::instance()) {
        LOG_WARN(_logger, "Error in ParametersCache::instance");
        throw std::runtime_error("Unable to initialize parameters cache.");
    }

    // Setup translations
    CommonUtility::setupTranslations(this, ParametersCache::instance()->parameters().language());

    // Configure logger
    if (!Log::instance()->configure(ParametersCache::instance()->parameters().useLog(),
                                    ParametersCache::instance()->parameters().logLevel(),
                                    ParametersCache::instance()->parameters().purgeOldLogs())) {
        LOG_WARN(_logger, "Error in Log::configure");
        addError(Error(errId(), ExitCode::SystemError, ExitCause::Unknown));
    }

    // Log usefull infomation
    logUsefulInformation();

    // Init ExclusionTemplateCache instance
    if (!ExclusionTemplateCache::instance()) {
        LOG_WARN(_logger, "Error in ExclusionTemplateCache::instance");
        throw std::runtime_error("Unable to initialize exclusion template cache.");
    }

#ifdef Q_OS_WIN
    // Update shortcuts
    _navigationPaneHelper = std::unique_ptr<NavigationPaneHelper>(new NavigationPaneHelper(_vfsMap));
    _navigationPaneHelper->setShowInExplorerNavigationPane(false);
    if (ParametersCache::instance()->parameters().showShortcuts()) {
        _navigationPaneHelper->setShowInExplorerNavigationPane(true);
    }
#endif

    // Setup proxy
    if (ParametersCache::instance()->parameters().proxyConfig().type() == ProxyType::Undefined) {
        // Migration issue?
        LOG_WARN(_logger, "Proxy type is undefined, fix it");
        const ExitCode exitCode = ServerRequests::fixProxyConfig();
        if (exitCode != ExitCode::Ok) {
            LOG_WARN(_logger, "Error in ServerRequests::fixProxyConfig: code=" << exitCode);
            throw std::runtime_error("Unable to fix proxy type.");
        }
    }

    if (!setupProxy()) {
        LOG_WARN(_logger, "Error in AppServer::setupProxy");
        throw std::runtime_error("Unable to initialize proxy.");
    }

    // Setup auto start
#ifdef NDEBUG
    if (ParametersCache::instance()->parameters().autoStart() && !OldUtility::hasLaunchOnStartup(_theme->appName(), _logger)) {
        OldUtility::setLaunchOnStartup(_theme->appName(), _theme->appClientName(), true, _logger);
    }
#endif

#ifdef PLUGINDIR
    // Setup extra plugin search path
    QString extraPluginPath = QStringLiteral(PLUGINDIR);
    if (!extraPluginPath.isEmpty()) {
        if (QDir::isRelativePath(extraPluginPath))
            extraPluginPath = QDir(QApplication::applicationDirPath()).filePath(extraPluginPath);
        LOGW_INFO(_logger, L"Adding extra plugin search path:" << Path2WStr(QStr2Path(extraPluginPath)).c_str());
        addLibraryPath(extraPluginPath);
    }
#endif

    // Check vfs plugins
    QString error;
#ifdef Q_OS_WIN
    if (KDC::isVfsPluginAvailable(VirtualFileMode::Win, error)) LOG_INFO(_logger, "VFS windows plugin is available");
#elif defined(Q_OS_MAC)
    if (KDC::isVfsPluginAvailable(VirtualFileMode::Mac, error)) LOG_INFO(_logger, "VFS mac plugin is available");
#endif
    if (KDC::isVfsPluginAvailable(VirtualFileMode::Suffix, error)) LOG_INFO(_logger, "VFS suffix plugin is available");

    // Init socket api
    _socketApi.reset(new SocketApi(_syncPalMap, _vfsMap));
    _socketApi->setAddErrorCallback(&addError);
    _socketApi->setGetThumbnailCallback(&ServerRequests::getThumbnail);
    _socketApi->setGetPublicLinkUrlCallback(&ServerRequests::getPublicLinkUrl);

    // Init CommServer instance
    if (!CommServer::instance()) {
        LOG_WARN(_logger, "Error in CommServer::instance");
        throw std::runtime_error("Unable to initialize CommServer.");
    }

    connect(CommServer::instance().get(), &CommServer::requestReceived, this, &AppServer::onRequestReceived);
    connect(CommServer::instance().get(), &CommServer::restartClient, this, &AppServer::onRestartClientReceived);

    // Update users/accounts/drives info
    ExitCode exitCode = updateAllUsersInfo();
    if (exitCode == ExitCode::InvalidToken) {
        // The user will be asked to enter its credentials later
    } else if (exitCode != ExitCode::Ok) {
        LOG_WARN(_logger, "Error in updateAllUsersInfo: code=" << exitCode);
        addError(Error(errId(), exitCode, ExitCause::Unknown));
        if (exitCode != ExitCode::NetworkError && exitCode != ExitCode::UpdateRequired) {
            throw std::runtime_error("Failed to load user data.");
        }
    }

    // Set sentry user
    updateSentryUser();

    // Update checks
    _updateManager = std::make_unique<UpdateManager>(this);
    connect(_updateManager.get(), &UpdateManager::requestRestart, this, &AppServer::onScheduleAppRestart);
#ifdef Q_OS_MACOS
    const std::function<void()> quitCallback = std::bind_front(&AppServer::sendQuit, this);
    _updateManager->setQuitCallback(quitCallback);
#endif

    connect(_updateManager.get(), &UpdateManager::updateStateChanged, this, &AppServer::onUpdateStateChanged);
    connect(_updateManager.get(), &UpdateManager::updateAnnouncement, this, &AppServer::onSendNotifAsked);
    connect(_updateManager.get(), &UpdateManager::showUpdateDialog, this, &AppServer::onShowWindowsUpdateDialog);

    // Check last crash to avoid crash loop
    bool shouldQuit = false;
    handleCrashRecovery(shouldQuit);
    if (shouldQuit) {
        LOG_WARN(_logger, "Crash loop detected");
        QTimer::singleShot(0, this, &AppServer::quit);
        return;
    }

    // Start syncs
    QTimer::singleShot(0, [=]() { startSyncPals(); });

    // Process possible interrupted logs upload
    processInterruptedLogsUpload();

    // Start client
    if (!startClient()) {
        LOG_ERROR(_logger, "Error in startClient");
        throw std::runtime_error("Failed to start kDrive client.");
    }

    // Send syncs progress
    connect(&_loadSyncsProgressTimer, &QTimer::timeout, this, &AppServer::onUpdateSyncsProgress);
    _loadSyncsProgressTimer.start(LOAD_PROGRESS_INTERVAL);

    // Send files notifications
    connect(&_sendFilesNotificationsTimer, &QTimer::timeout, this, &AppServer::onSendFilesNotifications);
    _sendFilesNotificationsTimer.start(SEND_NOTIFICATIONS_INTERVAL);

    // Restart paused syncs
    connect(&_restartSyncsTimer, &QTimer::timeout, this, &AppServer::onRestartSyncs);
    _restartSyncsTimer.start(RESTART_SYNCS_INTERVAL);
}

AppServer::~AppServer() {
    LOG_DEBUG(_logger, "~AppServer");
}

void AppServer::onCleanup() {
    LOG_DEBUG(_logger, "AppServer::onCleanup()");
    JobManager::stop();
    // Stop SyncPals
    for (const auto &syncPalMapElt: _syncPalMap) {
        stopSyncPal(syncPalMapElt.first, false, true);
        LOG_DEBUG(_logger, "SyncPal with syncDbId=" << syncPalMapElt.first << " and use_count="
                                                    << _syncPalMap[syncPalMapElt.first].use_count() << " stoped");
    }
    LOG_DEBUG(_logger, "Syncpal(s) stopped");
    // Stop Vfs
    for (const auto &vfsMapElt: _vfsMap) {
        stopVfs(vfsMapElt.first, false);
        LOG_DEBUG(_logger, "Vfs with syncDbId=" << vfsMapElt.first << " and use_count=" << _vfsMap[vfsMapElt.first].use_count()
                                                << " stoped");
    }
    LOG_DEBUG(_logger, "Vfs(s) stopped");
    // Stop JobManager
    JobManager::clear();
    LOG_DEBUG(_logger, "JobManager::clear() done");

    _syncPalMap.clear();
    _vfsMap.clear();

    ParmsDb::instance()->close();
    LOG_DEBUG(_logger, "ParmsDb closed");
}

// This task can be long and block the GUI
void AppServer::stopSyncTask(int syncDbId) {
    // Stop sync and remove it from syncPalMap
    ExitCode exitCode = stopSyncPal(syncDbId, false, true, true);
    if (exitCode != ExitCode::Ok) {
        LOG_WARN(_logger, "Error in stopSyncPal: code=" << exitCode);
        addError(Error(errId(), exitCode, ExitCause::Unknown));
    }

    // Stop Vfs
    exitCode = stopVfs(syncDbId, true);
    if (exitCode != ExitCode::Ok) {
        LOG_WARN(_logger, "Error in stopVfs: code=" << exitCode);
        addError(Error(errId(), exitCode, ExitCause::Unknown));
    }

    ASSERT(!_syncPalMap[syncDbId] || _syncPalMap[syncDbId].use_count() == 1)
    _syncPalMap.erase(syncDbId);

    ASSERT(!_vfsMap[syncDbId] ||
           _vfsMap[syncDbId].use_count() <= 1) // `use_count` can be zero when the local drive has been removed.
    _vfsMap.erase(syncDbId);
}

void AppServer::stopAllSyncsTask(const std::vector<int> &syncDbIdList) {
    for (int syncDbId: syncDbIdList) {
        stopSyncTask(syncDbId);
    }
}

void AppServer::deleteAccountIfNeeded(int accountDbId) {
    std::vector<Drive> driveList;
    if (!ParmsDb::instance()->selectAllDrives(accountDbId, driveList)) {
        LOG_WARN(_logger, "Error in ParmsDb::selectAllDrives");
        addError(Error(errId(), ExitCode::DbError, ExitCause::Unknown));
    } else if (driveList.empty()) {
        const ExitCode exitCode = ServerRequests::deleteAccount(accountDbId);
        if (exitCode == ExitCode::Ok) {
            sendAccountRemoved(accountDbId);
        } else {
            LOG_WARN(_logger, "Error in ServerRequests::deleteAccount: code=" << exitCode);
            addError(Error(errId(), exitCode, ExitCause::Unknown));
        }
    }
}

void AppServer::deleteDrive(int driveDbId, int accountDbId) {
    const ExitCode exitCode = ServerRequests::deleteDrive(driveDbId);
    if (exitCode == ExitCode::Ok) {
        sendDriveRemoved(driveDbId);
    } else {
        LOG_WARN(_logger, "Error in Requests::deleteDrive: code=" << exitCode);
        addError(Error(errId(), exitCode, ExitCause::Unknown));
        sendDriveDeletionFailed(driveDbId);
    }

    deleteAccountIfNeeded(accountDbId);
}

void AppServer::logExtendedLogActivationMessage(bool isExtendedLogEnabled) noexcept {
    const std::string activationStatus = isExtendedLogEnabled ? "enabled" : "disabled";
    const std::string msg = "Extended logging is " + activationStatus + ".";

    LOG_INFO(_logger, msg.c_str());
}

void AppServer::updateSentryUser() const {
    User user;
    bool found = false;
    ParmsDb::instance()->selectLastConnectedUser(user, found);
    std::string userId = "No user in db";
    std::string userName = "No user in db";
    std::string userEmail = "No user in db";
    if (found) {
        userId = std::to_string(user.userId());
        userName = user.name();
        userEmail = user.email();
    }
    sentry::Handler::instance()->setAuthenticatedUser(SentryUser(userEmail, userName, userId));
}

bool AppServer::clientHasCrashed() const {
    // Check if a crash file exists
    auto sigFilePath(CommonUtility::signalFilePath(AppType::Client, SignalCategory::Crash));
    std::error_code ec;
    return std::filesystem::exists(sigFilePath, ec);
}

void AppServer::handleClientCrash(bool &quit) {
    if (clientCrashedRecently()) {
        LOG_FATAL(_logger, "Client has crashed twice in a short time, exiting");

        // Reset client restart date in DB
        bool found = false;
        if (!KDC::ParmsDb::instance()->updateAppState(AppStateKey::LastClientSelfRestartDate, 0, found) || !found) {
            addError(Error(errId(), ExitCode::DbError, ExitCause::DbEntryNotFound));
            LOG_WARN(_logger, "Error in ParmsDb::updateAppState");
        }

        quit = true;
    } else {
        // Set client restart date in DB
        const long timestamp =
                std::chrono::time_point_cast<std::chrono::seconds>(std::chrono::system_clock::now()).time_since_epoch().count();
        const std::string timestampStr = std::to_string(timestamp);
        bool found = false;
        if (!KDC::ParmsDb::instance()->updateAppState(AppStateKey::LastClientSelfRestartDate, timestampStr, found) || !found) {
            addError(Error(errId(), ExitCode::DbError, ExitCause::DbEntryNotFound));
            LOG_WARN(_logger, "Error in ParmsDb::updateAppState");
        }

        // Restart client
        if (!startClient()) {
            LOG_WARN(_logger, "Error in AppServer::startClient");
            quit = true;
        } else {
            LOG_INFO(_logger, "Client restarted");
            quit = false;
        }
    }
}

void AppServer::crash() const {
    // SIGSEGV crash
    CommonUtility::crash();
}

void AppServer::onRequestReceived(int id, RequestNum num, const QByteArray &params) {
    QByteArray results = QByteArray();
    QDataStream resultStream(&results, QIODevice::WriteOnly);

    switch (num) {
        case RequestNum::LOGIN_REQUESTTOKEN: {
            QString code, codeVerifier;
            QDataStream paramsStream(params);
            paramsStream >> code;
            paramsStream >> codeVerifier;

            UserInfo userInfo;
            bool userCreated;
            std::string error;
            std::string errorDescr;
            ExitCode exitCode = ServerRequests::requestToken(code, codeVerifier, userInfo, userCreated, error, errorDescr);
            if (exitCode != ExitCode::Ok) {
                LOG_WARN(_logger, "Error in Requests::requestToken: code=" << exitCode);
                addError(Error(errId(), exitCode, ExitCause::Unknown));
            }
            updateSentryUser();
            if (userCreated) {
                sendUserAdded(userInfo);
            } else {
                sendUserUpdated(userInfo);
            }

            resultStream << toInt(exitCode);
            if (exitCode == ExitCode::Ok) {
                resultStream << userInfo.dbId();
            } else {
                resultStream << QString::fromStdString(error);
                resultStream << QString::fromStdString(errorDescr);
            }
            break;
        }
        case RequestNum::USER_DBIDLIST: {
            QList<int> list;
            ExitCode exitCode = ServerRequests::getUserDbIdList(list);
            if (exitCode != ExitCode::Ok) {
                LOG_WARN(_logger, "Error in Requests::getUserDbIdList: code=" << exitCode);
                addError(Error(errId(), exitCode, ExitCause::Unknown));
            }

            resultStream << toInt(exitCode);
            resultStream << list;
            break;
        }
        case RequestNum::USER_INFOLIST: {
            QList<UserInfo> list;
            ExitCode exitCode = ServerRequests::getUserInfoList(list);
            if (exitCode != ExitCode::Ok) {
                LOG_WARN(_logger, "Error in Requests::getUserInfoList: code=" << exitCode);
                addError(Error(errId(), exitCode, ExitCause::Unknown));
            }

            resultStream << toInt(exitCode);
            resultStream << list;
            break;
        }
        case RequestNum::USER_DELETE: {
            // As the actual deletion task is post-poned via a timer,
            // this request returns immediately with `ExitCode::Ok`.
            // Errors are reported via the addError method.

            resultStream << ExitCode::Ok;

            int userDbId = 0;
            ArgsWriter(params).write(userDbId);

            // Get syncs do delete
            std::vector<int> syncDbIdList;
            for (const auto &syncPalMapElt: _syncPalMap) {
                if (!syncPalMapElt.second) continue;
                if (syncPalMapElt.second->userDbId() == userDbId) {
                    syncDbIdList.push_back(syncPalMapElt.first);
                }
            }

            // Stop syncs for this user and remove them from syncPalMap.
            QTimer::singleShot(100, [this, userDbId, syncDbIdList]() {
                AppServer::stopAllSyncsTask(syncDbIdList);

                // Delete user from DB
                const ExitCode exitCode = ServerRequests::deleteUser(userDbId);
                if (exitCode == ExitCode::Ok) {
                    sendUserRemoved(userDbId);
                } else {
                    LOG_WARN(_logger, "Error in Requests::deleteUser: code=" << exitCode);
                    addError(Error(errId(), exitCode, ExitCause::Unknown));
                }
            });

            break;
        }
        case RequestNum::ERROR_INFOLIST: {
            ErrorLevel level{ErrorLevel::Unknown};
            int syncDbId{0};
            int limit{100};
            ArgsWriter(params).write(level, syncDbId, limit);

            QList<ErrorInfo> list;
            ExitCode exitCode = ServerRequests::getErrorInfoList(level, syncDbId, limit, list);
            if (exitCode != ExitCode::Ok) {
                LOG_WARN(_logger, "Error in Requests::getErrorInfoList: code=" << exitCode);
                addError(Error(errId(), exitCode, ExitCause::Unknown));
            }

            resultStream << toInt(exitCode);
            resultStream << list;
            break;
        }
        case RequestNum::ERROR_GET_CONFLICTS: {
            int driveDbId;
            QList<ConflictType> filter;
            QDataStream paramsStream(params);
            paramsStream >> driveDbId;
            paramsStream >> filter;

            QList<ErrorInfo> list;

            // Retrieve all sync related to this drive
            std::vector<Sync> syncs;
            if (!ParmsDb::instance()->selectAllSyncs(driveDbId, syncs)) {
                LOG_WARN(Log::instance()->getLogger(), "Error in ParmsDb::selectAllSyncs");
                resultStream << ExitCode::DbError;
                break;
            }

            std::unordered_set<ConflictType> filter2;
            for (const auto &c: filter) {
                filter2.insert(c);
            }

            ExitCode exitCode = ExitCode::Ok;
            for (auto &sync: syncs) {
                exitCode = ServerRequests::getConflictErrorInfoList(sync.dbId(), filter2, list);
                if (exitCode != ExitCode::Ok) {
                    LOG_WARN(_logger, "Error in Requests::getConflictErrorInfoList: code=" << exitCode);
                    addError(Error(errId(), exitCode, ExitCause::Unknown));
                }
            }

            resultStream << toInt(exitCode);
            resultStream << list;
            break;
        }
        case RequestNum::ERROR_DELETE_SERVER: {
            ExitCode exitCode = clearErrors(0, false);
            if (exitCode != ExitCode::Ok) {
                LOG_WARN(_logger, "Error in AppServer::clearErrors: code=" << exitCode);
                addError(Error(errId(), exitCode, ExitCause::Unknown));
            }

            resultStream << toInt(exitCode);
            break;
        }
        case RequestNum::ERROR_DELETE_SYNC: {
            int syncDbId = 0;
            bool autoResolved;

            QDataStream paramsStream(params);
            paramsStream >> syncDbId;
            paramsStream >> autoResolved;

            ExitCode exitCode = clearErrors(syncDbId, autoResolved);
            if (exitCode != ExitCode::Ok) {
                LOG_WARN(_logger, "Error in AppServer::clearErrors: code=" << exitCode);
                addError(Error(errId(), exitCode, ExitCause::Unknown));
            }

            resultStream << toInt(exitCode);
            break;
        }
        case RequestNum::ERROR_DELETE_INVALIDTOKEN: {
            ExitCode exitCode = ServerRequests::deleteInvalidTokenErrors();
            if (exitCode != ExitCode::Ok) {
                LOG_WARN(_logger, "Error in Requests::userLoggedIn: code=" << exitCode);
                addError(Error(errId(), exitCode, ExitCause::Unknown));
            }

            resultStream << ExitCode::Ok;

            break;
        }
        case RequestNum::ERROR_RESOLVE_CONFLICTS: {
            int driveDbId = 0;
            bool keepLocalVersion = false;

            QDataStream paramsStream(params);
            paramsStream >> driveDbId;
            paramsStream >> keepLocalVersion;

            // Retrieve all sync related to this drive
            std::vector<Sync> syncs;
            if (!ParmsDb::instance()->selectAllSyncs(driveDbId, syncs)) {
                LOG_WARN(Log::instance()->getLogger(), "Error in ParmsDb::selectAllSyncs");
                resultStream << ExitCode::DbError;
                break;
            }

            ExitCode exitCode = ExitCode::Ok;
            for (auto &sync: syncs) {
                if (_syncPalMap.find(sync.dbId()) == _syncPalMap.end()) {
                    LOG_WARN(_logger, "SyncPal not found in syncPalMap for syncDbId=" << sync.dbId());
                    exitCode = ExitCode::DataError;
                    break;
                }

                std::vector<Error> errorList;
                ServerRequests::getConflictList(sync.dbId(), conflictsWithLocalRename, errorList);

                if (!errorList.empty()) {
                    _syncPalMap[sync.dbId()]->fixConflictingFiles(keepLocalVersion, errorList);
                }
            }

            resultStream << toInt(exitCode);
            break;
        }
        case RequestNum::ERROR_RESOLVE_UNSUPPORTED_CHAR: {
            int driveId = 0;

            QDataStream paramsStream(params);
            paramsStream >> driveId;

            // TODO : not implemented yet

            resultStream << ExitCode::Ok;
            break;
        }
        case RequestNum::USER_AVAILABLEDRIVES: {
            int userDbId;
            QDataStream paramsStream(params);
            paramsStream >> userDbId;

            QHash<int, DriveAvailableInfo> list;
            ExitCode exitCode = ServerRequests::getUserAvailableDrives(userDbId, list);
            if (exitCode != ExitCode::Ok) {
                LOG_WARN(_logger, "Error in Requests::getUserAvailableDrives");
                addError(Error(errId(), exitCode, ExitCause::Unknown));
            }

            resultStream << toInt(exitCode);
            resultStream << list;
            break;
        }
        case RequestNum::USER_ID_FROM_USERDBID: {
            int userDbId;
            QDataStream paramsStream(params);
            paramsStream >> userDbId;

            int userId;
            ExitCode exitCode = ServerRequests::getUserIdFromUserDbId(userDbId, userId);
            if (exitCode != ExitCode::Ok) {
                LOG_WARN(_logger, "Error in Requests::getUserIdFromUserDbId: code=" << exitCode);
                addError(Error(errId(), exitCode, ExitCause::Unknown));
            }

            resultStream << toInt(exitCode);
            resultStream << userId;
            break;
        }
        case RequestNum::ACCOUNT_INFOLIST: {
            QList<AccountInfo> list;
            ExitCode exitCode = ServerRequests::getAccountInfoList(list);
            if (exitCode != ExitCode::Ok) {
                LOG_WARN(_logger, "Error in Requests::getAccountInfoList: code=" << exitCode);
                addError(Error(errId(), exitCode, ExitCause::Unknown));
            }

            resultStream << toInt(exitCode);
            resultStream << list;
            break;
        }
        case RequestNum::DRIVE_INFOLIST: {
            QList<DriveInfo> list;
            ExitCode exitCode = ServerRequests::getDriveInfoList(list);
            if (exitCode != ExitCode::Ok) {
                LOG_WARN(_logger, "Error in Requests::getDriveInfoList: code=" << exitCode);
                addError(Error(errId(), exitCode, ExitCause::Unknown));
            }

            resultStream << toInt(exitCode);
            resultStream << list;
            break;
        }
        case RequestNum::DRIVE_INFO: {
            int driveDbId;
            QDataStream paramsStream(params);
            paramsStream >> driveDbId;

            DriveInfo driveInfo;
            ExitCode exitCode = ServerRequests::getDriveInfo(driveDbId, driveInfo);
            if (exitCode != ExitCode::Ok) {
                LOG_WARN(_logger, "Error in Requests::getDriveInfo: code=" << exitCode);
                addError(Error(errId(), exitCode, ExitCause::Unknown));
            }

            resultStream << toInt(exitCode);
            resultStream << driveInfo;
            break;
        }
        case RequestNum::DRIVE_ID_FROM_DRIVEDBID: {
            int driveDbId;
            QDataStream paramsStream(params);
            paramsStream >> driveDbId;

            int driveId;
            ExitCode exitCode = ServerRequests::getDriveIdFromDriveDbId(driveDbId, driveId);
            if (exitCode != ExitCode::Ok) {
                LOG_WARN(_logger, "Error in Requests::getDriveIdFromDriveDbId: code=" << exitCode);
                addError(Error(errId(), exitCode, ExitCause::Unknown));
            }

            resultStream << toInt(exitCode);
            resultStream << driveId;
            break;
        }
        case RequestNum::DRIVE_ID_FROM_SYNCDBID: {
            int syncDbId;
            QDataStream paramsStream(params);
            paramsStream >> syncDbId;

            int driveId;
            ExitCode exitCode = ServerRequests::getDriveIdFromSyncDbId(syncDbId, driveId);
            if (exitCode != ExitCode::Ok) {
                LOG_WARN(_logger, "Error in Requests::getDriveIdFromSyncDbId: code=" << exitCode);
                addError(Error(errId(), exitCode, ExitCause::Unknown));
            }

            resultStream << toInt(exitCode);
            resultStream << driveId;
            break;
        }
        case RequestNum::DRIVE_DEFAULTCOLOR: {
            static const QColor driveDefaultColor(0x9F9F9F);

            resultStream << ExitCode::Ok;
            resultStream << driveDefaultColor;
            break;
        }
        case RequestNum::DRIVE_UPDATE: {
            DriveInfo driveInfo;
            QDataStream paramsStream(params);
            paramsStream >> driveInfo;

            ExitCode exitCode = ServerRequests::updateDrive(driveInfo);
            if (exitCode != ExitCode::Ok) {
                LOG_WARN(_logger, "Error in Requests::updateDrive: code=" << exitCode);
                addError(Error(errId(), exitCode, ExitCause::Unknown));
            }

            resultStream << toInt(exitCode);
            break;
        }
        case RequestNum::DRIVE_DELETE: {
            // As the actual deletion task is post-poned via a timer,
            // this request returns immediately with `ExitCode::Ok`.
            // Errors are reported via the addError method.

            resultStream << ExitCode::Ok;

            int driveDbId = 0;
            ArgsWriter(params).write(driveDbId);

            // Get syncs do delete
            int accountDbId = -1;
            std::vector<int> syncDbIdList;
            for (const auto &syncPalMapElt: _syncPalMap) {
                if (!syncPalMapElt.second) continue;
                if (syncPalMapElt.second->driveDbId() == driveDbId) {
                    syncDbIdList.push_back(syncPalMapElt.first);
                    accountDbId = syncPalMapElt.second->accountDbId();
                }
            }

            // Stop syncs for this drive and remove them from syncPalMap
            QTimer::singleShot(100, [this, driveDbId, accountDbId, syncDbIdList]() {
                AppServer::stopAllSyncsTask(syncDbIdList);
                AppServer::deleteDrive(driveDbId, accountDbId);
            });

            Utility::restartFinderExtension();

            break;
        }
        case RequestNum::SYNC_INFOLIST: {
            QList<SyncInfo> list;
            ExitCode exitCode;
            exitCode = ServerRequests::getSyncInfoList(list);
            if (exitCode != ExitCode::Ok) {
                LOG_WARN(_logger, "Error in Requests::getSyncInfoList: code=" << exitCode);
                addError(Error(errId(), exitCode, ExitCause::Unknown));
            }

            resultStream << toInt(exitCode);
            resultStream << list;
            break;
        }
        case RequestNum::SYNC_START: {
            int syncDbId;
            QDataStream paramsStream(params);
            paramsStream >> syncDbId;

            Sync sync;
            bool found = false;
            if (!ParmsDb::instance()->selectSync(syncDbId, sync, found)) {
                LOG_WARN(_logger, "Error in ParmsDb::selectSync");
                resultStream << ExitCode::DbError;
                break;
            }
            if (!found) {
                LOG_WARN(_logger, "Sync not found in sync table for syncDbId=" << syncDbId);
                resultStream << ExitCode::DataError;
                break;
            }

            // Clear old errors for this sync
            clearErrors(sync.dbId(), false);
            clearErrors(sync.dbId(), true);

            ExitCode exitCode = checkIfSyncIsValid(sync);
            ExitCause exitCause = ExitCause::Unknown;
            if (exitCode != ExitCode::Ok) {
                addError(Error(sync.dbId(), errId(), exitCode, exitCause));
                resultStream << toInt(exitCode);
                break;
            }

            exitCode = tryCreateAndStartVfs(sync);
            const bool resumedByUser = exitCode == ExitCode::Ok;

            exitCode = initSyncPal(sync, std::unordered_set<NodeId>(), std::unordered_set<NodeId>(), std::unordered_set<NodeId>(),
                                   true, resumedByUser, false);
            if (exitCode != ExitCode::Ok) {
                LOG_WARN(_logger, "Error in initSyncPal for syncDbId=" << sync.dbId() << " code=" << exitCode);
                addError(Error(errId(), exitCode, exitCause));
                resultStream << toInt(exitCode);
                break;
            }

            Utility::restartFinderExtension();

            resultStream << toInt(exitCode);
            break;
        }
        case RequestNum::SYNC_STOP: {
            int syncDbId;
            QDataStream paramsStream(params);
            paramsStream >> syncDbId;

            resultStream << ExitCode::Ok;

            QTimer::singleShot(100, [=]() {
                // Stop SyncPal
                ExitCode exitCode = stopSyncPal(syncDbId, true);
                if (exitCode != ExitCode::Ok) {
                    LOG_WARN(_logger, "Error in stopSyncPal: code=" << exitCode);
                    addError(Error(errId(), exitCode, ExitCause::Unknown));
                }

                // Note: we do not Stop Vfs in case of a pause
            });

            break;
        }
        case RequestNum::SYNC_STATUS: {
            int syncDbId;
            QDataStream paramsStream(params);
            paramsStream >> syncDbId;

            if (_syncPalMap.find(syncDbId) == _syncPalMap.end()) {
                LOG_WARN(_logger, "SyncPal not found in syncPalMap for syncDbId=" << syncDbId);
                resultStream << ExitCode::DataError;
                resultStream << SyncStatus::Undefined;
                break;
            }

            SyncStatus status = _syncPalMap[syncDbId]->status();

            resultStream << ExitCode::Ok;
            resultStream << status;
            break;
        }
        case RequestNum::SYNC_ISRUNNING: {
            int syncDbId;
            QDataStream paramsStream(params);
            paramsStream >> syncDbId;

            if (_syncPalMap.find(syncDbId) == _syncPalMap.end()) {
                LOG_WARN(_logger, "SyncPal not found in syncPalMap for syncDbId=" << syncDbId);
                resultStream << ExitCode::DataError;
                resultStream << false;
                break;
            }

            bool isRunning = _syncPalMap[syncDbId]->isRunning();

            resultStream << ExitCode::Ok;
            resultStream << isRunning;
            break;
        }
        case RequestNum::SYNC_ADD: {
            int userDbId = 0;
            int accountId = 0;
            int driveId = 0;
            QString localFolderPath;
            QString serverFolderPath;
            QString serverFolderNodeId;
            bool liteSync = false;
            QSet<QString> blackList;
            QSet<QString> whiteList;
            QDataStream paramsStream(params);
            paramsStream >> userDbId;
            paramsStream >> accountId;
            paramsStream >> driveId;
            paramsStream >> localFolderPath;
            paramsStream >> serverFolderPath;
            paramsStream >> serverFolderNodeId;
            paramsStream >> liteSync;
            paramsStream >> blackList;
            paramsStream >> whiteList;

            // Add sync in DB
            bool showInNavigationPane = false;
#ifdef Q_OS_WIN
            showInNavigationPane = _navigationPaneHelper->showInExplorerNavigationPane();
#endif
            AccountInfo accountInfo;
            DriveInfo driveInfo;
            SyncInfo syncInfo;
            ExitCode exitCode =
                    ServerRequests::addSync(userDbId, accountId, driveId, localFolderPath, serverFolderPath, serverFolderNodeId,
                                            liteSync, showInNavigationPane, accountInfo, driveInfo, syncInfo);
            if (exitCode != ExitCode::Ok) {
                LOGW_WARN(_logger, L"Error in Requests::addSync - userDbId="
                                           << userDbId << L" accountId=" << accountId << L" driveId=" << driveId
                                           << L" localFolderPath=" << QStr2WStr(localFolderPath).c_str() << L" serverFolderPath="
                                           << QStr2WStr(serverFolderPath).c_str() << L" serverFolderNodeId="
                                           << serverFolderNodeId.toStdWString().c_str() << L" liteSync=" << liteSync
                                           << L" showInNavigationPane=" << showInNavigationPane);
                addError(Error(errId(), exitCode, ExitCause::Unknown));
                resultStream << toInt(exitCode);
                break;
            }

            if (accountInfo.dbId() != 0) {
                sendAccountAdded(accountInfo);
            }
            if (driveInfo.dbId() != 0) {
                sendDriveAdded(driveInfo);
            }
            sendSyncAdded(syncInfo);

            resultStream << toInt(exitCode);
            if (exitCode == ExitCode::Ok) {
                resultStream << syncInfo.dbId();
            }

            QTimer::singleShot(100, this, [=]() {
                Sync sync;
                ServerRequests::syncInfoToSync(syncInfo, sync);

                ExitCode exitCode = checkIfSyncIsValid(sync);
                ExitCause exitCause = ExitCause::Unknown;
                if (exitCode != ExitCode::Ok) {
                    addError(Error(sync.dbId(), errId(), exitCode, exitCause));
                    return;
                }

                if (ExitInfo exitInfo = tryCreateAndStartVfs(sync); !exitInfo) {
                    LOG_WARN(_logger, "Error in tryCreateAndStartVfs for syncDbId=" << sync.dbId() << " " << exitInfo);
                    return;
                }

                // Create and start SyncPal
                exitCode = initSyncPal(sync, blackList, QSet<QString>(), whiteList, true, false, true);
                if (exitCode != ExitCode::Ok) {
                    LOG_WARN(_logger, "Error in initSyncPal for syncDbId=" << syncInfo.dbId() << " code=" << exitCode);
                    addError(Error(errId(), exitCode, exitCause));

                    // Stop sync and remove it from syncPalMap
                    ExitCode exitCode = stopSyncPal(syncInfo.dbId(), false, true, true);
                    if (exitCode != ExitCode::Ok) {
                        // Do nothing
                    }

                    // Stop Vfs
                    exitCode = stopVfs(syncInfo.dbId(), true);
                    if (exitCode != ExitCode::Ok) {
                        // Do nothing
                    }

                    ASSERT(!_syncPalMap[syncInfo.dbId()] || _syncPalMap[syncInfo.dbId()].use_count() == 1)
                    _syncPalMap.erase(syncInfo.dbId());

                    ASSERT(!_vfsMap[syncInfo.dbId()] || _vfsMap[syncInfo.dbId()].use_count() == 1)
                    _vfsMap.erase(syncInfo.dbId());

                    // Delete sync from DB
                    exitCode = ServerRequests::deleteSync(syncInfo.dbId());
                    if (exitCode != ExitCode::Ok) {
                        LOG_WARN(_logger, "Error in Requests::deleteSync: code=" << exitCode);
                        addError(Error(errId(), exitCode, ExitCause::Unknown));
                    }

                    sendSyncRemoved(syncInfo.dbId());
                }

                Utility::restartFinderExtension();
            });
            break;
        }
        case RequestNum::SYNC_ADD2: {
            int driveDbId = 0;
            QString localFolderPath;
            QString serverFolderPath;
            QString serverFolderNodeId;
            bool liteSync = false;
            QSet<QString> blackList;
            QSet<QString> whiteList;
            ArgsWriter(params).write(driveDbId, localFolderPath, serverFolderPath, serverFolderNodeId, liteSync, blackList,
                                     whiteList);

            // Add sync in DB
            bool showInNavigationPane = false;
#ifdef Q_OS_WIN
            showInNavigationPane = _navigationPaneHelper->showInExplorerNavigationPane();
#endif
            SyncInfo syncInfo;
            ExitCode exitCode = ServerRequests::addSync(driveDbId, localFolderPath, serverFolderPath, serverFolderNodeId,
                                                        liteSync, showInNavigationPane, syncInfo);
            if (exitCode != ExitCode::Ok) {
                LOGW_WARN(_logger, L"Error in Requests::addSync for driveDbId="
                                           << driveDbId << L" localFolderPath=" << Path2WStr(QStr2Path(localFolderPath)).c_str()
                                           << L" serverFolderPath=" << Path2WStr(QStr2Path(serverFolderPath)).c_str()
                                           << L" liteSync=" << liteSync << L" showInNavigationPane=" << showInNavigationPane);
                addError(Error(errId(), exitCode, ExitCause::Unknown));
                resultStream << toInt(exitCode);
                break;
            }

            sendSyncAdded(syncInfo);

            resultStream << toInt(exitCode);
            if (exitCode == ExitCode::Ok) {
                resultStream << syncInfo.dbId();
            }

            QTimer::singleShot(100, this, [=]() {
                Sync sync;
                ServerRequests::syncInfoToSync(syncInfo, sync);

                // Check if sync is valid
                ExitCode exitCode = checkIfSyncIsValid(sync);
                ExitCause exitCause = ExitCause::Unknown;
                if (exitCode != ExitCode::Ok) {
                    addError(Error(sync.dbId(), errId(), exitCode, exitCause));
                    return;
                }

                if (ExitInfo exitInfo = tryCreateAndStartVfs(sync); !exitInfo) {
                    LOG_WARN(_logger, "Error in tryCreateAndStartVfs for syncDbId=" << sync.dbId() << " " << exitInfo);
                    return;
                }

                // Create and start SyncPal
                exitCode = initSyncPal(sync, blackList, QSet<QString>(), whiteList, true, false, true);
                if (exitCode != ExitCode::Ok) {
                    LOG_WARN(_logger, "Error in initSyncPal for syncDbId=" << sync.dbId() << " code=" << exitCode);
                    addError(Error(errId(), exitCode, exitCause));
                }

                Utility::restartFinderExtension();
            });
            break;
        }
        case RequestNum::SYNC_START_AFTER_LOGIN: {
            int userDbId;
            QDataStream paramsStream(params);
            paramsStream >> userDbId;

            User user;
            bool found;
            if (!ParmsDb::instance()->selectUser(userDbId, user, found)) {
                LOG_WARN(_logger, "Error in ParmsDb::selectUser");
                resultStream << ExitCode::DbError;
                break;
            }
            if (!found) {
                LOG_WARN(_logger, "User not found in user table for userDbId=" << userDbId);
                resultStream << ExitCode::DataError;
                break;
            }

            ExitCause exitCause;
            ExitCode exitCode = startSyncs(user, exitCause);
            if (exitCode != ExitCode::Ok) {
                LOG_WARN(_logger, "Error in startSyncs for userDbId=" << user.dbId());
            }

            resultStream << toInt(exitCode);
            break;
        }
        case RequestNum::SYNC_DELETE: {
            // Although the return code is always `ExitCode::Ok` because of fake asynchronicity via QTimer,
            // the post-poned task records errors through calls to `addError` and use a dedicated client-server signal
            // for deletion failure.
            resultStream << ExitCode::Ok;

            int syncDbId = 0;
            ArgsWriter(params).write(syncDbId);

            QTimer::singleShot(100, [this, syncDbId]() {
                AppServer::stopSyncTask(syncDbId); // This task can be long, hence blocking, on Windows.

                // Delete sync from DB
                const ExitCode exitCode = ServerRequests::deleteSync(syncDbId);

                if (exitCode == ExitCode::Ok) {
                    // Let the client remove the sync-related GUI elements.
                    sendSyncRemoved(syncDbId);
                } else {
                    LOG_WARN(_logger, "Error in Requests::deleteSync: code=" << exitCode);
                    addError(Error(errId(), exitCode, ExitCause::Unknown));
                    // Let the client unlock the sync-related GUI elements.
                    sendSyncDeletionFailed(syncDbId);
                }

                Utility::restartFinderExtension();
            });

            break;
        }
        case RequestNum::SYNC_GETPUBLICLINKURL: {
            int driveDbId;
            QString nodeId;
            QDataStream paramsStream(params);
            paramsStream >> driveDbId;
            paramsStream >> nodeId;

            QString linkUrl;
            ExitCode exitCode = ServerRequests::getPublicLinkUrl(driveDbId, nodeId, linkUrl);
            if (exitCode != ExitCode::Ok) {
                LOG_WARN(_logger, "Error in Requests::getLinkUrl");
                addError(Error(errId(), exitCode, ExitCause::Unknown));
            }

            resultStream << toInt(exitCode);
            resultStream << linkUrl;
            break;
        }
        case RequestNum::SYNC_GETPRIVATELINKURL: {
            int driveDbId;
            QString fileId;
            QDataStream paramsStream(params);
            paramsStream >> driveDbId;
            paramsStream >> fileId;

            QString linkUrl;
            ExitCode exitCode = ServerRequests::getPrivateLinkUrl(driveDbId, fileId, linkUrl);
            if (exitCode != ExitCode::Ok) {
                LOG_WARN(_logger, "Error in Requests::getLinkUrl");
                addError(Error(errId(), exitCode, ExitCause::Unknown));
            }

            resultStream << toInt(exitCode);
            resultStream << linkUrl;
            break;
        }
        case RequestNum::SYNC_ASKFORSTATUS: {
            _syncCacheMap.clear();

            resultStream << ExitCode::Ok;
            break;
        }
        case RequestNum::SYNCNODE_LIST: {
            int syncDbId;
            SyncNodeType type;
            QDataStream paramsStream(params);
            paramsStream >> syncDbId;
            paramsStream >> type;

            if (_syncPalMap.find(syncDbId) == _syncPalMap.end()) {
                LOG_DEBUG(_logger, "SyncPal not found in syncPalMap for syncDbId=" << syncDbId);
                resultStream << ExitCode::DataError;
                resultStream << QSet<QString>();
                break;
            }

            std::unordered_set<NodeId> nodeIdSet;
            ExitCode exitCode = _syncPalMap[syncDbId]->syncIdSet(type, nodeIdSet);
            if (exitCode != ExitCode::Ok) {
                LOG_WARN(_logger, "Error in SyncPal::getSyncIdSet: code=" << exitCode);
                addError(Error(errId(), exitCode, ExitCause::Unknown));
            }

            QSet<QString> nodeIdSet2;
            for (const NodeId &nodeId: nodeIdSet) {
                nodeIdSet2 << QString::fromStdString(nodeId);
            }

            resultStream << toInt(exitCode);
            resultStream << nodeIdSet2;
            break;
        }
        case RequestNum::SYNCNODE_SETLIST: {
            int syncDbId;
            SyncNodeType type;
            QSet<QString> nodeIdSet;
            QDataStream paramsStream(params);
            paramsStream >> syncDbId;
            paramsStream >> type;
            paramsStream >> nodeIdSet;

            if (_syncPalMap.find(syncDbId) == _syncPalMap.end()) {
                LOG_WARN(_logger, "SyncPal not found in syncPalMap for syncDbId=" << syncDbId);
                resultStream << ExitCode::DataError;
                break;
            }

            std::unordered_set<NodeId> nodeIdSet2;
            for (const QString &nodeId: nodeIdSet) {
                nodeIdSet2.insert(nodeId.toStdString());
            }

            ExitCode exitCode = _syncPalMap[syncDbId]->setSyncIdSet(type, nodeIdSet2);
            if (exitCode != ExitCode::Ok) {
                LOG_WARN(_logger, "Error in SyncPal::setSyncIdSet: code=" << exitCode);
                addError(Error(errId(), exitCode, ExitCause::Unknown));
            }

            resultStream << toInt(exitCode);
            break;
        }
        case RequestNum::NODE_PATH: {
            int syncDbId;
            QString nodeId;
            QDataStream paramsStream(params);
            paramsStream >> syncDbId;
            paramsStream >> nodeId;

            if (_syncPalMap.find(syncDbId) == _syncPalMap.end()) {
                LOG_WARN(_logger, "SyncPal not found in syncPalMap for syncDbId=" << syncDbId);
                resultStream << ExitCode::DataError;
                resultStream << QString();
                break;
            }

            QString path;
            ExitCode exitCode = ServerRequests::getPathByNodeId(_syncPalMap[syncDbId]->userDbId(),
                                                                _syncPalMap[syncDbId]->driveId(), nodeId, path);
            if (exitCode != ExitCode::Ok) {
                LOG_WARN(_logger, "Error in AppServer::getPathByNodeId: code=" << exitCode);
                addError(Error(errId(), exitCode, ExitCause::Unknown));
            }

            resultStream << toInt(exitCode);
            resultStream << path;
            break;
        }
        case RequestNum::NODE_INFO: {
            int userDbId;
            int driveId;
            QString nodeId;
            bool withPath = false;
            QDataStream paramsStream(params);
            paramsStream >> userDbId;
            paramsStream >> driveId;
            paramsStream >> nodeId;
            paramsStream >> withPath;

            NodeInfo nodeInfo;
            ExitCode exitCode = ServerRequests::getNodeInfo(userDbId, driveId, nodeId, nodeInfo, withPath);
            if (exitCode != ExitCode::Ok) {
                LOG_WARN(_logger, "Error in Requests::getNodeInfo");
                addError(Error(errId(), exitCode, ExitCause::Unknown));
            }

            resultStream << toInt(exitCode);
            resultStream << nodeInfo;
            break;
        }
        case RequestNum::NODE_SUBFOLDERS: {
            int userDbId;
            int driveId;
            QString nodeId;
            bool withPath = false;
            QDataStream paramsStream(params);
            paramsStream >> userDbId;
            paramsStream >> driveId;
            paramsStream >> nodeId;
            paramsStream >> withPath;

            QList<NodeInfo> subfoldersList;
            ExitCode exitCode = ServerRequests::getSubFolders(userDbId, driveId, nodeId, subfoldersList, withPath);
            if (exitCode != ExitCode::Ok) {
                LOG_WARN(_logger, "Error in Requests::getSubFolders");
                addError(Error(errId(), exitCode, ExitCause::Unknown));
            }

            resultStream << toInt(exitCode);
            resultStream << subfoldersList;
            break;
        }
        case RequestNum::NODE_SUBFOLDERS2: {
            int driveDbId;
            QString nodeId;
            bool withPath = false;
            QDataStream paramsStream(params);
            paramsStream >> driveDbId;
            paramsStream >> nodeId;
            paramsStream >> withPath;

            QList<NodeInfo> subfoldersList;
            ExitCode exitCode = ServerRequests::getSubFolders(driveDbId, nodeId, subfoldersList, withPath);
            if (exitCode != ExitCode::Ok) {
                LOG_WARN(_logger, "Error in Requests::getSubFolders");
                addError(Error(errId(), exitCode, ExitCause::Unknown));
            }

            resultStream << toInt(exitCode);
            resultStream << subfoldersList;
            break;
        }
        case RequestNum::NODE_FOLDER_SIZE: {
            int userDbId;
            int driveId;
            QString nodeId;
            QDataStream paramsStream(params);
            paramsStream >> userDbId;
            paramsStream >> driveId;
            paramsStream >> nodeId;

            std::function<void(const QString &, qint64)> callback =
                    std::bind(&AppServer::sendGetFolderSizeCompleted, this, std::placeholders::_1, std::placeholders::_2);
            std::thread getFolderSize(ServerRequests::getFolderSize, userDbId, driveId, nodeId.toStdString(), callback);
            getFolderSize.detach();

            resultStream << ExitCode::Ok;
            break;
        }
        case RequestNum::NODE_CREATEMISSINGFOLDERS: {
            int driveDbId;
            QList<QPair<QString, QString>> folderList;
            QDataStream paramsStream(params);
            paramsStream >> driveDbId;
            paramsStream >> folderList;

            // Pause all syncs of the drive
            QList<int> pausedSyncs;
            for (auto &syncPalMapElt: _syncPalMap) {
                if (!syncPalMapElt.second) continue;
                std::chrono::time_point<std::chrono::system_clock> pauseTime;
                if (syncPalMapElt.second->driveDbId() == driveDbId && !syncPalMapElt.second->isPaused(pauseTime)) {
                    syncPalMapElt.second->pause();
                    pausedSyncs.push_back(syncPalMapElt.first);
                }
            }

            // Create missing folders
            QString parentNodeId(QString::fromStdString(SyncDb::driveRootNode().nodeIdRemote().value()));
            QString firstCreatedNodeId;
            for (auto &folderElt: folderList) {
                if (folderElt.second.isEmpty()) {
                    ExitCode exitCode = ServerRequests::createDir(driveDbId, parentNodeId, folderElt.first, parentNodeId);
                    if (exitCode != ExitCode::Ok) {
                        LOG_WARN(_logger, "Error in Requests::createDir for driveDbId=" << driveDbId << " parentNodeId="
                                                                                        << parentNodeId.toStdString().c_str());
                        addError(Error(errId(), exitCode, ExitCause::Unknown));
                        resultStream << toInt(exitCode);
                        resultStream << QString();
                        break;
                    }
                    if (firstCreatedNodeId.isEmpty()) {
                        firstCreatedNodeId = parentNodeId;
                    }
                } else {
                    parentNodeId = folderElt.second;
                }
            }

            // Add first created node to blacklist of all syncs
            for (auto &syncPalMapElt: _syncPalMap) {
                if (!syncPalMapElt.second) continue;
                if (syncPalMapElt.second->driveDbId() == driveDbId) {
                    // Get blacklist
                    std::unordered_set<NodeId> nodeIdSet;
                    ExitCode exitCode = syncPalMapElt.second->syncIdSet(SyncNodeType::BlackList, nodeIdSet);
                    if (exitCode != ExitCode::Ok) {
                        LOG_WARN(_logger, "Error in SyncPal::syncIdSet for syncDbId=" << syncPalMapElt.first);
                        addError(Error(errId(), exitCode, ExitCause::Unknown));
                        resultStream << toInt(exitCode);
                        resultStream << QString();
                        break;
                    }

                    // Set blacklist
                    nodeIdSet.insert(firstCreatedNodeId.toStdString());
                    exitCode = syncPalMapElt.second->setSyncIdSet(SyncNodeType::BlackList, nodeIdSet);
                    if (exitCode != ExitCode::Ok) {
                        LOG_WARN(_logger, "Error in SyncPal::setSyncIdSet for syncDbId=" << syncPalMapElt.first);
                        addError(Error(errId(), exitCode, ExitCause::Unknown));
                        resultStream << toInt(exitCode);
                        resultStream << QString();
                        break;
                    }
                }
            }

            // Resume all paused syncs
            for (int syncDbId: pausedSyncs) {
                _syncPalMap[syncDbId]->unpause();
            }

            resultStream << ExitCode::Ok;
            resultStream << parentNodeId;
            break;
        }
        case RequestNum::EXCLTEMPL_GETEXCLUDED: {
            QString name;
            QDataStream paramsStream(params);
            paramsStream >> name;

            bool isWarning = false;

            resultStream << ExitCode::Ok;
            resultStream << ExclusionTemplateCache::instance()->isExcludedByTemplate(name.toStdString(), isWarning);
            break;
        }
        case RequestNum::EXCLTEMPL_GETLIST: {
            bool def;
            QDataStream paramsStream(params);
            paramsStream >> def;

            QList<ExclusionTemplateInfo> list;
            ExitCode exitCode = ServerRequests::getExclusionTemplateList(def, list);
            if (exitCode != ExitCode::Ok) {
                LOG_WARN(_logger, "Error in Requests::getExclusionTemplateList: code=" << exitCode);
                addError(Error(errId(), exitCode, ExitCause::Unknown));
            }

            resultStream << toInt(exitCode);
            resultStream << list;
            break;
        }
        case RequestNum::EXCLTEMPL_SETLIST: {
            bool def;
            QList<ExclusionTemplateInfo> list;
            QDataStream paramsStream(params);
            paramsStream >> def;
            paramsStream >> list;

            ExitCode exitCode = ServerRequests::setExclusionTemplateList(def, list);
            if (exitCode != ExitCode::Ok) {
                LOG_WARN(_logger, "Error in Requests::setExclusionTemplateList: code=" << exitCode);
                addError(Error(errId(), exitCode, ExitCause::Unknown));
                resultStream << toInt(exitCode);
                break;
            }

            resultStream << toInt(exitCode);
            break;
        }
        case RequestNum::EXCLTEMPL_PROPAGATE_CHANGE: {
            resultStream << ExitCode::Ok;

            QTimer::singleShot(100, [=]() {
                for (auto &syncPalMapElt: _syncPalMap) {
                    if (!syncPalMapElt.second) continue;
                    if (_socketApi) {
                        _socketApi->unregisterSync(syncPalMapElt.second->syncDbId());
                    }

                    _syncPalMap[syncPalMapElt.first]->excludeListUpdated();

                    if (_socketApi) {
                        _socketApi->registerSync(syncPalMapElt.second->syncDbId());
                    }
                }
            });

            break;
        }
#ifdef Q_OS_MAC
        case RequestNum::EXCLAPP_GETLIST: {
            bool def;
            QDataStream paramsStream(params);
            paramsStream >> def;

            QList<ExclusionAppInfo> list;
            ExitCode exitCode = ServerRequests::getExclusionAppList(def, list);
            if (exitCode != ExitCode::Ok) {
                LOG_WARN(_logger, "Error in Requests::getExclusionAppList: code=" << exitCode);
                addError(Error(errId(), exitCode, ExitCause::Unknown));
            }

            resultStream << toInt(exitCode);
            resultStream << list;
            break;
        }
        case RequestNum::EXCLAPP_SETLIST: {
            bool def;
            QList<ExclusionAppInfo> list;
            QDataStream paramsStream(params);
            paramsStream >> def;
            paramsStream >> list;

            ExitCode exitCode = ServerRequests::setExclusionAppList(def, list);
            if (exitCode != ExitCode::Ok) {
                LOG_WARN(_logger, "Error in Requests::setExclusionAppList: code=" << exitCode);
                addError(Error(errId(), exitCode, ExitCause::Unknown));
            }

            if (exitCode == ExitCode::Ok) {
                for (const auto &vfsMapElt: _vfsMap) {
                    if (vfsMapElt.second->mode() == VirtualFileMode::Mac) {
                        if (!vfsMapElt.second->setAppExcludeList()) {
                            exitCode = ExitCode::SystemError;
                            LOG_WARN(_logger, "Error in Vfs::setAppExcludeList!");
                            addError(Error(errId(), exitCode, ExitCause::Unknown));
                        }
                        break;
                    }
                }
            }

            resultStream << toInt(exitCode);
            break;
        }
        case RequestNum::EXCLAPP_GET_FETCHING_APP_LIST: {
            ExitCode exitCode = ExitCode::Ok;
            QHash<QString, QString> appTable;
            for (const auto &vfsMapElt: _vfsMap) {
                if (vfsMapElt.second->mode() == VirtualFileMode::Mac) {
                    if (!vfsMapElt.second->getFetchingAppList(appTable)) {
                        exitCode = ExitCode::SystemError;
                        LOG_WARN(_logger, "Error in Vfs::getFetchingAppList!");
                        addError(Error(errId(), exitCode, ExitCause::Unknown));
                    }
                    break;
                }
            }

            resultStream << toInt(exitCode);
            resultStream << appTable;
            break;
        }
#endif
        case RequestNum::PARAMETERS_INFO: {
            ParametersInfo parametersInfo;
            ExitCode exitCode = ServerRequests::getParameters(parametersInfo);
            if (exitCode != ExitCode::Ok) {
                LOG_WARN(_logger, "Error in Requests::getParameters");
                addError(Error(errId(), exitCode, ExitCause::Unknown));
            }

            resultStream << toInt(exitCode);
            resultStream << parametersInfo;
            break;
        }
        case RequestNum::PARAMETERS_UPDATE: {
            ParametersInfo parametersInfo;
            QDataStream paramsStream(params);
            paramsStream >> parametersInfo;

            // Retrieve current settings
            const Parameters parameters = ParametersCache::instance()->parameters();
            std::string pwd;
            if (parameters.proxyConfig().needsAuth()) {
                // Read pwd from keystore
                bool found;
                if (!KeyChainManager::instance()->readDataFromKeystore(parameters.proxyConfig().token(), pwd, found)) {
                    LOG_WARN(_logger, "Failed to read proxy pwd from keychain");
                }
                if (!found) {
                    LOG_DEBUG(_logger, "Proxy pwd not found for keychainKey=" << parameters.proxyConfig().token().c_str());
                }
            }

            // Update parameters
            const ExitCode exitCode = ServerRequests::updateParameters(parametersInfo);
            if (exitCode != ExitCode::Ok) {
                LOG_WARN(_logger, "Error in Requests::updateParameters");
                addError(Error(errId(), exitCode, ExitCause::Unknown));
            }

            // extendedLog change propagation
            if (parameters.extendedLog() != parametersInfo.extendedLog()) {
                logExtendedLogActivationMessage(parametersInfo.extendedLog());
                for (const auto &[_, vfsMapElt]: _vfsMap) {
                    vfsMapElt->setExtendedLog(parametersInfo.extendedLog());
                }
            }

            // Language change propagation
            if (parameters.language() != parametersInfo.language()) {
                CommonUtility::setupTranslations(this, parametersInfo.language());
            }

            // ProxyConfig change propagation
            if (parameters.proxyConfig().type() != parametersInfo.proxyConfigInfo().type() ||
                parameters.proxyConfig().hostName() != parametersInfo.proxyConfigInfo().hostName().toStdString() ||
                parameters.proxyConfig().port() != parametersInfo.proxyConfigInfo().port() ||
                parameters.proxyConfig().needsAuth() != parametersInfo.proxyConfigInfo().needsAuth() ||
                parameters.proxyConfig().user() != parametersInfo.proxyConfigInfo().user().toStdString() ||
                pwd != parametersInfo.proxyConfigInfo().pwd().toStdString()) {
                Proxy::instance()->setProxyConfig(ParametersCache::instance()->parameters().proxyConfig());
            }

            resultStream << toInt(exitCode);
            break;
        }
        case RequestNum::UTILITY_FINDGOODPATHFORNEWSYNC: {
            int driveDbId;
            QString basePath;
            QDataStream paramsStream(params);
            paramsStream >> driveDbId;
            paramsStream >> basePath;

            QString path;
            QString error;
            ExitCode exitCode = ServerRequests::findGoodPathForNewSync(driveDbId, basePath, path, error);
            if (exitCode != ExitCode::Ok) {
                LOG_WARN(_logger, "Error in Requests::findGoodPathForNewSyncFolder");
                addError(Error(errId(), exitCode, ExitCause::Unknown));
            }

            resultStream << toInt(exitCode);
            resultStream << path;
            resultStream << error;
            break;
        }
        case RequestNum::UTILITY_BESTVFSAVAILABLEMODE: {
            VirtualFileMode mode = KDC::bestAvailableVfsMode();

            resultStream << ExitCode::Ok;
            resultStream << mode;
            break;
        }
#ifdef Q_OS_WIN
        case RequestNum::UTILITY_SHOWSHORTCUT: {
            bool show = _navigationPaneHelper->showInExplorerNavigationPane();

            resultStream << ExitCode::Ok;
            resultStream << show;
            break;
        }
        case RequestNum::UTILITY_SETSHOWSHORTCUT: {
            bool show;
            QDataStream paramsStream(params);
            paramsStream >> show;

            _navigationPaneHelper->setShowInExplorerNavigationPane(show);

            resultStream << ExitCode::Ok;
            break;
        }
#endif
        case RequestNum::UTILITY_ACTIVATELOADINFO: {
            bool value;
            QDataStream paramsStream(params);
            paramsStream >> value;

            if (value) {
                QTimer::singleShot(100, this, &AppServer::onLoadInfo);

                // Clear sync update progress cache
                _syncCacheMap.clear();
            }

            resultStream << ExitCode::Ok;
            break;
        }
        case RequestNum::UTILITY_CHECKCOMMSTATUS: {
            resultStream << ExitCode::Ok;
            break;
        }
        case RequestNum::UTILITY_HASSYSTEMLAUNCHONSTARTUP: {
            bool enabled = OldUtility::hasSystemLaunchOnStartup(Theme::instance()->appName(), _logger);

            resultStream << ExitCode::Ok;
            resultStream << enabled;
            break;
        }
        case RequestNum::UTILITY_HASLAUNCHONSTARTUP: {
            bool enabled = OldUtility::hasLaunchOnStartup(Theme::instance()->appName(), _logger);

            resultStream << ExitCode::Ok;
            resultStream << enabled;
            break;
        }
        case RequestNum::UTILITY_SETLAUNCHONSTARTUP: {
            bool enabled;
            QDataStream paramsStream(params);
            paramsStream >> enabled;

            Theme *theme = Theme::instance();
            OldUtility::setLaunchOnStartup(theme->appName(), theme->appNameGUI(), enabled, _logger);

            resultStream << ExitCode::Ok;
            break;
        }
        case RequestNum::UTILITY_SET_APPSTATE: {
            AppStateKey key = AppStateKey::Unknown;
            QString value;
            QDataStream paramsStream(params);
            paramsStream >> key;
            paramsStream >> value;

            bool found = true;
            if (!ParmsDb::instance()->updateAppState(key, value.toStdString(), found) || !found) {
                LOG_WARN(_logger, "Error in ParmsDb::updateAppState");
                resultStream << ExitCode::DbError;
                break;
            }

            resultStream << ExitCode::Ok;
            break;
        }
        case RequestNum::UTILITY_GET_APPSTATE: {
            AppStateKey key = AppStateKey::Unknown;
            QString defaultValue;
            QDataStream paramsStream(params);
            paramsStream >> key;

            AppStateValue appStateValue = std::string();
            if (bool found = false; !ParmsDb::instance()->selectAppState(key, appStateValue, found) || !found) {
                LOG_WARN(_logger, "Error in ParmsDb::selectAppState");
                resultStream << ExitCode::DbError;
                break;
            }
            std::string appStateValueStr = std::get<std::string>(appStateValue);

            resultStream << ExitCode::Ok;
            resultStream << QString::fromStdString(appStateValueStr);
            break;
        }
        case RequestNum::UTILITY_GET_LOG_ESTIMATED_SIZE: {
            uint64_t logSize = 0;
            IoError ioError = IoError::Success;
            bool res = LogArchiver::getLogDirEstimatedSize(logSize, ioError);
            if (!res || ioError != IoError::Success) {
                LOG_WARN(_logger,
                         "Error in LogArchiver::getLogDirEstimatedSize: " << IoHelper::ioError2StdString(ioError).c_str());

                addError(Error(errId(), ExitCode::SystemError, ExitCause::Unknown));
                resultStream << ExitCode::SystemError;
                resultStream << 0;
            } else {
                resultStream << ExitCode::Ok;
                resultStream << static_cast<qint64>(logSize);
            }
            break;
        }
        case RequestNum::UTILITY_SEND_LOG_TO_SUPPORT: {
            bool includeArchivedLogs = false;
            QDataStream paramsStream(params);
            paramsStream >> includeArchivedLogs;
            resultStream << ExitCode::Ok; // Return immediately, progress and error will be report via addError and signal

            std::thread uploadLogThread([this, includeArchivedLogs]() { uploadLog(includeArchivedLogs); });
            uploadLogThread.detach();
            break;
        }
        case RequestNum::UTILITY_CANCEL_LOG_TO_SUPPORT: {
            resultStream << ExitCode::Ok; // Return immediately, progress and error will be report via addError and signal
            QTimer::singleShot(100, [this]() { cancelLogUpload(); });
            break;
        }
        case RequestNum::UTILITY_CRASH: {
            resultStream << ExitCode::Ok;
            QTimer::singleShot(QUIT_DELAY, []() { CommonUtility::crash(); });
            break;
        }
        case RequestNum::UTILITY_QUIT: {
            CommServer::instance()->setHasQuittedProperly(true);
            QTimer::singleShot(QUIT_DELAY, []() { quit(); });
            break;
        }
        case RequestNum::UTILITY_DISPLAY_CLIENT_REPORT: {
            if (static bool appStartPTraceStopped = false; !appStartPTraceStopped) {
                appStartPTraceStopped = true;
                sentry::pTraces::basic::AppStart().stop();
            }
            break;
        }
        case RequestNum::SYNC_SETSUPPORTSVIRTUALFILES: {
            int syncDbId = 0;
            bool value = false;
            ArgsWriter(params).write(syncDbId, value);

            const ExitCode exitCode = setSupportsVirtualFiles(syncDbId, value);
            if (exitCode != ExitCode::Ok) {
                LOG_WARN(_logger, "Error in setSupportsVirtualFiles for syncDbId=" << syncDbId);
            }

            resultStream << toInt(exitCode);
            break;
        }
        case RequestNum::SYNC_SETROOTPINSTATE: {
            int syncDbId;
            PinState state;
            QDataStream paramsStream(params);
            paramsStream >> syncDbId;
            paramsStream >> state;
            std::shared_ptr<Vfs> vfsPtr;
            if (ExitInfo exitInfo = getVfsPtr(syncDbId, vfsPtr); !exitInfo) {
                LOG_WARN(_logger, "Error in getVfsPtr for syncDbId=" << syncDbId << " " << exitInfo);
                resultStream << exitInfo.code();
                break;
            }
            if (const ExitInfo exitInfo = vfsPtr->setPinState("", state); !exitInfo) {
                LOG_WARN(_logger, "Error in vfsSetPinState for syncDbId=" << syncDbId << " " << exitInfo);
                resultStream << exitInfo.code();
                break;
            }
            resultStream << ExitCode::Ok;
            break;
        }
        case RequestNum::SYNC_PROPAGATE_SYNCLIST_CHANGE: {
            int syncDbId;
            bool restartSync;
            QDataStream paramsStream(params);
            paramsStream >> syncDbId;
            paramsStream >> restartSync;

            if (_syncPalMap.find(syncDbId) == _syncPalMap.end()) {
                LOG_WARN(_logger, "SyncPal not found in syncPalMap for syncDbId=" << syncDbId);
                resultStream << ExitCode::DataError;
                break;
            }

            _syncPalMap[syncDbId]->syncListUpdated(restartSync);

            resultStream << ExitCode::Ok;
            break;
        }
        case RequestNum::UPDATER_CHANGE_CHANNEL: {
            auto channel = DistributionChannel::Unknown;
            QDataStream paramsStream(params);
            paramsStream >> channel;
            _updateManager->setDistributionChannel(channel);
            break;
        }
        case RequestNum::UPDATER_VERSION_INFO: {
            auto channel = DistributionChannel::Unknown;
            QDataStream paramsStream(params);
            paramsStream >> channel;
            VersionInfo versionInfo = _updateManager->versionInfo(channel);
            resultStream << versionInfo;
            break;
        }
        case RequestNum::UPDATER_STATE: {
            UpdateState state = _updateManager->state();
            resultStream << state;
            break;
        }
        case RequestNum::UPDATER_START_INSTALLER: {
            _updateManager->startInstaller();
            break;
        }
        case RequestNum::UPDATER_SKIP_VERSION: {
            QString tmp;
            QDataStream paramsStream(params);
            paramsStream >> tmp;
            AbstractUpdater::skipVersion(tmp.toStdString());
            break;
        }
        default: {
            LOG_DEBUG(_logger, "Request not implemented!");
            return;
            break;
        }
    }

    CommServer::instance()->sendReply(id, results);
}

void AppServer::startSyncPals() {
    static int trials = 0;

    if (trials < START_SYNCPALS_TRIALS) {
        trials++;
        LOG_DEBUG(_logger, "Start SyncPals - trials = " << trials);
        ExitCause exitCause = ExitCause::Unknown;
        ExitCode exitCode = startSyncs(exitCause);
        if (exitCode != ExitCode::Ok) {
            if (exitCode == ExitCode::SystemError && exitCause == ExitCause::Unknown) {
                QTimer::singleShot(START_SYNCPALS_RETRY_INTERVAL, this, [=]() { startSyncPals(); });
            }
        }
    }
}

ExitCode AppServer::clearErrors(int syncDbId, bool autoResolved /*= false*/) {
    ExitCode exitCode;
    if (syncDbId == 0) {
        exitCode = ServerRequests::deleteErrorsServer();
        if (exitCode != ExitCode::Ok) {
            LOG_WARN(_logger, "Error in ServerRequests::deleteErrorsServer: code=" << exitCode);
        }
    } else {
        exitCode = ServerRequests::deleteErrorsForSync(syncDbId, autoResolved);
        if (exitCode != ExitCode::Ok) {
            LOG_WARN(_logger, "Error in ServerRequests::deleteErrorsForSync: code=" << exitCode);
        }
    }

    if (exitCode == ExitCode::Ok) {
        QTimer::singleShot(100, [=]() { sendErrorsCleared(syncDbId); });
    }

    return exitCode;
}

void AppServer::sendErrorsCleared(int syncDbId) {
    int id = 0;

    QByteArray params;
    QDataStream paramsStream(&params, QIODevice::WriteOnly);
    paramsStream << syncDbId;
    CommServer::instance()->sendSignal(SignalNum::UTILITY_ERRORS_CLEARED, params, id);
}

void AppServer::sendQuit() {
    int id = 0;

    CommServer::instance()->sendSignal(SignalNum::UTILITY_QUIT, QByteArray(), id);
}

void AppServer::sendLogUploadStatusUpdated(LogUploadState status, int percent) {
    int id = 0;

    QByteArray params;
    QDataStream paramsStream(&params, QIODevice::WriteOnly);
    paramsStream << status;
    paramsStream << percent;
    CommServer::instance()->sendSignal(SignalNum::UTILITY_LOG_UPLOAD_STATUS_UPDATED, params, id);

    if (bool found = false; !ParmsDb::instance()->updateAppState(AppStateKey::LogUploadState, status, found) || !found) {
        LOG_WARN(_logger, "Error in ParmsDb::updateAppState with key=" << static_cast<int>(AppStateKey::LogUploadState));
        // Don't fail because it is not a critical error, especially in this context where we are trying to send logs
    }

    if (bool found = false;
        !ParmsDb::instance()->updateAppState(AppStateKey::LogUploadPercent, std::to_string(percent), found) || !found) {
        LOG_WARN(_logger, "Error in ParmsDb::updateAppState with key=" << static_cast<int>(AppStateKey::LogUploadPercent));
        // Don't fail because it is not a critical error, especially in this context where we are trying to send logs
    }
}

void AppServer::cancelLogUpload() {
    ExitCause exitCause = ExitCause::Unknown;
    ExitCode exitCode = LogArchiverHelper::cancelLogToSupport(exitCause);
    if (exitCause == ExitCause::OperationCanceled) {
        LOG_WARN(_logger, "Operation already canceled");
        sendLogUploadStatusUpdated(LogUploadState::Canceled, 0);
        return;
    }

    if (exitCode == ExitCode::InvalidOperation) {
        LOG_WARN(_logger, "Cannot cancel the log upload operation (not started or already finished)");
        AppStateValue logUploadState = LogUploadState::None;
        if (bool found = false;
            !ParmsDb::instance()->selectAppState(AppStateKey::LogUploadState, logUploadState, found) || !found) {
            LOG_WARN(_logger, "Error in ParmsDb::selectAppState");
        }

        AppStateValue logUploadPercent = int();
        if (bool found = false;
            !ParmsDb::instance()->selectAppState(AppStateKey::LogUploadPercent, logUploadPercent, found) || !found) {
            LOG_WARN(_logger, "Error in ParmsDb::selectAppState");
        }
        sendLogUploadStatusUpdated(std::get<LogUploadState>(logUploadState), std::get<int>(logUploadPercent));
        return;
    }

    if (exitCode != ExitCode::Ok) {
        LOG_WARN(_logger, "Error in Requests::cancelLogUploadToSupport: code=" << exitCode << " cause=" << exitCause);
        addError(Error(errId(), ExitCode::LogUploadFailed, exitCause));
        sendLogUploadStatusUpdated(LogUploadState::Failed, 0); // Considered as a failure, in case the operation was not
                                                               // canceled, the gui will receive updated status quickly.
        return;
    }
    sendLogUploadStatusUpdated(LogUploadState::CancelRequested, 0);
}

ExitInfo AppServer::uploadLog(bool includeArchivedLogs) {
    if (bool found = false; !ParmsDb::instance()->updateAppState(AppStateKey::LogUploadState, LogUploadState::None, found) ||
                            !found) { // Reset status
        LOG_WARN(_logger, "Error in ParmsDb::updateAppState");
    }
    sendLogUploadStatusUpdated(LogUploadState::Archiving, 0); // Send progress to the client

    /* See AppStateKey::LogUploadState for status values
     * The return value of progressFunc is true if the upload should continue, false if the user canceled the upload
     */
    LogUploadState previousStatus = LogUploadState::None;
    int previousProgress = 0;
    std::function<bool(LogUploadState, int)> progressFunc = [this, &previousStatus, &previousProgress](LogUploadState status,
                                                                                                       int progress) {
        AppStateValue appStateValue = LogUploadState::None;
        if (bool found = false; !ParmsDb::instance()->selectAppState(AppStateKey::LogUploadState, appStateValue, found) ||
                                !found) { // Check if the user canceled the upload
            LOG_WARN(_logger, "Error in ParmsDb::selectAppState");
        }
        LogUploadState logUploadState = std::get<LogUploadState>(appStateValue);

        bool canceled = logUploadState == LogUploadState::Canceled || logUploadState == LogUploadState::CancelRequested;
        if (!canceled && (status != previousStatus || progress != previousProgress)) {
            sendLogUploadStatusUpdated(status, progress); // Send progress to the client
            LOG_DEBUG(_logger, "Log transfert progress : " << static_cast<int>(status) << " | " << progress << " %");
        }
        previousProgress = progress;
        previousStatus = status;
        return !canceled;
    };

    ExitCause exitCause = ExitCause::Unknown;
    ExitCode exitCode = LogArchiverHelper::sendLogToSupport(includeArchivedLogs, progressFunc, exitCause);

    if (exitCause == ExitCause::OperationCanceled) {
        LOG_DEBUG(_logger, "Log transfert canceled");
        sendLogUploadStatusUpdated(LogUploadState::Canceled, 0);
        return {exitCode, exitCause};
    } else if (exitCode != ExitCode::Ok) {
        LOG_WARN(_logger, "Error in LogArchiverHelper::sendLogToSupport: code=" << exitCode << " cause=" << exitCause);
        addError(Error(errId(), ExitCode::LogUploadFailed, exitCause));
    }
    sendLogUploadStatusUpdated(exitCode == ExitCode::Ok ? LogUploadState::Success : LogUploadState::Failed, 0);
    return {exitCode, exitCause};
}

ExitCode AppServer::checkIfSyncIsValid(const Sync &sync) {
    std::vector<Sync> syncList;
    if (!ParmsDb::instance()->selectAllSyncs(syncList)) {
        LOG_WARN(_logger, "Error in ParmsDb::selectAllSyncs");
        return ExitCode::DbError;
    }

    // Check for nested syncs
    for (const auto &sync_: syncList) {
        if (sync_.dbId() == sync.dbId()) {
            continue;
        }
        if (CommonUtility::isSubDir(sync.localPath(), sync_.localPath()) ||
            CommonUtility::isSubDir(sync_.localPath(), sync.localPath())) {
            LOGW_WARN(_logger, L"Nested syncs - (1) dbId=" << sync.dbId() << L", "
                                                           << Utility::formatSyncPath(sync.localPath()).c_str() << L"; (2) dbId="
                                                           << sync_.dbId() << L", "
                                                           << Utility::formatSyncPath(sync_.localPath()).c_str());
            return ExitCode::InvalidSync;
        }
    }

    return ExitCode::Ok;
}

void AppServer::onScheduleAppRestart() {
    LOG_INFO(_logger, "Application restart requested!");
    _appRestartRequired = true;
}

void AppServer::onShowWindowsUpdateDialog() {
    QByteArray params;
    QDataStream paramsStream(&params, QIODevice::WriteOnly);
    paramsStream << _updateManager->versionInfo();
    CommServer::instance()->sendSignal(SignalNum::UPDATER_SHOW_DIALOG, params);
}

void AppServer::onUpdateStateChanged(const UpdateState state) {
    QByteArray params;
    QDataStream paramsStream(&params, QIODevice::WriteOnly);
    paramsStream << state;
    CommServer::instance()->sendSignal(SignalNum::UPDATER_STATE_CHANGED, params);
}

void AppServer::onRestartClientReceived() {
    bool quit = false;
#if NDEBUG
    if (clientHasCrashed()) {
        LOG_ERROR(_logger, "Client disconnected because it has crashed");
        handleClientCrash(quit);
        if (quit) {
            QMessageBox::warning(0, QString(APPLICATION_NAME), crashMsg, QMessageBox::Ok);
        }
    } else {
        LOG_INFO(_logger, "Client disconnected because it was killed");
        quit = true;
    }
#else
    LOG_INFO(_logger, "Client disconnected");
#endif

    if (quit) {
        QTimer::singleShot(0, this, &AppServer::quit);
    }
}

void AppServer::onMessageReceivedFromAnotherProcess(const QString &message, QObject *) {
    LOG_DEBUG(_logger, "Message received from another kDrive process: '" << message.toStdString().c_str() << "'");

    if (message == showSynthesisMsg) {
        showSynthesis();
    } else if (message == showSettingsMsg) {
        showSettings();
    }
}

void AppServer::onSendNotifAsked(const QString &title, const QString &message) {
    sendShowNotification(title, message);
}

void AppServer::sendShowNotification(const QString &title, const QString &message) {
    // Notify client
    int id = 0;

    QByteArray params;
    QDataStream paramsStream(&params, QIODevice::WriteOnly);
    paramsStream << title;
    paramsStream << message;
    CommServer::instance()->sendSignal(SignalNum::UTILITY_SHOW_NOTIFICATION, params, id);
}

void AppServer::sendNewBigFolder(int syncDbId, const QString &path) {
    int id = 0;

    QByteArray params;
    QDataStream paramsStream(&params, QIODevice::WriteOnly);
    paramsStream << syncDbId;
    paramsStream << path;
    CommServer::instance()->sendSignal(SignalNum::UTILITY_NEW_BIG_FOLDER, params, id);
}

void AppServer::sendErrorAdded(bool serverLevel, ExitCode exitCode, int syncDbId) {
    int id = 0;

    QByteArray params;
    QDataStream paramsStream(&params, QIODevice::WriteOnly);
    paramsStream << serverLevel;
    paramsStream << toInt(exitCode);
    paramsStream << syncDbId;
    CommServer::instance()->sendSignal(SignalNum::UTILITY_ERROR_ADDED, params, id);
}

void AppServer::addCompletedItem(int syncDbId, const SyncFileItem &item, bool notify) {
    // Send completedItem signal to client
    SyncFileItemInfo itemInfo;
    ServerRequests::syncFileItemToSyncFileItemInfo(item, itemInfo);
    sendSyncCompletedItem(syncDbId, itemInfo);

    if (notify) {
        // Store notification
        Notification notification;
        notification._syncDbId = syncDbId;
        notification._filename = itemInfo.path();
        notification._renameTarget = itemInfo.newPath();
        notification._status = itemInfo.instruction();
        _notifications.push_back(notification);
    }
}

void AppServer::sendSignal(SignalNum sigNum, int syncDbId, const SigValueType &val) {
    int id = 0;

    QByteArray params;
    QDataStream paramsStream(&params, QIODevice::WriteOnly);
    paramsStream << syncDbId;
    paramsStream << QVariant::fromStdVariant(val);
    CommServer::instance()->sendSignal(sigNum, params, id);
}

ExitInfo AppServer::getVfsPtr(int syncDbId, std::shared_ptr<Vfs> &vfs) {
    auto vfsMapIt = _vfsMap.find(syncDbId);
    if (vfsMapIt == _vfsMap.end()) {
        LOG_WARN(Log::instance()->getLogger(), "Vfs not found in vfsMap for syncDbId=" << syncDbId);
        return ExitCode::LogicError;
    }
<<<<<<< HEAD

    isExcluded = _vfsMap[syncDbId]->isExcluded(SyncName2QStr(itemPath.native()));

    return true;
}

bool AppServer::vfsExclude(int syncDbId, const SyncPath &itemPath) {
    if (_vfsMap.find(syncDbId) == _vfsMap.end()) {
        LOG_WARN(Log::instance()->getLogger(), "Vfs not found in vfsMap for syncDbId=" << syncDbId);
        return false;
    }

    _vfsMap[syncDbId]->exclude(SyncName2QStr(itemPath.native()));

    return true;
}

bool AppServer::vfsPinState(int syncDbId, const SyncPath &absolutePath, PinState &pinState) {
    if (_vfsMap.find(syncDbId) == _vfsMap.end()) {
        LOG_WARN(Log::instance()->getLogger(), "Vfs not found in vfsMap for syncDbId=" << syncDbId);
        return false;
    }

    SyncPath relativePath = CommonUtility::relativePath(_syncPalMap[syncDbId]->localPath(), absolutePath);
    PinState tmpPinState = _vfsMap[syncDbId]->pinState(SyncName2QStr(relativePath.native()));
    pinState = (tmpPinState != PinState::Inherited) ? tmpPinState : PinState::Unknown;
    return true;
}

bool AppServer::vfsSetPinState(int syncDbId, const SyncPath &itemPath, PinState pinState) {
    if (_vfsMap.find(syncDbId) == _vfsMap.end()) {
        LOG_WARN(Log::instance()->getLogger(), "Vfs not found in vfsMap for syncDbId=" << syncDbId);
        return false;
    }

    SyncPath relativePath = CommonUtility::relativePath(_syncPalMap[syncDbId]->localPath(), itemPath);
    if (!_vfsMap[syncDbId]->setPinState(SyncName2QStr(relativePath.native()), pinState)) {
        LOGW_WARN(Log::instance()->getLogger(),
                  L"Error in Vfs::setPinState for syncDbId=" << syncDbId << L" and path=" << Path2WStr(itemPath).c_str());
        return false;
    }

    return true;
}

bool AppServer::vfsStatus(int syncDbId, const SyncPath &itemPath, bool &isPlaceholder, bool &isHydrated, bool &isSyncing,
                          int &progress) {
    if (_vfsMap.find(syncDbId) == _vfsMap.end()) {
        LOG_WARN(Log::instance()->getLogger(), "Vfs not found in vfsMap for syncDbId=" << syncDbId);
        return false;
    }

    return _vfsMap[syncDbId]->status(SyncName2QStr(itemPath.native()), isPlaceholder, isHydrated, isSyncing, progress);
}

bool AppServer::vfsCreatePlaceholder(int syncDbId, const SyncPath &relativeLocalPath, const SyncFileItem &item) {
    auto vfsIt = _vfsMap.find(syncDbId);
    if (vfsIt == _vfsMap.end()) {
        LOG_WARN(Log::instance()->getLogger(), "Vfs not found in vfsMap for syncDbId=" << syncDbId);
        return false;
    }

    if (vfsIt->second && !vfsIt->second->createPlaceholder(relativeLocalPath, item)) {
        LOGW_WARN(Log::instance()->getLogger(), L"Error in Vfs::createPlaceholder for syncDbId="
                                                        << syncDbId << L" and path=" << Path2WStr(item.path()).c_str());
        return false;
    }

    return true;
}

bool AppServer::vfsConvertToPlaceholder(int syncDbId, const SyncPath &path, const SyncFileItem &item) {
    if (_vfsMap.find(syncDbId) == _vfsMap.end()) {
        LOG_WARN(Log::instance()->getLogger(), "Vfs not found in vfsMap for syncDbId=" << syncDbId);
        return false;
    }

    if (!_vfsMap[syncDbId]->convertToPlaceholder(SyncName2QStr(path.native()), item)) {
        LOGW_WARN(Log::instance()->getLogger(), L"Error in Vfs::convertToPlaceholder for syncDbId="
                                                        << syncDbId << L" and path=" << Path2WStr(item.path()).c_str());
        return false;
    }

    return true;
}

bool AppServer::vfsUpdateMetadata(int syncDbId, const SyncPath &path, const SyncTime &creationTime, const SyncTime &modtime,
                                  const int64_t size, const NodeId &id, std::string &error) {
    if (_vfsMap.find(syncDbId) == _vfsMap.end()) {
        LOG_WARN(Log::instance()->getLogger(), "Vfs not found in vfsMap for syncDbId=" << syncDbId);
        return false;
    }

    const QByteArray fileId(id.c_str());
    QString errorStr;
    if (!_vfsMap[syncDbId]->updateMetadata(SyncName2QStr(path.native()), creationTime, modtime, size, fileId, &errorStr)) {
        LOGW_WARN(Log::instance()->getLogger(),
                  L"Error in Vfs::updateMetadata for syncDbId=" << syncDbId << L" and path=" << Path2WStr(path).c_str());
        error = errorStr.toStdString();
        return false;
    }

    return true;
}

bool AppServer::vfsUpdateFetchStatus(int syncDbId, const SyncPath &tmpPath, const SyncPath &path, int64_t received,
                                     bool &canceled, bool &finished) {
    if (_vfsMap.find(syncDbId) == _vfsMap.end()) {
        LOG_WARN(Log::instance()->getLogger(), "Vfs not found in vfsMap for syncDbId=" << syncDbId);
        return false;
    }

    if (!_vfsMap[syncDbId]->updateFetchStatus(SyncName2QStr(tmpPath), SyncName2QStr(path), received, canceled, finished)) {
        LOGW_WARN(Log::instance()->getLogger(),
                  L"Error in Vfs::updateFetchStatus for syncDbId=" << syncDbId << L" and path=" << Path2WStr(path).c_str());
        return false;
=======
    if (!vfsMapIt->second) {
        LOG_WARN(Log::instance()->getLogger(), "Vfs is null for syncDbId=" << syncDbId);
        return ExitCode::LogicError;
>>>>>>> 720b6ff2
    }
    vfs = vfsMapIt->second;
    return ExitCode::Ok;
}

void AppServer::syncFileStatus(int syncDbId, const SyncPath &path, SyncFileStatus &status) {
    auto syncPalMapIt = _syncPalMap.find(syncDbId);
    if (syncPalMapIt == _syncPalMap.end()) {
        LOG_WARN(Log::instance()->getLogger(), "SyncPal not found in SyncPalMap for syncDbId=" << syncDbId);
        addError(Error(errId(), ExitCode::DataError, ExitCause::Unknown));
        return;
    }

    ExitCode exitCode = syncPalMapIt->second->fileStatus(ReplicaSide::Local, path, status);
    if (exitCode != ExitCode::Ok) {
        LOG_WARN(Log::instance()->getLogger(), "Error in SyncPal::fileStatus for syncDbId=" << syncDbId);
        addError(Error(errId(), exitCode, ExitCause::Unknown));
    }
}

void AppServer::syncFileSyncing(int syncDbId, const SyncPath &path, bool &syncing) {
    auto syncPalMapIt = _syncPalMap.find(syncDbId);
    if (syncPalMapIt == _syncPalMap.end()) {
        LOG_WARN(Log::instance()->getLogger(), "SyncPal not found in SyncPalMap for syncDbId=" << syncDbId);
        addError(Error(errId(), ExitCode::DataError, ExitCause::Unknown));
        return;
    }

    ExitCode exitCode = syncPalMapIt->second->fileSyncing(ReplicaSide::Local, path, syncing);
    if (exitCode != ExitCode::Ok) {
        LOG_WARN(Log::instance()->getLogger(), "Error in SyncPal::fileSyncing for syncDbId=" << syncDbId);
        addError(Error(errId(), exitCode, ExitCause::Unknown));
    }
}

void AppServer::setSyncFileSyncing(int syncDbId, const SyncPath &path, bool syncing) {
    auto syncPalMapIt = _syncPalMap.find(syncDbId);
    if (syncPalMapIt == _syncPalMap.end()) {
        LOG_WARN(Log::instance()->getLogger(), "SyncPal not found in SyncPalMap for syncDbId=" << syncDbId);
        addError(Error(errId(), ExitCode::DataError, ExitCause::Unknown));
        return;
    }

    ExitCode exitCode = syncPalMapIt->second->setFileSyncing(ReplicaSide::Local, path, syncing);
    if (exitCode != ExitCode::Ok) {
        LOG_WARN(Log::instance()->getLogger(), "Error in SyncPal::setFileSyncing for syncDbId=" << syncDbId);
        addError(Error(errId(), exitCode, ExitCause::Unknown));
    }
}

#ifdef Q_OS_MAC
void AppServer::exclusionAppList(QString &appList) {
    for (bool def: {false, true}) {
        std::vector<ExclusionApp> exclusionList;
        if (!ParmsDb::instance()->selectAllExclusionApps(def, exclusionList)) {
            LOG_WARN(Log::instance()->getLogger(), "Error in ParmsDb::selectAllExclusionApps");
            return;
        }

        for (const ExclusionApp &exclusionApp: exclusionList) {
            if (appList.size() > 0) {
                appList += ";";
            }
            appList += QString::fromStdString(exclusionApp.appId());
        }
    }
}
#endif

ExitCode AppServer::migrateConfiguration(bool &proxyNotSupported) {
    typedef ExitCode (MigrationParams::*migrateptr)();
    ExitCode exitCode(ExitCode::Ok);

    MigrationParams mp = MigrationParams();
    std::vector<std::pair<migrateptr, std::string>> migrateArr = {
            {&MigrationParams::migrateGeneralParams, "migrateGeneralParams"},
            {&MigrationParams::migrateAccountsParams, "migrateAccountsParams"},
            {&MigrationParams::migrateTemplateExclusion, "migrateFileExclusion"},
            {&MigrationParams::migrateAppExclusion, "migrateAppExclusion"},
            {&MigrationParams::migrateSelectiveSyncs, "migrateSelectiveSyncs"}};

    for (const auto &migrate: migrateArr) {
        ExitCode functionExitCode = (mp.*migrate.first)();
        if (functionExitCode != ExitCode::Ok) {
            LOG_WARN(_logger, "Error in " << migrate.second.c_str());
            exitCode = functionExitCode;
        }
    }

    // delete old files
    mp.deleteUselessConfigFiles();
    proxyNotSupported = mp.isProxyNotSupported();

    return exitCode;
}

ExitCode AppServer::updateUserInfo(User &user) {
    if (user.keychainKey().empty()) {
        return ExitCode::Ok;
    }

    bool found = false;
    bool updated = false;
    ExitCode exitCode = ServerRequests::loadUserInfo(user, updated);
    if (exitCode != ExitCode::Ok) {
        LOG_WARN(_logger, "Error in Requests::loadUserInfo: code=" << exitCode);
        if (exitCode == ExitCode::InvalidToken) {
            // Notify client app that the user is disconnected
            UserInfo userInfo;
            ServerRequests::userToUserInfo(user, userInfo);
            sendUserUpdated(userInfo);
        }

        return exitCode;
    }

    if (updated) {
        if (!ParmsDb::instance()->updateUser(user, found)) {
            LOG_WARN(_logger, "Error in ParmsDb::updateUser");
            return ExitCode::DbError;
        }
        if (!found) {
            LOG_WARN(_logger, "User not found for userDbId=" << user.dbId());
            return ExitCode::DataError;
        }

        UserInfo userInfo;
        ServerRequests::userToUserInfo(user, userInfo);
        sendUserUpdated(userInfo);
    }

    std::vector<Account> accounts;
    if (!ParmsDb::instance()->selectAllAccounts(user.dbId(), accounts)) {
        LOG_WARN(_logger, "Error in ParmsDb::selectAllAccounts");
        return ExitCode::DbError;
    }

    for (auto &account: accounts) {
        QHash<int, DriveAvailableInfo> userDriveInfoList;
        ServerRequests::getUserAvailableDrives(account.userDbId(), userDriveInfoList);

        std::vector<Drive> drives;
        if (!ParmsDb::instance()->selectAllDrives(account.dbId(), drives)) {
            LOG_WARN(_logger, "Error in ParmsDb::selectAllDrives");
            return ExitCode::DbError;
        }

        for (auto &drive: drives) {
            bool quotaUpdated = false;
            bool accountUpdated = false;
            exitCode = ServerRequests::loadDriveInfo(drive, account, updated, quotaUpdated, accountUpdated);
            if (exitCode != ExitCode::Ok) {
                LOG_WARN(_logger, "Error in Requests::loadDriveInfo: code=" << exitCode);
                return exitCode;
            }

            if (drive.accessDenied() || drive.maintenance()) {
                LOG_WARN(_logger, "Access denied for driveId=" << drive.driveId());

                std::vector<Sync> syncs;
                if (!ParmsDb::instance()->selectAllSyncs(drive.dbId(), syncs)) {
                    LOG_WARN(_logger, "Error in ParmsDb::selectAllSyncs");
                    return ExitCode::DbError;
                }

                for (auto &sync: syncs) {
                    // Pause sync
                    sync.setPaused(true);
                    ExitCause exitCause = ExitCause::DriveAccessError;
                    if (drive.maintenance()) {
                        exitCause = drive.notRenew() ? ExitCause::DriveNotRenew : ExitCause::DriveMaintenance;
                    }
                    addError(Error(sync.dbId(), errId(), ExitCode::BackError, exitCause));
                }
            }

            if (userDriveInfoList.contains(drive.driveId())) {
                const DriveAvailableInfo &userDriveInfo = userDriveInfoList[drive.driveId()];
                std::string strColor = userDriveInfo.color().name().toStdString();
                if (strColor != drive.color()) {
                    drive.setColor(strColor);
                    updated = true;
                }
            }

            if (updated) {
                if (!ParmsDb::instance()->updateDrive(drive, found)) {
                    LOG_WARN(_logger, "Error in ParmsDb::updateDrive");
                    return ExitCode::DbError;
                }
                if (!found) {
                    LOG_WARN(_logger, "Drive not found for driveDbId=" << drive.dbId());
                    return ExitCode::DataError;
                }
            }

            if (quotaUpdated) {
                sendDriveQuotaUpdated(drive.dbId(), drive.size(), drive.usedSize());
            }

            bool accountRemoved = false;
            if (accountUpdated) {
                int accountDbId = 0;
                if (!ParmsDb::instance()->accountDbId(user.dbId(), account.accountId(), accountDbId)) {
                    LOG_WARN(_logger, "Error in ParmsDb::accountDbId");
                    return ExitCode::DbError;
                }

                if (accountDbId == 0) {
                    // No existing account with the new accountId, update it
                    if (!ParmsDb::instance()->updateAccount(account, found)) {
                        LOG_WARN(_logger, "Error in ParmsDb::updateAccount");
                        return ExitCode::DbError;
                    }
                    if (!found) {
                        LOG_WARN(_logger, "Account not found for accountDbId=" << account.dbId());
                        return ExitCode::DataError;
                    }

                    AccountInfo accountInfo;
                    ServerRequests::accountToAccountInfo(account, accountInfo);
                    sendAccountUpdated(accountInfo);
                } else {
                    // An account already exists with the new accountId, link the drive to it
                    drive.setAccountDbId(accountDbId);
                    if (!ParmsDb::instance()->updateDrive(drive, found)) {
                        LOG_WARN(_logger, "Error in ParmsDb::updateDrive");
                        return ExitCode::DbError;
                    }
                    if (!found) {
                        LOG_WARN(_logger, "Drive not found for driveDbId=" << drive.dbId());
                        return ExitCode::DataError;
                    }

                    updated = true;

                    // Delete the old account if not used anymore
                    std::vector<Drive> driveList;
                    if (!ParmsDb::instance()->selectAllDrives(account.dbId(), driveList)) {
                        LOG_WARN(_logger, "Error in ParmsDb::selectAllDrives");
                        return ExitCode::DbError;
                    }

                    if (driveList.size() == 0) {
                        exitCode = ServerRequests::deleteAccount(account.dbId());
                        if (exitCode != ExitCode::Ok) {
                            LOG_WARN(_logger, "Error in Requests::deleteAccount: code=" << exitCode);
                            return exitCode;
                        }

                        accountRemoved = true;
                    }
                }
            }

            if (updated) {
                DriveInfo driveInfo;
                ServerRequests::driveToDriveInfo(drive, driveInfo);
                sendDriveUpdated(driveInfo);
            }

            if (accountRemoved) {
                sendAccountRemoved(account.dbId());
            }
        }
    }

    return ExitCode::Ok;
}

ExitCode AppServer::startSyncs(ExitCause &exitCause) {
    // Load user list
    std::vector<User> userList;
    if (!ParmsDb::instance()->selectAllUsers(userList)) {
        LOG_WARN(_logger, "Error in ParmsDb::selectAllUsers");
        return ExitCode::DbError;
    }

    for (User &user: userList) {
        ExitCode exitCode = startSyncs(user, exitCause);
        if (exitCode != ExitCode::Ok) {
            LOG_WARN(_logger, "Error in startSyncs for userDbId=" << user.dbId());
            return exitCode;
        }
    }

    Utility::restartFinderExtension();

    return ExitCode::Ok;
}

std::string liteSyncActivationLogMessage(bool enabled, int syncDbId) {
    const std::string activationStatus = enabled ? "enabled" : "disabled";
    std::stringstream ss;

    ss << "LiteSync is " << activationStatus << " for syncDbId=" << syncDbId;

    return ss.str();
}

// This function will pause the synchronization in case of errors.
ExitInfo AppServer::tryCreateAndStartVfs(Sync &sync) noexcept {
    const std::string liteSyncMsg = liteSyncActivationLogMessage(sync.virtualFileMode() != VirtualFileMode::Off, sync.dbId());
    LOG_INFO(_logger, liteSyncMsg.c_str());
    const ExitInfo exitInfo = createAndStartVfs(sync);
    if (!exitInfo) {
        LOG_WARN(_logger, "Error in createAndStartVfs for syncDbId=" << sync.dbId() << " " << exitInfo << ", pausing.");
        addError(Error(sync.dbId(), errId(), exitInfo.code(), exitInfo.cause()));
    }

    return exitInfo;
}

ExitCode AppServer::startSyncs(User &user, ExitCause &exitCause) {
    logExtendedLogActivationMessage(ParametersCache::isExtendedLogEnabled());

    ExitCode mainExitCode = ExitCode::Ok;
    ExitCode exitCode = ExitCode::Ok;
    bool found = false;

    // Load account list
    std::vector<Account> accountList;
    if (!ParmsDb::instance()->selectAllAccounts(user.dbId(), accountList)) {
        LOG_WARN(_logger, "Error in ParmsDb::selectAllAccounts");
        exitCause = ExitCause::DbAccessError;
        return ExitCode::DbError;
    }

    for (Account &account: accountList) {
        // Load drive list
        std::vector<Drive> driveList;
        if (!ParmsDb::instance()->selectAllDrives(account.dbId(), driveList)) {
            LOG_WARN(_logger, "Error in ParmsDb::selectAllDrives");
            exitCause = ExitCause::DbAccessError;
            return ExitCode::DbError;
        }

        for (Drive &drive: driveList) {
            // Load sync list
            std::vector<Sync> syncList;
            if (!ParmsDb::instance()->selectAllSyncs(drive.dbId(), syncList)) {
                LOG_WARN(_logger, "Error in ParmsDb::selectAllSyncs");
                exitCause = ExitCause::DbAccessError;
                return ExitCode::DbError;
            }

            for (Sync &sync: syncList) {
                QSet<QString> blackList;
                QSet<QString> undecidedList;

                if (user.toMigrate()) {
                    if (!user.keychainKey().empty()) {
                        // End migration once connected
                        bool syncUpdated = false;
                        exitCode = processMigratedSyncOnceConnected(user.dbId(), drive.driveId(), sync, blackList, undecidedList,
                                                                    syncUpdated);
                        if (exitCode != ExitCode::Ok) {
                            LOG_WARN(_logger, "Error in updateMigratedSyncPalOnceConnected for syncDbId=" << sync.dbId());
                            mainExitCode = exitCode;
                            exitCause = ExitCause::Unknown;
                            continue;
                        }

                        if (syncUpdated) {
                            // Update sync
                            if (!ParmsDb::instance()->updateSync(sync, found)) {
                                LOG_WARN(_logger, "Error in ParmsDb::updateSync");
                                exitCause = ExitCause::DbAccessError;
                                return ExitCode::DbError;
                            }
                            if (!found) {
                                LOG_WARN(_logger, "Sync not found in sync table for syncDbId=" << sync.dbId());
                                exitCause = ExitCause::DbEntryNotFound;
                                return ExitCode::DataError;
                            }

                            SyncInfo syncInfo;
                            ServerRequests::syncToSyncInfo(sync, syncInfo);
                            sendSyncUpdated(syncInfo);
                        }
                    }
                }
                // Clear old errors for this sync
                clearErrors(sync.dbId(), false);
                clearErrors(sync.dbId(), true);

                exitCode = checkIfSyncIsValid(sync);
                exitCause = ExitCause::Unknown;
                if (exitCode != ExitCode::Ok) {
                    addError(Error(sync.dbId(), errId(), exitCode, exitCause));
                    continue;
                }

                if (ExitInfo exitInfo = tryCreateAndStartVfs(sync); !exitInfo) {
                    LOG_WARN(_logger, "Error in tryCreateAndStartVfs for syncDbId=" << sync.dbId() << " " << exitInfo);
                    mainExitCode = exitInfo.code();
                    continue;
                }
                const bool start = !user.keychainKey().empty();

                // Create and start SyncPal
                exitCode = initSyncPal(sync, blackList, undecidedList, QSet<QString>(), start, false, false);
                if (exitCode != ExitCode::Ok) {
                    LOG_WARN(_logger, "Error in initSyncPal for syncDbId=" << sync.dbId() << " code=" << exitCode);
                    addError(Error(sync.dbId(), errId(), exitCode, ExitCause::Unknown));
                    mainExitCode = exitCode;
                }
            }
        }
    }

    if (user.toMigrate()) {
        // Migration done
        user.setToMigrate(false);

        // Update user
        if (!ParmsDb::instance()->updateUser(user, found)) {
            LOG_WARN(_logger, "Error in ParmsDb::updateUser");
            exitCause = ExitCause::DbAccessError;
            return ExitCode::DbError;
        }
        if (!found) {
            LOG_WARN(_logger, "User not found in user table for userDbId=" << user.dbId());
            exitCause = ExitCause::DbEntryNotFound;
            return ExitCode::DataError;
        }
    }

    return mainExitCode;
}

ExitCode AppServer::processMigratedSyncOnceConnected(int userDbId, int driveId, Sync &sync, QSet<QString> &blackList,
                                                     QSet<QString> &undecidedList, bool &syncUpdated) {
    LOG_DEBUG(_logger, "Update migrated SyncPal for syncDbId=" << sync.dbId());

    // Set sync target nodeId for advanced sync
    if (!sync.targetPath().empty()) {
        // Split path
        std::vector<SyncName> names;
        SyncPath pathTmp(sync.targetPath());
        while (pathTmp != pathTmp.root_path()) {
            names.push_back(pathTmp.filename().native());
            pathTmp = pathTmp.parent_path();
        }

        // Get root subfolders
        QList<NodeInfo> list;
        ExitCode exitCode = ServerRequests::getSubFolders(sync.driveDbId(), QString(), list);
        if (exitCode != ExitCode::Ok) {
            LOG_WARN(_logger, "Error in Requests::getSubFolders with driveDbId =" << sync.driveDbId());
            return exitCode;
        }

        NodeId nodeId;
        while (!list.empty() && !names.empty()) {
            NodeInfo info = list.back();
            list.pop_back();
            if (QStr2SyncName(info.name()) == names.back()) {
                names.pop_back();
                if (names.empty()) {
                    nodeId = info.nodeId().toStdString();
                    break;
                }

                exitCode = ServerRequests::getSubFolders(sync.driveDbId(), info.nodeId(), list);
                if (exitCode != ExitCode::Ok) {
                    LOG_WARN(_logger, "Error in Requests::getSubFolders with driveDbId =" << sync.driveDbId() << " nodeId = "
                                                                                          << info.nodeId().toStdString().c_str());
                    return exitCode;
                }
            }
        }

        if (!nodeId.empty()) {
            sync.setTargetNodeId(nodeId);
            syncUpdated = true;
        }
    }

    // Load migration SelectiveSync list
    std::vector<MigrationSelectiveSync> migrationSelectiveSyncList;
    if (!ParmsDb::instance()->selectAllMigrationSelectiveSync(migrationSelectiveSyncList)) {
        LOG_WARN(_logger, "Error in ParmsDb::selectAllMigrationSelectiveSync");
        return ExitCode::DbError;
    }

    // Generate blacklist & undecidedList
    if (migrationSelectiveSyncList.size()) {
        QString nodeId;
        for (const auto &migrationSelectiveSync: migrationSelectiveSyncList) {
            if (migrationSelectiveSync.syncDbId() != sync.dbId()) {
                continue;
            }

            ExitCode exitCode = ServerRequests::getNodeIdByPath(userDbId, driveId, migrationSelectiveSync.path(), nodeId);
            if (exitCode != ExitCode::Ok) {
                // The folder could have been deleted in the drive
                LOGW_DEBUG(_logger, L"Error in Requests::getNodeIdByPath for userDbId="
                                            << userDbId << L" driveId=" << driveId << L" path="
                                            << Path2WStr(migrationSelectiveSync.path()).c_str());
                continue;
            }

            if (!nodeId.isEmpty()) {
                if (migrationSelectiveSync.type() == SyncNodeType::BlackList) {
                    blackList << nodeId;
                } else if (migrationSelectiveSync.type() == SyncNodeType::UndecidedList) {
                    undecidedList << nodeId;
                }
            }
        }
    }

    return ExitCode::Ok;
}

bool AppServer::initLogging() noexcept {
    IoError ioError = IoError::Success;
    SyncPath logDirPath;
    if (!IoHelper::logDirectoryPath(logDirPath, ioError)) {
        return false;
    }

    // Setup log4cplus
    const std::filesystem::path logFilePath = logDirPath / Utility::logFileNameWithTime();
    if (!Log::instance(Path2WStr(logFilePath))) {
        assert(false);
        return false;
    }

    _logger = Log::instance()->getLogger();

    return true;
}

void AppServer::logUsefulInformation() const {
    LOG_INFO(_logger, "***** APP INFO *****");

    LOG_INFO(_logger, "version: " << _theme->version().toStdString().c_str());
    LOG_INFO(_logger, "os: " << CommonUtility::platformName().toStdString().c_str());
    LOG_INFO(_logger, "locale: " << QLocale::system().name().toStdString().c_str());

    // Log app ID
    AppStateValue appStateValue = "";
    if (bool found = false; !ParmsDb::instance()->selectAppState(AppStateKey::AppUid, appStateValue, found) || !found) {
        LOG_WARN(Log::instance()->getLogger(), "Error in ParmsDb::selectAppState");
    }
    const auto &appUid = std::get<std::string>(appStateValue);
    LOG_INFO(Log::instance()->getLogger(), "App ID: " << appUid.c_str());

    // Log user IDs
    std::vector<User> userList;
    if (!ParmsDb::instance()->selectAllUsers(userList)) {
        LOG_WARN(Log::instance()->getLogger(), "Error in ParmsDb::selectAllUsers");
    }
    for (const auto &user: userList) {
        LOGW_INFO(Log::instance()->getLogger(),
                  L"User ID: " << user.userId() << L", email: " << Utility::s2ws(user.email()).c_str());
    }

    // Log drive IDs
    std::vector<Drive> driveList;
    if (!ParmsDb::instance()->selectAllDrives(driveList)) {
        LOG_WARN(Log::instance()->getLogger(), "Error in ParmsDb::selectAllDrives");
    }
    for (const auto &drive: driveList) {
        LOG_INFO(Log::instance()->getLogger(), "Drive ID: " << drive.driveId());
    }

    // Log level
    LOG_INFO(Log::instance()->getLogger(), "Log level: " << ParametersCache::instance()->parameters().logLevel());
    LOG_INFO(Log::instance()->getLogger(), "Extended log activated: " << ParametersCache::instance()->parameters().extendedLog());

    LOG_INFO(_logger, "********************");
}

bool AppServer::setupProxy() noexcept {
    return Proxy::instance(ParametersCache::instance()->parameters().proxyConfig()) != nullptr;
}

void AppServer::handleCrashRecovery(bool &shouldQuit) {
    bool found = false;
    if (AppStateValue lastServerRestartDate = int64_t(0);
        !KDC::ParmsDb::instance()->selectAppState(AppStateKey::LastServerSelfRestartDate, lastServerRestartDate, found) ||
        !found) {
        LOG_ERROR(_logger, "Error in ParmsDb::selectAppState");
        shouldQuit = false;
    } else if (std::get<int64_t>(lastServerRestartDate) == selfRestarterDisableValue) {
        LOG_INFO(_logger, "Last session requested to not restart the server.");
        shouldQuit = _crashRecovered;
        if (!KDC::ParmsDb::instance()->updateAppState(AppStateKey::LastServerSelfRestartDate, 0, found) || !found) {
            LOG_WARN(_logger, "Error in ParmsDb::updateAppState");
        }
        return;
    }

    std::string timestampStr;
    if (_crashRecovered) {
        LOG_INFO(_logger, "Server auto restart after a crash.");

        if (serverCrashedRecently()) {
            LOG_INFO(_logger, "Server crashed twice in a short time, exiting");
            QMessageBox::warning(nullptr, QString(APPLICATION_NAME), crashMsg, QMessageBox::Ok);
            if (!KDC::ParmsDb::instance()->updateAppState(AppStateKey::LastServerSelfRestartDate, 0, found) || !found) {
                LOG_WARN(_logger, "Error in ParmsDb::updateAppState");
            }
            shouldQuit = true;
        } else {
            LOG_INFO(_logger, "Server crashed once, restarting");
            shouldQuit = false;
        }

        long long timestamp =
                std::chrono::time_point_cast<std::chrono::seconds>(std::chrono::system_clock::now()).time_since_epoch().count();
        timestampStr = std::to_string(timestamp);
    } else {
        timestampStr = std::to_string(selfRestarterNoCrashDetected);
    }

    KDC::ParmsDb::instance()->updateAppState(AppStateKey::LastServerSelfRestartDate, timestampStr, found);
    if (!KDC::ParmsDb::instance()->updateAppState(AppStateKey::LastServerSelfRestartDate, timestampStr, found) || !found) {
        LOG_WARN(_logger, "Error in ParmsDb::updateAppState");
    }
}

bool AppServer::serverCrashedRecently(int seconds) {
    const int64_t nowSeconds =
            std::chrono::time_point_cast<std::chrono::seconds>(std::chrono::system_clock::now()).time_since_epoch().count();

    AppStateValue appStateValue = int64_t(0);
    if (bool found = false;
        !KDC::ParmsDb::instance()->selectAppState(AppStateKey::LastServerSelfRestartDate, appStateValue, found) || !found) {
        addError(Error(errId(), ExitCode::DbError, ExitCause::DbEntryNotFound));
        LOG_WARN(_logger, "Error in ParmsDb::selectAppState");
        return false;
    }
    int64_t lastServerCrash = std::get<int64_t>(appStateValue);

    const auto diff = nowSeconds - lastServerCrash;
    if (diff > seconds) {
        return false;
    } else {
        LOG_WARN(_logger, "Server crashed recently: " << diff << " seconds ago");
        return true;
    }
}

bool AppServer::clientCrashedRecently(int seconds) {
    const int64_t nowSeconds =
            std::chrono::time_point_cast<std::chrono::seconds>(std::chrono::system_clock::now()).time_since_epoch().count();

    AppStateValue appStateValue = int64_t(0);

    if (bool found = false;
        !KDC::ParmsDb::instance()->selectAppState(AppStateKey ::LastClientSelfRestartDate, appStateValue, found) || !found) {
        addError(Error(errId(), ExitCode::DbError, ExitCause::DbEntryNotFound));
        LOG_WARN(_logger, "Error in ParmsDb::selectAppState");
        return false;
    }

    int64_t lastClientCrash = std::get<int64_t>(appStateValue);
    const auto diff = nowSeconds - lastClientCrash;
    if (diff > seconds) {
        return false;
    } else {
        LOG_WARN(_logger, "Client crashed recently: " << diff << " seconds ago");
        return true;
    }
}

void AppServer::processInterruptedLogsUpload() {
    AppStateValue appStateValue = LogUploadState::None;
    if (bool found = false; !ParmsDb::instance()->selectAppState(AppStateKey::LogUploadState, appStateValue, found) || !found) {
        LOG_WARN(_logger, "Error in ParmsDb::selectAppState");
    }

    if (auto logUploadState = std::get<LogUploadState>(appStateValue);
        logUploadState == LogUploadState::Archiving || logUploadState == LogUploadState::Uploading) {
        LOG_DEBUG(_logger, "App was closed during log upload, resetting upload status.");
        if (bool found = false;
            !ParmsDb::instance()->updateAppState(AppStateKey::LogUploadState, LogUploadState::Failed, found) || !found) {
            LOG_WARN(_logger, "Error in ParmsDb::updateAppState");
        }
    } else if (logUploadState ==
               LogUploadState::CancelRequested) { // If interrupted while cancelling, consider it has been cancelled
        if (bool found = false;
            !ParmsDb::instance()->updateAppState(AppStateKey::LogUploadState, LogUploadState::Canceled, found) || !found) {
            LOG_WARN(_logger, "Error in ParmsDb::updateAppState");
        }
    }

    appStateValue = "";
    if (bool found = false; !ParmsDb::instance()->selectAppState(AppStateKey::LogUploadToken, appStateValue, found) || !found) {
        LOG_WARN(_logger, "Error in ParmsDb::selectAppState");
    }

    if (const auto logUploadToken = std::get<std::string>(appStateValue); !logUploadToken.empty()) {
        UploadSessionCancelJob cancelJob(UploadSessionType::Log, logUploadToken);
        if (const ExitCode exitCode = cancelJob.runSynchronously(); exitCode != ExitCode::Ok) {
            LOG_WARN(_logger, "Error in UploadSessionCancelJob::runSynchronously: code=" << exitCode);
        } else {
            LOG_INFO(_logger, "Previous Log upload api call cancelled");
            if (bool found = false;
                !ParmsDb::instance()->updateAppState(AppStateKey::LogUploadToken, std::string(), found) || !found) {
                LOG_WARN(_logger, "Error in ParmsDb::updateAppState");
            }
        }
    }
}

void AppServer::parseOptions(const QStringList &options) {
    // Parse options; if help or bad option exit
    QStringListIterator it(options);
    it.next(); // File name
    while (it.hasNext()) {
        QString option = it.next();
        if (option == QLatin1String("--help") || option == QLatin1String("-h")) {
            _helpAsked = true;
            break;
        } else if (option == QLatin1String("--version") || option == QLatin1String("-v")) {
            _versionAsked = true;
            break;
        } else if (option == QLatin1String("--clearSyncNodes")) {
            _clearSyncNodesAsked = true;
            break;
        } else if (option == QLatin1String("--settings")) {
            _settingsAsked = true;
            break;
        } else if (option == QLatin1String("--synthesis")) {
            _synthesisAsked = true;
            break;
        } else if (option == QLatin1String("--clearKeychainKeys")) {
            _clearKeychainKeysAsked = true;
            break;
        } else if (option == QLatin1String("--crashRecovered")) {
            _crashRecovered = true;
        } else {
            showHint("Unrecognized option '" + option.toStdString() + "'");
        }
    }
}

void AppServer::showHelp() {
    QString helpText;
    QTextStream stream(&helpText);
    stream << _theme->appName() << QLatin1String(" version ") << _theme->version() << Qt::endl;

    stream << QLatin1String("File synchronisation desktop utility.") << Qt::endl << Qt::endl << QLatin1String(optionsC);

    displayHelpText(helpText);
}

void AppServer::showVersion() {
    displayHelpText(Theme::instance()->versionSwitchOutput());
}

void AppServer::clearSyncNodes() {
    LOG_INFO(_logger, "Clearing node DB table...");

    // Init parms DB
    bool alreadyExist;
    std::filesystem::path parmsDbPath = Db::makeDbName(alreadyExist);
    if (parmsDbPath.empty()) {
        LOG_WARN(_logger, "Error in Db::makeDbName");
        throw std::runtime_error("Unable to get ParmsDb path.");
    }

    if (!ParmsDb::instance(parmsDbPath, _theme->version().toStdString())) {
        LOG_WARN(_logger, "Error in ParmsDb::instance");
        throw std::runtime_error("Unable to initialize ParmsDb.");
    }

    // Get sync list
    std::vector<Sync> syncList;
    if (!ParmsDb::instance()->selectAllSyncs(syncList)) {
        LOG_WARN(_logger, "Error in ParmsDb::selectAllSyncs");
        throw std::runtime_error("Unable to get syncs list.");
    }

    // Clear node tables
    for (const Sync &sync: syncList) {
        SyncPath dbPath = sync.dbPath();
        auto syncDbPtr = std::make_shared<SyncDb>(dbPath.string(), _theme->version().toStdString());
        syncDbPtr->clearNodes();
    }
}

void AppServer::sendShowSettingsMsg() {
    sendMessage(showSettingsMsg);
}

void AppServer::sendShowSynthesisMsg() {
    sendMessage(showSynthesisMsg);
}

void AppServer::showSettings() {
    int id = 0;
    CommServer::instance()->sendSignal(SignalNum::UTILITY_SHOW_SETTINGS, QByteArray(), id);
}

void AppServer::showSynthesis() {
    int id = 0;
    CommServer::instance()->sendSignal(SignalNum::UTILITY_SHOW_SYNTHESIS, QByteArray(), id);
}

void AppServer::clearKeychainKeys() {
    bool alreadyExist = false;
    std::filesystem::path parmsDbPath = Db::makeDbName(alreadyExist);
    if (parmsDbPath.empty()) {
        LOG_WARN(_logger, "Error in Db::makeDbName");
        throw std::runtime_error("Unable to get ParmsDb path.");
    }

    if (!ParmsDb::instance(parmsDbPath, _theme->version().toStdString())) {
        LOG_WARN(_logger, "Error in ParmsDb::instance");
        throw std::runtime_error("Unable to initialize ParmsDb.");
    }

    std::vector<User> userList;
    if (!ParmsDb::instance()->selectAllUsers(userList)) {
        LOG_WARN(_logger, "Error in  ParmsDb::selectAllUsers");
        throw std::runtime_error("Unable to select users.");
        return;
    }

    for (const auto &user: userList) {
        KeyChainManager::instance()->deleteToken(user.keychainKey());
    }
}

void AppServer::showAlreadyRunning() {
    QMessageBox::warning(0, QString(APPLICATION_NAME), tr("kDrive application is already running!"), QMessageBox::Ok);
}

ExitCode AppServer::sendShowFileNotification(int syncDbId, const QString &filename, const QString &renameTarget,
                                             SyncFileInstruction status, int count) {
    // Check if notifications are disabled globally
    if (ParametersCache::instance()->parameters().notificationsDisabled() == NotificationsDisabled::Always) {
        return ExitCode::Ok;
    }

    // Check if notifications are disabled for this drive
    Sync sync;
    bool found = false;
    if (!ParmsDb::instance()->selectSync(syncDbId, sync, found)) {
        LOG_WARN(Log::instance()->getLogger(), "Error in ParmsDb::selectSync");
        return ExitCode::DbError;
    }
    if (!found) {
        LOG_WARN(Log::instance()->getLogger(), "Sync not found in sync table for syncDbId=" << syncDbId);
        return ExitCode::DataError;
    }

    Drive drive;
    if (!ParmsDb::instance()->selectDrive(sync.driveDbId(), drive, found)) {
        LOG_WARN(Log::instance()->getLogger(), "Error in ParmsDb::selectDrive");
        return ExitCode::DbError;
    }
    if (!found) {
        LOG_WARN(Log::instance()->getLogger(), "Drive not found in drive table for driveDbId=" << sync.driveDbId());
        return ExitCode::DataError;
    }

    if (!drive.notifications()) {
        return ExitCode::Ok;
    }

    if (count > 0) {
        QString file = QDir::toNativeSeparators(filename);
        QString text;

        switch (status) {
            case SyncFileInstruction::Remove:
                if (count > 1) {
                    text = tr("%1 and %n other file(s) have been removed.", "", count - 1).arg(file);
                } else {
                    text = tr("%1 has been removed.", "%1 names a file.").arg(file);
                }
                break;
            case SyncFileInstruction::Get:
                if (count > 1) {
                    text = tr("%1 and %n other file(s) have been added.", "", count - 1).arg(file);
                } else {
                    text = tr("%1 has been added.", "%1 names a file.").arg(file);
                }
                break;
            case SyncFileInstruction::Update:
                if (count > 1) {
                    text = tr("%1 and %n other file(s) have been updated.", "", count - 1).arg(file);
                } else {
                    text = tr("%1 has been updated.", "%1 names a file.").arg(file);
                }
                break;
            case SyncFileInstruction::Move:
                if (count > 1) {
                    text = tr("%1 has been moved to %2 and %n other file(s) have been moved.", "", count - 1)
                                   .arg(file, renameTarget);
                } else {
                    text = tr("%1 has been moved to %2.").arg(file, renameTarget);
                }
                break;
            default:
                break;
        }

        if (!text.isEmpty()) {
            sendShowNotification(tr("Sync Activity"), text);
        }
    }

    return ExitCode::Ok;
}

void AppServer::showHint(std::string errorHint) {
    static QString binName = QFileInfo(QCoreApplication::applicationFilePath()).fileName();
    std::cerr << errorHint << std::endl;
    std::cerr << "Try '" << binName.toStdString() << " --help' for more information" << std::endl;
    std::exit(1);
}

bool AppServer::startClient() {
    CommServer::instance()->setHasQuittedProperly(false);

    if (!CommServer::instance()->isListening()) {
        LOG_WARN(_logger, "Failed to start kDrive client (comm server isn't started)");
        return false;
    }

    bool startClient = false;
#ifdef QT_NO_DEBUG
    startClient = true;
#endif
    startClient |= QProcessEnvironment::systemEnvironment().value("KDRIVE_DEBUG_RUN_CLIENT") == "1";

    if (startClient) {
        // Start the client
        QString pathToExecutable = QCoreApplication::applicationDirPath();

#if defined(Q_OS_WIN)
        pathToExecutable += QString("/%1.exe").arg(APPLICATION_CLIENT_EXECUTABLE);
#else
        pathToExecutable += QString("/%1").arg(APPLICATION_CLIENT_EXECUTABLE);
#endif

        QStringList arguments;
        arguments << QString::number(CommServer::instance()->commPort());

        LOGW_INFO(_logger, L"Starting kDrive client - path=" << Path2WStr(QStr2Path(pathToExecutable)).c_str() << L" args="
                                                             << arguments[0].toStdWString().c_str());

        QProcess *clientProcess = new QProcess(this);
        clientProcess->setProgram(pathToExecutable);
        clientProcess->setArguments(arguments);
        clientProcess->start();
        if (!clientProcess->waitForStarted()) {
            LOG_WARN(_logger, "Failed to start kDrive client");
            return false;
        }
    }

    return true;
}

ExitCode AppServer::updateAllUsersInfo() {
    std::vector<User> users;
    if (!ParmsDb::instance()->selectAllUsers(users)) {
        LOG_WARN(_logger, "Error in ParmsDb::selectAllUsers");
        return ExitCode::DbError;
    }

    for (auto &user: users) {
        if (user.keychainKey().empty()) {
            LOG_DEBUG(_logger, "User " << user.dbId() << " is not connected");
            continue;
        }

        ExitCode exitCode = updateUserInfo(user);
        if (exitCode != ExitCode::Ok) {
            LOG_WARN(_logger, "Error in updateUserInfo: code=" << exitCode);
            return exitCode;
        }
    }

    return ExitCode::Ok;
}

ExitCode AppServer::initSyncPal(const Sync &sync, const std::unordered_set<NodeId> &blackList,
                                const std::unordered_set<NodeId> &undecidedList, const std::unordered_set<NodeId> &whiteList,
                                bool start, bool resumedByUser, bool firstInit) {
    ExitCode exitCode;

    std::chrono::duration<double, std::milli> elapsed_ms = std::chrono::steady_clock::now() - _lastSyncPalStart;
    if (elapsed_ms.count() < START_SYNCPALS_TIME_GAP) {
        // Shifts the start of the next sync
        Utility::msleep(START_SYNCPALS_TIME_GAP - static_cast<int>(elapsed_ms.count()));
    }
    _lastSyncPalStart = std::chrono::steady_clock::now();

    if (_syncPalMap.find(sync.dbId()) == _syncPalMap.end()) {
        // Create SyncPal
        try {
            _syncPalMap[sync.dbId()] = std::shared_ptr<SyncPal>(new SyncPal(sync.dbId(), _theme->version().toStdString()));
        } catch (std::exception const &) {
            LOG_WARN(_logger, "Error in SyncPal::SyncPal for syncDbId=" << sync.dbId());
            return ExitCode::DbError;
        }

        // Set callbacks
        _syncPalMap[sync.dbId()]->setAddErrorCallback(&addError);
        _syncPalMap[sync.dbId()]->setAddCompletedItemCallback(&addCompletedItem);
        _syncPalMap[sync.dbId()]->setSendSignalCallback(&sendSignal);

        std::shared_ptr<Vfs> vfsPtr;
        if (ExitInfo exitInfo = getVfsPtr(sync.dbId(), vfsPtr); !exitInfo) {
            LOG_WARN(_logger, "Error in getVfsPtr for syncDbId=" << sync.dbId() << " " << exitInfo);
            return exitInfo.code();
        }

        _syncPalMap[sync.dbId()]->setVfsPtr(vfsPtr);

        if (blackList != std::unordered_set<NodeId>()) {
            // Set blackList (create or overwrite the possible existing list in DB)
            exitCode = _syncPalMap[sync.dbId()]->setSyncIdSet(SyncNodeType::BlackList, blackList);
            if (exitCode != ExitCode::Ok) {
                LOG_WARN(_logger, "Error in SyncPal::setSyncIdSet");
                return exitCode;
            }
        }

        if (undecidedList != std::unordered_set<NodeId>()) {
            // Set undecidedList (create or overwrite the possible existing list in DB)
            exitCode = _syncPalMap[sync.dbId()]->setSyncIdSet(SyncNodeType::UndecidedList, undecidedList);
            if (exitCode != ExitCode::Ok) {
                LOG_WARN(_logger, "Error in SyncPal::setSyncIdSet");
                return exitCode;
            }
        }

        if (whiteList != std::unordered_set<NodeId>()) {
            // Set undecidedList (create or overwrite the possible existing list in DB)
            exitCode = _syncPalMap[sync.dbId()]->setSyncIdSet(SyncNodeType::WhiteList, whiteList);
            if (exitCode != ExitCode::Ok) {
                LOG_WARN(_logger, "Error in SyncPal::setSyncIdSet");
                return exitCode;
            }
        }
    }

#if defined(_WIN32) || defined(__APPLE__)
    if (firstInit) {
        if (!_syncPalMap[sync.dbId()]->wipeOldPlaceholders()) {
            LOG_WARN(_logger, "Error in SyncPal::wipeOldPlaceholders");
        }
    }
#else
    (void) firstInit;
#endif

    if (start && (resumedByUser || !sync.paused())) {
        std::chrono::time_point<std::chrono::system_clock> pauseTime;
        if (_syncPalMap[sync.dbId()]->isPaused(pauseTime)) {
            // Unpause SyncPal
            _syncPalMap[sync.dbId()]->unpause();
        } else if (!_syncPalMap[sync.dbId()]->isRunning()) {
            // Start SyncPal
            _syncPalMap[sync.dbId()]->start();
        }
    }

    // Register the folder with the socket API
    if (_socketApi) {
        _socketApi->registerSync(sync.dbId());
    }

    return ExitCode::Ok;
}

ExitCode AppServer::initSyncPal(const Sync &sync, const QSet<QString> &blackList, const QSet<QString> &undecidedList,
                                const QSet<QString> &whiteList, bool start, bool resumedByUser, bool firstInit) {
    ExitCode exitCode;

    std::unordered_set<NodeId> blackList2;
    for (const QString &nodeId: blackList) {
        blackList2.insert(nodeId.toStdString());
    }

    std::unordered_set<NodeId> undecidedList2;
    for (const QString &nodeId: undecidedList) {
        undecidedList2.insert(nodeId.toStdString());
    }

    std::unordered_set<NodeId> whiteList2;
    for (const QString &nodeId: whiteList) {
        whiteList2.insert(nodeId.toStdString());
    }

    exitCode = initSyncPal(sync, blackList2, undecidedList2, whiteList2, start, resumedByUser, firstInit);
    if (exitCode != ExitCode::Ok) {
        LOG_WARN(_logger, "Error in initSyncPal");
        return exitCode;
    }

    return ExitCode::Ok;
}

ExitCode AppServer::stopSyncPal(int syncDbId, bool pausedByUser, bool quit, bool clear) {
    // Unregister the folder with the socket API
    if (_socketApi) {
        _socketApi->unregisterSync(syncDbId);
    }

    // Stop SyncPal
    if (_syncPalMap.find(syncDbId) == _syncPalMap.end()) {
        LOG_WARN(_logger, "SyncPal not found in syncPalMap for syncDbId=" << syncDbId);
        return ExitCode::DataError;
    }

    if (_syncPalMap[syncDbId]) {
        _syncPalMap[syncDbId]->stop(pausedByUser, quit, clear);
    }

    return ExitCode::Ok;
}

ExitInfo AppServer::createAndStartVfs(const Sync &sync) noexcept {
    // Check that the sync folder exists.
    bool exists = false;
    IoError ioError = IoError::Success;
    if (!IoHelper::checkIfPathExists(sync.localPath(), exists, ioError)) {
        LOGW_WARN(_logger, L"Error in IoHelper::checkIfPathExists " << Utility::formatIoError(sync.localPath(), ioError).c_str());
        return ExitCode::SystemError;
    }

    if (!exists) {
        LOGW_WARN(_logger, L"Sync localpath " << Utility::formatSyncPath(sync.localPath()).c_str() << L" doesn't exist.");
        return {ExitCode::SystemError, ExitCause::SyncDirDoesntExist};
    }

    if (_vfsMap.find(sync.dbId()) == _vfsMap.end()) {
#ifdef Q_OS_WIN
        Drive drive;
        bool found;
        if (!ParmsDb::instance()->selectDrive(sync.driveDbId(), drive, found)) {
            LOG_WARN(_logger, "Error in ParmsDb::selectDrive");
            return {ExitCode::DbError, ExitCause::DbAccessError};
        }
        if (!found) {
            LOG_WARN(_logger, "Drive not found in drive table for driveDbId=" << sync.driveDbId());
            return {ExitCode::DataError, ExitCause::DbEntryNotFound};
        }

        Account account;
        if (!ParmsDb::instance()->selectAccount(drive.accountDbId(), account, found)) {
            LOG_WARN(_logger, "Error in ParmsDb::selectAccount");
            return {ExitCode::DbError, ExitCause::DbAccessError};
        }
        if (!found) {
            LOG_WARN(_logger, "Account not found in account table for accountDbId=" << drive.accountDbId());
            return {ExitCode::DataError, ExitCause::DbEntryNotFound};
        }

        User user;
        if (!ParmsDb::instance()->selectUser(account.userDbId(), user, found)) {
            LOG_WARN(_logger, "Error in ParmsDb::selectUser");
            return {ExitCode::DbError, ExitCause::DbAccessError};
        }
        if (!found) {
            LOG_WARN(_logger, "User not found in user table for userDbId=" << account.userDbId());
            return {ExitCode::DataError, ExitCause::DbEntryNotFound};
        }
#endif

        // Create VFS instance
        VfsSetupParams vfsSetupParams;
        vfsSetupParams._syncDbId = sync.dbId();
#ifdef Q_OS_WIN
        vfsSetupParams._driveId = drive.driveId();
        vfsSetupParams._userId = user.userId();
#endif
        vfsSetupParams._localPath = sync.localPath();
        vfsSetupParams._targetPath = sync.targetPath();
        connect(this, &AppServer::socketApiExecuteCommandDirect, _socketApi.data(), &SocketApi::executeCommandDirect);
        vfsSetupParams._executeCommand = [this](const char *command) { emit socketApiExecuteCommandDirect(QString(command)); };
        vfsSetupParams._logger = _logger;
        QString error;
        std::shared_ptr vfsPtr = KDC::createVfsFromPlugin(sync.virtualFileMode(), vfsSetupParams, error);
        if (!vfsPtr) {
            LOG_WARN(_logger, "Error in Vfs::createVfsFromPlugin for mode " << sync.virtualFileMode() << " : "
                                                                            << error.toStdString().c_str());
            return {ExitCode::SystemError, ExitCause::UnableToCreateVfs};
        }
        _vfsMap[sync.dbId()] = vfsPtr;
        _vfsMap[sync.dbId()]->setExtendedLog(ParametersCache::isExtendedLogEnabled());

        // Set callbacks
        _vfsMap[sync.dbId()]->setSyncFileStatusCallback(&syncFileStatus);
        _vfsMap[sync.dbId()]->setSyncFileSyncingCallback(&syncFileSyncing);
        _vfsMap[sync.dbId()]->setSetSyncFileSyncingCallback(&setSyncFileSyncing);
#ifdef Q_OS_MAC
        _vfsMap[sync.dbId()]->setExclusionAppListCallback(&exclusionAppList);
#endif
    }

    // Start VFS
    if (ExitInfo exitInfo = _vfsMap[sync.dbId()]->start(_vfsInstallationDone, _vfsActivationDone, _vfsConnectionDone);
        !exitInfo) {
#ifdef Q_OS_MAC
        if (sync.virtualFileMode() == VirtualFileMode::Mac) {
            if (_vfsInstallationDone && !_vfsActivationDone) {
                // Check LiteSync ext authorizations
                std::string liteSyncExtErrorDescr;
                bool liteSyncExtOk = CommonUtility::isLiteSyncExtEnabled() &&
                                     CommonUtility::isLiteSyncExtFullDiskAccessAuthOk(liteSyncExtErrorDescr);
                if (!liteSyncExtOk) {
                    if (liteSyncExtErrorDescr.empty()) {
                        LOG_WARN(_logger, "LiteSync extension is not enabled or doesn't have full disk access");
                    } else {
                        LOG_WARN(_logger, "LiteSync extension is not enabled or doesn't have full disk access: "
                                                  << liteSyncExtErrorDescr.c_str());
                    }
                    return {ExitCode::SystemError, ExitCause::LiteSyncNotAllowed};
                }
            }
        }
#endif

        LOG_WARN(_logger, "Error in Vfs::start " << exitInfo);
        return exitInfo;
    }

#ifdef Q_OS_WIN
    // Save sync
    Sync tmpSync(sync);
    tmpSync.setNavigationPaneClsid(_vfsMap[sync.dbId()]->namespaceCLSID());

    if (tmpSync.virtualFileMode() == KDC::VirtualFileMode::Win) {
        OldUtility::setFolderPinState(QUuid(QString::fromStdString(tmpSync.navigationPaneClsid())),
                                      _navigationPaneHelper->showInExplorerNavigationPane());
    } else {
        if (tmpSync.navigationPaneClsid().empty()) {
            tmpSync.setNavigationPaneClsid(QUuid::createUuid().toString().toStdString());
            _vfsMap[sync.dbId()]->setNamespaceCLSID(tmpSync.navigationPaneClsid());
        }
        OldUtility::addLegacySyncRootKeys(QUuid(QString::fromStdString(sync.navigationPaneClsid())),
                                          SyncName2QStr(sync.localPath().native()),
                                          _navigationPaneHelper->showInExplorerNavigationPane());
    }

    bool found = false;
    if (!ParmsDb::instance()->updateSync(tmpSync, found)) {
        LOG_WARN(_logger, "Error in ParmsDb::updateSync");
        return {ExitCode::DbError, ExitCause::DbAccessError};
    }
    if (!found) {
        LOG_WARN(_logger, "Sync not found in sync table for syncDbId=" << tmpSync.dbId());
        return {ExitCode::DataError, ExitCause::DbEntryNotFound};
    }
#endif
    return ExitCode::Ok;
}

ExitCode AppServer::stopVfs(int syncDbId, bool unregister) {
    LOG_DEBUG(_logger, "Stop VFS for syncDbId=" << syncDbId);

    // Stop Vfs
    if (_vfsMap.find(syncDbId) == _vfsMap.end()) {
        LOG_WARN(_logger, "Vfs not found in vfsMap for syncDbId=" << syncDbId);
        return ExitCode::DataError;
    }

    if (_vfsMap[syncDbId]) {
        _vfsMap[syncDbId]->stop(unregister);
    }

    LOG_DEBUG(_logger, "Stop VFS for syncDbId=" << syncDbId << " done");

    return ExitCode::Ok;
}

ExitCode AppServer::setSupportsVirtualFiles(int syncDbId, bool value) {
    Sync sync;
    bool found;
    if (!ParmsDb::instance()->selectSync(syncDbId, sync, found)) {
        LOG_WARN(_logger, "Error in ParmsDb::selectSync");
        return ExitCode::DbError;
    }
    if (!found) {
        LOG_WARN(_logger, "Sync not found in sync table for syncDbId=" << syncDbId);
        return ExitCode::DataError;
    }

    // Check if sync is valid
    ExitCode exitCode = checkIfSyncIsValid(sync);
    ExitCause exitCause = ExitCause::Unknown;
    if (exitCode != ExitCode::Ok) {
        addError(Error(sync.dbId(), errId(), exitCode, exitCause));
        return exitCode;
    }

    VirtualFileMode newMode;
    if (value && sync.virtualFileMode() == VirtualFileMode::Off) {
        newMode = KDC::bestAvailableVfsMode();
    } else {
        newMode = VirtualFileMode::Off;
    }

    if (newMode != sync.virtualFileMode()) {
        // Stop sync
        _syncPalMap[syncDbId]->stop();

        // Stop Vfs
        exitCode = stopVfs(syncDbId, true);
        if (exitCode != ExitCode::Ok) {
            LOG_WARN(_logger, "Error in stopVfs for syncDbId=" << sync.dbId());
            return exitCode;
        }

        if (newMode == VirtualFileMode::Off) {
#ifdef Q_OS_WIN
            LOG_INFO(_logger, "Clearing node DB");
            _syncPalMap[syncDbId]->clearNodes();
#else
            // Clear file system
            _syncPalMap[sync.dbId()]->wipeVirtualFiles();
#endif
        }

#ifdef Q_OS_WIN
        if (newMode == VirtualFileMode::Win) {
            // Remove legacy sync root keys
            OldUtility::removeLegacySyncRootKeys(QUuid(QString::fromStdString(sync.navigationPaneClsid())));
            sync.setNavigationPaneClsid(std::string());
        } else if (sync.virtualFileMode() == VirtualFileMode::Win) {
            // Add legacy sync root keys
            bool show = _navigationPaneHelper->showInExplorerNavigationPane();
            if (sync.navigationPaneClsid().empty()) {
                sync.setNavigationPaneClsid(QUuid::createUuid().toString().toStdString());
            }
            OldUtility::addLegacySyncRootKeys(QUuid(QString::fromStdString(sync.navigationPaneClsid())),
                                              SyncName2QStr(sync.localPath().native()), show);
        }
#endif

        // Update Vfs mode in sync
        sync.setVirtualFileMode(newMode);
        if (!ParmsDb::instance()->updateSync(sync, found)) {
            LOG_WARN(_logger, "Error in ParmsDb::updateSync");
            return ExitCode::DbError;
        }
        if (!found) {
            LOG_WARN(_logger, "Sync not found in sync table for syncDbId=" << syncDbId);
            return ExitCode::DataError;
        }

        // Delete previous vfs
        _vfsMap.erase(syncDbId);

        if (ExitInfo exitInfo = tryCreateAndStartVfs(sync); !exitInfo) {
            LOG_WARN(_logger, "Error in tryCreateAndStartVfs " << exitInfo);
            return exitInfo;
        }

        QTimer::singleShot(100, this, [=]() {
            if (newMode != VirtualFileMode::Off) {
                // Clear file system
                _vfsMap[sync.dbId()]->convertDirContentToPlaceholder(SyncName2QStr(sync.localPath()), true);
            }

            // Update sync info on client side
            SyncInfo syncInfo;
            ServerRequests::syncToSyncInfo(sync, syncInfo);
            sendSyncUpdated(syncInfo);

            // Notify conversion completed
            sendVfsConversionCompleted(sync.dbId());

            // Re-start sync
            _syncPalMap[syncDbId]->start();
        });
    }

    return ExitCode::Ok;
}

void AppServer::addError(const Error &error) {
    // Fetch all errors.
    std::vector<Error> errorList;
    if (!ParmsDb::instance()->selectAllErrors(error.level(), error.syncDbId(), INT_MAX, errorList)) {
        LOG_WARN(Log::instance()->getLogger(), "Error in ParmsDb::selectAllErrors");
        return;
    }

    // Check if a similar error already exists.
    bool errorAlreadyExists = false;
    for (Error &existingError: errorList) {
        if (!existingError.isSimilarTo(error)) continue;
        // Update existing error time
        existingError.setTime(error.time());
        bool found = false;
        if (!ParmsDb::instance()->updateError(existingError, found)) {
            LOG_WARN(Log::instance()->getLogger(), "Error in ParmsDb::updateError");
            return;
        }
        if (!found) {
            LOG_WARN(Log::instance()->getLogger(), "Error not found in Error table for dbId=" << existingError.dbId());
            return;
        }

        errorAlreadyExists = true;
        break;
    }

    if (!errorAlreadyExists && !ParmsDb::instance()->insertError(error)) { // Insert new error
        LOG_WARN(Log::instance()->getLogger(), "Error in ParmsDb::insertError");
        return;
    }
    if (!errorAlreadyExists) errorList.push_back(error);


    User user;
    if (error.syncDbId() && ServerRequests::getUserFromSyncDbId(error.syncDbId(), user) != ExitCode::Ok) {
        LOG_WARN(Log::instance()->getLogger(), "Error in ServerRequests::getUserFromSyncDbId");
        return;
    }

    if (ServerRequests::isDisplayableError(error)) {
        // Notify the client
        sendErrorAdded(error.level() == ErrorLevel::Server, error.exitCode(), error.syncDbId());
    }

    if (error.exitCode() == ExitCode::InvalidToken) {
        // Manage invalid token error
        LOG_DEBUG(Log::instance()->getLogger(), "Manage invalid token error");

        if (!user.dbId()) {
            LOG_WARN(Log::instance()->getLogger(), "Invalid error");
            return;
        }

        // Update user
        user.setKeychainKey(std::string());
        bool found = false;
        if (!ParmsDb::instance()->updateUser(user, found)) {
            LOG_WARN(Log::instance()->getLogger(), "Error in ParmsDb::updateUser");
            return;
        }
        if (!found) {
            LOG_WARN(Log::instance()->getLogger(), "User not found with dbId=" << user.dbId());
            return;
        }

        UserInfo userInfo;
        ServerRequests::userToUserInfo(user, userInfo);
        sendUserUpdated(userInfo);
    } else if (error.exitCode() == ExitCode::NetworkError && error.exitCause() == ExitCause::SocketsDefuncted) {
        // Manage sockets defuncted error
        LOG_WARN(Log::instance()->getLogger(), "Manage sockets defuncted error");

        sentry::Handler::captureMessage(sentry::Level::Warning, "AppServer::addError", "Sockets defuncted error");

        // Decrease upload session max parallel jobs
        ParametersCache::instance()->decreaseUploadSessionParallelThreads();

        // Decrease JobManager pool capacity
        JobManager::instance()->decreasePoolCapacity();
    } else if (error.exitCode() == ExitCode::SystemError && error.exitCause() == ExitCause::FileAccessError) {
        // Remove child errors
        std::unordered_set<int64_t> toBeRemovedErrorIds;
        for (const Error &parentError: errorList) {
            for (const Error &childError: errorList) {
                if (Utility::isDescendantOrEqual(childError.path(), parentError.path()) &&
                    childError.dbId() != parentError.dbId()) {
                    toBeRemovedErrorIds.insert(childError.dbId());
                }
            }
        }
        for (auto errorId: toBeRemovedErrorIds) {
            bool found = false;
            if (!ParmsDb::instance()->deleteError(errorId, found)) {
                LOG_WARN(Log::instance()->getLogger(), "Error in ParmsDb::deleteError");
                return;
            }
            if (!found) {
                LOG_WARN(Log::instance()->getLogger(), "Error not found in Error table for dbId=" << errorId);
                return;
            }
        }
        if (!toBeRemovedErrorIds.empty()) sendErrorsCleared(error.syncDbId());
    } else if (error.exitCode() == ExitCode::UpdateRequired) {
        AbstractUpdater::unskipVersion();
    }

    if (!ServerRequests::isAutoResolvedError(error) && !errorAlreadyExists) {
        // Send error to sentry only for technical errors
        SentryUser sentryUser(user.email(), user.name(), std::to_string(user.userId()));
        sentry::Handler::captureMessage(sentry::Level::Warning, "AppServer::addError", error.errorString(), sentryUser);
    }
}

void AppServer::sendUserAdded(const UserInfo &userInfo) {
    int id = 0;

    QByteArray params;
    QDataStream paramsStream(&params, QIODevice::WriteOnly);
    paramsStream << userInfo;

    CommServer::instance()->sendSignal(SignalNum::USER_ADDED, params, id);
}

void AppServer::sendUserUpdated(const UserInfo &userInfo) {
    int id = 0;

    QByteArray params;
    QDataStream paramsStream(&params, QIODevice::WriteOnly);
    paramsStream << userInfo;

    CommServer::instance()->sendSignal(SignalNum::USER_UPDATED, params, id);
}

void AppServer::sendUserStatusChanged(int userDbId, bool connected, QString connexionError) {
    int id = 0;

    QByteArray params;
    QDataStream paramsStream(&params, QIODevice::WriteOnly);
    paramsStream << userDbId;
    paramsStream << connected;
    paramsStream << connexionError;

    CommServer::instance()->sendSignal(SignalNum::USER_STATUSCHANGED, params, id);
}

void AppServer::sendUserRemoved(int userDbId) {
    int id = 0;

    QByteArray params;
    QDataStream paramsStream(&params, QIODevice::WriteOnly);
    paramsStream << userDbId;

    CommServer::instance()->sendSignal(SignalNum::USER_REMOVED, params, id);
}

void AppServer::sendAccountAdded(const AccountInfo &accountInfo) {
    int id = 0;

    QByteArray params;
    QDataStream paramsStream(&params, QIODevice::WriteOnly);
    paramsStream << accountInfo;

    CommServer::instance()->sendSignal(SignalNum::ACCOUNT_ADDED, params, id);
}

void AppServer::sendAccountUpdated(const AccountInfo &accountInfo) {
    int id = 0;

    QByteArray params;
    QDataStream paramsStream(&params, QIODevice::WriteOnly);
    paramsStream << accountInfo;

    CommServer::instance()->sendSignal(SignalNum::ACCOUNT_UPDATED, params, id);
}

void AppServer::sendAccountRemoved(int accountDbId) {
    int id = 0;

    QByteArray params;
    QDataStream paramsStream(&params, QIODevice::WriteOnly);
    paramsStream << accountDbId;

    CommServer::instance()->sendSignal(SignalNum::ACCOUNT_REMOVED, params, id);
}

void AppServer::sendDriveAdded(const DriveInfo &driveInfo) {
    int id = 0;

    QByteArray params;
    QDataStream paramsStream(&params, QIODevice::WriteOnly);
    paramsStream << driveInfo;

    CommServer::instance()->sendSignal(SignalNum::DRIVE_ADDED, params, id);
}

void AppServer::sendDriveUpdated(const DriveInfo &driveInfo) {
    int id = 0;

    QByteArray params;
    QDataStream paramsStream(&params, QIODevice::WriteOnly);
    paramsStream << driveInfo;

    CommServer::instance()->sendSignal(SignalNum::DRIVE_UPDATED, params, id);
}

void AppServer::sendDriveQuotaUpdated(int driveDbId, qint64 total, qint64 used) {
    int id = 0;

    QByteArray params;
    QDataStream paramsStream(&params, QIODevice::WriteOnly);
    paramsStream << driveDbId;
    paramsStream << total;
    paramsStream << used;

    CommServer::instance()->sendSignal(SignalNum::DRIVE_QUOTAUPDATED, params, id);
}

void AppServer::sendDriveRemoved(int driveDbId) {
    int id = 0;

    QByteArray params;
    QDataStream paramsStream(&params, QIODevice::WriteOnly);
    paramsStream << driveDbId;

    CommServer::instance()->sendSignal(SignalNum::DRIVE_REMOVED, params, id);
}

void AppServer::sendSyncUpdated(const SyncInfo &syncInfo) {
    int id = 0;

    QByteArray params;
    QDataStream paramsStream(&params, QIODevice::WriteOnly);
    paramsStream << syncInfo;

    CommServer::instance()->sendSignal(SignalNum::SYNC_UPDATED, params, id);
}

void AppServer::sendSyncRemoved(int syncDbId) {
    int id = 0;

    QByteArray params;
    QDataStream paramsStream(&params, QIODevice::WriteOnly);
    paramsStream << syncDbId;

    CommServer::instance()->sendSignal(SignalNum::SYNC_REMOVED, params, id);
}

void AppServer::sendSyncDeletionFailed(int syncDbId) {
    int id = 0;
    const auto params = QByteArray(ArgsReader(syncDbId));

    CommServer::instance()->sendSignal(SignalNum::SYNC_DELETE_FAILED, params, id);
}


void AppServer::sendDriveDeletionFailed(int driveDbId) {
    int id = 0;
    const auto params = QByteArray(ArgsReader(driveDbId));

    CommServer::instance()->sendSignal(SignalNum::DRIVE_DELETE_FAILED, params, id);
}


void AppServer::sendGetFolderSizeCompleted(const QString &nodeId, qint64 size) {
    int id = 0;

    QByteArray params;
    QDataStream paramsStream(&params, QIODevice::WriteOnly);
    paramsStream << nodeId;
    paramsStream << size;

    CommServer::instance()->sendSignal(SignalNum::NODE_FOLDER_SIZE_COMPLETED, params, id);
}

void AppServer::sendSyncProgressInfo(int syncDbId, SyncStatus status, SyncStep step, int64_t currentFile, int64_t totalFiles,
                                     int64_t completedSize, int64_t totalSize, int64_t estimatedRemainingTime) {
    int id = 0;

    QByteArray params;
    QDataStream paramsStream(&params, QIODevice::WriteOnly);
    paramsStream << syncDbId;
    paramsStream << status;
    paramsStream << step;
    paramsStream << static_cast<qint64>(currentFile);
    paramsStream << static_cast<qint64>(totalFiles);
    paramsStream << static_cast<qint64>(completedSize);
    paramsStream << static_cast<qint64>(totalSize);
    paramsStream << static_cast<qint64>(estimatedRemainingTime);
    CommServer::instance()->sendSignal(SignalNum::SYNC_PROGRESSINFO, params, id);
}

void AppServer::sendSyncCompletedItem(int syncDbId, const SyncFileItemInfo &itemInfo) {
    int id = 0;

    QByteArray params;
    QDataStream paramsStream(&params, QIODevice::WriteOnly);
    paramsStream << syncDbId;
    paramsStream << itemInfo;
    CommServer::instance()->sendSignal(SignalNum::SYNC_COMPLETEDITEM, params, id);
}

void AppServer::sendVfsConversionCompleted(int syncDbId) {
    int id = 0;

    QByteArray params;
    QDataStream paramsStream(&params, QIODevice::WriteOnly);
    paramsStream << syncDbId;
    CommServer::instance()->sendSignal(SignalNum::SYNC_VFS_CONVERSION_COMPLETED, params, id);
}

void AppServer::sendSyncAdded(const SyncInfo &syncInfo) {
    int id = 0;

    QByteArray params;
    QDataStream paramsStream(&params, QIODevice::WriteOnly);
    paramsStream << syncInfo;

    CommServer::instance()->sendSignal(SignalNum::SYNC_ADDED, params, id);
}

void AppServer::onLoadInfo() {
    ExitCode exitCode = updateAllUsersInfo();
    if (exitCode != ExitCode::Ok) {
        LOG_WARN(_logger, "Error in updateAllUsersInfo: code=" << exitCode);
        addError(Error(errId(), exitCode, ExitCause::Unknown));
    }
}

void AppServer::onUpdateSyncsProgress() {
    SyncStatus status;
    SyncStep step;
    int64_t currentFile;
    int64_t totalFiles;
    int64_t completedSize;
    int64_t totalSize;
    int64_t estimatedRemainingTime;

    for (const auto &[syncDbId, syncPal]: _syncPalMap) {
        if (!syncPal) continue;
        // Get progress
        status = syncPal->status();
        step = syncPal->step();
        if (status == SyncStatus::Running && step == SyncStep::Propagation2) {
            syncPal->loadProgress(currentFile, totalFiles, completedSize, totalSize, estimatedRemainingTime);
        } else {
            currentFile = 0;
            totalFiles = 0;
            completedSize = 0;
            totalSize = 0;
            estimatedRemainingTime = 0;
        }

        if (_syncCacheMap.find(syncDbId) == _syncCacheMap.end() || _syncCacheMap[syncDbId]._status != status ||
            _syncCacheMap[syncDbId]._step != step || _syncCacheMap[syncDbId]._currentFile != currentFile ||
            _syncCacheMap[syncDbId]._totalFiles != totalFiles || _syncCacheMap[syncDbId]._completedSize != completedSize ||
            _syncCacheMap[syncDbId]._totalSize != totalSize ||
            _syncCacheMap[syncDbId]._estimatedRemainingTime != estimatedRemainingTime) {
            _syncCacheMap[syncDbId] =
                    SyncCache({status, step, currentFile, totalFiles, completedSize, totalSize, estimatedRemainingTime});
            sendSyncProgressInfo(syncDbId, status, step, currentFile, totalFiles, completedSize, totalSize,
                                 estimatedRemainingTime);
        }

        // New big folders detection
        std::unordered_set<NodeId> undecidedSet;
        ExitCode exitCode = syncPal->syncIdSet(SyncNodeType::UndecidedList, undecidedSet);
        if (exitCode != ExitCode::Ok) {
            addError(Error(syncDbId, errId(), exitCode, ExitCause::Unknown));
            LOG_WARN(_logger, "Error in SyncPal::syncIdSet: code=" << exitCode);
            return;
        }

        bool undecidedSetUpdated = false;
        for (const NodeId &nodeId: undecidedSet) {
            if (_undecidedListCacheMap[syncDbId].find(nodeId) == _undecidedListCacheMap[syncDbId].end()) {
                undecidedSetUpdated = true;

                QString path;
                exitCode = ServerRequests::getPathByNodeId(syncPal->userDbId(), syncPal->driveId(),
                                                           QString::fromStdString(nodeId), path);
                if (exitCode != ExitCode::Ok) {
                    LOG_WARN(_logger, "Error in Requests::getPathByNodeId: code=" << exitCode);
                    continue;
                }

                // Send newBigFolder signal to client
                sendNewBigFolder(syncDbId, path);

                // Ask client to display notification
                sendShowNotification(Theme::instance()->appNameGUI(),
                                     tr("A new folder larger than %1 MB has been added in the drive %2, you must validate its "
                                        "synchronization: %3.\n")
                                             .arg(ParametersCache::instance()->parameters().bigFolderSizeLimit())
                                             .arg(QString::fromStdString(syncPal->driveName()), path));
            }
        }

        if (undecidedSetUpdated || _undecidedListCacheMap[syncDbId].size() != undecidedSet.size()) {
            _undecidedListCacheMap[syncDbId] = undecidedSet;
        }
    }
}

void AppServer::onSendFilesNotifications() {
    if (!_notifications.empty()) {
        // Ask client to display notification
        Notification notification = _notifications[0];
        ExitCode exitCode = sendShowFileNotification(notification._syncDbId, notification._filename, notification._renameTarget,
                                                     notification._status, static_cast<int>(_notifications.size()));
        if (exitCode != ExitCode::Ok) {
            LOG_WARN(_logger, "Error in sendShowFileNotification");
            addError(Error(errId(), exitCode, ExitCause::Unknown));
        }

        _notifications.clear();
    }
}

void AppServer::onRestartSyncs() {
#ifdef Q_OS_MAC
    // Check if at least one LiteSync sync exists
    bool vfsSync = false;
    for (const auto &vfsMapElt: _vfsMap) {
        if (vfsMapElt.second->mode() == VirtualFileMode::Mac) {
            vfsSync = true;
            break;
        }
    }

    if (vfsSync && _vfsInstallationDone && !_vfsActivationDone) {
        // Check LiteSync ext authorizations
        std::string liteSyncExtErrorDescr;
        bool liteSyncExtOk =
                CommonUtility::isLiteSyncExtEnabled() && CommonUtility::isLiteSyncExtFullDiskAccessAuthOk(liteSyncExtErrorDescr);
        if (!liteSyncExtOk) {
            if (liteSyncExtErrorDescr.empty()) {
                LOG_WARN(_logger, "LiteSync extension is not enabled or doesn't have full disk access");
            } else {
                LOG_WARN(_logger,
                         "LiteSync extension is not enabled or doesn't have full disk access: " << liteSyncExtErrorDescr.c_str());
            }
        } else {
            LOG_INFO(Log::instance()->getLogger(), "LiteSync extension activation done");
            _vfsActivationDone = true;

            // Clear LiteSyncNotAllowed error
            ExitCode exitCode = ServerRequests::deleteLiteSyncNotAllowedErrors();
            if (exitCode != ExitCode::Ok) {
                LOG_WARN(Log::instance()->getLogger(),
                         "Error in ServerRequests::deleteLiteSyncNotAllowedErrors: " << toInt(exitCode));
            }

            for (const auto &syncPalMapElt: _syncPalMap) {
                if (_vfsMap[syncPalMapElt.first]->mode() == VirtualFileMode::Mac) {
                    // Ask client to refresh SyncPal error list
                    sendErrorsCleared(syncPalMapElt.first);

                    // Start VFS
                    if (ExitInfo exitInfo =
                                _vfsMap[syncPalMapElt.first]->start(_vfsInstallationDone, _vfsActivationDone, _vfsConnectionDone);
                        !exitInfo) {
                        LOG_WARN(Log::instance()->getLogger(), "Error in Vfs::start: " << exitInfo);
                        continue;
                    }

                    // Start SyncPal if not paused
                    Sync sync;
                    bool found = false;
                    if (!ParmsDb::instance()->selectSync(syncPalMapElt.first, sync, found)) {
                        LOG_WARN(Log::instance()->getLogger(), "Error in ParmsDb::selectSync");
                        continue;
                    }

                    if (!found) {
                        LOG_WARN(Log::instance()->getLogger(),
                                 "Sync not found in sync table for syncDbId=" << syncPalMapElt.first);
                        continue;
                    }

                    if (!sync.paused()) {
                        // Start sync
                        syncPalMapElt.second->start();
                    }
                }
            }
        }
    }
#endif

    for (const auto &syncPalMapElt: _syncPalMap) {
        if (!syncPalMapElt.second) continue;
        std::chrono::time_point<std::chrono::system_clock> pauseTime;
        if (syncPalMapElt.second->isPaused(pauseTime) && pauseTime + std::chrono::minutes(1) < std::chrono::system_clock::now()) {
            LOG_INFO(_logger, "Try to resume SyncPal with syncDbId=" << syncPalMapElt.first);
            syncPalMapElt.second->unpause();
        }
    }
}

} // namespace KDC<|MERGE_RESOLUTION|>--- conflicted
+++ resolved
@@ -2318,128 +2318,9 @@
         LOG_WARN(Log::instance()->getLogger(), "Vfs not found in vfsMap for syncDbId=" << syncDbId);
         return ExitCode::LogicError;
     }
-<<<<<<< HEAD
-
-    isExcluded = _vfsMap[syncDbId]->isExcluded(SyncName2QStr(itemPath.native()));
-
-    return true;
-}
-
-bool AppServer::vfsExclude(int syncDbId, const SyncPath &itemPath) {
-    if (_vfsMap.find(syncDbId) == _vfsMap.end()) {
-        LOG_WARN(Log::instance()->getLogger(), "Vfs not found in vfsMap for syncDbId=" << syncDbId);
-        return false;
-    }
-
-    _vfsMap[syncDbId]->exclude(SyncName2QStr(itemPath.native()));
-
-    return true;
-}
-
-bool AppServer::vfsPinState(int syncDbId, const SyncPath &absolutePath, PinState &pinState) {
-    if (_vfsMap.find(syncDbId) == _vfsMap.end()) {
-        LOG_WARN(Log::instance()->getLogger(), "Vfs not found in vfsMap for syncDbId=" << syncDbId);
-        return false;
-    }
-
-    SyncPath relativePath = CommonUtility::relativePath(_syncPalMap[syncDbId]->localPath(), absolutePath);
-    PinState tmpPinState = _vfsMap[syncDbId]->pinState(SyncName2QStr(relativePath.native()));
-    pinState = (tmpPinState != PinState::Inherited) ? tmpPinState : PinState::Unknown;
-    return true;
-}
-
-bool AppServer::vfsSetPinState(int syncDbId, const SyncPath &itemPath, PinState pinState) {
-    if (_vfsMap.find(syncDbId) == _vfsMap.end()) {
-        LOG_WARN(Log::instance()->getLogger(), "Vfs not found in vfsMap for syncDbId=" << syncDbId);
-        return false;
-    }
-
-    SyncPath relativePath = CommonUtility::relativePath(_syncPalMap[syncDbId]->localPath(), itemPath);
-    if (!_vfsMap[syncDbId]->setPinState(SyncName2QStr(relativePath.native()), pinState)) {
-        LOGW_WARN(Log::instance()->getLogger(),
-                  L"Error in Vfs::setPinState for syncDbId=" << syncDbId << L" and path=" << Path2WStr(itemPath).c_str());
-        return false;
-    }
-
-    return true;
-}
-
-bool AppServer::vfsStatus(int syncDbId, const SyncPath &itemPath, bool &isPlaceholder, bool &isHydrated, bool &isSyncing,
-                          int &progress) {
-    if (_vfsMap.find(syncDbId) == _vfsMap.end()) {
-        LOG_WARN(Log::instance()->getLogger(), "Vfs not found in vfsMap for syncDbId=" << syncDbId);
-        return false;
-    }
-
-    return _vfsMap[syncDbId]->status(SyncName2QStr(itemPath.native()), isPlaceholder, isHydrated, isSyncing, progress);
-}
-
-bool AppServer::vfsCreatePlaceholder(int syncDbId, const SyncPath &relativeLocalPath, const SyncFileItem &item) {
-    auto vfsIt = _vfsMap.find(syncDbId);
-    if (vfsIt == _vfsMap.end()) {
-        LOG_WARN(Log::instance()->getLogger(), "Vfs not found in vfsMap for syncDbId=" << syncDbId);
-        return false;
-    }
-
-    if (vfsIt->second && !vfsIt->second->createPlaceholder(relativeLocalPath, item)) {
-        LOGW_WARN(Log::instance()->getLogger(), L"Error in Vfs::createPlaceholder for syncDbId="
-                                                        << syncDbId << L" and path=" << Path2WStr(item.path()).c_str());
-        return false;
-    }
-
-    return true;
-}
-
-bool AppServer::vfsConvertToPlaceholder(int syncDbId, const SyncPath &path, const SyncFileItem &item) {
-    if (_vfsMap.find(syncDbId) == _vfsMap.end()) {
-        LOG_WARN(Log::instance()->getLogger(), "Vfs not found in vfsMap for syncDbId=" << syncDbId);
-        return false;
-    }
-
-    if (!_vfsMap[syncDbId]->convertToPlaceholder(SyncName2QStr(path.native()), item)) {
-        LOGW_WARN(Log::instance()->getLogger(), L"Error in Vfs::convertToPlaceholder for syncDbId="
-                                                        << syncDbId << L" and path=" << Path2WStr(item.path()).c_str());
-        return false;
-    }
-
-    return true;
-}
-
-bool AppServer::vfsUpdateMetadata(int syncDbId, const SyncPath &path, const SyncTime &creationTime, const SyncTime &modtime,
-                                  const int64_t size, const NodeId &id, std::string &error) {
-    if (_vfsMap.find(syncDbId) == _vfsMap.end()) {
-        LOG_WARN(Log::instance()->getLogger(), "Vfs not found in vfsMap for syncDbId=" << syncDbId);
-        return false;
-    }
-
-    const QByteArray fileId(id.c_str());
-    QString errorStr;
-    if (!_vfsMap[syncDbId]->updateMetadata(SyncName2QStr(path.native()), creationTime, modtime, size, fileId, &errorStr)) {
-        LOGW_WARN(Log::instance()->getLogger(),
-                  L"Error in Vfs::updateMetadata for syncDbId=" << syncDbId << L" and path=" << Path2WStr(path).c_str());
-        error = errorStr.toStdString();
-        return false;
-    }
-
-    return true;
-}
-
-bool AppServer::vfsUpdateFetchStatus(int syncDbId, const SyncPath &tmpPath, const SyncPath &path, int64_t received,
-                                     bool &canceled, bool &finished) {
-    if (_vfsMap.find(syncDbId) == _vfsMap.end()) {
-        LOG_WARN(Log::instance()->getLogger(), "Vfs not found in vfsMap for syncDbId=" << syncDbId);
-        return false;
-    }
-
-    if (!_vfsMap[syncDbId]->updateFetchStatus(SyncName2QStr(tmpPath), SyncName2QStr(path), received, canceled, finished)) {
-        LOGW_WARN(Log::instance()->getLogger(),
-                  L"Error in Vfs::updateFetchStatus for syncDbId=" << syncDbId << L" and path=" << Path2WStr(path).c_str());
-        return false;
-=======
     if (!vfsMapIt->second) {
         LOG_WARN(Log::instance()->getLogger(), "Vfs is null for syncDbId=" << syncDbId);
         return ExitCode::LogicError;
->>>>>>> 720b6ff2
     }
     vfs = vfsMapIt->second;
     return ExitCode::Ok;
