--- conflicted
+++ resolved
@@ -1109,15 +1109,12 @@
                     return;
                 }
 
-<<<<<<< HEAD
                 if (ExitInfo exitInfo = tryCreateAndStartVfs(sync); !exitInfo) {
                     LOG_WARN(_logger, "Error in tryCreateAndStartVfs for syncDbId=" << sync.dbId() << " " << exitInfo);
                     return;
                 }
-=======
-                exitCode = tryCreateAndStartVfs(sync);
-                const bool start = exitCode == ExitCode::Ok;
->>>>>>> 0cb30a03
+                const bool start = exitInfo;
+
 
                 // Create and start SyncPal
                 exitCode = initSyncPal(sync, blackList, QSet<QString>(), whiteList, start, false, true);
@@ -1205,16 +1202,12 @@
                     return;
                 }
 
-<<<<<<< HEAD
                 if (ExitInfo exitInfo = tryCreateAndStartVfs(sync); !exitInfo) {
                     LOG_WARN(_logger, "Error in tryCreateAndStartVfs for syncDbId=" << sync.dbId() << " " << exitInfo);
                     return;
                 }
-=======
-                exitCode = tryCreateAndStartVfs(sync);
-                const bool start = exitCode == ExitCode::Ok;
-
->>>>>>> 0cb30a03
+                const bool start = exitInfo;
+
                 // Create and start SyncPal
                 exitCode = initSyncPal(sync, blackList, QSet<QString>(), whiteList, start, false, true);
                 if (exitCode != ExitCode::Ok) {
@@ -2631,30 +2624,11 @@
 ExitInfo AppServer::tryCreateAndStartVfs(Sync &sync) noexcept {
     const std::string liteSyncMsg = liteSyncActivationLogMessage(sync.virtualFileMode() != VirtualFileMode::Off, sync.dbId());
     LOG_INFO(_logger, liteSyncMsg.c_str());
-<<<<<<< HEAD
     const ExitInfo exitInfo = createAndStartVfs(sync);
     if (!exitInfo) {
         LOG_WARN(_logger, "Error in createAndStartVfs for syncDbId=" << sync.dbId() << " " << exitInfo << ", pausing.");
         addError(Error(sync.dbId(), errId(), exitInfo.code(), exitInfo.cause()));
 
-        // Set sync's paused flag
-        sync.setPaused(true);
-
-        bool found = false;
-        if (!ParmsDb::instance()->setSyncPaused(sync.dbId(), true, found)) {
-            LOG_WARN(_logger, "Error in ParmsDb::setSyncPaused");
-        }
-        if (!found) {
-            LOG_WARN(_logger, "Sync not found");
-        }
-=======
-
-    ExitCause exitCause = ExitCause::Unknown;
-    const ExitCode exitCode = createAndStartVfs(sync, exitCause);
-    if (exitCode != ExitCode::Ok) {
-        LOG_WARN(_logger, "Error in createAndStartVfs for syncDbId=" << sync.dbId() << " code=" << exitCode << ", pausing.");
-        addError(Error(sync.dbId(), errId(), exitCode, exitCause));
->>>>>>> 0cb30a03
     }
 
     return exitInfo;
@@ -2740,16 +2714,12 @@
                     continue;
                 }
 
-<<<<<<< HEAD
                 if (ExitInfo exitInfo = tryCreateAndStartVfs(sync); !exitInfo) {
                     LOG_WARN(_logger, "Error in tryCreateAndStartVfs for syncDbId=" << sync.dbId() << " " << exitInfo);
                     mainExitCode = exitInfo.code();
                     continue;
                 }
-=======
-                exitCode = tryCreateAndStartVfs(sync);
-                const bool start = exitCode == ExitCode::Ok && !user.keychainKey().empty();
->>>>>>> 0cb30a03
+                const bool start = exitInfo && !user.keychainKey().empty();
 
                 // Create and start SyncPal
                 exitCode = initSyncPal(sync, blackList, undecidedList, QSet<QString>(), start, false, false);
@@ -3708,15 +3678,11 @@
         // Delete previous vfs
         _vfsMap.erase(syncDbId);
 
-<<<<<<< HEAD
         if (ExitInfo exitInfo = tryCreateAndStartVfs(sync); !exitInfo) {
             LOG_WARN(_logger, "Error in tryCreateAndStartVfs " << exitInfo);
             return exitInfo;
         }
-=======
-        exitCode = tryCreateAndStartVfs(sync);
-        const bool start = exitCode == ExitCode::Ok;
->>>>>>> 0cb30a03
+        const bool start = exitInfo;
 
         QTimer::singleShot(100, this, [=]() {
             if (newMode != VirtualFileMode::Off) {
