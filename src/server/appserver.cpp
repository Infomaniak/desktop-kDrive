/*
 * Infomaniak kDrive - Desktop
 * Copyright (C) 2023-2024 Infomaniak Network SA
 *
 * This program is free software: you can redistribute it and/or modify
 * it under the terms of the GNU General Public License as published by
 * the Free Software Foundation, either version 3 of the License, or
 * (at your option) any later version.
 *
 * This program is distributed in the hope that it will be useful,
 * but WITHOUT ANY WARRANTY; without even the implied warranty of
 * MERCHANTABILITY or FITNESS FOR A PARTICULAR PURPOSE.  See the
 * GNU General Public License for more details.
 *
 * You should have received a copy of the GNU General Public License
 * along with this program.  If not, see <http://www.gnu.org/licenses/>.
 */

#include "appserver.h"
#include "libcommon/asserts.h"
#include "common/utility.h"
#include "updater/kdcupdater.h"
#include "libcommonserver/vfs.h"
#include "migration/migrationparams.h"
#include "updater/kdcupdater.h"
#include "socketapi.h"
#include "logarchiver.h"
#include "keychainmanager/keychainmanager.h"
#include "libcommon/theme/theme.h"
#include "libcommon/utility/types.h"
#include "libcommon/utility/utility.h"
#include "libcommonserver/utility/utility.h"
#include "libcommon/comm.h"
#include "libcommon/info/driveinfo.h"
#include "libcommon/info/driveavailableinfo.h"
#include "libcommon/info/userinfo.h"
#include "libcommon/info/exclusiontemplateinfo.h"
#include "libcommonserver/io/iohelper.h"
#include "libcommonserver/log/log.h"
#include "libcommonserver/utility/utility.h"
#include "libcommonserver/network/proxy.h"
#include "libsyncengine/requests/serverrequests.h"
#include "libsyncengine/requests/parameterscache.h"
#include "libsyncengine/requests/exclusiontemplatecache.h"
#include "libsyncengine/jobs/jobmanager.h"

#include <iostream>
#include <filesystem>
#ifdef Q_OS_UNIX
#include <sys/resource.h>
#endif

#ifdef Q_OS_WIN
#include <windows.h>
#endif

#include <QDesktopServices>
#include <QDir>
#include <QFileInfo>
#include <QFileOpenEvent>
#include <QIcon>
#include <QMessageBox>
#include <QProcess>
#include <QStandardPaths>
#include <QTimer>
#include <QUuid>

#include <sentry.h>

#define QUIT_DELAY 1000                    // ms
#define LOAD_PROGRESS_INTERVAL 1000        // ms
#define LOAD_PROGRESS_MAXITEMS 100         // ms
#define SEND_NOTIFICATIONS_INTERVAL 15000  // ms
#define RESTART_SYNCS_INTERVAL 15000       // ms
#define START_SYNCPALS_TRIALS 12
#define START_SYNCPALS_RETRY_INTERVAL 5000  // ms
#define START_SYNCPALS_TIME_GAP 5000        // ms

namespace KDC {

std::unordered_map<int, std::shared_ptr<SyncPal>> AppServer::_syncPalMap;
std::unordered_map<int, std::shared_ptr<KDC::Vfs>> AppServer::_vfsMap;
std::vector<AppServer::Notification> AppServer::_notifications;
std::chrono::time_point<std::chrono::steady_clock> AppServer::_lastSyncPalStart = std::chrono::steady_clock::now();

namespace {

static const char optionsC[] =
    "Options:\n"
    "  -h --help            : show this help screen.\n"
    "  -v --version         : show the application version.\n"
    "  --settings           : show the Settings window (if the application is running).\n"
    "  --synthesis          : show the Synthesis window (if the application is running).\n";
}

static const QString showSynthesisMsg = "showSynthesis";
static const QString showSettingsMsg = "showSettings";
static const QString crashMsg = SharedTools::QtSingleApplication::tr("kDrive application will close due to a fatal error.");

// Helpers for displaying messages. Note that there is no console on Windows.
#ifdef Q_OS_WIN
static void displayHelpText(const QString &t)  // No console on Windows.
{
    QString spaces(80, ' ');  // Add a line of non-wrapped space to make the messagebox wide enough.
    QString text = QLatin1String("<qt><pre style='white-space:pre-wrap'>") + t.toHtmlEscaped() + QLatin1String("</pre><pre>") +
                   spaces + QLatin1String("</pre></qt>");
    QMessageBox::information(0, Theme::instance()->appNameGUI(), text);
}

#else

static void displayHelpText(const QString &t) {
    std::cout << qUtf8Printable(t);
}
#endif

AppServer::AppServer(int &argc, char **argv)
    : SharedTools::QtSingleApplication(Theme::instance()->appName(), argc, argv),
      _navigationPaneHelper(nullptr),
      _socketApi(nullptr),
      _appRestartRequired(false),
      _theme(Theme::instance()),
      _helpAsked(false),
      _versionAsked(false),
      _clearSyncNodesAsked(false),
      _debugMode(false) {
    _startedAt.start();

    setOrganizationDomain(QLatin1String(APPLICATION_REV_DOMAIN));
    setApplicationName(_theme->appName());
    setWindowIcon(_theme->applicationIcon());
    setApplicationVersion(_theme->version());

    // Setup logging with default parameters
    initLogging();

    if (!Utility::init()) {
        LOG_WARN(_logger, "Error in Utility::init");
    }

    parseOptions(arguments());
    if (_helpAsked || _versionAsked || _clearSyncNodesAsked || _clearKeychainKeysAsked || isRunning()) {
        return;
    }

    // Cleanup at quit
    connect(this, &QCoreApplication::aboutToQuit, this, &AppServer::onCleanup);

    // Setup single application: show the Settings or Synthesis window if the application is running.
    connect(this, &QtSingleApplication::messageReceived, this, &AppServer::onMessageReceivedFromAnotherProcess);

    // Init parms DB
    bool alreadyExist = false;
    std::filesystem::path parmsDbPath = Db::makeDbName(alreadyExist);
    if (parmsDbPath.empty()) {
        LOG_WARN(_logger, "Error in Db::makeDbName");
        throw std::runtime_error("Unable to create parameters database.");
        return;
    }

    bool newDbExists = false;
    IoError ioError = IoErrorSuccess;
    if (!IoHelper::checkIfPathExists(parmsDbPath, newDbExists, ioError)) {
        LOGW_WARN(_logger, L"Error in IoHelper::checkIfPathExists: " << Utility::formatIoError(parmsDbPath, ioError).c_str());
        throw std::runtime_error("Unable to check if parmsdb exists.");
        return;
    }

    std::filesystem::path pre334ConfigFilePath =
        std::filesystem::path(QStr2SyncName(MigrationParams::configDir().filePath(MigrationParams::configFileName())));
    bool oldConfigExists;
    if (!IoHelper::checkIfPathExists(pre334ConfigFilePath, oldConfigExists, ioError)) {
        LOGW_WARN(_logger,
                  L"Error in IoHelper::checkIfPathExists: " << Utility::formatIoError(pre334ConfigFilePath, ioError).c_str());
        throw std::runtime_error("Unable to check if pre 3.3.4 config exists.");
        return;
    }

    LOGW_INFO(_logger, L"New DB exists : " << Path2WStr(parmsDbPath).c_str() << L" => " << newDbExists);
    LOGW_INFO(_logger, L"Old config exists : " << Path2WStr(pre334ConfigFilePath).c_str() << L" => " << oldConfigExists);

    try {
        ParmsDb::instance(parmsDbPath, _theme->version().toStdString());
    } catch (const std::exception &) {
        throw std::runtime_error("Unable to open parameters database.");
        return;
    }

    // Clear old server errors
    clearErrors(0);

    bool migrateFromPre334 = !newDbExists && oldConfigExists;
    if (migrateFromPre334) {
        // Migrate pre v3.4.0 configuration
        LOG_INFO(_logger, "Migrate pre v3.4.0 configuration");
        bool proxyNotSupported = false;
        ExitCode exitCode = migrateConfiguration(proxyNotSupported);
        if (exitCode != ExitCodeOk) {
            LOG_WARN(_logger, "Error in migrateConfiguration");
            addError(Error(ERRID, exitCode, exitCode == ExitCodeSystemError ? ExitCauseMigrationError : ExitCauseUnknown));
        }

        if (proxyNotSupported) {
            addError(Error(ERRID, ExitCodeDataError, ExitCauseMigrationProxyNotImplemented));
        }
    }

#if defined(__unix__) && !defined(__APPLE__)
    // For access to keyring in order to promt authentication popup
    KeyChainManager::instance()->writeDummyTest();
    KeyChainManager::instance()->clearDummyTest();
#endif

    // Init ParametersCache instance
    try {
        ParametersCache::instance();
    } catch (std::exception const &) {
        LOG_WARN(_logger, "Error in ParametersCache::instance");
        addError(Error(ERRID, ExitCodeDbError, ExitCauseUnknown));
        throw std::runtime_error("Unable to initialize parameters cache.");
        return;
    }

    // Setup translations
    CommonUtility::setupTranslations(this, ParametersCache::instance()->parameters().language());

    // Configure logger
    if (!Log::instance()->configure(ParametersCache::instance()->parameters().useLog(),
                                    ParametersCache::instance()->parameters().logLevel(),
                                    ParametersCache::instance()->parameters().purgeOldLogs())) {
        LOG_WARN(_logger, "Error in Log::configure");
        addError(Error(ERRID, ExitCodeSystemError, ExitCauseUnknown));
    }

    // Init ExclusionTemplateCache instance
    try {
        ExclusionTemplateCache::instance();
    } catch (std::exception const &) {
        LOG_WARN(_logger, "Error in ExclusionTemplateCache::instance");
        addError(Error(ERRID, ExitCodeDbError, ExitCauseUnknown));
        throw std::runtime_error("Unable to initialize exclusion template cache.");
        return;
    }

#ifdef Q_OS_WIN
    // Update shortcuts
    _navigationPaneHelper = std::unique_ptr<NavigationPaneHelper>(new NavigationPaneHelper(_vfsMap));
    _navigationPaneHelper->setShowInExplorerNavigationPane(false);
    if (ParametersCache::instance()->parameters().showShortcuts()) {
        _navigationPaneHelper->setShowInExplorerNavigationPane(true);
    }
#endif

    // Setup proxy
    setupProxy();

    // Setup auto start
#ifdef NDEBUG
    if (ParametersCache::instance()->parameters().autoStart() && !OldUtility::hasLaunchOnStartup(_theme->appName(), _logger)) {
        OldUtility::setLaunchOnStartup(_theme->appName(), _theme->appClientName(), true, _logger);
    }
#endif

#ifdef PLUGINDIR
    // Setup extra plugin search path
    QString extraPluginPath = QStringLiteral(PLUGINDIR);
    if (!extraPluginPath.isEmpty()) {
        if (QDir::isRelativePath(extraPluginPath))
            extraPluginPath = QDir(QApplication::applicationDirPath()).filePath(extraPluginPath);
        LOGW_INFO(_logger, L"Adding extra plugin search path:" << Path2WStr(QStr2Path(extraPluginPath)).c_str());
        addLibraryPath(extraPluginPath);
    }
#endif

    // Check vfs plugins
    QString error;
#ifdef Q_OS_WIN
    if (KDC::isVfsPluginAvailable(VirtualFileModeWin, error)) LOG_INFO(_logger, "VFS windows plugin is available");
#elif defined(Q_OS_MAC)
    if (KDC::isVfsPluginAvailable(VirtualFileModeMac, error)) LOG_INFO(_logger, "VFS mac plugin is available");
#endif
    if (KDC::isVfsPluginAvailable(VirtualFileModeSuffix, error)) LOG_INFO(_logger, "VFS suffix plugin is available");

    // Update checks
    UpdaterScheduler *updaterScheduler = new UpdaterScheduler(this);
    connect(updaterScheduler, &UpdaterScheduler::requestRestart, this, &AppServer::onScheduleAppRestart);

#ifdef Q_OS_WIN
    connect(updaterScheduler, &UpdaterScheduler::updaterAnnouncement, this, &AppServer::onShowWindowsUpdateErrorDialog);
#endif

    // Init socket api
    _socketApi.reset(new SocketApi(_syncPalMap, _vfsMap));
    _socketApi->setAddErrorCallback(&addError);
    _socketApi->setGetThumbnailCallback(&ServerRequests::getThumbnail);
    _socketApi->setGetPublicLinkUrlCallback(&ServerRequests::getPublicLinkUrl);

    // Start CommServer
    CommServer::instance();
    connect(CommServer::instance().get(), &CommServer::requestReceived, this, &AppServer::onRequestReceived);
    connect(CommServer::instance().get(), &CommServer::startClient, this, &AppServer::onRestartClientReceived);

    // Update users/accounts/drives info
    ExitCode exitCode = updateAllUsersInfo();
    if (exitCode == ExitCodeInvalidToken) {
        // The user will be asked to enter its credentials later
    } else if (exitCode != ExitCodeOk) {
        LOG_WARN(_logger, "Error in updateAllUsersInfo : " << exitCode);
        addError(Error(ERRID, exitCode, ExitCauseUnknown));
        if (exitCode != ExitCodeNetworkError) {
            throw std::runtime_error("Failed to load user data.");
            return;
        }
    }

    // Start syncs
    QTimer::singleShot(0, [=]() { startSyncPals(); });

    // Check last crash to avoid crash loop
    if (_crashRecovered) {
        bool found = false;
        LOG_WARN(_logger, "Server auto restart after a crash.");
        if (true || serverCrashedRecently()) {  // TODO: remove true
            LOG_FATAL(_logger, "Server crashed twice in a short time, exiting");
            QMessageBox::warning(0, QString(APPLICATION_NAME), crashMsg, QMessageBox::Ok);
            if (!KDC::ParmsDb::instance()->updateAppState(AppStateKey::LastServerSelfRestartDate, std::string("0"), found) ||
                !found) {
                LOG_WARN(_logger, "Error in ParmsDb::updateAppState");
                addError(Error(ERRID, ExitCodeDbError, ExitCauseDbEntryNotFound));
                throw std::runtime_error("Failed to update last server self restart.");
            }
            QTimer::singleShot(0, this, quit);
            return;
        }
        long timestamp =
            std::chrono::time_point_cast<std::chrono::seconds>(std::chrono::system_clock::now()).time_since_epoch().count();
        std::string timestampStr = std::to_string(timestamp);
        KDC::ParmsDb::instance()->updateAppState(AppStateKey::LastServerSelfRestartDate, timestampStr, found);
        if (!KDC::ParmsDb::instance()->updateAppState(AppStateKey::LastServerSelfRestartDate, timestampStr, found) || !found) {
            LOG_WARN(_logger, "Error in ParmsDb::updateAppState");
            addError(Error(ERRID, ExitCodeDbError, ExitCauseDbEntryNotFound));
            throw std::runtime_error("Failed to update last server self restart.");
        }
    }

    // Check if a log Upload has been interrupted
    AppStateValue appStateValue = LogUploadState::None;
    if (bool found = false; !ParmsDb::instance()->selectAppState(AppStateKey::LogUploadState, appStateValue, found) || !found) {
        LOG_WARN(_logger, "Error in ParmsDb::selectAppState");
        addError(Error(ERRID, ExitCodeDbError, ExitCauseDbEntryNotFound));
        throw std::runtime_error("Failed to get log upload status.");
    }
    LogUploadState logUploadState = std::get<LogUploadState>(appStateValue);

    if (logUploadState == LogUploadState::Archiving || logUploadState == LogUploadState::Uploading) {
        LOG_DEBUG(_logger, "App was closed during log upload, resetting upload status.");
        if (bool found = false;
            !ParmsDb::instance()->updateAppState(AppStateKey::LogUploadState, LogUploadState::Failed, found) || !found) {
            LOG_WARN(_logger, "Error in ParmsDb::updateAppState");
            addError(Error(ERRID, ExitCodeDbError, ExitCauseDbEntryNotFound));
            throw std::runtime_error("Failed to update log upload status.");
        }
    } else if (logUploadState ==
               LogUploadState::CancelRequested) {  // If interrupted while cancelling, consider it has been cancelled
        if (bool found = false;
            !ParmsDb::instance()->updateAppState(AppStateKey::LogUploadState, LogUploadState::Canceled, found) || !found) {
            LOG_WARN(_logger, "Error in ParmsDb::updateAppState");
            addError(Error(ERRID, ExitCodeDbError, ExitCauseDbEntryNotFound));
            throw std::runtime_error("Failed to update log upload status.");
        }
    }

    // Start client
    if (!startClient()) {
        LOG_WARN(_logger, "Error in startClient");
        throw std::runtime_error("Failed to start kDrive client.");
        return;
    }

    // Send syncs progress
    connect(&_loadSyncsProgressTimer, &QTimer::timeout, this, &AppServer::onUpdateSyncsProgress);
    _loadSyncsProgressTimer.start(LOAD_PROGRESS_INTERVAL);

    // Send files notifications
    connect(&_sendFilesNotificationsTimer, &QTimer::timeout, this, &AppServer::onSendFilesNotifications);
    _sendFilesNotificationsTimer.start(SEND_NOTIFICATIONS_INTERVAL);

    // Restart paused syncs
    connect(&_restartSyncsTimer, &QTimer::timeout, this, &AppServer::onRestartSyncs);
    _restartSyncsTimer.start(RESTART_SYNCS_INTERVAL);
}

AppServer::~AppServer() {
    LOG_DEBUG(_logger, "~AppServer");
    Utility::free();
}

void AppServer::onCleanup() {
    LOG_DEBUG(_logger, "AppServer::onCleanup()");
    JobManager::stop();
    // Stop SyncPals
    for (const auto &syncPalMapElt : _syncPalMap) {
        stopSyncPal(syncPalMapElt.first, false, true);
        LOG_DEBUG(_logger, "SyncPal with syncDbId=" << syncPalMapElt.first << " and use_count="
                                                    << _syncPalMap[syncPalMapElt.first].use_count() << " stoped");
    }
    LOG_DEBUG(_logger, "Syncpal(s) stopped");
    // Stop Vfs
    for (const auto &vfsMapElt : _vfsMap) {
        stopVfs(vfsMapElt.first, false);
        LOG_DEBUG(_logger, "Vfs with syncDbId=" << vfsMapElt.first << " and use_count=" << _vfsMap[vfsMapElt.first].use_count()
                                                << " stoped");
    }
    LOG_DEBUG(_logger, "Vfs(s) stopped");
    // Stop JobManager
    JobManager::clear();
    LOG_DEBUG(_logger, "JobManager::clear() done");

    _syncPalMap.clear();
    _vfsMap.clear();
}

// This task can be long and block the GUI
void AppServer::stopSyncTask(int syncDbId) {
    // Stop sync and remove it from syncPalMap
    ExitCode exitCode = stopSyncPal(syncDbId, false, true, true);
    if (exitCode != ExitCodeOk) {
        LOG_WARN(_logger, "Error in stopSyncPal : " << exitCode);
        addError(Error(ERRID, exitCode, ExitCauseUnknown));
    }

    // Stop Vfs
    exitCode = stopVfs(syncDbId, true);
    if (exitCode != ExitCodeOk) {
        LOG_WARN(_logger, "Error in stopVfs : " << exitCode);
        addError(Error(ERRID, exitCode, ExitCauseUnknown));
    }

    ASSERT(_syncPalMap[syncDbId].use_count() == 1)
    _syncPalMap.erase(syncDbId);

    ASSERT(_vfsMap[syncDbId].use_count() == 1)
    _vfsMap.erase(syncDbId);
}

void AppServer::stopAllSyncsTask(const std::vector<int> &syncDbIdList) {
    for (int syncDbId : syncDbIdList) {
        stopSyncTask(syncDbId);
    }
}

void AppServer::deleteAccountIfNeeded(int accountDbId) {
    std::vector<Drive> driveList;
    if (!ParmsDb::instance()->selectAllDrives(accountDbId, driveList)) {
        LOG_WARN(_logger, "Error in ParmsDb::selectAllDrives");
        addError(Error(ERRID, ExitCodeDbError, ExitCauseUnknown));
    } else if (driveList.empty()) {
        const ExitCode exitCode = ServerRequests::deleteAccount(accountDbId);
        if (exitCode == ExitCodeOk) {
            sendAccountRemoved(accountDbId);
        } else {
            LOG_WARN(_logger, "Error in ServerRequests::deleteAccount: " << exitCode);
            addError(Error(ERRID, exitCode, ExitCauseUnknown));
        }
    }
}

void AppServer::deleteDrive(int driveDbId, int accountDbId) {
    const ExitCode exitCode = ServerRequests::deleteDrive(driveDbId);
    if (exitCode == ExitCodeOk) {
        sendDriveRemoved(driveDbId);
    } else {
        LOG_WARN(_logger, "Error in Requests::deleteDrive : " << exitCode);
        addError(Error(ERRID, exitCode, ExitCauseUnknown));
        sendDriveDeletionFailed(driveDbId);
    }

    deleteAccountIfNeeded(accountDbId);
}

void AppServer::onRequestReceived(int id, RequestNum num, const QByteArray &params) {
    QByteArray results = QByteArray();
    QDataStream resultStream(&results, QIODevice::WriteOnly);

    switch (num) {
        case REQUEST_NUM_LOGIN_REQUESTTOKEN: {
            QString code, codeVerifier;
            QDataStream paramsStream(params);
            paramsStream >> code;
            paramsStream >> codeVerifier;

            UserInfo userInfo;
            bool userCreated;
            std::string error;
            std::string errorDescr;
            ExitCode exitCode = ServerRequests::requestToken(code, codeVerifier, userInfo, userCreated, error, errorDescr);
            if (exitCode != ExitCodeOk) {
                LOG_WARN(_logger, "Error in Requests::requestToken : " << exitCode);
                addError(Error(ERRID, exitCode, ExitCauseUnknown));
            }

            if (userCreated) {
                sendUserAdded(userInfo);
            } else {
                sendUserUpdated(userInfo);
            }

            resultStream << exitCode;
            if (exitCode == ExitCodeOk) {
                resultStream << userInfo.dbId();
            } else {
                resultStream << QString::fromStdString(error);
                resultStream << QString::fromStdString(errorDescr);
            }
            break;
        }
        case REQUEST_NUM_USER_DBIDLIST: {
            QList<int> list;
            ExitCode exitCode = ServerRequests::getUserDbIdList(list);
            if (exitCode != ExitCodeOk) {
                LOG_WARN(_logger, "Error in Requests::getUserDbIdList : " << exitCode);
                addError(Error(ERRID, exitCode, ExitCauseUnknown));
            }

            resultStream << exitCode;
            resultStream << list;
            break;
        }
        case REQUEST_NUM_USER_INFOLIST: {
            QList<UserInfo> list;
            ExitCode exitCode = ServerRequests::getUserInfoList(list);
            if (exitCode != ExitCodeOk) {
                LOG_WARN(_logger, "Error in Requests::getUserInfoList : " << exitCode);
                addError(Error(ERRID, exitCode, ExitCauseUnknown));
            }

            resultStream << exitCode;
            resultStream << list;
            break;
        }
        case REQUEST_NUM_USER_DELETE: {
            // As the actual deletion task is post-poned via a timer,
            // this request returns immediately with `ExitCodeOk`.
            // Errors are reported via the addError method.

            resultStream << ExitCodeOk;

            int userDbId = 0;
            ArgsWriter(params).write(userDbId);

            // Get syncs do delete
            std::vector<int> syncDbIdList;
            for (const auto &syncPalMapElt : _syncPalMap) {
                if (syncPalMapElt.second->userDbId() == userDbId) {
                    syncDbIdList.push_back(syncPalMapElt.first);
                }
            }

            // Stop syncs for this user and remove them from syncPalMap.
            QTimer::singleShot(100, [this, userDbId, syncDbIdList]() {
                AppServer::stopAllSyncsTask(syncDbIdList);

                // Delete user from DB
                const ExitCode exitCode = ServerRequests::deleteUser(userDbId);
                if (exitCode == ExitCodeOk) {
                    sendUserRemoved(userDbId);
                } else {
                    LOG_WARN(_logger, "Error in Requests::deleteUser : " << exitCode);
                    addError(Error(ERRID, exitCode, ExitCauseUnknown));
                }
            });

            break;
        }
        case REQUEST_NUM_ERROR_INFOLIST: {
            ErrorLevel level;
            int syncDbId;
            int limit;
            QDataStream paramsStream(params);
            paramsStream >> level;
            paramsStream >> syncDbId;
            paramsStream >> limit;

            QList<ErrorInfo> list;
            ExitCode exitCode = ServerRequests::getErrorInfoList(level, syncDbId, limit, list);
            if (exitCode != ExitCodeOk) {
                LOG_WARN(_logger, "Error in Requests::getErrorInfoList : " << exitCode);
                addError(Error(ERRID, exitCode, ExitCauseUnknown));
            }

            resultStream << exitCode;
            resultStream << list;
            break;
        }
        case REQUEST_NUM_ERROR_GET_CONFLICTS: {
            int driveDbId;
            QList<ConflictType> filter;
            QDataStream paramsStream(params);
            paramsStream >> driveDbId;
            paramsStream >> filter;

            QList<ErrorInfo> list;

            // Retrieve all sync related to this drive
            std::vector<Sync> syncs;
            if (!ParmsDb::instance()->selectAllSyncs(driveDbId, syncs)) {
                LOG_WARN(Log::instance()->getLogger(), "Error in ParmsDb::selectAllSyncs");
                resultStream << ExitCodeDbError;
                break;
            }

            std::unordered_set<ConflictType> filter2;
            for (const auto &c : filter) {
                filter2.insert(c);
            }

            ExitCode exitCode = ExitCodeOk;
            for (auto &sync : syncs) {
                exitCode = ServerRequests::getConflictErrorInfoList(sync.dbId(), filter2, list);
                if (exitCode != ExitCodeOk) {
                    LOG_WARN(_logger, "Error in Requests::getConflictErrorInfoList : " << exitCode);
                    addError(Error(ERRID, exitCode, ExitCauseUnknown));
                }
            }

            resultStream << exitCode;
            resultStream << list;
            break;
        }
        case REQUEST_NUM_ERROR_DELETE_SERVER: {
            ExitCode exitCode = clearErrors(0, false);
            if (exitCode != ExitCodeOk) {
                LOG_WARN(_logger, "Error in AppServer::clearErrors : " << exitCode);
                addError(Error(ERRID, exitCode, ExitCauseUnknown));
            }

            resultStream << exitCode;
            break;
        }
        case REQUEST_NUM_ERROR_DELETE_SYNC: {
            int syncDbId = 0;
            bool autoResolved;

            QDataStream paramsStream(params);
            paramsStream >> syncDbId;
            paramsStream >> autoResolved;

            ExitCode exitCode = clearErrors(syncDbId, autoResolved);
            if (exitCode != ExitCodeOk) {
                LOG_WARN(_logger, "Error in AppServer::clearErrors : " << exitCode);
                addError(Error(ERRID, exitCode, ExitCauseUnknown));
            }

            resultStream << exitCode;
            break;
        }
        case REQUEST_NUM_ERROR_DELETE_INVALIDTOKEN: {
            ExitCode exitCode = ServerRequests::deleteInvalidTokenErrors();
            if (exitCode != ExitCodeOk) {
                LOG_WARN(_logger, "Error in Requests::userLoggedIn : " << exitCode);
                addError(Error(ERRID, exitCode, ExitCauseUnknown));
            }

            resultStream << ExitCodeOk;

            break;
        }
        case REQUEST_NUM_ERROR_RESOLVE_CONFLICTS: {
            int driveDbId = 0;
            bool keepLocalVersion = false;

            QDataStream paramsStream(params);
            paramsStream >> driveDbId;
            paramsStream >> keepLocalVersion;

            // Retrieve all sync related to this drive
            std::vector<Sync> syncs;
            if (!ParmsDb::instance()->selectAllSyncs(driveDbId, syncs)) {
                LOG_WARN(Log::instance()->getLogger(), "Error in ParmsDb::selectAllSyncs");
                resultStream << ExitCodeDbError;
                break;
            }

            ExitCode exitCode = ExitCodeOk;
            for (auto &sync : syncs) {
                if (_syncPalMap.find(sync.dbId()) == _syncPalMap.end()) {
                    LOG_WARN(_logger, "SyncPal not found in syncPalMap for syncDbId=" << sync.dbId());
                    exitCode = ExitCodeDataError;
                    break;
                }

                std::vector<Error> errorList;
                ServerRequests::getConflictList(sync.dbId(), conflictsWithLocalRename, errorList);

                if (!errorList.empty()) {
                    _syncPalMap[sync.dbId()]->fixConflictingFiles(keepLocalVersion, errorList);
                }
            }

            resultStream << exitCode;
            break;
        }
        case REQUEST_NUM_ERROR_RESOLVE_UNSUPPORTED_CHAR: {
            int driveId = 0;

            QDataStream paramsStream(params);
            paramsStream >> driveId;

            // TODO : not implemented yet

            resultStream << ExitCodeOk;
            break;
        }
        case REQUEST_NUM_USER_AVAILABLEDRIVES: {
            int userDbId;
            QDataStream paramsStream(params);
            paramsStream >> userDbId;

            QHash<int, DriveAvailableInfo> list;
            ExitCode exitCode = ServerRequests::getUserAvailableDrives(userDbId, list);
            if (exitCode != ExitCodeOk) {
                LOG_WARN(_logger, "Error in Requests::getUserAvailableDrives");
                addError(Error(ERRID, exitCode, ExitCauseUnknown));
            }

            resultStream << exitCode;
            resultStream << list;
            break;
        }
        case REQUEST_NUM_USER_ID_FROM_USERDBID: {
            int userDbId;
            QDataStream paramsStream(params);
            paramsStream >> userDbId;

            int userId;
            ExitCode exitCode = ServerRequests::getUserIdFromUserDbId(userDbId, userId);
            if (exitCode != ExitCodeOk) {
                LOG_WARN(_logger, "Error in Requests::getUserIdFromUserDbId : " << exitCode);
                addError(Error(ERRID, exitCode, ExitCauseUnknown));
            }

            resultStream << exitCode;
            resultStream << userId;
            break;
        }
        case REQUEST_NUM_ACCOUNT_INFOLIST: {
            QList<AccountInfo> list;
            ExitCode exitCode = ServerRequests::getAccountInfoList(list);
            if (exitCode != ExitCodeOk) {
                LOG_WARN(_logger, "Error in Requests::getAccountInfoList : " << exitCode);
                addError(Error(ERRID, exitCode, ExitCauseUnknown));
            }

            resultStream << exitCode;
            resultStream << list;
            break;
        }
        case REQUEST_NUM_DRIVE_INFOLIST: {
            QList<DriveInfo> list;
            ExitCode exitCode = ServerRequests::getDriveInfoList(list);
            if (exitCode != ExitCodeOk) {
                LOG_WARN(_logger, "Error in Requests::getDriveInfoList : " << exitCode);
                addError(Error(ERRID, exitCode, ExitCauseUnknown));
            }

            resultStream << exitCode;
            resultStream << list;
            break;
        }
        case REQUEST_NUM_DRIVE_INFO: {
            int driveDbId;
            QDataStream paramsStream(params);
            paramsStream >> driveDbId;

            DriveInfo driveInfo;
            ExitCode exitCode = ServerRequests::getDriveInfo(driveDbId, driveInfo);
            if (exitCode != ExitCodeOk) {
                LOG_WARN(_logger, "Error in Requests::getDriveInfo : " << exitCode);
                addError(Error(ERRID, exitCode, ExitCauseUnknown));
            }

            resultStream << exitCode;
            resultStream << driveInfo;
            break;
        }
        case REQUEST_NUM_DRIVE_ID_FROM_DRIVEDBID: {
            int driveDbId;
            QDataStream paramsStream(params);
            paramsStream >> driveDbId;

            int driveId;
            ExitCode exitCode = ServerRequests::getDriveIdFromDriveDbId(driveDbId, driveId);
            if (exitCode != ExitCodeOk) {
                LOG_WARN(_logger, "Error in Requests::getDriveIdFromDriveDbId : " << exitCode);
                addError(Error(ERRID, exitCode, ExitCauseUnknown));
            }

            resultStream << exitCode;
            resultStream << driveId;
            break;
        }
        case REQUEST_NUM_DRIVE_ID_FROM_SYNCDBID: {
            int syncDbId;
            QDataStream paramsStream(params);
            paramsStream >> syncDbId;

            int driveId;
            ExitCode exitCode = ServerRequests::getDriveIdFromSyncDbId(syncDbId, driveId);
            if (exitCode != ExitCodeOk) {
                LOG_WARN(_logger, "Error in Requests::getDriveIdFromSyncDbId : " << exitCode);
                addError(Error(ERRID, exitCode, ExitCauseUnknown));
            }

            resultStream << exitCode;
            resultStream << driveId;
            break;
        }
        case REQUEST_NUM_DRIVE_DEFAULTCOLOR: {
            static const QColor driveDefaultColor(0x9F9F9F);

            resultStream << ExitCodeOk;
            resultStream << driveDefaultColor;
            break;
        }
        case REQUEST_NUM_DRIVE_UPDATE: {
            DriveInfo driveInfo;
            QDataStream paramsStream(params);
            paramsStream >> driveInfo;

            ExitCode exitCode = ServerRequests::updateDrive(driveInfo);
            if (exitCode != ExitCodeOk) {
                LOG_WARN(_logger, "Error in Requests::updateDrive : " << exitCode);
                addError(Error(ERRID, exitCode, ExitCauseUnknown));
            }

            resultStream << exitCode;
            break;
        }
        case REQUEST_NUM_DRIVE_DELETE: {
            // As the actual deletion task is post-poned via a timer,
            // this request returns immediately with `ExitCodeOk`.
            // Errors are reported via the addError method.

            resultStream << ExitCodeOk;

            int driveDbId = 0;
            ArgsWriter(params).write(driveDbId);

            // Get syncs do delete
            int accountDbId = -1;
            std::vector<int> syncDbIdList;
            for (const auto &syncPalMapElt : _syncPalMap) {
                if (syncPalMapElt.second->driveDbId() == driveDbId) {
                    syncDbIdList.push_back(syncPalMapElt.first);
                    accountDbId = syncPalMapElt.second->accountDbId();
                }
            }

            // Stop syncs for this drive and remove them from syncPalMap
            QTimer::singleShot(100, [this, driveDbId, accountDbId, syncDbIdList]() {
                AppServer::stopAllSyncsTask(syncDbIdList);
                AppServer::deleteDrive(driveDbId, accountDbId);
            });

            break;
        }
        case REQUEST_NUM_SYNC_INFOLIST: {
            QList<SyncInfo> list;
            ExitCode exitCode;
            exitCode = ServerRequests::getSyncInfoList(list);
            if (exitCode != ExitCodeOk) {
                LOG_WARN(_logger, "Error in Requests::getSyncInfoList : " << exitCode);
                addError(Error(ERRID, exitCode, ExitCauseUnknown));
            }

            resultStream << exitCode;
            resultStream << list;
            break;
        }
        case REQUEST_NUM_SYNC_START: {
            int syncDbId;
            QDataStream paramsStream(params);
            paramsStream >> syncDbId;

            Sync sync;
            bool found;
            if (!ParmsDb::instance()->selectSync(syncDbId, sync, found)) {
                LOG_WARN(_logger, "Error in ParmsDb::selectSync");
                resultStream << ExitCodeDbError;
                break;
            }
            if (!found) {
                LOG_WARN(_logger, "Sync not found in sync table for syncDbId=" << syncDbId);
                resultStream << ExitCodeDataError;
                break;
            }

            // Check if sync is valid
            ExitCode exitCode = checkIfSyncIsValid(sync);
            ExitCause exitCause = ExitCauseUnknown;
            if (exitCode != ExitCodeOk) {
                addError(Error(sync.dbId(), ERRID, exitCode, exitCause));
                resultStream << exitCode;
                break;
            }

            bool resumedByUser = true;
            exitCode = createAndStartVfs(sync, exitCause);
            if (exitCode != ExitCodeOk) {
                LOG_WARN(_logger, "Error in createAndStartVfs for syncDbId=" << sync.dbId() << " - exitCode=" << exitCode);
                addError(Error(sync.dbId(), ERRID, exitCode, exitCause));
                resumedByUser = false;

                // Set sync's paused flag
                sync.setPaused(true);

                bool found;
                if (!ParmsDb::instance()->setSyncPaused(sync.dbId(), true, found)) {
                    LOG_WARN(_logger, "Error in ParmsDb::setSyncPaused");
                }
                if (!found) {
                    LOG_WARN(_logger, "Sync not found");
                }
            }

            exitCode = initSyncPal(sync, std::unordered_set<NodeId>(), std::unordered_set<NodeId>(), std::unordered_set<NodeId>(),
                                   true, resumedByUser, false);
            if (exitCode != ExitCodeOk) {
                LOG_WARN(_logger, "Error in initSyncPal for syncDbId=" << sync.dbId() << " - exitCode=" << exitCode);
                addError(Error(ERRID, exitCode, exitCause));
                resultStream << exitCode;
                break;
            }

            resultStream << exitCode;
            break;
        }
        case REQUEST_NUM_SYNC_STOP: {
            int syncDbId;
            QDataStream paramsStream(params);
            paramsStream >> syncDbId;

            resultStream << ExitCodeOk;

            QTimer::singleShot(100, [=]() {
                // Stop SyncPal
                ExitCode exitCode = stopSyncPal(syncDbId, true);
                if (exitCode != ExitCodeOk) {
                    LOG_WARN(_logger, "Error in stopSyncPal : " << exitCode);
                    addError(Error(ERRID, exitCode, ExitCauseUnknown));
                }

                // Note: we do not Stop Vfs in case of a pause
            });

            break;
        }
        case REQUEST_NUM_SYNC_STATUS: {
            int syncDbId;
            QDataStream paramsStream(params);
            paramsStream >> syncDbId;

            if (_syncPalMap.find(syncDbId) == _syncPalMap.end()) {
                LOG_WARN(_logger, "SyncPal not found in syncPalMap for syncDbId=" << syncDbId);
                resultStream << ExitCodeDataError;
                resultStream << SyncStatusUndefined;
                break;
            }

            SyncStatus status = _syncPalMap[syncDbId]->status();

            resultStream << ExitCodeOk;
            resultStream << status;
            break;
        }
        case REQUEST_NUM_SYNC_ISRUNNING: {
            int syncDbId;
            QDataStream paramsStream(params);
            paramsStream >> syncDbId;

            if (_syncPalMap.find(syncDbId) == _syncPalMap.end()) {
                LOG_WARN(_logger, "SyncPal not found in syncPalMap for syncDbId=" << syncDbId);
                resultStream << ExitCodeDataError;
                resultStream << false;
                break;
            }

            bool isRunning = _syncPalMap[syncDbId]->isRunning();

            resultStream << ExitCodeOk;
            resultStream << isRunning;
            break;
        }
        case REQUEST_NUM_SYNC_ADD: {
            int userDbId;
            int accountId;
            int driveId;
            QString localFolderPath;
            QString serverFolderPath;
            QString serverFolderNodeId;
            bool smartSync;
            QSet<QString> blackList;
            QSet<QString> whiteList;
            QDataStream paramsStream(params);
            paramsStream >> userDbId;
            paramsStream >> accountId;
            paramsStream >> driveId;
            paramsStream >> localFolderPath;
            paramsStream >> serverFolderPath;
            paramsStream >> serverFolderNodeId;
            paramsStream >> smartSync;
            paramsStream >> blackList;
            paramsStream >> whiteList;

            // Add sync in DB
            bool showInNavigationPane = false;
#ifdef Q_OS_WIN
            showInNavigationPane = _navigationPaneHelper->showInExplorerNavigationPane();
#endif
            AccountInfo accountInfo;
            DriveInfo driveInfo;
            SyncInfo syncInfo;
            ExitCode exitCode =
                ServerRequests::addSync(userDbId, accountId, driveId, localFolderPath, serverFolderPath, serverFolderNodeId,
                                        smartSync, showInNavigationPane, accountInfo, driveInfo, syncInfo);
            if (exitCode != ExitCodeOk) {
                LOGW_WARN(_logger, L"Error in Requests::addSync - userDbId="
                                       << userDbId << L" accountId=" << accountId << L" driveId=" << driveId
                                       << L" localFolderPath=" << QStr2WStr(localFolderPath).c_str() << L" serverFolderPath="
                                       << QStr2WStr(serverFolderPath).c_str() << L" serverFolderNodeId="
                                       << serverFolderNodeId.toStdWString().c_str() << L" smartSync=" << smartSync
                                       << L" showInNavigationPane=" << showInNavigationPane);
                addError(Error(ERRID, exitCode, ExitCauseUnknown));
                resultStream << exitCode;
                break;
            }

            if (accountInfo.dbId() != 0) {
                sendAccountAdded(accountInfo);
            }
            if (driveInfo.dbId() != 0) {
                sendDriveAdded(driveInfo);
            }
            sendSyncAdded(syncInfo);

            resultStream << exitCode;
            if (exitCode == ExitCodeOk) {
                resultStream << syncInfo.dbId();
            }

            QTimer::singleShot(100, this, [=]() {
                Sync sync;
                ServerRequests::syncInfoToSync(syncInfo, sync);

                // Check if sync is valid
                ExitCode exitCode = checkIfSyncIsValid(sync);
                ExitCause exitCause = ExitCauseUnknown;
                if (exitCode != ExitCodeOk) {
                    addError(Error(sync.dbId(), ERRID, exitCode, exitCause));
                    return;
                }

                // Create and start Vfs
                exitCode = createAndStartVfs(sync, exitCause);
                if (exitCode != ExitCodeOk) {
                    LOG_WARN(_logger,
                             "Error in createAndStartVfs for syncDbId=" << syncInfo.dbId() << " - exitCode=" << exitCode);
                    addError(Error(sync.dbId(), ERRID, exitCode, exitCause));

                    // Set sync's paused flag
                    sync.setPaused(true);

                    bool found;
                    if (!ParmsDb::instance()->setSyncPaused(sync.dbId(), true, found)) {
                        LOG_WARN(_logger, "Error in ParmsDb::setSyncPaused");
                    }
                    if (!found) {
                        LOG_WARN(_logger, "Sync not found");
                    }
                }

                // Create and start SyncPal
                exitCode = initSyncPal(sync, blackList, QSet<QString>(), whiteList, true, false, true);
                if (exitCode != ExitCodeOk) {
                    LOG_WARN(_logger, "Error in initSyncPal for syncDbId=" << syncInfo.dbId() << " - exitCode=" << exitCode);
                    addError(Error(ERRID, exitCode, exitCause));

                    // Stop sync and remove it from syncPalMap
                    ExitCode exitCode = stopSyncPal(syncInfo.dbId(), false, true, true);
                    if (exitCode != ExitCodeOk) {
                        // Do nothing
                    }

                    // Stop Vfs
                    exitCode = stopVfs(syncInfo.dbId(), true);
                    if (exitCode != ExitCodeOk) {
                        // Do nothing
                    }

                    ASSERT(_syncPalMap[syncInfo.dbId()].use_count() == 1)
                    _syncPalMap.erase(syncInfo.dbId());

                    ASSERT(_vfsMap[syncInfo.dbId()].use_count() == 1)
                    _vfsMap.erase(syncInfo.dbId());

                    // Delete sync from DB
                    exitCode = ServerRequests::deleteSync(syncInfo.dbId());
                    if (exitCode != ExitCodeOk) {
                        LOG_WARN(_logger, "Error in Requests::deleteSync : " << exitCode);
                        addError(Error(ERRID, exitCode, ExitCauseUnknown));
                    }

                    sendSyncRemoved(syncInfo.dbId());
                    return;
                }
            });
            break;
        }
        case REQUEST_NUM_SYNC_ADD2: {
            int driveDbId;
            QString localFolderPath;
            QString serverFolderPath;
            QString serverFolderNodeId;
            bool smartSync;
            QSet<QString> blackList;
            QSet<QString> whiteList;
            QDataStream paramsStream(params);
            paramsStream >> driveDbId;
            paramsStream >> localFolderPath;
            paramsStream >> serverFolderPath;
            paramsStream >> serverFolderNodeId;
            paramsStream >> smartSync;
            paramsStream >> blackList;
            paramsStream >> whiteList;

            // Add sync in DB
            bool showInNavigationPane = false;
#ifdef Q_OS_WIN
            showInNavigationPane = _navigationPaneHelper->showInExplorerNavigationPane();
#endif
            SyncInfo syncInfo;
            ExitCode exitCode = ServerRequests::addSync(driveDbId, localFolderPath, serverFolderPath, serverFolderNodeId,
                                                        smartSync, showInNavigationPane, syncInfo);
            if (exitCode != ExitCodeOk) {
                LOGW_WARN(_logger, L"Error in Requests::addSync for driveDbId="
                                       << driveDbId << L" localFolderPath=" << Path2WStr(QStr2Path(localFolderPath)).c_str()
                                       << L" serverFolderPath=" << Path2WStr(QStr2Path(serverFolderPath)).c_str()
                                       << L" smartSync=" << smartSync << L" showInNavigationPane=" << showInNavigationPane);
                addError(Error(ERRID, exitCode, ExitCauseUnknown));
                resultStream << exitCode;
                break;
            }

            sendSyncAdded(syncInfo);

            resultStream << exitCode;
            if (exitCode == ExitCodeOk) {
                resultStream << syncInfo.dbId();
            }

            QTimer::singleShot(100, this, [=]() {
                Sync sync;
                ServerRequests::syncInfoToSync(syncInfo, sync);

                // Check if sync is valid
                ExitCode exitCode = checkIfSyncIsValid(sync);
                ExitCause exitCause = ExitCauseUnknown;
                if (exitCode != ExitCodeOk) {
                    addError(Error(sync.dbId(), ERRID, exitCode, exitCause));
                    return;
                }

                // Create and start Vfs
                exitCode = createAndStartVfs(sync, exitCause);
                if (exitCode != ExitCodeOk) {
                    LOG_WARN(_logger,
                             "Error in createAndStartVfs for syncDbId=" << syncInfo.dbId() << " - exitCode=" << exitCode);
                    addError(Error(sync.dbId(), ERRID, exitCode, exitCause));

                    // Set sync's paused flag
                    sync.setPaused(true);

                    bool found;
                    if (!ParmsDb::instance()->setSyncPaused(sync.dbId(), true, found)) {
                        LOG_WARN(_logger, "Error in ParmsDb::setSyncPaused");
                    }
                    if (!found) {
                        LOG_WARN(_logger, "Sync not found");
                    }
                }

                // Create and start SyncPal
                exitCode = initSyncPal(sync, blackList, QSet<QString>(), whiteList, true, false, true);
                if (exitCode != ExitCodeOk) {
                    LOG_WARN(_logger, "Error in initSyncPal for syncDbId=" << sync.dbId() << " - exitCode=" << exitCode);
                    addError(Error(ERRID, exitCode, exitCause));
                }
            });
            break;
        }
        case REQUEST_NUM_SYNC_START_AFTER_LOGIN: {
            int userDbId;
            QDataStream paramsStream(params);
            paramsStream >> userDbId;

            User user;
            bool found;
            if (!ParmsDb::instance()->selectUser(userDbId, user, found)) {
                LOG_WARN(_logger, "Error in ParmsDb::selectUser");
                resultStream << ExitCodeDbError;
                break;
            }
            if (!found) {
                LOG_WARN(_logger, "User not found in user table for userDbId=" << userDbId);
                resultStream << ExitCodeDataError;
                break;
            }

            ExitCause exitCause;
            ExitCode exitCode = startSyncs(user, exitCause);
            if (exitCode != ExitCodeOk) {
                LOG_WARN(_logger, "Error in startSyncs for userDbId=" << user.dbId());
            }

            resultStream << exitCode;
            break;
        }
        case REQUEST_NUM_SYNC_DELETE: {
            // Although the return code is always `ExitCodeOk` because of fake asynchronicity via QTimer,
            // the post-poned task records errors through calls to `addError` and use a dedicated client-server signal
            // for deletion failure.
            resultStream << ExitCodeOk;

            int syncDbId = 0;
            ArgsWriter(params).write(syncDbId);

            QTimer::singleShot(100, [this, syncDbId]() {
                AppServer::stopSyncTask(syncDbId);  // This task can be long, hence blocking, on Windows.

                // Delete sync from DB
                const ExitCode exitCode = ServerRequests::deleteSync(syncDbId);

                if (exitCode == ExitCodeOk) {
                    // Let the client remove the sync-related GUI elements.
                    sendSyncRemoved(syncDbId);
                } else {
                    LOG_WARN(_logger, "Error in Requests::deleteSync : " << exitCode);
                    addError(Error(ERRID, exitCode, ExitCauseUnknown));
                    // Let the client unlock the sync-related GUI elements.
                    sendSyncDeletionFailed(syncDbId);
                }
            });

            break;
        }
        case REQUEST_NUM_SYNC_GETPUBLICLINKURL: {
            int driveDbId;
            QString nodeId;
            QDataStream paramsStream(params);
            paramsStream >> driveDbId;
            paramsStream >> nodeId;

            QString linkUrl;
            ExitCode exitCode = ServerRequests::getPublicLinkUrl(driveDbId, nodeId, linkUrl);
            if (exitCode != ExitCodeOk) {
                LOG_WARN(_logger, "Error in Requests::getLinkUrl");
                addError(Error(ERRID, exitCode, ExitCauseUnknown));
            }

            resultStream << exitCode;
            resultStream << linkUrl;
            break;
        }
        case REQUEST_NUM_SYNC_GETPRIVATELINKURL: {
            int driveDbId;
            QString fileId;
            QDataStream paramsStream(params);
            paramsStream >> driveDbId;
            paramsStream >> fileId;

            QString linkUrl;
            ExitCode exitCode = ServerRequests::getPrivateLinkUrl(driveDbId, fileId, linkUrl);
            if (exitCode != ExitCodeOk) {
                LOG_WARN(_logger, "Error in Requests::getLinkUrl");
                addError(Error(ERRID, exitCode, ExitCauseUnknown));
            }

            resultStream << exitCode;
            resultStream << linkUrl;
            break;
        }
        case REQUEST_NUM_SYNC_ASKFORSTATUS: {
            _syncCacheMap.clear();

            resultStream << ExitCodeOk;
            break;
        }
        case REQUEST_NUM_SYNCNODE_LIST: {
            int syncDbId;
            SyncNodeType type;
            QDataStream paramsStream(params);
            paramsStream >> syncDbId;
            paramsStream >> type;

            if (_syncPalMap.find(syncDbId) == _syncPalMap.end()) {
                LOG_DEBUG(_logger, "SyncPal not found in syncPalMap for syncDbId=" << syncDbId);
                resultStream << ExitCodeDataError;
                resultStream << QSet<QString>();
                break;
            }

            std::unordered_set<NodeId> nodeIdSet;
            ExitCode exitCode = _syncPalMap[syncDbId]->syncIdSet(type, nodeIdSet);
            if (exitCode != ExitCodeOk) {
                LOG_WARN(_logger, "Error in SyncPal::getSyncIdSet : " << exitCode);
                addError(Error(ERRID, exitCode, ExitCauseUnknown));
            }

            QSet<QString> nodeIdSet2;
            for (const NodeId &nodeId : nodeIdSet) {
                nodeIdSet2 << QString::fromStdString(nodeId);
            }

            resultStream << exitCode;
            resultStream << nodeIdSet2;
            break;
        }
        case REQUEST_NUM_SYNCNODE_SETLIST: {
            int syncDbId;
            SyncNodeType type;
            QSet<QString> nodeIdSet;
            QDataStream paramsStream(params);
            paramsStream >> syncDbId;
            paramsStream >> type;
            paramsStream >> nodeIdSet;

            if (_syncPalMap.find(syncDbId) == _syncPalMap.end()) {
                LOG_WARN(_logger, "SyncPal not found in syncPalMap for syncDbId=" << syncDbId);
                resultStream << ExitCodeDataError;
                break;
            }

            std::unordered_set<NodeId> nodeIdSet2;
            for (const QString &nodeId : nodeIdSet) {
                nodeIdSet2.insert(nodeId.toStdString());
            }

            ExitCode exitCode = _syncPalMap[syncDbId]->setSyncIdSet(type, nodeIdSet2);
            if (exitCode != ExitCodeOk) {
                LOG_WARN(_logger, "Error in SyncPal::setSyncIdSet : " << exitCode);
                addError(Error(ERRID, exitCode, ExitCauseUnknown));
            }

            resultStream << exitCode;
            break;
        }
        case REQUEST_NUM_NODE_PATH: {
            int syncDbId;
            QString nodeId;
            QDataStream paramsStream(params);
            paramsStream >> syncDbId;
            paramsStream >> nodeId;

            if (_syncPalMap.find(syncDbId) == _syncPalMap.end()) {
                LOG_WARN(_logger, "SyncPal not found in syncPalMap for syncDbId=" << syncDbId);
                resultStream << ExitCodeDataError;
                resultStream << QString();
                break;
            }

            QString path;
            ExitCode exitCode = ServerRequests::getPathByNodeId(_syncPalMap[syncDbId]->userDbId(),
                                                                _syncPalMap[syncDbId]->driveId(), nodeId, path);
            if (exitCode != ExitCodeOk) {
                LOG_WARN(_logger, "Error in AppServer::getPathByNodeId : " << exitCode);
                addError(Error(ERRID, exitCode, ExitCauseUnknown));
            }

            resultStream << exitCode;
            resultStream << path;
            break;
        }
        case REQUEST_NUM_NODE_INFO: {
            int userDbId;
            int driveId;
            QString nodeId;
            bool withPath = false;
            QDataStream paramsStream(params);
            paramsStream >> userDbId;
            paramsStream >> driveId;
            paramsStream >> nodeId;
            paramsStream >> withPath;

            NodeInfo nodeInfo;
            ExitCode exitCode = ServerRequests::getNodeInfo(userDbId, driveId, nodeId, nodeInfo, withPath);
            if (exitCode != ExitCodeOk) {
                LOG_WARN(_logger, "Error in Requests::getNodeInfo");
                addError(Error(ERRID, exitCode, ExitCauseUnknown));
            }

            resultStream << exitCode;
            resultStream << nodeInfo;
            break;
        }
        case REQUEST_NUM_NODE_SUBFOLDERS: {
            int userDbId;
            int driveId;
            QString nodeId;
            bool withPath = false;
            QDataStream paramsStream(params);
            paramsStream >> userDbId;
            paramsStream >> driveId;
            paramsStream >> nodeId;
            paramsStream >> withPath;

            QList<NodeInfo> subfoldersList;
            ExitCode exitCode = ServerRequests::getSubFolders(userDbId, driveId, nodeId, subfoldersList, withPath);
            if (exitCode != ExitCodeOk) {
                LOG_WARN(_logger, "Error in Requests::getSubFolders");
                addError(Error(ERRID, exitCode, ExitCauseUnknown));
            }

            resultStream << exitCode;
            resultStream << subfoldersList;
            break;
        }
        case REQUEST_NUM_NODE_SUBFOLDERS2: {
            int driveDbId;
            QString nodeId;
            bool withPath = false;
            QDataStream paramsStream(params);
            paramsStream >> driveDbId;
            paramsStream >> nodeId;
            paramsStream >> withPath;

            QList<NodeInfo> subfoldersList;
            ExitCode exitCode = ServerRequests::getSubFolders(driveDbId, nodeId, subfoldersList, withPath);
            if (exitCode != ExitCodeOk) {
                LOG_WARN(_logger, "Error in Requests::getSubFolders");
                addError(Error(ERRID, exitCode, ExitCauseUnknown));
            }

            resultStream << exitCode;
            resultStream << subfoldersList;
            break;
        }
        case REQUEST_NUM_NODE_FOLDER_SIZE: {
            int userDbId;
            int driveId;
            QString nodeId;
            QDataStream paramsStream(params);
            paramsStream >> userDbId;
            paramsStream >> driveId;
            paramsStream >> nodeId;

            std::function<void(const QString &, qint64)> callback =
                std::bind(&AppServer::sendGetFolderSizeCompleted, this, std::placeholders::_1, std::placeholders::_2);
            std::thread getFolderSize(ServerRequests::getFolderSize, userDbId, driveId, nodeId.toStdString(), callback);
            getFolderSize.detach();

            resultStream << ExitCodeOk;
            break;
        }
        case REQUEST_NUM_NODE_CREATEMISSINGFOLDERS: {
            int driveDbId;
            QList<QPair<QString, QString>> folderList;
            QDataStream paramsStream(params);
            paramsStream >> driveDbId;
            paramsStream >> folderList;

            // Pause all syncs of the drive
            QList<int> pausedSyncs;
            for (auto &syncPalMapElt : _syncPalMap) {
                std::chrono::time_point<std::chrono::system_clock> pauseTime;
                if (syncPalMapElt.second->driveDbId() == driveDbId && !syncPalMapElt.second->isPaused(pauseTime)) {
                    syncPalMapElt.second->pause();
                    pausedSyncs.push_back(syncPalMapElt.first);
                }
            }

            // Create missing folders
            QString parentNodeId(QString::fromStdString(SyncDb::driveRootNode().nodeIdRemote().value()));
            QString firstCreatedNodeId;
            for (auto &folderElt : folderList) {
                if (folderElt.second.isEmpty()) {
                    ExitCode exitCode = ServerRequests::createDir(driveDbId, parentNodeId, folderElt.first, parentNodeId);
                    if (exitCode != ExitCodeOk) {
                        LOG_WARN(_logger, "Error in Requests::createDir for driveDbId=" << driveDbId << " parentNodeId="
                                                                                        << parentNodeId.toStdString().c_str());
                        addError(Error(ERRID, exitCode, ExitCauseUnknown));
                        resultStream << exitCode;
                        resultStream << QString();
                        break;
                    }
                    if (firstCreatedNodeId.isEmpty()) {
                        firstCreatedNodeId = parentNodeId;
                    }
                } else {
                    parentNodeId = folderElt.second;
                }
            }

            // Add first created node to blacklist of all syncs
            for (auto &syncPalMapElt : _syncPalMap) {
                if (syncPalMapElt.second->driveDbId() == driveDbId) {
                    // Get blacklist
                    std::unordered_set<NodeId> nodeIdSet;
                    ExitCode exitCode = syncPalMapElt.second->syncIdSet(SyncNodeTypeBlackList, nodeIdSet);
                    if (exitCode != ExitCodeOk) {
                        LOG_WARN(_logger, "Error in SyncPal::syncIdSet for syncDbId=" << syncPalMapElt.first);
                        addError(Error(ERRID, exitCode, ExitCauseUnknown));
                        resultStream << exitCode;
                        resultStream << QString();
                        break;
                    }

                    // Set blacklist
                    nodeIdSet.insert(firstCreatedNodeId.toStdString());
                    exitCode = syncPalMapElt.second->setSyncIdSet(SyncNodeTypeBlackList, nodeIdSet);
                    if (exitCode != ExitCodeOk) {
                        LOG_WARN(_logger, "Error in SyncPal::setSyncIdSet for syncDbId=" << syncPalMapElt.first);
                        addError(Error(ERRID, exitCode, ExitCauseUnknown));
                        resultStream << exitCode;
                        resultStream << QString();
                        break;
                    }
                }
            }

            // Resume all paused syncs
            for (int syncDbId : pausedSyncs) {
                _syncPalMap[syncDbId]->unpause();
            }

            resultStream << ExitCodeOk;
            resultStream << parentNodeId;
            break;
        }
        case REQUEST_NUM_EXCLTEMPL_GETEXCLUDED: {
            QString name;
            QDataStream paramsStream(params);
            paramsStream >> name;

            bool isWarning = false;

            resultStream << ExitCodeOk;
            resultStream << ExclusionTemplateCache::instance()->isExcludedTemplate(name.toStdString(), isWarning);
            break;
        }
        case REQUEST_NUM_EXCLTEMPL_GETLIST: {
            bool def;
            QDataStream paramsStream(params);
            paramsStream >> def;

            QList<ExclusionTemplateInfo> list;
            ExitCode exitCode = ServerRequests::getExclusionTemplateList(def, list);
            if (exitCode != ExitCodeOk) {
                LOG_WARN(_logger, "Error in Requests::getExclusionTemplateList : " << exitCode);
                addError(Error(ERRID, exitCode, ExitCauseUnknown));
            }

            resultStream << exitCode;
            resultStream << list;
            break;
        }
        case REQUEST_NUM_EXCLTEMPL_SETLIST: {
            bool def;
            QList<ExclusionTemplateInfo> list;
            QDataStream paramsStream(params);
            paramsStream >> def;
            paramsStream >> list;

            ExitCode exitCode = ServerRequests::setExclusionTemplateList(def, list);
            if (exitCode != ExitCodeOk) {
                LOG_WARN(_logger, "Error in Requests::setExclusionTemplateList : " << exitCode);
                addError(Error(ERRID, exitCode, ExitCauseUnknown));
                resultStream << exitCode;
                break;
            }

            resultStream << exitCode;
            break;
        }
        case REQUEST_NUM_EXCLTEMPL_PROPAGATE_CHANGE: {
            resultStream << ExitCodeOk;

            QTimer::singleShot(100, [=]() {
                for (auto &syncPalMapElt : _syncPalMap) {
                    if (_socketApi) {
                        _socketApi->unregisterSync(syncPalMapElt.second->syncDbId());
                    }

                    _syncPalMap[syncPalMapElt.first]->excludeListUpdated();

                    if (_socketApi) {
                        _socketApi->registerSync(syncPalMapElt.second->syncDbId());
                    }
                }
            });

            break;
        }
#ifdef Q_OS_MAC
        case REQUEST_NUM_EXCLAPP_GETLIST: {
            bool def;
            QDataStream paramsStream(params);
            paramsStream >> def;

            QList<ExclusionAppInfo> list;
            ExitCode exitCode = ServerRequests::getExclusionAppList(def, list);
            if (exitCode != ExitCodeOk) {
                LOG_WARN(_logger, "Error in Requests::getExclusionAppList : " << exitCode);
                addError(Error(ERRID, exitCode, ExitCauseUnknown));
            }

            resultStream << exitCode;
            resultStream << list;
            break;
        }
        case REQUEST_NUM_EXCLAPP_SETLIST: {
            bool def;
            QList<ExclusionAppInfo> list;
            QDataStream paramsStream(params);
            paramsStream >> def;
            paramsStream >> list;

            ExitCode exitCode = ServerRequests::setExclusionAppList(def, list);
            if (exitCode != ExitCodeOk) {
                LOG_WARN(_logger, "Error in Requests::setExclusionAppList : " << exitCode);
                addError(Error(ERRID, exitCode, ExitCauseUnknown));
            }

            if (exitCode == ExitCodeOk) {
                for (const auto &vfsMapElt : _vfsMap) {
                    if (vfsMapElt.second->mode() == VirtualFileModeMac) {
                        if (!vfsMapElt.second->setAppExcludeList()) {
                            exitCode = ExitCodeSystemError;
                            LOG_WARN(_logger, "Error in Vfs::setAppExcludeList!");
                            addError(Error(ERRID, exitCode, ExitCauseUnknown));
                        }
                        break;
                    }
                }
            }

            resultStream << exitCode;
            break;
        }
        case REQUEST_NUM_GET_FETCHING_APP_LIST: {
            ExitCode exitCode = ExitCodeOk;
            QHash<QString, QString> appTable;
            for (const auto &vfsMapElt : _vfsMap) {
                if (vfsMapElt.second->mode() == VirtualFileModeMac) {
                    if (!vfsMapElt.second->getFetchingAppList(appTable)) {
                        exitCode = ExitCodeSystemError;
                        LOG_WARN(_logger, "Error in Vfs::getFetchingAppList!");
                        addError(Error(ERRID, exitCode, ExitCauseUnknown));
                    }
                    break;
                }
            }

            resultStream << exitCode;
            resultStream << appTable;
            break;
        }
#endif
        case REQUEST_NUM_PARAMETERS_INFO: {
            ParametersInfo parametersInfo;
            ExitCode exitCode = ServerRequests::getParameters(parametersInfo);
            if (exitCode != ExitCodeOk) {
                LOG_WARN(_logger, "Error in Requests::getParameters");
                addError(Error(ERRID, exitCode, ExitCauseUnknown));
            }

            resultStream << exitCode;
            resultStream << parametersInfo;
            break;
        }
        case REQUEST_NUM_PARAMETERS_UPDATE: {
            ParametersInfo parametersInfo;
            QDataStream paramsStream(params);
            paramsStream >> parametersInfo;

            // Retrieve current settings
            Parameters parameters = ParametersCache::instance()->parameters();
            std::string pwd;
            if (parameters.proxyConfig().needsAuth()) {
                // Read pwd from keystore
                bool found;
                if (!KeyChainManager::instance()->readDataFromKeystore(parameters.proxyConfig().token(), pwd, found)) {
                    LOG_WARN(_logger, "Failed to read proxy pwd from keychain");
                }
                if (!found) {
                    LOG_DEBUG(_logger, "Proxy pwd not found for keychainKey=" << parameters.proxyConfig().token().c_str());
                }
            }

            // Update parameters
            ExitCode exitCode = ServerRequests::updateParameters(parametersInfo);
            if (exitCode != ExitCodeOk) {
                LOG_WARN(_logger, "Error in Requests::updateParameters");
                addError(Error(ERRID, exitCode, ExitCauseUnknown));
            }

            // extendedLog change propagation
            if (parameters.extendedLog() != parametersInfo.extendedLog()) {
                for (const auto &vfsMapElt : _vfsMap) {
                    vfsMapElt.second->setExtendedLog(parametersInfo.extendedLog());
                }
            }

            // Language change propagation
            if (parameters.language() != parametersInfo.language()) {
                CommonUtility::setupTranslations(this, parametersInfo.language());
            }

            // ProxyConfig change propagation
            if (parameters.proxyConfig().type() != parametersInfo.proxyConfigInfo().type() ||
                parameters.proxyConfig().hostName() != parametersInfo.proxyConfigInfo().hostName().toStdString() ||
                parameters.proxyConfig().port() != parametersInfo.proxyConfigInfo().port() ||
                parameters.proxyConfig().needsAuth() != parametersInfo.proxyConfigInfo().needsAuth() ||
                parameters.proxyConfig().user() != parametersInfo.proxyConfigInfo().user().toStdString() ||
                pwd != parametersInfo.proxyConfigInfo().pwd().toStdString()) {
                Proxy::instance()->setProxyConfig(ParametersCache::instance()->parameters().proxyConfig());
            }

            resultStream << exitCode;
            break;
        }
        case REQUEST_NUM_UTILITY_FINDGOODPATHFORNEWSYNC: {
            int driveDbId;
            QString basePath;
            QDataStream paramsStream(params);
            paramsStream >> driveDbId;
            paramsStream >> basePath;

            QString path;
            QString error;
            ExitCode exitCode = ServerRequests::findGoodPathForNewSync(driveDbId, basePath, path, error);
            if (exitCode != ExitCodeOk) {
                LOG_WARN(_logger, "Error in Requests::findGoodPathForNewSyncFolder");
                addError(Error(ERRID, exitCode, ExitCauseUnknown));
            }

            resultStream << exitCode;
            resultStream << path;
            resultStream << error;
            break;
        }
        case REQUEST_NUM_UTILITY_BESTVFSAVAILABLEMODE: {
            VirtualFileMode mode = KDC::bestAvailableVfsMode();

            resultStream << ExitCodeOk;
            resultStream << mode;
            break;
        }
#ifdef Q_OS_WIN
        case REQUEST_NUM_UTILITY_SHOWSHORTCUT: {
            bool show = _navigationPaneHelper->showInExplorerNavigationPane();

            resultStream << ExitCodeOk;
            resultStream << show;
            break;
        }
        case REQUEST_NUM_UTILITY_SETSHOWSHORTCUT: {
            bool show;
            QDataStream paramsStream(params);
            paramsStream >> show;

            _navigationPaneHelper->setShowInExplorerNavigationPane(show);

            resultStream << ExitCodeOk;
            break;
        }
#endif
        case REQUEST_NUM_UTILITY_ACTIVATELOADINFO: {
            bool value;
            QDataStream paramsStream(params);
            paramsStream >> value;

            if (value) {
                QTimer::singleShot(100, this, &AppServer::onLoadInfo);

                // Clear sync update progress cache
                _syncCacheMap.clear();
            }

            resultStream << ExitCodeOk;
            break;
        }
        case REQUEST_NUM_UTILITY_CHECKCOMMSTATUS: {
            resultStream << ExitCodeOk;
            break;
        }
        case REQUEST_NUM_UTILITY_HASSYSTEMLAUNCHONSTARTUP: {
            bool enabled = OldUtility::hasSystemLaunchOnStartup(Theme::instance()->appName(), _logger);

            resultStream << ExitCodeOk;
            resultStream << enabled;
            break;
        }
        case REQUEST_NUM_UTILITY_HASLAUNCHONSTARTUP: {
            bool enabled = OldUtility::hasLaunchOnStartup(Theme::instance()->appName(), _logger);

            resultStream << ExitCodeOk;
            resultStream << enabled;
            break;
        }
        case REQUEST_NUM_UTILITY_SETLAUNCHONSTARTUP: {
            bool enabled;
            QDataStream paramsStream(params);
            paramsStream >> enabled;

            Theme *theme = Theme::instance();
            OldUtility::setLaunchOnStartup(theme->appName(), theme->appNameGUI(), enabled, _logger);

            resultStream << ExitCodeOk;
            break;
        }
        case REQUEST_NUM_UTILITY_SET_APPSTATE: {
            AppStateKey key = AppStateKey::Unknown;
            QString value;
            QDataStream paramsStream(params);
            paramsStream >> key;
            paramsStream >> value;

            bool found = true;
            if (!ParmsDb::instance()->updateAppState(key, value.toStdString(), found) || !found) {
                LOG_WARN(_logger, "Error in ParmsDb::updateAppState");
                resultStream << ExitCodeDbError;
                break;
            }

            resultStream << ExitCodeOk;
            break;
        }
        case REQUEST_NUM_UTILITY_GET_APPSTATE: {
            AppStateKey key = AppStateKey::Unknown;
            QString defaultValue;
            QDataStream paramsStream(params);
            paramsStream >> key;

            AppStateValue appStateValue = std::string();
            if (bool found = false; !ParmsDb::instance()->selectAppState(key, appStateValue, found) || !found) {
                LOG_WARN(_logger, "Error in ParmsDb::selectAppState");
                resultStream << ExitCodeDbError;
                break;
            }
            std::string appStateValueStr = std::get<std::string>(appStateValue);

            resultStream << ExitCodeOk;
            resultStream << QString::fromStdString(appStateValueStr);
            break;
        }
        case REQUEST_NUM_UTILITY_GET_LOG_ESTIMATED_SIZE: {
            uint64_t logSize = 0;
            IoError ioError = IoErrorSuccess;
            bool res = LogArchiver::getLogDirEstimatedSize(logSize, ioError);
            if (ioError != IoErrorSuccess) {
                LOG_WARN(_logger,
                         "Error in LogArchiver::getLogDirEstimatedSize: " << IoHelper::ioError2StdString(ioError).c_str());

                addError(Error(ERRID, ExitCodeSystemError, ExitCauseUnknown));
                resultStream << ExitCodeSystemError;
                resultStream << 0;
            } else {
                resultStream << ExitCodeOk;
                resultStream << static_cast<qint64>(logSize);
            }
            break;
        }
        case REQUEST_NUM_UTILITY_SEND_LOG_TO_SUPPORT: {
            bool includeArchivedLogs = false;
            QDataStream paramsStream(params);
            paramsStream >> includeArchivedLogs;
            resultStream << ExitCodeOk;  // Return immediately, progress and error will be report via addError and signal

            std::thread uploadLogThread([this, includeArchivedLogs]() { uploadLog(includeArchivedLogs); });
            uploadLogThread.detach();
            break;
        }
        case REQUEST_NUM_UTILITY_CANCEL_LOG_TO_SUPPORT: {
            resultStream << ExitCodeOk;  // Return immediately, progress and error will be report via addError and signal
            QTimer::singleShot(100, [this]() { cancelLogUpload(); });
            break;
        }
        case REQUEST_NUM_SYNC_SETSUPPORTSVIRTUALFILES: {
            int syncDbId;
            bool value;
            QDataStream paramsStream(params);
            paramsStream >> syncDbId;
            paramsStream >> value;

            ExitCode exitCode = setSupportsVirtualFiles(syncDbId, value);
            if (exitCode != ExitCodeOk) {
                LOG_WARN(_logger, "Error in setSupportsVirtualFiles for syncDbId=" << syncDbId);
            }

            resultStream << exitCode;
            break;
        }
        case REQUEST_NUM_SYNC_SETROOTPINSTATE: {
            int syncDbId;
            PinState state;
            QDataStream paramsStream(params);
            paramsStream >> syncDbId;
            paramsStream >> state;

            if (_vfsMap.find(syncDbId) == _vfsMap.end()) {
                LOG_WARN(_logger, "Vfs not found in vfsMap for syncDbId=" << syncDbId);
                resultStream << ExitCodeDataError;
                break;
            }

            if (!_vfsMap[syncDbId]->setPinState(QString(), state)) {
                LOG_WARN(_logger, "Error in Vfs::setPinState for root directory");
                resultStream << ExitCodeSystemError;
                break;
            }

            resultStream << ExitCodeOk;
            break;
        }
        case REQUEST_NUM_SYNC_PROPAGATE_SYNCLIST_CHANGE: {
            int syncDbId;
            bool restartSync;
            QDataStream paramsStream(params);
            paramsStream >> syncDbId;
            paramsStream >> restartSync;

            if (_syncPalMap.find(syncDbId) == _syncPalMap.end()) {
                LOG_WARN(_logger, "SyncPal not found in syncPalMap for syncDbId=" << syncDbId);
                resultStream << ExitCodeDataError;
                break;
            }

            _syncPalMap[syncDbId]->syncListUpdated(restartSync);

            resultStream << ExitCodeOk;
            break;
        }
        case REQUEST_NUM_UPDATER_VERSION: {
            QString version = UpdaterServer::instance()->version();

            resultStream << version;
            break;
        }
        case REQUEST_NUM_UPDATER_ISKDCUPDATER: {
            bool ret = UpdaterServer::instance()->isKDCUpdater();

            resultStream << ret;
            break;
        }
        case REQUEST_NUM_UPDATER_ISSPARKLEUPDATER: {
            bool ret = UpdaterServer::instance()->isSparkleUpdater();

            resultStream << ret;
            break;
        }
        case REQUEST_NUM_UPDATER_STATUSSTRING: {
            QString status = UpdaterServer::instance()->statusString();

            resultStream << status;
            break;
        }
        case REQUEST_NUM_UPDATER_DOWNLOADCOMPLETED: {
            bool ret = UpdaterServer::instance()->downloadCompleted();

            resultStream << ret;
            break;
        }
        case REQUEST_NUM_UPDATER_UPDATEFOUND: {
            bool ret = UpdaterServer::instance()->updateFound();

            resultStream << ret;
            break;
        }
        case REQUEST_NUM_UPDATER_STARTINSTALLER: {
            UpdaterServer::instance()->startInstaller();
            break;
        }
        case REQUEST_NUM_UPDATER_UPDATE_DIALOG_RESULT: {
            bool skip;
            QDataStream paramsStream(params);
            paramsStream >> skip;

            NSISUpdater *updater = qobject_cast<NSISUpdater *>(UpdaterServer::instance());
            if (skip) {
                updater->wipeUpdateData();
                updater->slotSetSeenVersion();
            } else {
                updater->slotStartInstaller();
                QTimer::singleShot(QUIT_DELAY, []() { quit(); });
            }
            break;
        }
        case REQUEST_NUM_UTILITY_QUIT: {
            CommServer::instance()->setHasQuittedProperly(true);
            QTimer::singleShot(QUIT_DELAY, []() { quit(); });
            break;
        }
        default: {
            LOG_DEBUG(_logger, "Request not implemented!");
            return;
            break;
        }
    }

    CommServer::instance()->sendReply(id, results);
}

void AppServer::startSyncPals() {
    static int trials = 0;

    if (trials < START_SYNCPALS_TRIALS) {
        trials++;
        LOG_DEBUG(_logger, "Start SyncPals - trials = " << trials);
        ExitCause exitCause;
        ExitCode exitCode = startSyncs(exitCause);
        if (exitCode != ExitCodeOk) {
            if (exitCode == ExitCodeSystemError && exitCause == ExitCauseUnknown) {
                QTimer::singleShot(START_SYNCPALS_RETRY_INTERVAL, this, [=]() { startSyncPals(); });
            }
        }
    }
}

ExitCode AppServer::clearErrors(int syncDbId, bool autoResolved /*= false*/) {
    ExitCode exitCode;
    if (syncDbId == 0) {
        exitCode = ServerRequests::deleteErrorsServer();
        if (exitCode != ExitCodeOk) {
            LOG_WARN(_logger, "Error in ServerRequests::deleteErrorsServer : " << exitCode);
        }
    } else {
        exitCode = ServerRequests::deleteErrorsForSync(syncDbId, autoResolved);
        if (exitCode != ExitCodeOk) {
            LOG_WARN(_logger, "Error in ServerRequests::deleteErrorsForSync : " << exitCode);
        }
    }

    if (exitCode == ExitCodeOk) {
        QTimer::singleShot(100, [=]() { sendErrorsCleared(syncDbId); });
    }

    return exitCode;
}

void AppServer::sendErrorsCleared(int syncDbId) {
    int id;

    QByteArray params;
    QDataStream paramsStream(&params, QIODevice::WriteOnly);
    paramsStream << syncDbId;
    CommServer::instance()->sendSignal(SIGNAL_NUM_UTILITY_ERRORS_CLEARED, params, id);
}

void AppServer::sendLogUploadStatusUpdated(LogUploadState status, int percent) {
    int id;

    QByteArray params;
    QDataStream paramsStream(&params, QIODevice::WriteOnly);
    paramsStream << status;
    paramsStream << percent;
    CommServer::instance()->sendSignal(SIGNAL_NUM_UTILITY_LOG_UPLOAD_STATUS_UPDATED, params, id);

    if (bool found = false; !ParmsDb::instance()->updateAppState(AppStateKey::LogUploadState, status, found) || !found) {
        LOG_WARN(_logger, "Error in ParmsDb::updateAppState with key=" << static_cast<int>(AppStateKey::LogUploadState));
        // Don't fail because it is not a critical error, especially in this context where we are trying to send logs
    }

    if (bool found = false;
        !ParmsDb::instance()->updateAppState(AppStateKey::LogUploadPercent, std::to_string(percent), found) || !found) {
        LOG_WARN(_logger, "Error in ParmsDb::updateAppState with key=" << static_cast<int>(AppStateKey::LogUploadPercent));
        // Don't fail because it is not a critical error, especially in this context where we are trying to send logs
    }
}

void AppServer::cancelLogUpload() {
    ExitCause exitCause = ExitCauseUnknown;
    ExitCode exitCode = ServerRequests::cancelLogToSupport(exitCause);
    if (exitCode == ExitCodeOperationCanceled) {
        LOG_WARN(_logger, "Operation already canceled");
        sendLogUploadStatusUpdated(LogUploadState::Canceled, 0);
        return;
    }

    if (exitCode == ExitCodeInvalidOperation) {
        LOG_WARN(_logger, "Cannot cancel the log upload operation (not started or already finished)");
        AppStateValue logUploadState = LogUploadState::None;
        if (bool found = false;
            !ParmsDb::instance()->selectAppState(AppStateKey::LogUploadState, logUploadState, found) || !found) {
            LOG_WARN(_logger, "Error in ParmsDb::selectAppState");
        }

        AppStateValue logUploadPercent = int();
        if (bool found = false;
            !ParmsDb::instance()->selectAppState(AppStateKey::LogUploadPercent, logUploadPercent, found) || !found) {
            LOG_WARN(_logger, "Error in ParmsDb::selectAppState");
        }
        sendLogUploadStatusUpdated(std::get<LogUploadState>(logUploadState), std::get<int>(logUploadPercent));
        return;
    }

    if (exitCode != ExitCodeOk) {
        LOG_WARN(_logger, "Error in Requests::cancelLogUploadToSupport : " << exitCode << " | " << exitCause);
        addError(Error(ERRID, exitCode, exitCause));
        sendLogUploadStatusUpdated(LogUploadState::Failed, 0);  // Considered as a failure, in case the operation was not
                                                                // canceled, the gui will receive updated status quickly.
        return;
    }
    sendLogUploadStatusUpdated(LogUploadState::CancelRequested, 0);
}

void AppServer::uploadLog(bool includeArchivedLogs) {
    if (bool found = false; !ParmsDb::instance()->updateAppState(AppStateKey::LogUploadState, LogUploadState::None, found) ||
                            !found) {  // Reset status
        LOG_WARN(_logger, "Error in ParmsDb::updateAppState");
    }
    sendLogUploadStatusUpdated(LogUploadState::Archiving, 0);  // Send progress to the client

    /* See AppStateKey::LogUploadState for status values
     * The return value of progressFunc is true if the upload should continue, false if the user canceled the upload
     */
    std::function<bool(LogUploadState, int)> progressFunc = [this](LogUploadState status, int progress) {
<<<<<<< HEAD
        AppStateValue logUploadStateVar = LogUploadState::None;
=======
        sendLogUploadStatusUpdated(status, progress);  // Send progress to the client
>>>>>>> 466d8086
        LOG_DEBUG(_logger, "Log transfert progress : " << static_cast<int>(status) << " | " << progress << " %");

        AppStateValue appStateValue = LogUploadState::None;
        if (bool found = false; !ParmsDb::instance()->selectAppState(AppStateKey::LogUploadState, appStateValue, found) ||
                                !found) {  // Check if the user canceled the upload
            LOG_WARN(_logger, "Error in ParmsDb::selectAppState");
        }
        LogUploadState logUploadState = std::get<LogUploadState>(appStateValue);

        return logUploadState != LogUploadState::Canceled && logUploadState != LogUploadState::CancelRequested;
        bool canceled = logUploadState == LogUploadState::Canceled || logUploadState == LogUploadState::CancelRequested;
        if (!canceled) {
            sendLogUploadStatusUpdated(status, progress);  // Send progress to the client
        }
        return !canceled;
    };

    ExitCause exitCause = ExitCauseUnknown;
    ExitCode exitCode = ServerRequests::sendLogToSupport(includeArchivedLogs, progressFunc, exitCause);

    if (exitCode == ExitCodeOperationCanceled) {
        LOG_DEBUG(_logger, "Log transfert canceled");
        sendLogUploadStatusUpdated(LogUploadState::Canceled, 0);
        return;
    } else if (exitCode != ExitCodeOk) {
        LOG_WARN(_logger, "Error in Requests::sendLogToSupport : " << exitCode << " | " << exitCause);
        addError(Error(ERRID, exitCode, exitCause));
    }
    sendLogUploadStatusUpdated(exitCode == ExitCodeOk ? LogUploadState::Success : LogUploadState::Failed, 0);
}

ExitCode AppServer::checkIfSyncIsValid(const Sync &sync) {
    std::vector<Sync> syncList;
    if (!ParmsDb::instance()->selectAllSyncs(syncList)) {
        LOG_WARN(_logger, "Error in ParmsDb::selectAllSyncs");
        return ExitCodeDbError;
    }

    // Check for nested syncs
    for (const auto &tmpSync : syncList) {
        if (tmpSync.dbId() == sync.dbId()) {
            continue;
        }
        if (CommonUtility::isSubDir(sync.localPath(), tmpSync.localPath()) ||
            CommonUtility::isSubDir(tmpSync.localPath(), sync.localPath())) {
            LOGW_WARN(_logger, L"Nested syncs - dbId1=" << sync.dbId() << L" path1=" << Path2WStr(sync.localPath()).c_str()
                                                        << L" dbId2=" << tmpSync.dbId() << L" path2="
                                                        << Path2WStr(tmpSync.localPath()).c_str());
            return ExitCodeInvalidSync;
        }
    }

    return ExitCodeOk;
}

void AppServer::onScheduleAppRestart() {
    LOG_INFO(_logger, "Application restart requested!");
    _appRestartRequired = true;
}

void AppServer::onShowWindowsUpdateErrorDialog() {
    static bool alreadyAsked = false;  // Ask only once
    if (!alreadyAsked) {
        NSISUpdater *updater = qobject_cast<NSISUpdater *>(UpdaterServer::instance());
        if (updater) {
            if (updater->autoUpdateAttempted()) {  // Try auto update first
                alreadyAsked = true;

                // Notify client
                int id;

                QString targetVersion;
                QString targetVersionString;
                QString clientVersion;
                updater->getVersions(targetVersion, targetVersionString, clientVersion);

                QByteArray params;
                QDataStream paramsStream(&params, QIODevice::WriteOnly);
                paramsStream << targetVersion;
                paramsStream << targetVersionString;
                paramsStream << clientVersion;
                CommServer::instance()->sendSignal(SIGNAL_NUM_UPDATER_SHOW_DIALOG, params, id);
            }
        }
    }
}

void AppServer::onRestartClientReceived() {
    // Check last start time
    if (clientCrashedRecently()) {
        LOG_FATAL(_logger, "Client crashed twice in a short time, exiting");
        bool found = false;
        if (!KDC::ParmsDb::instance()->updateAppState(AppStateKey::LastClientSelfRestartDate, std::string("0"), found) ||
            !found) {
            addError(Error(ERRID, ExitCodeDbError, ExitCauseDbEntryNotFound));
            LOG_WARN(_logger, "Error in ParmsDb::updateAppState");
        }
        QMessageBox::warning(0, QString(APPLICATION_NAME), crashMsg, QMessageBox::Ok);
        QTimer::singleShot(0, this, &AppServer::quit);
        return;
    } else {
        CommServer::instance()->setHasQuittedProperly(false);
        long timestamp =
            std::chrono::time_point_cast<std::chrono::seconds>(std::chrono::system_clock::now()).time_since_epoch().count();
        std::string timestampStr = std::to_string(timestamp);
        bool found = false;
        if (!KDC::ParmsDb::instance()->updateAppState(AppStateKey::LastClientSelfRestartDate, timestampStr, found) || !found) {
            addError(Error(ERRID, ExitCodeDbError, ExitCauseDbEntryNotFound));
            LOG_WARN(_logger, "Error in ParmsDb::updateAppState");
            QMessageBox::warning(0, QString(APPLICATION_NAME), crashMsg, QMessageBox::Ok);
            QTimer::singleShot(0, this, &AppServer::quit);
            return;
        }

        if (!startClient()) {
            LOG_WARN(_logger, "Error in startClient");
        }
    }
}

void AppServer::onMessageReceivedFromAnotherProcess(const QString &message, QObject *) {
    LOG_DEBUG(_logger, "Message received from another kDrive process: '" << message.toStdString().c_str() << "'");

    if (message == showSynthesisMsg) {
        showSynthesis();
    } else if (message == showSettingsMsg) {
        showSettings();
    }
}

void AppServer::sendShowNotification(const QString &title, const QString &message) {
    // Notify client
    int id;

    QByteArray params;
    QDataStream paramsStream(&params, QIODevice::WriteOnly);
    paramsStream << title;
    paramsStream << message;
    CommServer::instance()->sendSignal(SIGNAL_NUM_UTILITY_SHOW_NOTIFICATION, params, id);
}

void AppServer::sendNewBigFolder(int syncDbId, const QString &path) {
    int id;

    QByteArray params;
    QDataStream paramsStream(&params, QIODevice::WriteOnly);
    paramsStream << syncDbId;
    paramsStream << path;
    CommServer::instance()->sendSignal(SIGNAL_NUM_UTILITY_NEW_BIG_FOLDER, params, id);
}

void AppServer::sendErrorAdded(bool serverLevel, ExitCode exitCode, int syncDbId) {
    int id;

    QByteArray params;
    QDataStream paramsStream(&params, QIODevice::WriteOnly);
    paramsStream << serverLevel;
    paramsStream << exitCode;
    paramsStream << syncDbId;
    CommServer::instance()->sendSignal(SIGNAL_NUM_UTILITY_ERROR_ADDED, params, id);
}

void AppServer::addCompletedItem(int syncDbId, const SyncFileItem &item, bool notify) {
    // Send completedItem signal to client
    SyncFileItemInfo itemInfo;
    ServerRequests::syncFileItemToSyncFileItemInfo(item, itemInfo);
    sendSyncCompletedItem(syncDbId, itemInfo);

    if (notify) {
        // Store notification
        Notification notification;
        notification._syncDbId = syncDbId;
        notification._filename = itemInfo.path();
        notification._renameTarget = itemInfo.newPath();
        notification._status = itemInfo.instruction();
        _notifications.push_back(notification);
    }
}

void AppServer::sendSignal(int sigId, int syncDbId, const SigValueType &val) {
    int id = 0;

    QByteArray params;
    QDataStream paramsStream(&params, QIODevice::WriteOnly);
    paramsStream << syncDbId;
    paramsStream << QVariant::fromStdVariant(val);
    CommServer::instance()->sendSignal(sigId, params, id);
}

bool AppServer::vfsIsExcluded(int syncDbId, const SyncPath &itemPath, bool &isExcluded) {
    if (_vfsMap.find(syncDbId) == _vfsMap.end()) {
        LOG_WARN(Log::instance()->getLogger(), "Vfs not found in vfsMap for syncDbId=" << syncDbId);
        return false;
    }

    isExcluded = _vfsMap[syncDbId]->isExcluded(SyncName2QStr(itemPath.native()));

    return true;
}

bool AppServer::vfsExclude(int syncDbId, const SyncPath &itemPath) {
    if (_vfsMap.find(syncDbId) == _vfsMap.end()) {
        LOG_WARN(Log::instance()->getLogger(), "Vfs not found in vfsMap for syncDbId=" << syncDbId);
        return false;
    }

    _vfsMap[syncDbId]->exclude(SyncName2QStr(itemPath.native()));

    return true;
}

bool AppServer::vfsPinState(int syncDbId, const SyncPath &absolutePath, PinState &pinState) {
    if (_vfsMap.find(syncDbId) == _vfsMap.end()) {
        LOG_WARN(Log::instance()->getLogger(), "Vfs not found in vfsMap for syncDbId=" << syncDbId);
        return false;
    }

    SyncPath relativePath = CommonUtility::relativePath(_syncPalMap[syncDbId]->localPath(), absolutePath);
    PinState tmpPinState = _vfsMap[syncDbId]->pinState(SyncName2QStr(relativePath.native()));
    pinState = tmpPinState ? tmpPinState : PinStateUnspecified;
    return true;
}

bool AppServer::vfsSetPinState(int syncDbId, const SyncPath &itemPath, PinState pinState) {
    if (_vfsMap.find(syncDbId) == _vfsMap.end()) {
        LOG_WARN(Log::instance()->getLogger(), "Vfs not found in vfsMap for syncDbId=" << syncDbId);
        return false;
    }

    SyncPath relativePath = CommonUtility::relativePath(_syncPalMap[syncDbId]->localPath(), itemPath);
    if (!_vfsMap[syncDbId]->setPinState(SyncName2QStr(relativePath.native()), pinState)) {
        LOGW_WARN(Log::instance()->getLogger(),
                  L"Error in Vfs::setPinState for syncDbId=" << syncDbId << L" and path=" << Path2WStr(itemPath).c_str());
        return false;
    }

    return true;
}

bool AppServer::vfsStatus(int syncDbId, const SyncPath &itemPath, bool &isPlaceholder, bool &isHydrated, bool &isSyncing,
                          int &progress) {
    if (_vfsMap.find(syncDbId) == _vfsMap.end()) {
        LOG_WARN(Log::instance()->getLogger(), "Vfs not found in vfsMap for syncDbId=" << syncDbId);
        return false;
    }

    return _vfsMap[syncDbId]->status(SyncName2QStr(itemPath.native()), isPlaceholder, isHydrated, isSyncing, progress);
}

bool AppServer::vfsCreatePlaceholder(int syncDbId, const SyncPath &relativeLocalPath, const SyncFileItem &item) {
    auto vfsIt = _vfsMap.find(syncDbId);
    if (vfsIt == _vfsMap.end()) {
        LOG_WARN(Log::instance()->getLogger(), "Vfs not found in vfsMap for syncDbId=" << syncDbId);
        return false;
    }

    if (vfsIt->second && !vfsIt->second->createPlaceholder(relativeLocalPath, item)) {
        LOGW_WARN(Log::instance()->getLogger(), L"Error in Vfs::createPlaceholder for syncDbId="
                                                    << syncDbId << L" and path=" << Path2WStr(item.path()).c_str());
        return false;
    }

    return true;
}

bool AppServer::vfsConvertToPlaceholder(int syncDbId, const SyncPath &path, const SyncFileItem &item, bool &needRestart) {
    if (_vfsMap.find(syncDbId) == _vfsMap.end()) {
        LOG_WARN(Log::instance()->getLogger(), "Vfs not found in vfsMap for syncDbId=" << syncDbId);
        return false;
    }

    if (!_vfsMap[syncDbId]->convertToPlaceholder(SyncName2QStr(path.native()), item, needRestart)) {
        if (!needRestart) {
            LOGW_WARN(Log::instance()->getLogger(), L"Error in Vfs::convertToPlaceholder for syncDbId="
                                                        << syncDbId << L" and path=" << Path2WStr(item.path()).c_str());
        }

        return false;
    }

    return true;
}

bool AppServer::vfsUpdateMetadata(int syncDbId, const SyncPath &path, const SyncTime &creationTime, const SyncTime &modtime,
                                  const int64_t size, const NodeId &id, std::string &error) {
    if (_vfsMap.find(syncDbId) == _vfsMap.end()) {
        LOG_WARN(Log::instance()->getLogger(), "Vfs not found in vfsMap for syncDbId=" << syncDbId);
        return false;
    }

    QByteArray fileId(id.c_str());
    QString *errorStr = nullptr;
    if (!_vfsMap[syncDbId]->updateMetadata(SyncName2QStr(path.native()), creationTime, modtime, size, fileId, errorStr)) {
        LOGW_WARN(Log::instance()->getLogger(),
                  L"Error in Vfs::updateMetadata for syncDbId=" << syncDbId << L" and path=" << Path2WStr(path).c_str());
        error = errorStr ? errorStr->toStdString() : "";
        return false;
    }

    return true;
}

bool AppServer::vfsUpdateFetchStatus(int syncDbId, const SyncPath &tmpPath, const SyncPath &path, int64_t received,
                                     bool &canceled, bool &finished) {
    if (_vfsMap.find(syncDbId) == _vfsMap.end()) {
        LOG_WARN(Log::instance()->getLogger(), "Vfs not found in vfsMap for syncDbId=" << syncDbId);
        return false;
    }

    if (!_vfsMap[syncDbId]->updateFetchStatus(SyncName2QStr(tmpPath), SyncName2QStr(path), received, canceled, finished)) {
        LOGW_WARN(Log::instance()->getLogger(),
                  L"Error in Vfs::updateFetchStatus for syncDbId=" << syncDbId << L" and path=" << Path2WStr(path).c_str());
        return false;
    }

    return true;
}

bool AppServer::vfsFileStatusChanged(int syncDbId, const SyncPath &path, SyncFileStatus status) {
    if (_vfsMap.find(syncDbId) == _vfsMap.end()) {
        LOG_WARN(Log::instance()->getLogger(), "Vfs not found in vfsMap for syncDbId=" << syncDbId);
        return false;
    }

    if (!_vfsMap[syncDbId]->fileStatusChanged(SyncName2QStr(path.native()), status)) {
        LOGW_WARN(Log::instance()->getLogger(),
                  L"Error in Vfs::fileStatusChanged for syncDbId=" << syncDbId << L" and path=" << Path2WStr(path).c_str());
        return false;
    }

    return true;
}

bool AppServer::vfsForceStatus(int syncDbId, const SyncPath &path, bool isSyncing, int progress, bool isHydrated) {
    if (_vfsMap.find(syncDbId) == _vfsMap.end()) {
        LOG_WARN(Log::instance()->getLogger(), "Vfs not found in vfsMap for syncDbId=" << syncDbId);
        return false;
    }

    if (!_vfsMap[syncDbId]->forceStatus(SyncName2QStr(path.native()), isSyncing, progress, isHydrated)) {
        LOGW_WARN(Log::instance()->getLogger(),
                  L"Error in Vfs::forceStatus for syncDbId=" << syncDbId << L" and path=" << Path2WStr(path).c_str());
        return false;
    }

    return true;
}

bool AppServer::vfsCleanUpStatuses(int syncDbId) {
    if (_vfsMap.find(syncDbId) == _vfsMap.end()) {
        LOG_WARN(Log::instance()->getLogger(), "Vfs not found in vfsMap for syncDbId=" << syncDbId);
        return false;
    }

    if (!_vfsMap[syncDbId]->cleanUpStatuses()) {
        LOGW_WARN(Log::instance()->getLogger(), L"Error in Vfs::cleanUpStatuses for syncDbId=" << syncDbId);
        return false;
    }

    return true;
}

bool AppServer::vfsClearFileAttributes(int syncDbId, const SyncPath &path) {
    if (_vfsMap.find(syncDbId) == _vfsMap.end()) {
        LOG_WARN(Log::instance()->getLogger(), "Vfs not found in vfsMap for syncDbId=" << syncDbId);
        return false;
    }

    _vfsMap[syncDbId]->clearFileAttributes(SyncName2QStr(path.native()));

    return true;
}

bool AppServer::vfsCancelHydrate(int syncDbId, const SyncPath &path) {
    if (_vfsMap.find(syncDbId) == _vfsMap.end()) {
        LOG_WARN(Log::instance()->getLogger(), "Vfs not found in vfsMap for syncDbId=" << syncDbId);
        return false;
    }

    _vfsMap[syncDbId]->cancelHydrate(SyncName2QStr(path.native()));

    return true;
}

void AppServer::syncFileStatus(int syncDbId, const SyncPath &path, SyncFileStatus &status) {
    if (_vfsMap.find(syncDbId) == _vfsMap.end()) {
        LOG_WARN(Log::instance()->getLogger(), "Vfs not found in vfsMap for syncDbId=" << syncDbId);
        addError(Error(ERRID, ExitCodeDataError, ExitCauseUnknown));
        return;
    }

    ExitCode exitCode = _syncPalMap[syncDbId]->fileStatus(ReplicaSideLocal, path, status);
    if (exitCode != ExitCodeOk) {
        LOG_WARN(Log::instance()->getLogger(), "Error in SyncPal::fileStatus for syncDbId=" << syncDbId);
        addError(Error(ERRID, exitCode, ExitCauseUnknown));
    }
}

void AppServer::syncFileSyncing(int syncDbId, const SyncPath &path, bool &syncing) {
    if (_vfsMap.find(syncDbId) == _vfsMap.end()) {
        LOG_WARN(Log::instance()->getLogger(), "Vfs not found in vfsMap for syncDbId=" << syncDbId);
        addError(Error(ERRID, ExitCodeDataError, ExitCauseUnknown));
        return;
    }

    ExitCode exitCode = _syncPalMap[syncDbId]->fileSyncing(ReplicaSideLocal, path, syncing);
    if (exitCode != ExitCodeOk) {
        LOG_WARN(Log::instance()->getLogger(), "Error in SyncPal::fileSyncing for syncDbId=" << syncDbId);
        addError(Error(ERRID, exitCode, ExitCauseUnknown));
    }
}

void AppServer::setSyncFileSyncing(int syncDbId, const SyncPath &path, bool syncing) {
    if (_vfsMap.find(syncDbId) == _vfsMap.end()) {
        LOG_WARN(Log::instance()->getLogger(), "Vfs not found in vfsMap for syncDbId=" << syncDbId);
        addError(Error(ERRID, ExitCodeDataError, ExitCauseUnknown));
        return;
    }

    ExitCode exitCode = _syncPalMap[syncDbId]->setFileSyncing(ReplicaSideLocal, path, syncing);
    if (exitCode != ExitCodeOk) {
        LOG_WARN(Log::instance()->getLogger(), "Error in SyncPal::setFileSyncing for syncDbId=" << syncDbId);
        addError(Error(ERRID, exitCode, ExitCauseUnknown));
    }
}

#ifdef Q_OS_MAC
void AppServer::exclusionAppList(QString &appList) {
    for (bool def : {false, true}) {
        std::vector<ExclusionApp> exclusionList;
        if (!ParmsDb::instance()->selectAllExclusionApps(def, exclusionList)) {
            LOG_WARN(Log::instance()->getLogger(), "Error in ParmsDb::selectAllExclusionApps");
            return;
        }

        for (const ExclusionApp &exclusionApp : exclusionList) {
            if (appList.size() > 0) {
                appList += ";";
            }
            appList += QString::fromStdString(exclusionApp.appId());
        }
    }
}
#endif

ExitCode AppServer::migrateConfiguration(bool &proxyNotSupported) {
    typedef ExitCode (MigrationParams::*migrateptr)();
    ExitCode exitCode(ExitCodeOk);

    MigrationParams mp = MigrationParams();
    std::vector<std::pair<migrateptr, std::string>> migrateArr = {
        {&MigrationParams::migrateGeneralParams, "migrateGeneralParams"},
        {&MigrationParams::migrateAccountsParams, "migrateAccountsParams"},
        {&MigrationParams::migrateTemplateExclusion, "migrateFileExclusion"},
        {&MigrationParams::migrateAppExclusion, "migrateAppExclusion"},
        {&MigrationParams::migrateSelectiveSyncs, "migrateSelectiveSyncs"}};

    for (const auto &migrate : migrateArr) {
        ExitCode functionExitCode = (mp.*migrate.first)();
        if (functionExitCode != ExitCodeOk) {
            LOG_WARN(_logger, "Error in " << migrate.second.c_str());
            exitCode = functionExitCode;
        }
    }

    // delete old files
    mp.deleteUselessConfigFiles();
    proxyNotSupported = mp.isProxyNotSupported();

    return exitCode;
}

ExitCode AppServer::updateUserInfo(User &user) {
    if (user.keychainKey().empty()) {
        return ExitCodeOk;
    }

    bool found = false;
    bool updated = false;
    ExitCode exitCode = ServerRequests::loadUserInfo(user, updated);
    if (exitCode != ExitCodeOk) {
        LOG_WARN(_logger, "Error in Requests::loadUserInfo : " << exitCode);
        if (exitCode == ExitCodeInvalidToken) {
            // Notify client app that the user is disconnected
            UserInfo userInfo;
            ServerRequests::userToUserInfo(user, userInfo);
            sendUserUpdated(userInfo);
        }

        return exitCode;
    }

    if (updated) {
        if (!ParmsDb::instance()->updateUser(user, found)) {
            LOG_WARN(_logger, "Error in ParmsDb::updateUser");
            return ExitCodeDbError;
        }
        if (!found) {
            LOG_WARN(_logger, "User not found for userDbId=" << user.dbId());
            return ExitCodeDataError;
        }

        UserInfo userInfo;
        ServerRequests::userToUserInfo(user, userInfo);
        sendUserUpdated(userInfo);
    }

    std::vector<Account> accounts;
    if (!ParmsDb::instance()->selectAllAccounts(user.dbId(), accounts)) {
        LOG_WARN(_logger, "Error in ParmsDb::selectAllAccounts");
        return ExitCodeDbError;
    }

    for (auto &account : accounts) {
        QHash<int, DriveAvailableInfo> userDriveInfoList;
        ServerRequests::getUserAvailableDrives(account.userDbId(), userDriveInfoList);

        std::vector<Drive> drives;
        if (!ParmsDb::instance()->selectAllDrives(account.dbId(), drives)) {
            LOG_WARN(_logger, "Error in ParmsDb::selectAllDrives");
            return ExitCodeDbError;
        }

        for (auto &drive : drives) {
            bool quotaUpdated = false;
            bool accountUpdated = false;
            exitCode = ServerRequests::loadDriveInfo(drive, account, updated, quotaUpdated, accountUpdated);
            if (exitCode != ExitCodeOk) {
                LOG_WARN(_logger, "Error in Requests::loadDriveInfo : " << exitCode);
                return exitCode;
            }

            if (drive.accessDenied() || drive.maintenance()) {
                LOG_WARN(_logger, "Access denied for driveId=" << drive.driveId());

                std::vector<Sync> syncs;
                if (!ParmsDb::instance()->selectAllSyncs(drive.dbId(), syncs)) {
                    LOG_WARN(_logger, "Error in ParmsDb::selectAllSyncs");
                    return ExitCodeDbError;
                }

                for (auto &sync : syncs) {
                    // Pause sync
                    sync.setPaused(true);
                    ExitCause exitCause = ExitCauseDriveAccessError;
                    if (drive.maintenance()) {
                        exitCause = drive.notRenew() ? ExitCauseDriveNotRenew : ExitCauseDriveMaintenance;
                    }
                    addError(Error(sync.dbId(), ERRID, ExitCodeBackError, exitCause));
                }
            }

            if (userDriveInfoList.contains(drive.driveId())) {
                const DriveAvailableInfo &userDriveInfo = userDriveInfoList[drive.driveId()];
                std::string strColor = userDriveInfo.color().name().toStdString();
                if (strColor != drive.color()) {
                    drive.setColor(strColor);
                    updated = true;
                }
            }

            if (updated) {
                if (!ParmsDb::instance()->updateDrive(drive, found)) {
                    LOG_WARN(_logger, "Error in ParmsDb::updateDrive");
                    return ExitCodeDbError;
                }
                if (!found) {
                    LOG_WARN(_logger, "Drive not found for driveDbId=" << drive.dbId());
                    return ExitCodeDataError;
                }
            }

            if (quotaUpdated) {
                sendDriveQuotaUpdated(drive.dbId(), drive.size(), drive.usedSize());
            }

            bool accountRemoved = false;
            if (accountUpdated) {
                int accountDbId = 0;
                if (!ParmsDb::instance()->accountDbId(user.dbId(), account.accountId(), accountDbId)) {
                    LOG_WARN(_logger, "Error in ParmsDb::accountDbId");
                    return ExitCodeDbError;
                }

                if (accountDbId == 0) {
                    // No existing account with the new accountId, update it
                    if (!ParmsDb::instance()->updateAccount(account, found)) {
                        LOG_WARN(_logger, "Error in ParmsDb::updateAccount");
                        return ExitCodeDbError;
                    }
                    if (!found) {
                        LOG_WARN(_logger, "Account not found for accountDbId=" << account.dbId());
                        return ExitCodeDataError;
                    }

                    AccountInfo accountInfo;
                    ServerRequests::accountToAccountInfo(account, accountInfo);
                    sendAccountUpdated(accountInfo);
                } else {
                    // An account already exists with the new accountId, link the drive to it
                    drive.setAccountDbId(accountDbId);
                    if (!ParmsDb::instance()->updateDrive(drive, found)) {
                        LOG_WARN(_logger, "Error in ParmsDb::updateDrive");
                        return ExitCodeDbError;
                    }
                    if (!found) {
                        LOG_WARN(_logger, "Drive not found for driveDbId=" << drive.dbId());
                        return ExitCodeDataError;
                    }

                    updated = true;

                    // Delete the old account if not used anymore
                    std::vector<Drive> driveList;
                    if (!ParmsDb::instance()->selectAllDrives(account.dbId(), driveList)) {
                        LOG_WARN(_logger, "Error in ParmsDb::selectAllDrives");
                        return ExitCodeDbError;
                    }

                    if (driveList.size() == 0) {
                        exitCode = ServerRequests::deleteAccount(account.dbId());
                        if (exitCode != ExitCodeOk) {
                            LOG_WARN(_logger, "Error in Requests::deleteAccount : " << exitCode);
                            return exitCode;
                        }

                        accountRemoved = true;
                    }
                }
            }

            if (updated) {
                DriveInfo driveInfo;
                ServerRequests::driveToDriveInfo(drive, driveInfo);
                sendDriveUpdated(driveInfo);
            }

            if (accountRemoved) {
                sendAccountRemoved(account.dbId());
            }
        }
    }

    return ExitCodeOk;
}

ExitCode AppServer::startSyncs(ExitCause &exitCause) {
    // Load user list
    std::vector<User> userList;
    if (!ParmsDb::instance()->selectAllUsers(userList)) {
        LOG_WARN(_logger, "Error in ParmsDb::selectAllUsers");
        return ExitCodeDbError;
    }

    for (User &user : userList) {
        ExitCode exitCode = startSyncs(user, exitCause);
        if (exitCode != ExitCodeOk) {
            LOG_WARN(_logger, "Error in startSyncs for userDbId=" << user.dbId());
            return exitCode;
        }
    }

    return ExitCodeOk;
}

ExitCode AppServer::startSyncs(User &user, ExitCause &exitCause) {
    ExitCode mainExitCode = ExitCodeOk;
    ExitCode exitCode;
    bool found;

    // Load account list
    std::vector<Account> accountList;
    if (!ParmsDb::instance()->selectAllAccounts(user.dbId(), accountList)) {
        LOG_WARN(_logger, "Error in ParmsDb::selectAllAccounts");
        exitCause = ExitCauseDbAccessError;
        return ExitCodeDbError;
    }

    for (Account &account : accountList) {
        // Load drive list
        std::vector<Drive> driveList;
        if (!ParmsDb::instance()->selectAllDrives(account.dbId(), driveList)) {
            LOG_WARN(_logger, "Error in ParmsDb::selectAllDrives");
            exitCause = ExitCauseDbAccessError;
            return ExitCodeDbError;
        }

        for (Drive &drive : driveList) {
            // Load sync list
            std::vector<Sync> syncList;
            if (!ParmsDb::instance()->selectAllSyncs(drive.dbId(), syncList)) {
                LOG_WARN(_logger, "Error in ParmsDb::selectAllSyncs");
                exitCause = ExitCauseDbAccessError;
                return ExitCodeDbError;
            }

            for (Sync &sync : syncList) {
                QSet<QString> blackList;
                QSet<QString> undecidedList;

                if (user.toMigrate()) {
                    if (!user.keychainKey().empty()) {
                        // End migration once connected
                        bool syncUpdated;
                        exitCode = processMigratedSyncOnceConnected(user.dbId(), drive.driveId(), sync, blackList, undecidedList,
                                                                    syncUpdated);
                        if (exitCode != ExitCodeOk) {
                            LOG_WARN(_logger, "Error in updateMigratedSyncPalOnceConnected for syncDbId=" << sync.dbId());
                            mainExitCode = exitCode;
                            exitCause = ExitCauseUnknown;
                            continue;
                        }

                        if (syncUpdated) {
                            // Update sync
                            if (!ParmsDb::instance()->updateSync(sync, found)) {
                                LOG_WARN(_logger, "Error in ParmsDb::updateSync");
                                exitCause = ExitCauseDbAccessError;
                                return ExitCodeDbError;
                            }
                            if (!found) {
                                LOG_WARN(_logger, "Sync not found in sync table for syncDbId=" << sync.dbId());
                                exitCause = ExitCauseDbEntryNotFound;
                                return ExitCodeDataError;
                            }

                            SyncInfo syncInfo;
                            ServerRequests::syncToSyncInfo(sync, syncInfo);
                            sendSyncUpdated(syncInfo);
                        }
                    }
                }

                // Check if sync is valid
                exitCode = checkIfSyncIsValid(sync);
                exitCause = ExitCauseUnknown;
                if (exitCode != ExitCodeOk) {
                    addError(Error(sync.dbId(), ERRID, exitCode, exitCause));
                    continue;
                }

                // Create and start Vfs
                exitCode = createAndStartVfs(sync, exitCause);
                if (exitCode != ExitCodeOk) {
                    LOG_WARN(_logger, "Error in createAndStartVfs for syncDbId=" << sync.dbId() << " - exitCode=" << exitCode);
                    addError(Error(sync.dbId(), ERRID, exitCode, exitCause));

                    // Set sync's paused flag
                    sync.setPaused(true);

                    bool found;
                    if (!ParmsDb::instance()->setSyncPaused(sync.dbId(), true, found)) {
                        LOG_WARN(_logger, "Error in ParmsDb::setSyncPaused");
                    }
                    if (!found) {
                        LOG_WARN(_logger, "Sync not found");
                    }
                }

                // Create and start SyncPal
                exitCode =
                    initSyncPal(sync, blackList, undecidedList, QSet<QString>(), !user.keychainKey().empty(), false, false);
                if (exitCode != ExitCodeOk) {
                    LOG_WARN(_logger, "Error in initSyncPal for syncDbId=" << sync.dbId() << " - exitCode=" << exitCode);
                    addError(Error(sync.dbId(), ERRID, exitCode, ExitCauseUnknown));
                    mainExitCode = exitCode;
                }
            }
        }
    }

    if (user.toMigrate()) {
        // Migration done
        user.setToMigrate(false);

        // Update user
        if (!ParmsDb::instance()->updateUser(user, found)) {
            LOG_WARN(_logger, "Error in ParmsDb::updateUser");
            exitCause = ExitCauseDbAccessError;
            return ExitCodeDbError;
        }
        if (!found) {
            LOG_WARN(_logger, "User not found in user table for userDbId=" << user.dbId());
            exitCause = ExitCauseDbEntryNotFound;
            return ExitCodeDataError;
        }
    }

    return mainExitCode;
}

ExitCode AppServer::processMigratedSyncOnceConnected(int userDbId, int driveId, Sync &sync, QSet<QString> &blackList,
                                                     QSet<QString> &undecidedList, bool &syncUpdated) {
    LOG_DEBUG(_logger, "Update migrated SyncPal for syncDbId=" << sync.dbId());

    // Set sync target nodeId for advanced sync
    if (!sync.targetPath().empty()) {
        // Split path
        std::vector<SyncName> names;
        SyncPath pathTmp(sync.targetPath());
        while (pathTmp != pathTmp.root_path()) {
            names.push_back(pathTmp.filename().native());
            pathTmp = pathTmp.parent_path();
        }

        // Get root subfolders
        QList<NodeInfo> list;
        ExitCode exitCode = ServerRequests::getSubFolders(sync.driveDbId(), QString(), list);
        if (exitCode != ExitCodeOk) {
            LOG_WARN(_logger, "Error in Requests::getSubFolders with driveDbId =" << sync.driveDbId());
            return exitCode;
        }

        NodeId nodeId;
        while (!list.empty() && !names.empty()) {
            NodeInfo info = list.back();
            list.pop_back();
            if (QStr2SyncName(info.name()) == names.back()) {
                names.pop_back();
                if (names.empty()) {
                    nodeId = info.nodeId().toStdString();
                    break;
                }

                exitCode = ServerRequests::getSubFolders(sync.driveDbId(), info.nodeId(), list);
                if (exitCode != ExitCodeOk) {
                    LOG_WARN(_logger, "Error in Requests::getSubFolders with driveDbId =" << sync.driveDbId() << " nodeId = "
                                                                                          << info.nodeId().toStdString().c_str());
                    return exitCode;
                }
            }
        }

        if (!nodeId.empty()) {
            sync.setTargetNodeId(nodeId);
            syncUpdated = true;
        }
    }

    // Load migration SelectiveSync list
    std::vector<MigrationSelectiveSync> migrationSelectiveSyncList;
    if (!ParmsDb::instance()->selectAllMigrationSelectiveSync(migrationSelectiveSyncList)) {
        LOG_WARN(_logger, "Error in ParmsDb::selectAllMigrationSelectiveSync");
        return ExitCodeDbError;
    }

    // Generate blacklist & undecidedList
    if (migrationSelectiveSyncList.size()) {
        QString nodeId;
        for (const auto &migrationSelectiveSync : migrationSelectiveSyncList) {
            if (migrationSelectiveSync.syncDbId() != sync.dbId()) {
                continue;
            }

            ExitCode exitCode = ServerRequests::getNodeIdByPath(userDbId, driveId, migrationSelectiveSync.path(), nodeId);
            if (exitCode != ExitCodeOk) {
                // The folder could have been deleted in the drive
                LOGW_DEBUG(_logger, L"Error in Requests::getNodeIdByPath for userDbId="
                                        << userDbId << L" driveId=" << driveId << L" path="
                                        << Path2WStr(migrationSelectiveSync.path()).c_str());
                continue;
            }

            if (!nodeId.isEmpty()) {
                if (migrationSelectiveSync.type() == SyncNodeTypeBlackList) {
                    blackList << nodeId;
                } else if (migrationSelectiveSync.type() == SyncNodeTypeUndecidedList) {
                    undecidedList << nodeId;
                }
            }
        }
    }

    return ExitCodeOk;
}


void AppServer::onCrash() {
    KDC::CommonUtility::crash();
}

void AppServer::onCrashEnforce() {
    ENFORCE(1 == 0);
}

void AppServer::onCrashFatal() {
    qFatal("la Qt fatale");
}

void AppServer::initLogging() {
    // Setup log4cplus
    IoError ioError = IoErrorSuccess;
    SyncPath logDirPath;
    if (!IoHelper::logDirectoryPath(logDirPath, ioError)) {
        throw std::runtime_error("Error in initLogging: failed to get the log directory path.");
    }

    std::filesystem::path logFilePath = logDirPath / Utility::logFileNameWithTime();
    _logger = Log::instance(Path2WStr(logFilePath))->getLogger();

    LOG_INFO(_logger, Utility::s2ws(QString::fromLatin1("%1 locale:[%2] version:[%4] os:[%5]")
                                        .arg(_theme->appName())
                                        .arg(QLocale::system().name())
                                        .arg(_theme->version())
                                        .arg(KDC::CommonUtility::platformName())
                                        .toStdString())
                          .c_str());
}

void AppServer::setupProxy() {
    Proxy::instance(ParametersCache::instance()->parameters().proxyConfig());
}

bool AppServer::serverCrashedRecently(int seconds) {
    const int64_t nowSeconds =
        std::chrono::time_point_cast<std::chrono::seconds>(std::chrono::system_clock::now()).time_since_epoch().count();

    AppStateValue appStateValue = int64_t(0);
    if (bool found = false;
        !KDC::ParmsDb::instance()->selectAppState(AppStateKey::LastServerSelfRestartDate, appStateValue, found) || !found) {
        addError(Error(ERRID, ExitCodeDbError, ExitCauseDbEntryNotFound));
        LOG_WARN(_logger, "Error in ParmsDb::selectAppState");
        return false;
    }
    int64_t lastServerCrash = std::get<int64_t>(appStateValue);

    const auto diff = nowSeconds - lastServerCrash;
    if (diff > seconds) {
        return false;
    } else {
        LOG_WARN(_logger, "Server crashed recently: " << diff << " seconds ago");
        return true;
    }
}

bool AppServer::clientCrashedRecently(int seconds) {
    const int64_t nowSeconds =
        std::chrono::time_point_cast<std::chrono::seconds>(std::chrono::system_clock::now()).time_since_epoch().count();

    AppStateValue appStateValue = int64_t(0);
   
    if (bool found = false;
        !KDC::ParmsDb::instance()->selectAppState(AppStateKey ::LastClientSelfRestartDate, appStateValue, found) ||
        !found) {
        addError(Error(ERRID, ExitCodeDbError, ExitCauseDbEntryNotFound));
        LOG_WARN(_logger, "Error in ParmsDb::selectAppState");
        return false;
    }

    int64_t lastClientCrash = std::get<int64_t>(appStateValue);
    const auto diff = nowSeconds - lastClientCrash;
    if (diff > seconds) {
        return false;
    } else {
        LOG_WARN(_logger, "Client crashed recently: " << diff << " seconds ago");
        return true;
    }
}

void AppServer::parseOptions(const QStringList &options) {
    // Parse options; if help or bad option exit
    QStringListIterator it(options);
    it.next();  // File name
    while (it.hasNext()) {
        QString option = it.next();
        if (option == QLatin1String("--help") || option == QLatin1String("-h")) {
            _helpAsked = true;
            break;
        } else if (option == QLatin1String("--version") || option == QLatin1String("-v")) {
            _versionAsked = true;
            break;
        } else if (option == QLatin1String("--clearSyncNodes")) {
            _clearSyncNodesAsked = true;
            break;
        } else if (option == QLatin1String("--settings")) {
            _settingsAsked = true;
            break;
        } else if (option == QLatin1String("--synthesis")) {
            _synthesisAsked = true;
            break;
        } else if (option == QLatin1String("--clearKeychainKeys")) {
            _clearKeychainKeysAsked = true;
            break;
        } else if (option == QLatin1String("--crashRecovered")) {
            _crashRecovered = true;
        } else {
            showHint("Unrecognized option '" + option.toStdString() + "'");
        }
    }
}

void AppServer::showHelp() {
    QString helpText;
    QTextStream stream(&helpText);
    stream << _theme->appName() << QLatin1String(" version ") << _theme->version() << Qt::endl;

    stream << QLatin1String("File synchronisation desktop utility.") << Qt::endl << Qt::endl << QLatin1String(optionsC);

    displayHelpText(helpText);
}

void AppServer::showVersion() {
    displayHelpText(Theme::instance()->versionSwitchOutput());
}

void AppServer::clearSyncNodes() {
    LOG_INFO(_logger, "Clearing node DB table...");

    // Init parms DB
    bool alreadyExist;
    std::filesystem::path parmsDbPath = Db::makeDbName(alreadyExist);
    if (parmsDbPath.empty()) {
        LOG_WARN(_logger, "Error in Db::makeDbName");
        throw std::runtime_error("Unable to create parameters database.");
        return;
    }

    try {
        ParmsDb::instance(parmsDbPath, _theme->version().toStdString());
    } catch (const std::exception &) {
        throw std::runtime_error("Unable to open parameters database.");
        return;
    }

    // Get sync list
    std::vector<Sync> syncList;
    if (!ParmsDb::instance()->selectAllSyncs(syncList)) {
        LOG_WARN(_logger, "Error in ParmsDb::selectAllSyncs");
    }

    // Clear node tables
    for (const Sync &sync : syncList) {
        SyncPath dbPath = sync.dbPath();
        std::shared_ptr<SyncDb> syncDbPtr = std::make_shared<SyncDb>(dbPath.string(), _theme->version().toStdString());

#ifdef __APPLE__
        // Fix the names on local replica if necessary
        SyncPal::fixFileNamesWithColon(syncDbPtr, sync.localPath());
#endif

        syncDbPtr->clearNodes();
    }
}

void AppServer::sendShowSettingsMsg() {
    sendMessage(showSettingsMsg);
}

void AppServer::sendShowSynthesisMsg() {
    sendMessage(showSynthesisMsg);
}

void AppServer::showSettings() {
    int id = 0;
    CommServer::instance()->sendSignal(SIGNAL_NUM_UTILITY_SHOW_SETTINGS, QByteArray(), id);
}

void AppServer::showSynthesis() {
    int id = 0;
    CommServer::instance()->sendSignal(SIGNAL_NUM_UTILITY_SHOW_SYNTHESIS, QByteArray(), id);
}

void AppServer::clearKeychainKeys() {
    bool alreadyExist = false;
    std::filesystem::path parmsDbPath = Db::makeDbName(alreadyExist);
    if (parmsDbPath.empty()) {
        LOG_WARN(_logger, "Error in Db::makeDbName");
        throw std::runtime_error("Unable to create parameters database.");
        return;
    }

    try {
        ParmsDb::instance(parmsDbPath, _theme->version().toStdString());
    } catch (const std::exception &) {
        throw std::runtime_error("Unable to open parameters database.");
        return;
    }

    std::vector<User> userList;
    if (!ParmsDb::instance()->selectAllUsers(userList)) {
        LOG_WARN(_logger, "Error in  ParmsDb::selectAllUsers");
        throw std::runtime_error("Error in ParmsDb::selectAllUsers");
        return;
    }
    for (const auto &user : userList) {
        KeyChainManager::instance()->deleteToken(user.keychainKey());
    }
}

void AppServer::showAlreadyRunning() {
    QMessageBox::warning(0, QString(APPLICATION_NAME), tr("kDrive application is already running!"), QMessageBox::Ok);
}

ExitCode AppServer::sendShowFileNotification(int syncDbId, const QString &filename, const QString &renameTarget,
                                             SyncFileInstruction status, int count) {
    // Check if notifications are disabled globally
    if (ParametersCache::instance()->parameters().notificationsDisabled() == NotificationsDisabledAlways) {
        return ExitCodeOk;
    }

    // Check if notifications are disabled for this drive
    Sync sync;
    bool found = false;
    if (!ParmsDb::instance()->selectSync(syncDbId, sync, found)) {
        LOG_WARN(Log::instance()->getLogger(), "Error in ParmsDb::selectSync");
        return ExitCodeDbError;
    }
    if (!found) {
        LOG_WARN(Log::instance()->getLogger(), "Sync not found in sync table for syncDbId=" << syncDbId);
        return ExitCodeDataError;
    }

    Drive drive;
    if (!ParmsDb::instance()->selectDrive(sync.driveDbId(), drive, found)) {
        LOG_WARN(Log::instance()->getLogger(), "Error in ParmsDb::selectDrive");
        return ExitCodeDbError;
    }
    if (!found) {
        LOG_WARN(Log::instance()->getLogger(), "Drive not found in drive table for driveDbId=" << sync.driveDbId());
        return ExitCodeDataError;
    }

    if (!drive.notifications()) {
        return ExitCodeOk;
    }

    if (count > 0) {
        QString file = QDir::toNativeSeparators(filename);
        QString text;

        switch (status) {
            case SyncFileInstructionRemove:
                if (count > 1) {
                    text = tr("%1 and %n other file(s) have been removed.", "", count - 1).arg(file);
                } else {
                    text = tr("%1 has been removed.", "%1 names a file.").arg(file);
                }
                break;
            case SyncFileInstructionGet:
                if (count > 1) {
                    text = tr("%1 and %n other file(s) have been added.", "", count - 1).arg(file);
                } else {
                    text = tr("%1 has been added.", "%1 names a file.").arg(file);
                }
                break;
            case SyncFileInstructionUpdate:
                if (count > 1) {
                    text = tr("%1 and %n other file(s) have been updated.", "", count - 1).arg(file);
                } else {
                    text = tr("%1 has been updated.", "%1 names a file.").arg(file);
                }
                break;
            case SyncFileInstructionMove:
                if (count > 1) {
                    text = tr("%1 has been moved to %2 and %n other file(s) have been moved.", "", count - 1)
                               .arg(file, renameTarget);
                } else {
                    text = tr("%1 has been moved to %2.").arg(file, renameTarget);
                }
                break;
            default:
                break;
        }

        if (!text.isEmpty()) {
            sendShowNotification(tr("Sync Activity"), text);
        }
    }

    return ExitCodeOk;
}

void AppServer::showHint(std::string errorHint) {
    static QString binName = QFileInfo(QCoreApplication::applicationFilePath()).fileName();
    std::cerr << errorHint << std::endl;
    std::cerr << "Try '" << binName.toStdString() << " --help' for more information" << std::endl;
    std::exit(1);
}

bool AppServer::debugMode() {
    return _debugMode;
}

bool AppServer::startClient() {
    if (!CommServer::instance()->isListening()) {
        LOG_WARN(_logger, "Failed to start kDrive client (comm server isn't started)");
        return false;
    }

    bool startClient = false;
#ifdef QT_NO_DEBUG
    startClient = true;
#endif
    startClient |= QProcessEnvironment::systemEnvironment().value("KDRIVE_DEBUG_RUN_CLIENT") == "1";

    if (startClient) {
        // Start the client
        QString pathToExecutable = QCoreApplication::applicationDirPath();

#if defined(Q_OS_WIN)
        pathToExecutable += QString("/%1.exe").arg(APPLICATION_CLIENT_EXECUTABLE);
#else
        pathToExecutable += QString("/%1").arg(APPLICATION_CLIENT_EXECUTABLE);
#endif

        QStringList arguments;
        arguments << QString::number(CommServer::instance()->commPort());

        LOGW_INFO(_logger, L"Starting kDrive client - path=" << Path2WStr(QStr2Path(pathToExecutable)).c_str() << L" args="
                                                             << arguments[0].toStdWString().c_str());

        QProcess *clientProcess = new QProcess(this);
        clientProcess->setProgram(pathToExecutable);
        clientProcess->setArguments(arguments);
        clientProcess->start();
        if (!clientProcess->waitForStarted()) {
            LOG_WARN(_logger, "Failed to start kDrive client");
            return false;
        }
    }

    return true;
}

ExitCode AppServer::updateAllUsersInfo() {
    std::vector<User> users;
    if (!ParmsDb::instance()->selectAllUsers(users)) {
        LOG_WARN(_logger, "Error in ParmsDb::selectAllUsers");
        return ExitCodeDbError;
    }

    for (auto &user : users) {
        if (user.keychainKey().empty()) {
            LOG_DEBUG(_logger, "User " << user.dbId() << " is not connected");
            continue;
        }

        ExitCode exitCode = updateUserInfo(user);
        if (exitCode != ExitCodeOk) {
            LOG_WARN(_logger, "Error in updateUserInfo : " << exitCode);
            return exitCode;
        }
    }

    return ExitCodeOk;
}

ExitCode AppServer::initSyncPal(const Sync &sync, const std::unordered_set<NodeId> &blackList,
                                const std::unordered_set<NodeId> &undecidedList, const std::unordered_set<NodeId> &whiteList,
                                bool start, bool resumedByUser, bool firstInit) {
    ExitCode exitCode;

    std::chrono::duration<double, std::milli> elapsed_ms = std::chrono::steady_clock::now() - _lastSyncPalStart;
    if (elapsed_ms.count() < START_SYNCPALS_TIME_GAP) {
        // Shifts the start of the next sync
        Utility::msleep(START_SYNCPALS_TIME_GAP - elapsed_ms.count());
    }
    _lastSyncPalStart = std::chrono::steady_clock::now();

    if (_syncPalMap.find(sync.dbId()) == _syncPalMap.end()) {
        // Create SyncPal
        try {
            _syncPalMap[sync.dbId()] = std::shared_ptr<SyncPal>(new SyncPal(sync.dbId(), _theme->version().toStdString()));
        } catch (std::exception const &) {
            LOG_WARN(_logger, "Error in SyncPal::SyncPal for syncDbId=" << sync.dbId());
            return ExitCodeDbError;
        }

        // Set callbacks
        _syncPalMap[sync.dbId()]->setAddErrorCallback(&addError);
        _syncPalMap[sync.dbId()]->setAddCompletedItemCallback(&addCompletedItem);
        _syncPalMap[sync.dbId()]->setSendSignalCallback(&sendSignal);

        _syncPalMap[sync.dbId()]->setVfsIsExcludedCallback(&vfsIsExcluded);
        _syncPalMap[sync.dbId()]->setVfsExcludeCallback(&vfsExclude);
        _syncPalMap[sync.dbId()]->setVfsPinStateCallback(&vfsPinState);
        _syncPalMap[sync.dbId()]->setVfsSetPinStateCallback(&vfsSetPinState);
        _syncPalMap[sync.dbId()]->setVfsStatusCallback(&vfsStatus);
        _syncPalMap[sync.dbId()]->setVfsCreatePlaceholderCallback(&vfsCreatePlaceholder);
        _syncPalMap[sync.dbId()]->setVfsConvertToPlaceholderCallback(&vfsConvertToPlaceholder);
        _syncPalMap[sync.dbId()]->setVfsUpdateMetadataCallback(&vfsUpdateMetadata);
        _syncPalMap[sync.dbId()]->setVfsUpdateFetchStatusCallback(&vfsUpdateFetchStatus);
        _syncPalMap[sync.dbId()]->setVfsFileStatusChangedCallback(&vfsFileStatusChanged);
        _syncPalMap[sync.dbId()]->setVfsForceStatusCallback(&vfsForceStatus);
        _syncPalMap[sync.dbId()]->setVfsCleanUpStatusesCallback(&vfsCleanUpStatuses);
        _syncPalMap[sync.dbId()]->setVfsClearFileAttributesCallback(&vfsClearFileAttributes);
        _syncPalMap[sync.dbId()]->setVfsCancelHydrateCallback(&vfsCancelHydrate);

        if (blackList != std::unordered_set<NodeId>()) {
            // Set blackList (create or overwrite the possible existing list in DB)
            exitCode = _syncPalMap[sync.dbId()]->setSyncIdSet(SyncNodeTypeBlackList, blackList);
            if (exitCode != ExitCodeOk) {
                LOG_WARN(_logger, "Error in SyncPal::setSyncIdSet");
                return exitCode;
            }
        }

        if (undecidedList != std::unordered_set<NodeId>()) {
            // Set undecidedList (create or overwrite the possible existing list in DB)
            exitCode = _syncPalMap[sync.dbId()]->setSyncIdSet(SyncNodeTypeUndecidedList, undecidedList);
            if (exitCode != ExitCodeOk) {
                LOG_WARN(_logger, "Error in SyncPal::setSyncIdSet");
                return exitCode;
            }
        }

        if (whiteList != std::unordered_set<NodeId>()) {
            // Set undecidedList (create or overwrite the possible existing list in DB)
            exitCode = _syncPalMap[sync.dbId()]->setSyncIdSet(SyncNodeTypeWhiteList, whiteList);
            if (exitCode != ExitCodeOk) {
                LOG_WARN(_logger, "Error in SyncPal::setSyncIdSet");
                return exitCode;
            }
        }
    }

#if defined(_WIN32) || defined(__APPLE__)
    if (firstInit) {
        if (!_syncPalMap[sync.dbId()]->wipeOldPlaceholders()) {
            LOG_WARN(_logger, "Error in SyncPal::wipeOldPlaceholders");
        }
    }
#else
    (void)firstInit;
#endif

    if (start && (resumedByUser || !sync.paused())) {
        std::chrono::time_point<std::chrono::system_clock> pauseTime;
        if (_syncPalMap[sync.dbId()]->isPaused(pauseTime)) {
            // Unpause SyncPal
            _syncPalMap[sync.dbId()]->unpause();
        } else if (!_syncPalMap[sync.dbId()]->isRunning()) {
            // Start SyncPal
            _syncPalMap[sync.dbId()]->start();
        }
    }

    // Register the folder with the socket API
    if (_socketApi) {
        _socketApi->registerSync(sync.dbId());
    }

    // Clear old errors for this sync
    clearErrors(sync.dbId(), false);
    clearErrors(sync.dbId(), true);

    return ExitCodeOk;
}

ExitCode AppServer::initSyncPal(const Sync &sync, const QSet<QString> &blackList, const QSet<QString> &undecidedList,
                                const QSet<QString> &whiteList, bool start, bool resumedByUser, bool firstInit) {
    ExitCode exitCode;

    std::unordered_set<NodeId> blackList2;
    for (const QString &nodeId : blackList) {
        blackList2.insert(nodeId.toStdString());
    }

    std::unordered_set<NodeId> undecidedList2;
    for (const QString &nodeId : undecidedList) {
        undecidedList2.insert(nodeId.toStdString());
    }

    std::unordered_set<NodeId> whiteList2;
    for (const QString &nodeId : whiteList) {
        whiteList2.insert(nodeId.toStdString());
    }

    exitCode = initSyncPal(sync, blackList2, undecidedList2, whiteList2, start, resumedByUser, firstInit);
    if (exitCode != ExitCodeOk) {
        LOG_WARN(_logger, "Error in initSyncPal");
        return exitCode;
    }

    return ExitCodeOk;
}

ExitCode AppServer::stopSyncPal(int syncDbId, bool pausedByUser, bool quit, bool clear) {
    // Unregister the folder with the socket API
    if (_socketApi) {
        _socketApi->unregisterSync(syncDbId);
    }

    // Stop SyncPal
    if (_syncPalMap.find(syncDbId) == _syncPalMap.end()) {
        LOG_WARN(_logger, "SyncPal not found in syncPalMap for syncDbId=" << syncDbId);
        return ExitCodeDataError;
    }

    if (_syncPalMap[syncDbId]) {
        _syncPalMap[syncDbId]->stop(pausedByUser, quit, clear);
    }

    return ExitCodeOk;
}

ExitCode AppServer::createAndStartVfs(const Sync &sync, ExitCause &exitCause) {
    // Check that the sync folder exists
    bool exists = false;
    IoError ioError = IoErrorSuccess;
    if (!IoHelper::checkIfPathExists(sync.localPath(), exists, ioError)) {
        LOGW_WARN(_logger, L"Error in IoHelper::checkIfPathExists " << Utility::formatIoError(sync.localPath(), ioError).c_str());
        exitCause = ExitCauseUnknown;
        return ExitCodeSystemError;
    }

    if (!exists) {
        LOGW_WARN(_logger, L"Sync localpath " << Path2WStr(sync.localPath()).c_str() << L" doesn't exist");
        exitCause = ExitCauseSyncDirDoesntExist;
        return ExitCodeSystemError;
    }

    if (_vfsMap.find(sync.dbId()) == _vfsMap.end()) {
#ifdef Q_OS_WIN
        Drive drive;
        bool found;
        if (!ParmsDb::instance()->selectDrive(sync.driveDbId(), drive, found)) {
            LOG_WARN(_logger, "Error in ParmsDb::selectDrive");
            exitCause = ExitCauseDbAccessError;
            return ExitCodeDbError;
        }
        if (!found) {
            LOG_WARN(_logger, "Drive not found in drive table for driveDbId=" << sync.driveDbId());
            exitCause = ExitCauseDbEntryNotFound;
            return ExitCodeDataError;
        }

        Account account;
        if (!ParmsDb::instance()->selectAccount(drive.accountDbId(), account, found)) {
            LOG_WARN(_logger, "Error in ParmsDb::selectAccount");
            exitCause = ExitCauseDbAccessError;
            return ExitCodeDbError;
        }
        if (!found) {
            LOG_WARN(_logger, "Account not found in account table for accountDbId=" << drive.accountDbId());
            exitCause = ExitCauseDbEntryNotFound;
            return ExitCodeDataError;
        }

        User user;
        if (!ParmsDb::instance()->selectUser(account.userDbId(), user, found)) {
            LOG_WARN(_logger, "Error in ParmsDb::selectUser");
            exitCause = ExitCauseDbAccessError;
            return ExitCodeDbError;
        }
        if (!found) {
            LOG_WARN(_logger, "User not found in user table for userDbId=" << account.userDbId());
            exitCause = ExitCauseDbEntryNotFound;
            return ExitCodeDataError;
        }
#endif

        // Create VFS instance
        VfsSetupParams vfsSetupParams;
        vfsSetupParams._syncDbId = sync.dbId();
#ifdef Q_OS_WIN
        vfsSetupParams._driveId = drive.driveId();
        vfsSetupParams._userId = user.userId();
#endif
        vfsSetupParams._localPath = sync.localPath();
        vfsSetupParams._targetPath = sync.targetPath();
        vfsSetupParams._executeCommand = std::bind(&SocketApi::executeCommandDirect, _socketApi.data(), std::placeholders::_1);
        vfsSetupParams._logger = _logger;
        QString error;
        _vfsMap[sync.dbId()] = KDC::createVfsFromPlugin(sync.virtualFileMode(), vfsSetupParams, error);
        if (!_vfsMap[sync.dbId()]) {
            LOG_WARN(_logger, "Error in Vfs::createVfsFromPlugin for mode " << sync.virtualFileMode() << " : "
                                                                            << error.toStdString().c_str());
            exitCause = ExitCauseUnableToCreateVfs;
            return ExitCodeSystemError;
        }
        _vfsMap[sync.dbId()]->setExtendedLog(ParametersCache::instance()->parameters().extendedLog());

        // Set callbacks
        _vfsMap[sync.dbId()]->setSyncFileStatusCallback(&syncFileStatus);
        _vfsMap[sync.dbId()]->setSyncFileSyncingCallback(&syncFileSyncing);
        _vfsMap[sync.dbId()]->setSetSyncFileSyncingCallback(&setSyncFileSyncing);
#ifdef Q_OS_MAC
        _vfsMap[sync.dbId()]->setExclusionAppListCallback(&exclusionAppList);
#endif
    }

    // Start VFS
    if (!_vfsMap[sync.dbId()]->start(_vfsInstallationDone, _vfsActivationDone, _vfsConnectionDone)) {
#ifdef Q_OS_MAC
        if (sync.virtualFileMode() == VirtualFileModeMac) {
            if (_vfsInstallationDone && !_vfsActivationDone) {
                // Check LiteSync ext authorizations
                std::string liteSyncExtErrorDescr;
                bool liteSyncExtOk = CommonUtility::isLiteSyncExtEnabled() &&
                                     CommonUtility::isLiteSyncExtFullDiskAccessAuthOk(liteSyncExtErrorDescr);
                if (!liteSyncExtOk) {
                    if (liteSyncExtErrorDescr.empty()) {
                        LOG_WARN(_logger, "LiteSync extension is not enabled or doesn't have full disk access");
                    } else {
                        LOG_WARN(_logger, "LiteSync extension is not enabled or doesn't have full disk access: "
                                              << liteSyncExtErrorDescr.c_str());
                    }
                    exitCause = ExitCauseLiteSyncNotAllowed;
                    return ExitCodeSystemError;
                }
            }
        }
#endif

        LOG_WARN(_logger, "Error in Vfs::start");
        exitCause = ExitCauseUnableToCreateVfs;
        return ExitCodeSystemError;
    }

#ifdef Q_OS_WIN
    // Save sync
    Sync tmpSync(sync);
    tmpSync.setNavigationPaneClsid(_vfsMap[sync.dbId()]->namespaceCLSID());

    if (tmpSync.virtualFileMode() == KDC::VirtualFileModeWin) {
        OldUtility::setFolderPinState(QUuid(QString::fromStdString(tmpSync.navigationPaneClsid())),
                                      _navigationPaneHelper->showInExplorerNavigationPane());
    } else {
        if (tmpSync.navigationPaneClsid().empty()) {
            tmpSync.setNavigationPaneClsid(QUuid::createUuid().toString().toStdString());
            _vfsMap[sync.dbId()]->setNamespaceCLSID(tmpSync.navigationPaneClsid());
        }
        OldUtility::addLegacySyncRootKeys(QUuid(QString::fromStdString(sync.navigationPaneClsid())),
                                          SyncName2QStr(sync.localPath().native()),
                                          _navigationPaneHelper->showInExplorerNavigationPane());
    }

    bool found = false;
    if (!ParmsDb::instance()->updateSync(tmpSync, found)) {
        LOG_WARN(_logger, "Error in ParmsDb::updateSync");
        exitCause = ExitCauseDbAccessError;
        return ExitCodeDbError;
    }
    if (!found) {
        LOG_WARN(_logger, "Sync not found in sync table for syncDbId=" << tmpSync.dbId());
        exitCause = ExitCauseDbEntryNotFound;
        return ExitCodeDataError;
    }
#endif

    return ExitCodeOk;
}

ExitCode AppServer::stopVfs(int syncDbId, bool unregister) {
    LOG_DEBUG(_logger, "Stop VFS for syncDbId=" << syncDbId);

    // Stop Vfs
    if (_vfsMap.find(syncDbId) == _vfsMap.end()) {
        LOG_WARN(_logger, "Vfs not found in vfsMap for syncDbId=" << syncDbId);
        return ExitCodeDataError;
    }

    if (_vfsMap[syncDbId]) {
        _vfsMap[syncDbId]->stop(unregister);
    }

    LOG_DEBUG(_logger, "Stop VFS for syncDbId=" << syncDbId << " done");

    return ExitCodeOk;
}

ExitCode AppServer::setSupportsVirtualFiles(int syncDbId, bool value) {
    Sync sync;
    bool found;
    if (!ParmsDb::instance()->selectSync(syncDbId, sync, found)) {
        LOG_WARN(_logger, "Error in ParmsDb::selectSync");
        return ExitCodeDbError;
    }
    if (!found) {
        LOG_WARN(_logger, "Sync not found in sync table for syncDbId=" << syncDbId);
        return ExitCodeDataError;
    }

    // Check if sync is valid
    ExitCode exitCode = checkIfSyncIsValid(sync);
    ExitCause exitCause = ExitCauseUnknown;
    if (exitCode != ExitCodeOk) {
        addError(Error(sync.dbId(), ERRID, exitCode, exitCause));
        return exitCode;
    }

    VirtualFileMode newMode;
    if (value && sync.virtualFileMode() == VirtualFileModeOff) {
        newMode = KDC::bestAvailableVfsMode();
    } else {
        newMode = VirtualFileModeOff;
    }

    if (newMode != sync.virtualFileMode()) {
        // Stop sync
        _syncPalMap[syncDbId]->stop();

        // Stop Vfs
        exitCode = stopVfs(syncDbId, true);
        if (exitCode != ExitCodeOk) {
            LOG_WARN(_logger, "Error in stopVfs for syncDbId=" << sync.dbId());
            return exitCode;
        }

        if (newMode == VirtualFileModeOff) {
#ifdef Q_OS_WIN
            LOG_INFO(_logger, "Clearing node DB");
            _syncPalMap[syncDbId]->clearNodes();
#else
            // Clear file system
            _syncPalMap[sync.dbId()]->wipeVirtualFiles();
#endif
        }

#ifdef Q_OS_WIN
        if (newMode == VirtualFileModeWin) {
            // Remove legacy sync root keys
            OldUtility::removeLegacySyncRootKeys(QUuid(QString::fromStdString(sync.navigationPaneClsid())));
            sync.setNavigationPaneClsid(std::string());
        } else if (sync.virtualFileMode() == VirtualFileModeWin) {
            // Add legacy sync root keys
            bool show = _navigationPaneHelper->showInExplorerNavigationPane();
            if (sync.navigationPaneClsid().empty()) {
                sync.setNavigationPaneClsid(QUuid::createUuid().toString().toStdString());
            }
            OldUtility::addLegacySyncRootKeys(QUuid(QString::fromStdString(sync.navigationPaneClsid())),
                                              SyncName2QStr(sync.localPath().native()), show);
        }
#endif

        // Update Vfs mode in sync
        sync.setVirtualFileMode(newMode);
        if (!ParmsDb::instance()->updateSync(sync, found)) {
            LOG_WARN(_logger, "Error in ParmsDb::updateSync");
            return ExitCodeDbError;
        }
        if (!found) {
            LOG_WARN(_logger, "Sync not found in sync table for syncDbId=" << syncDbId);
            return ExitCodeDataError;
        }

        // Delete previous vfs
        _vfsMap.erase(syncDbId);

        // Create and start Vfs
        exitCode = createAndStartVfs(sync, exitCause);
        if (exitCode != ExitCodeOk) {
            LOG_WARN(_logger, "Error in createAndStartVfs for syncDbId=" << sync.dbId() << " - exitCode=" << exitCode);
            addError(Error(ERRID, exitCode, exitCause));

            // Set sync's paused flag
            sync.setPaused(true);

            bool found;
            if (!ParmsDb::instance()->setSyncPaused(sync.dbId(), true, found)) {
                LOG_WARN(_logger, "Error in ParmsDb::setSyncPaused");
            }
            if (!found) {
                LOG_WARN(_logger, "Sync not found");
            }
        }

        QTimer::singleShot(100, this, [=]() {
            bool ok = true;

            if (newMode != VirtualFileModeOff) {
                // Clear file system
                _vfsMap[sync.dbId()]->convertDirContentToPlaceholder(SyncName2QStr(sync.localPath()), true);
            }

            // Update sync info on client side
            SyncInfo syncInfo;
            ServerRequests::syncToSyncInfo(sync, syncInfo);
            sendSyncUpdated(syncInfo);

            // Notify conversion completed
            sendVfsConversionCompleted(sync.dbId());

            if (ok) {
                // Re-start sync
                _syncPalMap[syncDbId]->start();
            }
        });
    }

    return ExitCodeOk;
}

void AppServer::addError(const Error &error) {
    // Check if the same error already exists
    std::vector<Error> errorList;
    if (!ParmsDb::instance()->selectAllErrors(error.level(), error.syncDbId(), INT_MAX, errorList)) {
        LOG_WARN(Log::instance()->getLogger(), "Error in ParmsDb::selectAllErrors");
        return;
    }

    bool errorAlreadyExists = false;
    for (Error &existingError : errorList) {
        if ((error.level() == ErrorLevelServer && error.functionName() == existingError.functionName() &&
             error.exitCode() == existingError.exitCode() && error.exitCause() == existingError.exitCause()) ||
            (error.level() == ErrorLevelSyncPal && error.workerName() == existingError.workerName() &&
             error.exitCode() == existingError.exitCode() && error.exitCause() == existingError.exitCause()) ||
            (error.level() == ErrorLevelNode && error.path() == existingError.path() &&
             error.destinationPath() == existingError.destinationPath() && error.conflictType() == existingError.conflictType() &&
             error.inconsistencyType() == existingError.inconsistencyType() &&
             error.cancelType() == existingError.cancelType())) {
            // Update existing error time
            existingError.setTime(error.time());

            bool found;
            if (!ParmsDb::instance()->updateError(existingError, found)) {
                LOG_WARN(Log::instance()->getLogger(), "Error in ParmsDb::updateError");
                return;
            }
            if (!found) {
                LOG_WARN(Log::instance()->getLogger(), "Error not found in Error table for dbId=" << existingError.dbId());
                return;
            }

            errorAlreadyExists = true;
            break;
        }
    }

    if (!errorAlreadyExists) {
        // Insert new error
        if (!ParmsDb::instance()->insertError(error)) {
            LOG_WARN(Log::instance()->getLogger(), "Error in ParmsDb::insertError");
            return;
        }
    }

    User user;
    if (error.syncDbId()) {
        ExitCode exitCode = ServerRequests::getUserFromSyncDbId(error.syncDbId(), user);
        if (exitCode != ExitCodeOk) {
            LOG_WARN(Log::instance()->getLogger(), "Error in ServerRequests::getUserFromSyncDbId");
            return;
        }
    }

    if (ServerRequests::isDisplayableError(error)) {
        // Notify the client
        sendErrorAdded(error.level() == ErrorLevelServer, error.exitCode(), error.syncDbId());
    }

    if (error.exitCode() == ExitCodeInvalidToken) {
        // Manage invalid token error
        LOG_DEBUG(Log::instance()->getLogger(), "Manage invalid token error");

        if (!user.dbId()) {
            LOG_WARN(Log::instance()->getLogger(), "Invalid error");
            return;
        }

        // Update user
        user.setKeychainKey(std::string());
        bool found;
        if (!ParmsDb::instance()->updateUser(user, found)) {
            LOG_WARN(Log::instance()->getLogger(), "Error in ParmsDb::updateUser");
            return;
        }
        if (!found) {
            LOG_WARN(Log::instance()->getLogger(), "User not found with dbId=" << user.dbId());
            return;
        }

        UserInfo userInfo;
        ServerRequests::userToUserInfo(user, userInfo);
        sendUserUpdated(userInfo);
    } else if (error.exitCode() == ExitCodeNetworkError && error.exitCause() == ExitCauseSocketsDefuncted) {
        // Manage sockets defuncted error
        LOG_WARN(Log::instance()->getLogger(), "Sockets defuncted error");

        Parameters &parameters = ParametersCache::instance()->parameters();
        int uploadSessionParallelJobs = parameters.uploadSessionParallelJobs();
        if (uploadSessionParallelJobs > 1) {
            int newUploadSessionParallelJobs = std::floor(uploadSessionParallelJobs / 2.0);
            parameters.setUploadSessionParallelJobs(newUploadSessionParallelJobs);
            ParametersCache::instance()->save();
            LOG_DEBUG(Log::instance()->getLogger(), "Update uploadSessionParallelJobs from "
                                                        << uploadSessionParallelJobs << " to " << newUploadSessionParallelJobs);
        }

#ifdef NDEBUG
        sentry_capture_event(
            sentry_value_new_message_event(SENTRY_LEVEL_WARNING, "AppServer::addError", "Sockets defuncted error"));
#endif
    }

#ifdef NDEBUG
    if (!ServerRequests::isAutoResolvedError(error)) {
        // Send error to sentry only for technical errors
        sentry_value_t sentryUser = sentry_value_new_object();
        sentry_value_set_by_key(sentryUser, "ip_address", sentry_value_new_string("{{auto}}"));
        if (user.dbId()) {
            sentry_value_set_by_key(sentryUser, "id", sentry_value_new_string(std::to_string(user.userId()).c_str()));
            sentry_value_set_by_key(sentryUser, "name", sentry_value_new_string(user.name().c_str()));
            sentry_value_set_by_key(sentryUser, "email", sentry_value_new_string(user.email().c_str()));
        }
        sentry_set_user(sentryUser);

        sentry_capture_event(
            sentry_value_new_message_event(SENTRY_LEVEL_WARNING, "AppServer::addError", error.errorString().c_str()));

        sentry_remove_user();
    }
#endif
}

void AppServer::sendUserAdded(const UserInfo &userInfo) {
    int id;

    QByteArray params;
    QDataStream paramsStream(&params, QIODevice::WriteOnly);
    paramsStream << userInfo;

    CommServer::instance()->sendSignal(SIGNAL_NUM_USER_ADDED, params, id);
}

void AppServer::sendUserUpdated(const UserInfo &userInfo) {
    int id;

    QByteArray params;
    QDataStream paramsStream(&params, QIODevice::WriteOnly);
    paramsStream << userInfo;

    CommServer::instance()->sendSignal(SIGNAL_NUM_USER_UPDATED, params, id);
}

void AppServer::sendUserStatusChanged(int userDbId, bool connected, QString connexionError) {
    int id;

    QByteArray params;
    QDataStream paramsStream(&params, QIODevice::WriteOnly);
    paramsStream << userDbId;
    paramsStream << connected;
    paramsStream << connexionError;

    CommServer::instance()->sendSignal(SIGNAL_NUM_USER_STATUSCHANGED, params, id);
}

void AppServer::sendUserRemoved(int userDbId) {
    int id;

    QByteArray params;
    QDataStream paramsStream(&params, QIODevice::WriteOnly);
    paramsStream << userDbId;

    CommServer::instance()->sendSignal(SIGNAL_NUM_USER_REMOVED, params, id);
}

void AppServer::sendAccountAdded(const AccountInfo &accountInfo) {
    int id;

    QByteArray params;
    QDataStream paramsStream(&params, QIODevice::WriteOnly);
    paramsStream << accountInfo;

    CommServer::instance()->sendSignal(SIGNAL_NUM_ACCOUNT_ADDED, params, id);
}

void AppServer::sendAccountUpdated(const AccountInfo &accountInfo) {
    int id;

    QByteArray params;
    QDataStream paramsStream(&params, QIODevice::WriteOnly);
    paramsStream << accountInfo;

    CommServer::instance()->sendSignal(SIGNAL_NUM_ACCOUNT_UPDATED, params, id);
}

void AppServer::sendAccountRemoved(int accountDbId) {
    int id;

    QByteArray params;
    QDataStream paramsStream(&params, QIODevice::WriteOnly);
    paramsStream << accountDbId;

    CommServer::instance()->sendSignal(SIGNAL_NUM_ACCOUNT_REMOVED, params, id);
}

void AppServer::sendDriveAdded(const DriveInfo &driveInfo) {
    int id;

    QByteArray params;
    QDataStream paramsStream(&params, QIODevice::WriteOnly);
    paramsStream << driveInfo;

    CommServer::instance()->sendSignal(SIGNAL_NUM_DRIVE_ADDED, params, id);
}

void AppServer::sendDriveUpdated(const DriveInfo &driveInfo) {
    int id;

    QByteArray params;
    QDataStream paramsStream(&params, QIODevice::WriteOnly);
    paramsStream << driveInfo;

    CommServer::instance()->sendSignal(SIGNAL_NUM_DRIVE_UPDATED, params, id);
}

void AppServer::sendDriveQuotaUpdated(int driveDbId, qint64 total, qint64 used) {
    int id;

    QByteArray params;
    QDataStream paramsStream(&params, QIODevice::WriteOnly);
    paramsStream << driveDbId;
    paramsStream << total;
    paramsStream << used;

    CommServer::instance()->sendSignal(SIGNAL_NUM_DRIVE_QUOTAUPDATED, params, id);
}

void AppServer::sendDriveRemoved(int driveDbId) {
    int id;

    QByteArray params;
    QDataStream paramsStream(&params, QIODevice::WriteOnly);
    paramsStream << driveDbId;

    CommServer::instance()->sendSignal(SIGNAL_NUM_DRIVE_REMOVED, params, id);
}

void AppServer::sendSyncUpdated(const SyncInfo &syncInfo) {
    int id;

    QByteArray params;
    QDataStream paramsStream(&params, QIODevice::WriteOnly);
    paramsStream << syncInfo;

    CommServer::instance()->sendSignal(SIGNAL_NUM_SYNC_UPDATED, params, id);
}

void AppServer::sendSyncRemoved(int syncDbId) {
    int id;

    QByteArray params;
    QDataStream paramsStream(&params, QIODevice::WriteOnly);
    paramsStream << syncDbId;

    CommServer::instance()->sendSignal(SIGNAL_NUM_SYNC_REMOVED, params, id);
}

void AppServer::sendSyncDeletionFailed(int syncDbId) {
    int id = 0;
    const auto params = QByteArray(ArgsReader(syncDbId));

    CommServer::instance()->sendSignal(SIGNAL_NUM_SYNC_DELETE_FAILED, params, id);
}


void AppServer::sendDriveDeletionFailed(int driveDbId) {
    int id = 0;
    const auto params = QByteArray(ArgsReader(driveDbId));

    CommServer::instance()->sendSignal(SIGNAL_NUM_DRIVE_DELETE_FAILED, params, id);
}


void AppServer::sendGetFolderSizeCompleted(const QString &nodeId, qint64 size) {
    int id;

    QByteArray params;
    QDataStream paramsStream(&params, QIODevice::WriteOnly);
    paramsStream << nodeId;
    paramsStream << size;

    CommServer::instance()->sendSignal(SIGNAL_NUM_NODE_FOLDER_SIZE_COMPLETED, params, id);
}

void AppServer::sendSyncProgressInfo(int syncDbId, SyncStatus status, SyncStep step, int64_t currentFile, int64_t totalFiles,
                                     int64_t completedSize, int64_t totalSize, int64_t estimatedRemainingTime) {
    int id;

    QByteArray params;
    QDataStream paramsStream(&params, QIODevice::WriteOnly);
    paramsStream << syncDbId;
    paramsStream << status;
    paramsStream << step;
    paramsStream << static_cast<qint64>(currentFile);
    paramsStream << static_cast<qint64>(totalFiles);
    paramsStream << static_cast<qint64>(completedSize);
    paramsStream << static_cast<qint64>(totalSize);
    paramsStream << static_cast<qint64>(estimatedRemainingTime);
    CommServer::instance()->sendSignal(SIGNAL_NUM_SYNC_PROGRESSINFO, params, id);
}

void AppServer::sendSyncCompletedItem(int syncDbId, const SyncFileItemInfo &itemInfo) {
    int id;

    QByteArray params;
    QDataStream paramsStream(&params, QIODevice::WriteOnly);
    paramsStream << syncDbId;
    paramsStream << itemInfo;
    CommServer::instance()->sendSignal(SIGNAL_NUM_SYNC_COMPLETEDITEM, params, id);
}

void AppServer::sendVfsConversionCompleted(int syncDbId) {
    int id;

    QByteArray params;
    QDataStream paramsStream(&params, QIODevice::WriteOnly);
    paramsStream << syncDbId;
    CommServer::instance()->sendSignal(SIGNAL_NUM_SYNC_VFS_CONVERSION_COMPLETED, params, id);
}

void AppServer::sendSyncAdded(const SyncInfo &syncInfo) {
    int id;

    QByteArray params;
    QDataStream paramsStream(&params, QIODevice::WriteOnly);
    paramsStream << syncInfo;

    CommServer::instance()->sendSignal(SIGNAL_NUM_SYNC_ADDED, params, id);
}

void AppServer::onLoadInfo() {
    ExitCode exitCode = updateAllUsersInfo();
    if (exitCode != ExitCodeOk) {
        LOG_WARN(_logger, "Error in updateAllUsersInfo : " << exitCode);
        addError(Error(ERRID, exitCode, ExitCauseUnknown));
    }
}

void AppServer::onUpdateSyncsProgress() {
    SyncStatus status;
    SyncStep step;
    int64_t currentFile;
    int64_t totalFiles;
    int64_t completedSize;
    int64_t totalSize;
    int64_t estimatedRemainingTime;

    for (const auto &[syncDbId, syncPal] : _syncPalMap) {
        // Get progress
        status = syncPal->status();
        step = syncPal->step();
        if (status == SyncStatusRunning && step == SyncStepPropagation2) {
            syncPal->loadProgress(currentFile, totalFiles, completedSize, totalSize, estimatedRemainingTime);
        } else {
            currentFile = 0;
            totalFiles = 0;
            completedSize = 0;
            totalSize = 0;
            estimatedRemainingTime = 0;
        }

        if (_syncCacheMap.find(syncDbId) == _syncCacheMap.end() || _syncCacheMap[syncDbId]._status != status ||
            _syncCacheMap[syncDbId]._step != step || _syncCacheMap[syncDbId]._currentFile != currentFile ||
            _syncCacheMap[syncDbId]._totalFiles != totalFiles || _syncCacheMap[syncDbId]._completedSize != completedSize ||
            _syncCacheMap[syncDbId]._totalSize != totalSize ||
            _syncCacheMap[syncDbId]._estimatedRemainingTime != estimatedRemainingTime) {
            _syncCacheMap[syncDbId] =
                SyncCache({status, step, currentFile, totalFiles, completedSize, totalSize, estimatedRemainingTime});
            sendSyncProgressInfo(syncDbId, status, step, currentFile, totalFiles, completedSize, totalSize,
                                 estimatedRemainingTime);
        }

        // New big folders detection
        std::unordered_set<NodeId> undecidedSet;
        ExitCode exitCode = syncPal->syncIdSet(SyncNodeTypeUndecidedList, undecidedSet);
        if (exitCode != ExitCodeOk) {
            addError(Error(syncDbId, ERRID, exitCode, ExitCauseUnknown));
            LOG_WARN(_logger, "Error in SyncPal::syncIdSet : " << exitCode);
            return;
        }

        bool undecidedSetUpdated = false;
        for (const NodeId &nodeId : undecidedSet) {
            if (_undecidedListCacheMap[syncDbId].find(nodeId) == _undecidedListCacheMap[syncDbId].end()) {
                undecidedSetUpdated = true;

                QString path;
                exitCode = ServerRequests::getPathByNodeId(syncPal->userDbId(), syncPal->driveId(),
                                                           QString::fromStdString(nodeId), path);
                if (exitCode != ExitCodeOk) {
                    LOG_WARN(_logger, "Error in Requests::getPathByNodeId : " << exitCode);
                    continue;
                }

                // Send newBigFolder signal to client
                sendNewBigFolder(syncDbId, path);

                // Ask client to display notification
                sendShowNotification(Theme::instance()->appNameGUI(),
                                     tr("A new folder larger than %1 MB has been added in the drive %2, you must validate its "
                                        "synchronization: %3.\n")
                                         .arg(ParametersCache::instance()->parameters().bigFolderSizeLimit())
                                         .arg(QString::fromStdString(syncPal->driveName()), path));
            }
        }

        if (undecidedSetUpdated || _undecidedListCacheMap[syncDbId].size() != undecidedSet.size()) {
            _undecidedListCacheMap[syncDbId] = undecidedSet;
        }
    }
}

void AppServer::onSendFilesNotifications() {
    if (!_notifications.empty()) {
        // Ask client to display notification
        Notification notification = _notifications[0];
        ExitCode exitCode = sendShowFileNotification(notification._syncDbId, notification._filename, notification._renameTarget,
                                                     notification._status, static_cast<int>(_notifications.size()));
        if (exitCode != ExitCodeOk) {
            LOG_WARN(_logger, "Error in sendShowFileNotification");
            addError(Error(ERRID, exitCode, ExitCauseUnknown));
        }

        _notifications.clear();
    }
}

void AppServer::onRestartSyncs() {
#ifdef Q_OS_MAC
    // Check if at least one LiteSync sync exists
    bool vfsSync = false;
    for (const auto &vfsMapElt : _vfsMap) {
        if (vfsMapElt.second->mode() == VirtualFileModeMac) {
            vfsSync = true;
            break;
        }
    }

    if (vfsSync && _vfsInstallationDone && !_vfsActivationDone) {
        // Check LiteSync ext authorizations
        std::string liteSyncExtErrorDescr;
        bool liteSyncExtOk =
            CommonUtility::isLiteSyncExtEnabled() && CommonUtility::isLiteSyncExtFullDiskAccessAuthOk(liteSyncExtErrorDescr);
        if (!liteSyncExtOk) {
            if (liteSyncExtErrorDescr.empty()) {
                LOG_WARN(_logger, "LiteSync extension is not enabled or doesn't have full disk access");
            } else {
                LOG_WARN(_logger,
                         "LiteSync extension is not enabled or doesn't have full disk access: " << liteSyncExtErrorDescr.c_str());
            }
        } else {
            LOG_INFO(Log::instance()->getLogger(), "LiteSync extension activation done");
            _vfsActivationDone = true;

            // Clear LiteSyncNotAllowed error
            ExitCode exitCode = ServerRequests::deleteLiteSyncNotAllowedErrors();
            if (exitCode != ExitCodeOk) {
                LOG_WARN(Log::instance()->getLogger(), "Error in ServerRequests::deleteLiteSyncNotAllowedErrors: " << exitCode);
            }

            for (const auto &syncPalMapElt : _syncPalMap) {
                if (_vfsMap[syncPalMapElt.first]->mode() == VirtualFileModeMac) {
                    // Ask client to refresh SyncPal error list
                    sendErrorsCleared(syncPalMapElt.first);

                    // Start VFS
                    if (!_vfsMap[syncPalMapElt.first]->start(_vfsInstallationDone, _vfsActivationDone, _vfsConnectionDone)) {
                        LOG_WARN(Log::instance()->getLogger(), "Error in Vfs::start");
                        continue;
                    }

                    // Start sync
                    syncPalMapElt.second->start();
                }
            }
        }
    }
#endif

    for (const auto &syncPalMapElt : _syncPalMap) {
        std::chrono::time_point<std::chrono::system_clock> pauseTime;
        if (syncPalMapElt.second->isPaused(pauseTime) && pauseTime + std::chrono::minutes(1) < std::chrono::system_clock::now()) {
            LOG_INFO(_logger, "Try to resume SyncPal with syncDbId=" << syncPalMapElt.first);
            syncPalMapElt.second->unpause();
        }
    }
}

}  // namespace KDC<|MERGE_RESOLUTION|>--- conflicted
+++ resolved
@@ -320,7 +320,7 @@
     if (_crashRecovered) {
         bool found = false;
         LOG_WARN(_logger, "Server auto restart after a crash.");
-        if (true || serverCrashedRecently()) {  // TODO: remove true
+        if (serverCrashedRecently()) {
             LOG_FATAL(_logger, "Server crashed twice in a short time, exiting");
             QMessageBox::warning(0, QString(APPLICATION_NAME), crashMsg, QMessageBox::Ok);
             if (!KDC::ParmsDb::instance()->updateAppState(AppStateKey::LastServerSelfRestartDate, std::string("0"), found) ||
@@ -2124,11 +2124,6 @@
      * The return value of progressFunc is true if the upload should continue, false if the user canceled the upload
      */
     std::function<bool(LogUploadState, int)> progressFunc = [this](LogUploadState status, int progress) {
-<<<<<<< HEAD
-        AppStateValue logUploadStateVar = LogUploadState::None;
-=======
-        sendLogUploadStatusUpdated(status, progress);  // Send progress to the client
->>>>>>> 466d8086
         LOG_DEBUG(_logger, "Log transfert progress : " << static_cast<int>(status) << " | " << progress << " %");
 
         AppStateValue appStateValue = LogUploadState::None;
