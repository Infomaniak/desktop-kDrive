/*
 * Infomaniak kDrive - Desktop
 * Copyright (C) 2023-2024 Infomaniak Network SA
 *
 * This program is free software: you can redistribute it and/or modify
 * it under the terms of the GNU General Public License as published by
 * the Free Software Foundation, either version 3 of the License, or
 * (at your option) any later version.
 *
 * This program is distributed in the hope that it will be useful,
 * but WITHOUT ANY WARRANTY; without even the implied warranty of
 * MERCHANTABILITY or FITNESS FOR A PARTICULAR PURPOSE.  See the
 * GNU General Public License for more details.
 *
 * You should have received a copy of the GNU General Public License
 * along with this program.  If not, see <http://www.gnu.org/licenses/>.
 */

#include "appserver.h"
#include "libcommon/asserts.h"
#include "common/utility.h"
#include "updater/kdcupdater.h"
#include "libcommonserver/vfs.h"
#include "migration/migrationparams.h"
#include "updater/kdcupdater.h"
#include "socketapi.h"
#include "logarchiver.h"
#include "keychainmanager/keychainmanager.h"
#include "libcommon/theme/theme.h"
#include "libcommon/utility/types.h"
#include "libcommon/utility/utility.h"
#include "libcommonserver/utility/utility.h"
#include "libcommon/comm.h"
#include "libcommon/info/driveinfo.h"
#include "libcommon/info/driveavailableinfo.h"
#include "libcommon/info/userinfo.h"
#include "libcommon/info/exclusiontemplateinfo.h"
#include "libcommonserver/io/iohelper.h"
#include "libcommonserver/log/log.h"
#include "libcommonserver/utility/utility.h"
#include "libcommonserver/network/proxy.h"
#include "libsyncengine/requests/serverrequests.h"
#include "libsyncengine/requests/parameterscache.h"
#include "libsyncengine/requests/exclusiontemplatecache.h"
#include "libsyncengine/jobs/jobmanager.h"

#include <iostream>
#include <filesystem>
#ifdef Q_OS_UNIX
#include <sys/resource.h>
#endif

#ifdef Q_OS_WIN
#include <windows.h>
#endif

#include <QDesktopServices>
#include <QDir>
#include <QFileInfo>
#include <QFileOpenEvent>
#include <QIcon>
#include <QMessageBox>
#include <QProcess>
#include <QStandardPaths>
#include <QTimer>
#include <QUuid>

#include <sentry.h>

#define QUIT_DELAY 1000                    // ms
#define LOAD_PROGRESS_INTERVAL 1000        // ms
#define LOAD_PROGRESS_MAXITEMS 100         // ms
#define SEND_NOTIFICATIONS_INTERVAL 15000  // ms
#define RESTART_SYNCS_INTERVAL 15000       // ms
#define START_SYNCPALS_TRIALS 12
#define START_SYNCPALS_RETRY_INTERVAL 5000  // ms
#define START_SYNCPALS_TIME_GAP 5000        // ms

namespace KDC {

std::unordered_map<int, std::shared_ptr<SyncPal>> AppServer::_syncPalMap;
std::unordered_map<int, std::shared_ptr<KDC::Vfs>> AppServer::_vfsMap;
std::vector<AppServer::Notification> AppServer::_notifications;
std::chrono::time_point<std::chrono::steady_clock> AppServer::_lastSyncPalStart = std::chrono::steady_clock::now();

namespace {

static const char optionsC[] =
    "Options:\n"
    "  -h --help            : show this help screen.\n"
    "  -v --version         : show the application version.\n"
    "  --settings           : show the Settings window (if the application is running).\n"
    "  --synthesis          : show the Synthesis window (if the application is running).\n";
}

static const QString showSynthesisMsg = "showSynthesis";
static const QString showSettingsMsg = "showSettings";
static const QString crashMsg = SharedTools::QtSingleApplication::tr("kDrive application will close due to a fatal error.");

// Helpers for displaying messages. Note that there is no console on Windows.
#ifdef Q_OS_WIN
static void displayHelpText(const QString &t)  // No console on Windows.
{
    QString spaces(80, ' ');  // Add a line of non-wrapped space to make the messagebox wide enough.
    QString text = QLatin1String("<qt><pre style='white-space:pre-wrap'>") + t.toHtmlEscaped() + QLatin1String("</pre><pre>") +
                   spaces + QLatin1String("</pre></qt>");
    QMessageBox::information(0, Theme::instance()->appNameGUI(), text);
}

#else

static void displayHelpText(const QString &t) {
    std::cout << qUtf8Printable(t);
}
#endif

AppServer::AppServer(int &argc, char **argv)
    : SharedTools::QtSingleApplication(Theme::instance()->appName(), argc, argv),
      _navigationPaneHelper(nullptr),
      _socketApi(nullptr),
      _appRestartRequired(false),
      _theme(Theme::instance()),
      _helpAsked(false),
      _versionAsked(false),
      _clearSyncNodesAsked(false),
      _debugMode(false) {
    _startedAt.start();

    setOrganizationDomain(QLatin1String(APPLICATION_REV_DOMAIN));
    setApplicationName(_theme->appName());
    setWindowIcon(_theme->applicationIcon());
    setApplicationVersion(_theme->version());

    // Setup logging with default parameters
    initLogging();

    if (!Utility::init()) {
        LOG_WARN(_logger, "Error in Utility::init");
    }

    parseOptions(arguments());
    if (_helpAsked || _versionAsked || _clearSyncNodesAsked || _clearKeychainKeysAsked || isRunning()) {
        return;
    }

    // Cleanup at quit
    connect(this, &QCoreApplication::aboutToQuit, this, &AppServer::onCleanup);

    // Setup single application: show the Settings or Synthesis window if the application is running.
    connect(this, &QtSingleApplication::messageReceived, this, &AppServer::onMessageReceivedFromAnotherProcess);

    // Init parms DB
    bool alreadyExist = false;
    std::filesystem::path parmsDbPath = Db::makeDbName(alreadyExist);
    if (parmsDbPath.empty()) {
        LOG_WARN(_logger, "Error in Db::makeDbName");
        throw std::runtime_error("Unable to create parameters database.");
        return;
    }

    bool newDbExists = false;
    IoError ioError = IoErrorSuccess;
    if (!IoHelper::checkIfPathExists(parmsDbPath, newDbExists, ioError)) {
        LOGW_WARN(_logger, L"Error in IoHelper::checkIfPathExists: " << Utility::formatIoError(parmsDbPath, ioError).c_str());
        throw std::runtime_error("Unable to check if parmsdb exists.");
        return;
    }

    std::filesystem::path pre334ConfigFilePath =
        std::filesystem::path(QStr2SyncName(MigrationParams::configDir().filePath(MigrationParams::configFileName())));
    bool oldConfigExists;
    if (!IoHelper::checkIfPathExists(pre334ConfigFilePath, oldConfigExists, ioError)) {
        LOGW_WARN(_logger,
                  L"Error in IoHelper::checkIfPathExists: " << Utility::formatIoError(pre334ConfigFilePath, ioError).c_str());
        throw std::runtime_error("Unable to check if pre 3.3.4 config exists.");
        return;
    }

    LOGW_INFO(_logger, L"New DB exists : " << Path2WStr(parmsDbPath).c_str() << L" => " << newDbExists);
    LOGW_INFO(_logger, L"Old config exists : " << Path2WStr(pre334ConfigFilePath).c_str() << L" => " << oldConfigExists);

    try {
        ParmsDb::instance(parmsDbPath, _theme->version().toStdString());
    } catch (const std::exception &) {
        throw std::runtime_error("Unable to open parameters database.");
        return;
    }

    // Clear old server errors
    clearErrors(0);

    bool migrateFromPre334 = !newDbExists && oldConfigExists;
    if (migrateFromPre334) {
        // Migrate pre v3.4.0 configuration
        LOG_INFO(_logger, "Migrate pre v3.4.0 configuration");
        bool proxyNotSupported = false;
        ExitCode exitCode = migrateConfiguration(proxyNotSupported);
        if (exitCode != ExitCodeOk) {
            LOG_WARN(_logger, "Error in migrateConfiguration");
            addError(Error(ERRID, exitCode, exitCode == ExitCodeSystemError ? ExitCauseMigrationError : ExitCauseUnknown));
        }

        if (proxyNotSupported) {
            addError(Error(ERRID, ExitCodeDataError, ExitCauseMigrationProxyNotImplemented));
        }
    }

#if defined(__unix__) && !defined(__APPLE__)
    // For access to keyring in order to promt authentication popup
    KeyChainManager::instance()->writeDummyTest();
    KeyChainManager::instance()->clearDummyTest();
#endif

    // Init ParametersCache instance
    try {
        ParametersCache::instance();
    } catch (std::exception const &) {
        LOG_WARN(_logger, "Error in ParametersCache::instance");
        addError(Error(ERRID, ExitCodeDbError, ExitCauseUnknown));
        throw std::runtime_error("Unable to initialize parameters cache.");
        return;
    }

    // Setup translations
    CommonUtility::setupTranslations(this, ParametersCache::instance()->parameters().language());

    // Configure logger
    if (!Log::instance()->configure(ParametersCache::instance()->parameters().useLog(),
                                    ParametersCache::instance()->parameters().logLevel(),
                                    ParametersCache::instance()->parameters().purgeOldLogs())) {
        LOG_WARN(_logger, "Error in Log::configure");
        addError(Error(ERRID, ExitCodeSystemError, ExitCauseUnknown));
    }

    // Init ExclusionTemplateCache instance
    try {
        ExclusionTemplateCache::instance();
    } catch (std::exception const &) {
        LOG_WARN(_logger, "Error in ExclusionTemplateCache::instance");
        addError(Error(ERRID, ExitCodeDbError, ExitCauseUnknown));
        throw std::runtime_error("Unable to initialize exclusion template cache.");
        return;
    }

#ifdef Q_OS_WIN
    // Update shortcuts
    _navigationPaneHelper = std::unique_ptr<NavigationPaneHelper>(new NavigationPaneHelper(_vfsMap));
    _navigationPaneHelper->setShowInExplorerNavigationPane(false);
    if (ParametersCache::instance()->parameters().showShortcuts()) {
        _navigationPaneHelper->setShowInExplorerNavigationPane(true);
    }
#endif

    // Setup proxy
    setupProxy();

    // Setup auto start
#ifdef NDEBUG
    if (ParametersCache::instance()->parameters().autoStart() && !OldUtility::hasLaunchOnStartup(_theme->appName(), _logger)) {
        OldUtility::setLaunchOnStartup(_theme->appName(), _theme->appClientName(), true, _logger);
    }
#endif

#ifdef PLUGINDIR
    // Setup extra plugin search path
    QString extraPluginPath = QStringLiteral(PLUGINDIR);
    if (!extraPluginPath.isEmpty()) {
        if (QDir::isRelativePath(extraPluginPath))
            extraPluginPath = QDir(QApplication::applicationDirPath()).filePath(extraPluginPath);
        LOGW_INFO(_logger, L"Adding extra plugin search path:" << Path2WStr(QStr2Path(extraPluginPath)).c_str());
        addLibraryPath(extraPluginPath);
    }
#endif

    // Check vfs plugins
    QString error;
#ifdef Q_OS_WIN
    if (KDC::isVfsPluginAvailable(VirtualFileModeWin, error)) LOG_INFO(_logger, "VFS windows plugin is available");
#elif defined(Q_OS_MAC)
    if (KDC::isVfsPluginAvailable(VirtualFileModeMac, error)) LOG_INFO(_logger, "VFS mac plugin is available");
#endif
    if (KDC::isVfsPluginAvailable(VirtualFileModeSuffix, error)) LOG_INFO(_logger, "VFS suffix plugin is available");

    // Update checks
    UpdaterScheduler *updaterScheduler = new UpdaterScheduler(this);
    connect(updaterScheduler, &UpdaterScheduler::requestRestart, this, &AppServer::onScheduleAppRestart);

#ifdef Q_OS_WIN
    connect(updaterScheduler, &UpdaterScheduler::updaterAnnouncement, this, &AppServer::onShowWindowsUpdateErrorDialog);
#endif

    // Init socket api
    _socketApi.reset(new SocketApi(_syncPalMap, _vfsMap));
    _socketApi->setAddErrorCallback(&addError);
    _socketApi->setGetThumbnailCallback(&ServerRequests::getThumbnail);
    _socketApi->setGetPublicLinkUrlCallback(&ServerRequests::getPublicLinkUrl);

    // Start CommServer
    CommServer::instance();
    connect(CommServer::instance().get(), &CommServer::requestReceived, this, &AppServer::onRequestReceived);
    connect(CommServer::instance().get(), &CommServer::startClient, this, &AppServer::onRestartClientReceived);

    // Update users/accounts/drives info
    ExitCode exitCode = updateAllUsersInfo();
    if (exitCode == ExitCodeInvalidToken) {
        // The user will be asked to enter its credentials later
    } else if (exitCode != ExitCodeOk) {
        LOG_WARN(_logger, "Error in updateAllUsersInfo : " << exitCode);
        addError(Error(ERRID, exitCode, ExitCauseUnknown));
        if (exitCode != ExitCodeNetworkError) {
            throw std::runtime_error("Failed to load user data.");
            return;
        }
    }

    // Start syncs
    QTimer::singleShot(0, [=]() { startSyncPals(); });

    // Check last crash to avoid crash loop
    if (_crashRecovered) {
        bool found = false;
        LOG_WARN(_logger, "Server auto restart after a crash.");
        if (true || serverCrashedRecently()) { //TODO: remove true
            LOG_FATAL(_logger, "Server crashed twice in a short time, exiting");
            QMessageBox::warning(0, QString(APPLICATION_NAME), crashMsg, QMessageBox::Ok);
            if (!KDC::ParmsDb::instance()->updateAppState(AppStateKey::LastServerSelfRestartDate, std::string("0"), found) ||
                !found) {
                LOG_WARN(_logger, "Error in ParmsDb::updateAppState");
                addError(Error(ERRID, ExitCodeDbError, ExitCauseDbEntryNotFound));
                throw std::runtime_error("Failed to update last server self restart.");
            }
            QTimer::singleShot(0, this, quit);
            return;
        }
        long timestamp =
            std::chrono::time_point_cast<std::chrono::seconds>(std::chrono::system_clock::now()).time_since_epoch().count();
        std::string timestampStr = std::to_string(timestamp);
        KDC::ParmsDb::instance()->updateAppState(AppStateKey::LastServerSelfRestartDate, timestampStr, found);
        if (!KDC::ParmsDb::instance()->updateAppState(AppStateKey::LastServerSelfRestartDate, timestampStr, found) || !found) {
            LOG_WARN(_logger, "Error in ParmsDb::updateAppState");
            addError(Error(ERRID, ExitCodeDbError, ExitCauseDbEntryNotFound));
            throw std::runtime_error("Failed to update last server self restart.");
        }
    }

    // Check if a log Upload has been interrupted
    LogUploadState logUploadStatus = LogUploadState::None;
    if (bool found = false; !ParmsDb::instance()->selectAppState(AppStateKey::LogUploadState, logUploadStatus, found) || !found) {
        LOG_WARN(_logger, "Error in ParmsDb::selectAppState");
        addError(Error(ERRID, ExitCodeDbError, ExitCauseDbEntryNotFound));
        throw std::runtime_error("Failed to get log upload status.");
    }


    if (logUploadStatus == LogUploadState::Archiving || logUploadStatus == LogUploadState::Uploading) {
        LOG_DEBUG(_logger, "App was closed during log upload, resetting upload status.");
        if (bool found = false;
            !ParmsDb::instance()->updateAppState(AppStateKey::LogUploadState, LogUploadState::Failed, found) || !found) {
            LOG_WARN(_logger, "Error in ParmsDb::updateAppState");
            addError(Error(ERRID, ExitCodeDbError, ExitCauseDbEntryNotFound));
            throw std::runtime_error("Failed to update log upload status.");
        }
<<<<<<< HEAD
    } else if (logUploadStatus == 'C' && logUploadProgress == 0) { // If interrupted while cancelling, consider it has been cancelled
        if (bool found = false; !ParmsDb::instance()->updateAppState(AppStateKey::LogUploadStatus, "C1", found) || !found) {
=======
    } else if (logUploadStatus ==
               LogUploadState::CancelRequested) {  // If interrupted while cancelling, consider it has been cancelled
        if (bool found = false;
            !ParmsDb::instance()->updateAppState(AppStateKey::LogUploadState, LogUploadState::Canceled, found) || !found) {
>>>>>>> 6385d06d
            LOG_WARN(_logger, "Error in ParmsDb::updateAppState");
            addError(Error(ERRID, ExitCodeDbError, ExitCauseDbEntryNotFound));
            throw std::runtime_error("Failed to update log upload status.");
        }
    }

    // Start client
    if (!startClient()) {
        LOG_WARN(_logger, "Error in startClient");
        throw std::runtime_error("Failed to start kDrive client.");
        return;
    }

    // Send syncs progress
    connect(&_loadSyncsProgressTimer, &QTimer::timeout, this, &AppServer::onUpdateSyncsProgress);
    _loadSyncsProgressTimer.start(LOAD_PROGRESS_INTERVAL);

    // Send files notifications
    connect(&_sendFilesNotificationsTimer, &QTimer::timeout, this, &AppServer::onSendFilesNotifications);
    _sendFilesNotificationsTimer.start(SEND_NOTIFICATIONS_INTERVAL);

    // Restart paused syncs
    connect(&_restartSyncsTimer, &QTimer::timeout, this, &AppServer::onRestartSyncs);
    _restartSyncsTimer.start(RESTART_SYNCS_INTERVAL);
}

AppServer::~AppServer() {
    LOG_DEBUG(_logger, "~AppServer");
    Utility::free();
}

void AppServer::onCleanup() {
    LOG_DEBUG(_logger, "AppServer::onCleanup()");
    JobManager::stop();
    // Stop SyncPals
    for (const auto &syncPalMapElt : _syncPalMap) {
        stopSyncPal(syncPalMapElt.first, false, true);
        LOG_DEBUG(_logger, "SyncPal with syncDbId=" << syncPalMapElt.first << " and use_count="
                                                    << _syncPalMap[syncPalMapElt.first].use_count() << " stoped");
    }
    LOG_DEBUG(_logger, "Syncpal(s) stopped");
    // Stop Vfs
    for (const auto &vfsMapElt : _vfsMap) {
        stopVfs(vfsMapElt.first, false);
        LOG_DEBUG(_logger, "Vfs with syncDbId=" << vfsMapElt.first << " and use_count=" << _vfsMap[vfsMapElt.first].use_count()
                                                << " stoped");
    }
    LOG_DEBUG(_logger, "Vfs(s) stopped");
    // Stop JobManager
    JobManager::clear();
    LOG_DEBUG(_logger, "JobManager::clear() done");

    _syncPalMap.clear();
    _vfsMap.clear();
}

// This task can be long and block the GUI
void AppServer::stopSyncTask(int syncDbId) {
    // Stop sync and remove it from syncPalMap
    ExitCode exitCode = stopSyncPal(syncDbId, false, true, true);
    if (exitCode != ExitCodeOk) {
        LOG_WARN(_logger, "Error in stopSyncPal : " << exitCode);
        addError(Error(ERRID, exitCode, ExitCauseUnknown));
    }

    // Stop Vfs
    exitCode = stopVfs(syncDbId, true);
    if (exitCode != ExitCodeOk) {
        LOG_WARN(_logger, "Error in stopVfs : " << exitCode);
        addError(Error(ERRID, exitCode, ExitCauseUnknown));
    }

    ASSERT(_syncPalMap[syncDbId].use_count() == 1)
    _syncPalMap.erase(syncDbId);

    ASSERT(_vfsMap[syncDbId].use_count() == 1)
    _vfsMap.erase(syncDbId);
}

void AppServer::stopAllSyncsTask(const std::vector<int> &syncDbIdList) {
    for (int syncDbId : syncDbIdList) {
        stopSyncTask(syncDbId);
    }
}

void AppServer::deleteAccount(int accountDbId) {
    std::vector<Drive> driveList;
    if (!ParmsDb::instance()->selectAllDrives(accountDbId, driveList)) {
        LOG_WARN(_logger, "Error in ParmsDb::selectAllDrives");
        addError(Error(ERRID, ExitCodeDbError, ExitCauseUnknown));
    } else if (driveList.empty()) {
        ExitCode exitCode = ServerRequests::deleteAccount(accountDbId);
        if (exitCode == ExitCodeOk) {
            sendAccountRemoved(accountDbId);
        } else {
            LOG_WARN(_logger, "Error in Requests::deleteAccount : " << exitCode);
            addError(Error(ERRID, exitCode, ExitCauseUnknown));
        }
    }
}

void AppServer::onRequestReceived(int id, RequestNum num, const QByteArray &params) {
    QByteArray results = QByteArray();
    QDataStream resultStream(&results, QIODevice::WriteOnly);

    switch (num) {
        case REQUEST_NUM_LOGIN_REQUESTTOKEN: {
            QString code, codeVerifier;
            QDataStream paramsStream(params);
            paramsStream >> code;
            paramsStream >> codeVerifier;

            UserInfo userInfo;
            bool userCreated;
            std::string error;
            std::string errorDescr;
            ExitCode exitCode = ServerRequests::requestToken(code, codeVerifier, userInfo, userCreated, error, errorDescr);
            if (exitCode != ExitCodeOk) {
                LOG_WARN(_logger, "Error in Requests::requestToken : " << exitCode);
                addError(Error(ERRID, exitCode, ExitCauseUnknown));
            }

            if (userCreated) {
                sendUserAdded(userInfo);
            } else {
                sendUserUpdated(userInfo);
            }

            resultStream << exitCode;
            if (exitCode == ExitCodeOk) {
                resultStream << userInfo.dbId();
            } else {
                resultStream << QString::fromStdString(error);
                resultStream << QString::fromStdString(errorDescr);
            }
            break;
        }
        case REQUEST_NUM_USER_DBIDLIST: {
            QList<int> list;
            ExitCode exitCode = ServerRequests::getUserDbIdList(list);
            if (exitCode != ExitCodeOk) {
                LOG_WARN(_logger, "Error in Requests::getUserDbIdList : " << exitCode);
                addError(Error(ERRID, exitCode, ExitCauseUnknown));
            }

            resultStream << exitCode;
            resultStream << list;
            break;
        }
        case REQUEST_NUM_USER_INFOLIST: {
            QList<UserInfo> list;
            ExitCode exitCode = ServerRequests::getUserInfoList(list);
            if (exitCode != ExitCodeOk) {
                LOG_WARN(_logger, "Error in Requests::getUserInfoList : " << exitCode);
                addError(Error(ERRID, exitCode, ExitCauseUnknown));
            }

            resultStream << exitCode;
            resultStream << list;
            break;
        }
        case REQUEST_NUM_USER_DELETE: {
            // As the actual deletion task is post-poned via a timer,
            // this request returns immediately with `ExitCodeOk`.
            // Errors are reported via the addError method.

            resultStream << ExitCodeOk;

            int userDbId = 0;
            ArgsWriter(params).write(userDbId);

            // Get syncs do delete
            std::vector<int> syncDbIdList;
            for (const auto &syncPalMapElt : _syncPalMap) {
                if (syncPalMapElt.second->userDbId() == userDbId) {
                    syncDbIdList.push_back(syncPalMapElt.first);
                }
            }

            if (syncDbIdList.empty()) {
                // The user has no synchronizations.
                break;
            }

            // Stop syncs for this user and remove them from syncPalMap.
            QTimer::singleShot(100, [this, userDbId, syncDbIdList]() {
                AppServer::stopAllSyncsTask(syncDbIdList);

                // Delete user from DB
                ExitCode exitCode = ServerRequests::deleteUser(userDbId);
                if (exitCode == ExitCodeOk) {
                    sendUserRemoved(userDbId);
                } else {
                    LOG_WARN(_logger, "Error in Requests::deleteUser : " << exitCode);
                    addError(Error(ERRID, exitCode, ExitCauseUnknown));
                }
            });

            break;
        }
        case REQUEST_NUM_ERROR_INFOLIST: {
            ErrorLevel level;
            int syncDbId;
            int limit;
            QDataStream paramsStream(params);
            paramsStream >> level;
            paramsStream >> syncDbId;
            paramsStream >> limit;

            QList<ErrorInfo> list;
            ExitCode exitCode = ServerRequests::getErrorInfoList(level, syncDbId, limit, list);
            if (exitCode != ExitCodeOk) {
                LOG_WARN(_logger, "Error in Requests::getErrorInfoList : " << exitCode);
                addError(Error(ERRID, exitCode, ExitCauseUnknown));
            }

            resultStream << exitCode;
            resultStream << list;
            break;
        }
        case REQUEST_NUM_ERROR_GET_CONFLICTS: {
            int driveDbId;
            QList<ConflictType> filter;
            QDataStream paramsStream(params);
            paramsStream >> driveDbId;
            paramsStream >> filter;

            QList<ErrorInfo> list;

            // Retrieve all sync related to this drive
            std::vector<Sync> syncs;
            if (!ParmsDb::instance()->selectAllSyncs(driveDbId, syncs)) {
                LOG_WARN(Log::instance()->getLogger(), "Error in ParmsDb::selectAllSyncs");
                resultStream << ExitCodeDbError;
                break;
            }

            std::unordered_set<ConflictType> filter2;
            for (const auto &c : filter) {
                filter2.insert(c);
            }

            ExitCode exitCode = ExitCodeOk;
            for (auto &sync : syncs) {
                exitCode = ServerRequests::getConflictErrorInfoList(sync.dbId(), filter2, list);
                if (exitCode != ExitCodeOk) {
                    LOG_WARN(_logger, "Error in Requests::getConflictErrorInfoList : " << exitCode);
                    addError(Error(ERRID, exitCode, ExitCauseUnknown));
                }
            }

            resultStream << exitCode;
            resultStream << list;
            break;
        }
        case REQUEST_NUM_ERROR_DELETE_SERVER: {
            ExitCode exitCode = clearErrors(0, false);
            if (exitCode != ExitCodeOk) {
                LOG_WARN(_logger, "Error in AppServer::clearErrors : " << exitCode);
                addError(Error(ERRID, exitCode, ExitCauseUnknown));
            }

            resultStream << exitCode;
            break;
        }
        case REQUEST_NUM_ERROR_DELETE_SYNC: {
            int syncDbId = 0;
            bool autoResolved;

            QDataStream paramsStream(params);
            paramsStream >> syncDbId;
            paramsStream >> autoResolved;

            ExitCode exitCode = clearErrors(syncDbId, autoResolved);
            if (exitCode != ExitCodeOk) {
                LOG_WARN(_logger, "Error in AppServer::clearErrors : " << exitCode);
                addError(Error(ERRID, exitCode, ExitCauseUnknown));
            }

            resultStream << exitCode;
            break;
        }
        case REQUEST_NUM_ERROR_DELETE_INVALIDTOKEN: {
            ExitCode exitCode = ServerRequests::deleteInvalidTokenErrors();
            if (exitCode != ExitCodeOk) {
                LOG_WARN(_logger, "Error in Requests::userLoggedIn : " << exitCode);
                addError(Error(ERRID, exitCode, ExitCauseUnknown));
            }

            resultStream << ExitCodeOk;

            break;
        }
        case REQUEST_NUM_ERROR_RESOLVE_CONFLICTS: {
            int driveDbId = 0;
            bool keepLocalVersion = false;

            QDataStream paramsStream(params);
            paramsStream >> driveDbId;
            paramsStream >> keepLocalVersion;

            // Retrieve all sync related to this drive
            std::vector<Sync> syncs;
            if (!ParmsDb::instance()->selectAllSyncs(driveDbId, syncs)) {
                LOG_WARN(Log::instance()->getLogger(), "Error in ParmsDb::selectAllSyncs");
                resultStream << ExitCodeDbError;
                break;
            }

            ExitCode exitCode = ExitCodeOk;
            for (auto &sync : syncs) {
                if (_syncPalMap.find(sync.dbId()) == _syncPalMap.end()) {
                    LOG_WARN(_logger, "SyncPal not found in syncPalMap for syncDbId=" << sync.dbId());
                    exitCode = ExitCodeDataError;
                    break;
                }

                std::vector<Error> errorList;
                ServerRequests::getConflictList(sync.dbId(), conflictsWithLocalRename, errorList);

                if (!errorList.empty()) {
                    _syncPalMap[sync.dbId()]->fixConflictingFiles(keepLocalVersion, errorList);
                }
            }

            resultStream << exitCode;
            break;
        }
        case REQUEST_NUM_ERROR_RESOLVE_UNSUPPORTED_CHAR: {
            int driveId = 0;

            QDataStream paramsStream(params);
            paramsStream >> driveId;

            // TODO : not implemented yet

            resultStream << ExitCodeOk;
            break;
        }
        case REQUEST_NUM_USER_AVAILABLEDRIVES: {
            int userDbId;
            QDataStream paramsStream(params);
            paramsStream >> userDbId;

            QHash<int, DriveAvailableInfo> list;
            ExitCode exitCode = ServerRequests::getUserAvailableDrives(userDbId, list);
            if (exitCode != ExitCodeOk) {
                LOG_WARN(_logger, "Error in Requests::getUserAvailableDrives");
                addError(Error(ERRID, exitCode, ExitCauseUnknown));
            }

            resultStream << exitCode;
            resultStream << list;
            break;
        }
        case REQUEST_NUM_USER_ID_FROM_USERDBID: {
            int userDbId;
            QDataStream paramsStream(params);
            paramsStream >> userDbId;

            int userId;
            ExitCode exitCode = ServerRequests::getUserIdFromUserDbId(userDbId, userId);
            if (exitCode != ExitCodeOk) {
                LOG_WARN(_logger, "Error in Requests::getUserIdFromUserDbId : " << exitCode);
                addError(Error(ERRID, exitCode, ExitCauseUnknown));
            }

            resultStream << exitCode;
            resultStream << userId;
            break;
        }
        case REQUEST_NUM_ACCOUNT_INFOLIST: {
            QList<AccountInfo> list;
            ExitCode exitCode = ServerRequests::getAccountInfoList(list);
            if (exitCode != ExitCodeOk) {
                LOG_WARN(_logger, "Error in Requests::getAccountInfoList : " << exitCode);
                addError(Error(ERRID, exitCode, ExitCauseUnknown));
            }

            resultStream << exitCode;
            resultStream << list;
            break;
        }
        case REQUEST_NUM_DRIVE_INFOLIST: {
            QList<DriveInfo> list;
            ExitCode exitCode = ServerRequests::getDriveInfoList(list);
            if (exitCode != ExitCodeOk) {
                LOG_WARN(_logger, "Error in Requests::getDriveInfoList : " << exitCode);
                addError(Error(ERRID, exitCode, ExitCauseUnknown));
            }

            resultStream << exitCode;
            resultStream << list;
            break;
        }
        case REQUEST_NUM_DRIVE_INFO: {
            int driveDbId;
            QDataStream paramsStream(params);
            paramsStream >> driveDbId;

            DriveInfo driveInfo;
            ExitCode exitCode = ServerRequests::getDriveInfo(driveDbId, driveInfo);
            if (exitCode != ExitCodeOk) {
                LOG_WARN(_logger, "Error in Requests::getDriveInfo : " << exitCode);
                addError(Error(ERRID, exitCode, ExitCauseUnknown));
            }

            resultStream << exitCode;
            resultStream << driveInfo;
            break;
        }
        case REQUEST_NUM_DRIVE_ID_FROM_DRIVEDBID: {
            int driveDbId;
            QDataStream paramsStream(params);
            paramsStream >> driveDbId;

            int driveId;
            ExitCode exitCode = ServerRequests::getDriveIdFromDriveDbId(driveDbId, driveId);
            if (exitCode != ExitCodeOk) {
                LOG_WARN(_logger, "Error in Requests::getDriveIdFromDriveDbId : " << exitCode);
                addError(Error(ERRID, exitCode, ExitCauseUnknown));
            }

            resultStream << exitCode;
            resultStream << driveId;
            break;
        }
        case REQUEST_NUM_DRIVE_ID_FROM_SYNCDBID: {
            int syncDbId;
            QDataStream paramsStream(params);
            paramsStream >> syncDbId;

            int driveId;
            ExitCode exitCode = ServerRequests::getDriveIdFromSyncDbId(syncDbId, driveId);
            if (exitCode != ExitCodeOk) {
                LOG_WARN(_logger, "Error in Requests::getDriveIdFromSyncDbId : " << exitCode);
                addError(Error(ERRID, exitCode, ExitCauseUnknown));
            }

            resultStream << exitCode;
            resultStream << driveId;
            break;
        }
        case REQUEST_NUM_DRIVE_DEFAULTCOLOR: {
            static const QColor driveDefaultColor(0x9F9F9F);

            resultStream << ExitCodeOk;
            resultStream << driveDefaultColor;
            break;
        }
        case REQUEST_NUM_DRIVE_UPDATE: {
            DriveInfo driveInfo;
            QDataStream paramsStream(params);
            paramsStream >> driveInfo;

            ExitCode exitCode = ServerRequests::updateDrive(driveInfo);
            if (exitCode != ExitCodeOk) {
                LOG_WARN(_logger, "Error in Requests::updateDrive : " << exitCode);
                addError(Error(ERRID, exitCode, ExitCauseUnknown));
            }

            resultStream << exitCode;
            break;
        }
        case REQUEST_NUM_DRIVE_DELETE: {
            // As the actual deletion task is post-poned via a timer,
            // this request returns immediately with `ExitCodeOk`.
            // Errors are reported via the addError method.

            resultStream << ExitCodeOk;

            int driveDbId = 0;
            ArgsWriter(params).write(driveDbId);

            // Get syncs do delete
            int accountDbId = -1;
            std::vector<int> syncDbIdList;
            for (const auto &syncPalMapElt : _syncPalMap) {
                if (syncPalMapElt.second->driveDbId() == driveDbId) {
                    syncDbIdList.push_back(syncPalMapElt.first);
                    accountDbId = syncPalMapElt.second->accountDbId();
                }
            }

            if (syncDbIdList.empty()) {
                // The drive's user has no synchronizations.
                break;
            }

            // Stop syncs for this drive and remove them from syncPalMap
            QTimer::singleShot(100, [this, driveDbId, accountDbId, syncDbIdList]() {
                AppServer::stopAllSyncsTask(syncDbIdList);

                // Delete drive from DB
                const ExitCode exitCode = ServerRequests::deleteDrive(driveDbId);
                if (exitCode == ExitCodeOk) {
                    sendDriveRemoved(driveDbId);
                } else {
                    LOG_WARN(_logger, "Error in Requests::deleteDrive : " << exitCode);
                    addError(Error(ERRID, exitCode, ExitCauseUnknown));
                    sendDriveDeletionFailed(driveDbId);
                }

                deleteAccount(accountDbId);
            });

            break;
        }
        case REQUEST_NUM_SYNC_INFOLIST: {
            QList<SyncInfo> list;
            ExitCode exitCode;
            exitCode = ServerRequests::getSyncInfoList(list);
            if (exitCode != ExitCodeOk) {
                LOG_WARN(_logger, "Error in Requests::getSyncInfoList : " << exitCode);
                addError(Error(ERRID, exitCode, ExitCauseUnknown));
            }

            resultStream << exitCode;
            resultStream << list;
            break;
        }
        case REQUEST_NUM_SYNC_START: {
            int syncDbId;
            QDataStream paramsStream(params);
            paramsStream >> syncDbId;

            Sync sync;
            bool found;
            if (!ParmsDb::instance()->selectSync(syncDbId, sync, found)) {
                LOG_WARN(_logger, "Error in ParmsDb::selectSync");
                resultStream << ExitCodeDbError;
                break;
            }
            if (!found) {
                LOG_WARN(_logger, "Sync not found in sync table for syncDbId=" << syncDbId);
                resultStream << ExitCodeDataError;
                break;
            }

            // Check if sync is valid
            ExitCode exitCode = checkIfSyncIsValid(sync);
            ExitCause exitCause = ExitCauseUnknown;
            if (exitCode != ExitCodeOk) {
                addError(Error(sync.dbId(), ERRID, exitCode, exitCause));
                resultStream << exitCode;
                break;
            }

            bool resumedByUser = true;
            exitCode = createAndStartVfs(sync, exitCause);
            if (exitCode != ExitCodeOk) {
                LOG_WARN(_logger, "Error in createAndStartVfs for syncDbId=" << sync.dbId() << " - exitCode=" << exitCode);
                addError(Error(sync.dbId(), ERRID, exitCode, exitCause));
                resumedByUser = false;

                // Set sync's paused flag
                sync.setPaused(true);

                bool found;
                if (!ParmsDb::instance()->setSyncPaused(sync.dbId(), true, found)) {
                    LOG_WARN(_logger, "Error in ParmsDb::setSyncPaused");
                }
                if (!found) {
                    LOG_WARN(_logger, "Sync not found");
                }
            }

            exitCode = initSyncPal(sync, std::unordered_set<NodeId>(), std::unordered_set<NodeId>(), std::unordered_set<NodeId>(),
                                   true, resumedByUser, false);
            if (exitCode != ExitCodeOk) {
                LOG_WARN(_logger, "Error in initSyncPal for syncDbId=" << sync.dbId() << " - exitCode=" << exitCode);
                addError(Error(ERRID, exitCode, exitCause));
                resultStream << exitCode;
                break;
            }

            resultStream << exitCode;
            break;
        }
        case REQUEST_NUM_SYNC_STOP: {
            int syncDbId;
            QDataStream paramsStream(params);
            paramsStream >> syncDbId;

            resultStream << ExitCodeOk;

            QTimer::singleShot(100, [=]() {
                // Stop SyncPal
                ExitCode exitCode = stopSyncPal(syncDbId, true);
                if (exitCode != ExitCodeOk) {
                    LOG_WARN(_logger, "Error in stopSyncPal : " << exitCode);
                    addError(Error(ERRID, exitCode, ExitCauseUnknown));
                }

                // Note: we do not Stop Vfs in case of a pause
            });

            break;
        }
        case REQUEST_NUM_SYNC_STATUS: {
            int syncDbId;
            QDataStream paramsStream(params);
            paramsStream >> syncDbId;

            if (_syncPalMap.find(syncDbId) == _syncPalMap.end()) {
                LOG_WARN(_logger, "SyncPal not found in syncPalMap for syncDbId=" << syncDbId);
                resultStream << ExitCodeDataError;
                resultStream << SyncStatusUndefined;
                break;
            }

            SyncStatus status = _syncPalMap[syncDbId]->status();

            resultStream << ExitCodeOk;
            resultStream << status;
            break;
        }
        case REQUEST_NUM_SYNC_ISRUNNING: {
            int syncDbId;
            QDataStream paramsStream(params);
            paramsStream >> syncDbId;

            if (_syncPalMap.find(syncDbId) == _syncPalMap.end()) {
                LOG_WARN(_logger, "SyncPal not found in syncPalMap for syncDbId=" << syncDbId);
                resultStream << ExitCodeDataError;
                resultStream << false;
                break;
            }

            bool isRunning = _syncPalMap[syncDbId]->isRunning();

            resultStream << ExitCodeOk;
            resultStream << isRunning;
            break;
        }
        case REQUEST_NUM_SYNC_ADD: {
            int userDbId;
            int accountId;
            int driveId;
            QString localFolderPath;
            QString serverFolderPath;
            QString serverFolderNodeId;
            bool smartSync;
            QSet<QString> blackList;
            QSet<QString> whiteList;
            QDataStream paramsStream(params);
            paramsStream >> userDbId;
            paramsStream >> accountId;
            paramsStream >> driveId;
            paramsStream >> localFolderPath;
            paramsStream >> serverFolderPath;
            paramsStream >> serverFolderNodeId;
            paramsStream >> smartSync;
            paramsStream >> blackList;
            paramsStream >> whiteList;

            // Add sync in DB
            bool showInNavigationPane = false;
#ifdef Q_OS_WIN
            showInNavigationPane = _navigationPaneHelper->showInExplorerNavigationPane();
#endif
            AccountInfo accountInfo;
            DriveInfo driveInfo;
            SyncInfo syncInfo;
            ExitCode exitCode =
                ServerRequests::addSync(userDbId, accountId, driveId, localFolderPath, serverFolderPath, serverFolderNodeId,
                                        smartSync, showInNavigationPane, accountInfo, driveInfo, syncInfo);
            if (exitCode != ExitCodeOk) {
                LOGW_WARN(_logger, L"Error in Requests::addSync - userDbId="
                                       << userDbId << L" accountId=" << accountId << L" driveId=" << driveId
                                       << L" localFolderPath=" << QStr2WStr(localFolderPath).c_str() << L" serverFolderPath="
                                       << QStr2WStr(serverFolderPath).c_str() << L" serverFolderNodeId="
                                       << serverFolderNodeId.toStdWString().c_str() << L" smartSync=" << smartSync
                                       << L" showInNavigationPane=" << showInNavigationPane);
                addError(Error(ERRID, exitCode, ExitCauseUnknown));
                resultStream << exitCode;
                break;
            }

            if (accountInfo.dbId() != 0) {
                sendAccountAdded(accountInfo);
            }
            if (driveInfo.dbId() != 0) {
                sendDriveAdded(driveInfo);
            }
            sendSyncAdded(syncInfo);

            resultStream << exitCode;
            if (exitCode == ExitCodeOk) {
                resultStream << syncInfo.dbId();
            }

            QTimer::singleShot(100, this, [=]() {
                Sync sync;
                ServerRequests::syncInfoToSync(syncInfo, sync);

                // Check if sync is valid
                ExitCode exitCode = checkIfSyncIsValid(sync);
                ExitCause exitCause = ExitCauseUnknown;
                if (exitCode != ExitCodeOk) {
                    addError(Error(sync.dbId(), ERRID, exitCode, exitCause));
                    return;
                }

                // Create and start Vfs
                exitCode = createAndStartVfs(sync, exitCause);
                if (exitCode != ExitCodeOk) {
                    LOG_WARN(_logger,
                             "Error in createAndStartVfs for syncDbId=" << syncInfo.dbId() << " - exitCode=" << exitCode);
                    addError(Error(sync.dbId(), ERRID, exitCode, exitCause));

                    // Set sync's paused flag
                    sync.setPaused(true);

                    bool found;
                    if (!ParmsDb::instance()->setSyncPaused(sync.dbId(), true, found)) {
                        LOG_WARN(_logger, "Error in ParmsDb::setSyncPaused");
                    }
                    if (!found) {
                        LOG_WARN(_logger, "Sync not found");
                    }
                }

                // Create and start SyncPal
                exitCode = initSyncPal(sync, blackList, QSet<QString>(), whiteList, true, false, true);
                if (exitCode != ExitCodeOk) {
                    LOG_WARN(_logger, "Error in initSyncPal for syncDbId=" << syncInfo.dbId() << " - exitCode=" << exitCode);
                    addError(Error(ERRID, exitCode, exitCause));

                    // Stop sync and remove it from syncPalMap
                    ExitCode exitCode = stopSyncPal(syncInfo.dbId(), false, true, true);
                    if (exitCode != ExitCodeOk) {
                        // Do nothing
                    }

                    // Stop Vfs
                    exitCode = stopVfs(syncInfo.dbId(), true);
                    if (exitCode != ExitCodeOk) {
                        // Do nothing
                    }

                    ASSERT(_syncPalMap[syncInfo.dbId()].use_count() == 1)
                    _syncPalMap.erase(syncInfo.dbId());

                    ASSERT(_vfsMap[syncInfo.dbId()].use_count() == 1)
                    _vfsMap.erase(syncInfo.dbId());

                    // Delete sync from DB
                    exitCode = ServerRequests::deleteSync(syncInfo.dbId());
                    if (exitCode != ExitCodeOk) {
                        LOG_WARN(_logger, "Error in Requests::deleteSync : " << exitCode);
                        addError(Error(ERRID, exitCode, ExitCauseUnknown));
                    }

                    sendSyncRemoved(syncInfo.dbId());
                    return;
                }
            });
            break;
        }
        case REQUEST_NUM_SYNC_ADD2: {
            int driveDbId;
            QString localFolderPath;
            QString serverFolderPath;
            QString serverFolderNodeId;
            bool smartSync;
            QSet<QString> blackList;
            QSet<QString> whiteList;
            QDataStream paramsStream(params);
            paramsStream >> driveDbId;
            paramsStream >> localFolderPath;
            paramsStream >> serverFolderPath;
            paramsStream >> serverFolderNodeId;
            paramsStream >> smartSync;
            paramsStream >> blackList;
            paramsStream >> whiteList;

            // Add sync in DB
            bool showInNavigationPane = false;
#ifdef Q_OS_WIN
            showInNavigationPane = _navigationPaneHelper->showInExplorerNavigationPane();
#endif
            SyncInfo syncInfo;
            ExitCode exitCode = ServerRequests::addSync(driveDbId, localFolderPath, serverFolderPath, serverFolderNodeId,
                                                        smartSync, showInNavigationPane, syncInfo);
            if (exitCode != ExitCodeOk) {
                LOGW_WARN(_logger, L"Error in Requests::addSync for driveDbId="
                                       << driveDbId << L" localFolderPath=" << Path2WStr(QStr2Path(localFolderPath)).c_str()
                                       << L" serverFolderPath=" << Path2WStr(QStr2Path(serverFolderPath)).c_str()
                                       << L" smartSync=" << smartSync << L" showInNavigationPane=" << showInNavigationPane);
                addError(Error(ERRID, exitCode, ExitCauseUnknown));
                resultStream << exitCode;
                break;
            }

            sendSyncAdded(syncInfo);

            resultStream << exitCode;
            if (exitCode == ExitCodeOk) {
                resultStream << syncInfo.dbId();
            }

            QTimer::singleShot(100, this, [=]() {
                Sync sync;
                ServerRequests::syncInfoToSync(syncInfo, sync);

                // Check if sync is valid
                ExitCode exitCode = checkIfSyncIsValid(sync);
                ExitCause exitCause = ExitCauseUnknown;
                if (exitCode != ExitCodeOk) {
                    addError(Error(sync.dbId(), ERRID, exitCode, exitCause));
                    return;
                }

                // Create and start Vfs
                exitCode = createAndStartVfs(sync, exitCause);
                if (exitCode != ExitCodeOk) {
                    LOG_WARN(_logger,
                             "Error in createAndStartVfs for syncDbId=" << syncInfo.dbId() << " - exitCode=" << exitCode);
                    addError(Error(sync.dbId(), ERRID, exitCode, exitCause));

                    // Set sync's paused flag
                    sync.setPaused(true);

                    bool found;
                    if (!ParmsDb::instance()->setSyncPaused(sync.dbId(), true, found)) {
                        LOG_WARN(_logger, "Error in ParmsDb::setSyncPaused");
                    }
                    if (!found) {
                        LOG_WARN(_logger, "Sync not found");
                    }
                }

                // Create and start SyncPal
                exitCode = initSyncPal(sync, blackList, QSet<QString>(), whiteList, true, false, true);
                if (exitCode != ExitCodeOk) {
                    LOG_WARN(_logger, "Error in initSyncPal for syncDbId=" << sync.dbId() << " - exitCode=" << exitCode);
                    addError(Error(ERRID, exitCode, exitCause));
                }
            });
            break;
        }
        case REQUEST_NUM_SYNC_START_AFTER_LOGIN: {
            int userDbId;
            QDataStream paramsStream(params);
            paramsStream >> userDbId;

            User user;
            bool found;
            if (!ParmsDb::instance()->selectUser(userDbId, user, found)) {
                LOG_WARN(_logger, "Error in ParmsDb::selectUser");
                resultStream << ExitCodeDbError;
                break;
            }
            if (!found) {
                LOG_WARN(_logger, "User not found in user table for userDbId=" << userDbId);
                resultStream << ExitCodeDataError;
                break;
            }

            ExitCause exitCause;
            ExitCode exitCode = startSyncs(user, exitCause);
            if (exitCode != ExitCodeOk) {
                LOG_WARN(_logger, "Error in startSyncs for userDbId=" << user.dbId());
            }

            resultStream << exitCode;
            break;
        }
        case REQUEST_NUM_SYNC_DELETE: {
            // Although the return code is always `ExitCodeOk` because of fake asynchronicity via QTimer,
            // the post-poned task records errors through calls to `addError` and use a dedicated client-server signal
            // for deletion failure.
            resultStream << ExitCodeOk;

            int syncDbId = 0;
            ArgsWriter(params).write(syncDbId);

            QTimer::singleShot(100, [this, syncDbId]() {
                AppServer::stopSyncTask(syncDbId);  // This task can be long, hence blocking, on Windows.

                // Delete sync from DB
                const ExitCode exitCode = ServerRequests::deleteSync(syncDbId);

                if (exitCode == ExitCodeOk) {
                    // Let the client remove the sync-related GUI elements.
                    sendSyncRemoved(syncDbId);
                } else {
                    LOG_WARN(_logger, "Error in Requests::deleteSync : " << exitCode);
                    addError(Error(ERRID, exitCode, ExitCauseUnknown));
                    // Let the client unlock the sync-related GUI elements.
                    sendSyncDeletionFailed(syncDbId);
                }
            });

            break;
        }
        case REQUEST_NUM_SYNC_GETPUBLICLINKURL: {
            int driveDbId;
            QString nodeId;
            QDataStream paramsStream(params);
            paramsStream >> driveDbId;
            paramsStream >> nodeId;

            QString linkUrl;
            ExitCode exitCode = ServerRequests::getPublicLinkUrl(driveDbId, nodeId, linkUrl);
            if (exitCode != ExitCodeOk) {
                LOG_WARN(_logger, "Error in Requests::getLinkUrl");
                addError(Error(ERRID, exitCode, ExitCauseUnknown));
            }

            resultStream << exitCode;
            resultStream << linkUrl;
            break;
        }
        case REQUEST_NUM_SYNC_GETPRIVATELINKURL: {
            int driveDbId;
            QString fileId;
            QDataStream paramsStream(params);
            paramsStream >> driveDbId;
            paramsStream >> fileId;

            QString linkUrl;
            ExitCode exitCode = ServerRequests::getPrivateLinkUrl(driveDbId, fileId, linkUrl);
            if (exitCode != ExitCodeOk) {
                LOG_WARN(_logger, "Error in Requests::getLinkUrl");
                addError(Error(ERRID, exitCode, ExitCauseUnknown));
            }

            resultStream << exitCode;
            resultStream << linkUrl;
            break;
        }
        case REQUEST_NUM_SYNC_ASKFORSTATUS: {
            _syncCacheMap.clear();

            resultStream << ExitCodeOk;
            break;
        }
        case REQUEST_NUM_SYNCNODE_LIST: {
            int syncDbId;
            SyncNodeType type;
            QDataStream paramsStream(params);
            paramsStream >> syncDbId;
            paramsStream >> type;

            if (_syncPalMap.find(syncDbId) == _syncPalMap.end()) {
                LOG_DEBUG(_logger, "SyncPal not found in syncPalMap for syncDbId=" << syncDbId);
                resultStream << ExitCodeDataError;
                resultStream << QSet<QString>();
                break;
            }

            std::unordered_set<NodeId> nodeIdSet;
            ExitCode exitCode = _syncPalMap[syncDbId]->syncIdSet(type, nodeIdSet);
            if (exitCode != ExitCodeOk) {
                LOG_WARN(_logger, "Error in SyncPal::getSyncIdSet : " << exitCode);
                addError(Error(ERRID, exitCode, ExitCauseUnknown));
            }

            QSet<QString> nodeIdSet2;
            for (const NodeId &nodeId : nodeIdSet) {
                nodeIdSet2 << QString::fromStdString(nodeId);
            }

            resultStream << exitCode;
            resultStream << nodeIdSet2;
            break;
        }
        case REQUEST_NUM_SYNCNODE_SETLIST: {
            int syncDbId;
            SyncNodeType type;
            QSet<QString> nodeIdSet;
            QDataStream paramsStream(params);
            paramsStream >> syncDbId;
            paramsStream >> type;
            paramsStream >> nodeIdSet;

            if (_syncPalMap.find(syncDbId) == _syncPalMap.end()) {
                LOG_WARN(_logger, "SyncPal not found in syncPalMap for syncDbId=" << syncDbId);
                resultStream << ExitCodeDataError;
                break;
            }

            std::unordered_set<NodeId> nodeIdSet2;
            for (const QString &nodeId : nodeIdSet) {
                nodeIdSet2.insert(nodeId.toStdString());
            }

            ExitCode exitCode = _syncPalMap[syncDbId]->setSyncIdSet(type, nodeIdSet2);
            if (exitCode != ExitCodeOk) {
                LOG_WARN(_logger, "Error in SyncPal::setSyncIdSet : " << exitCode);
                addError(Error(ERRID, exitCode, ExitCauseUnknown));
            }

            resultStream << exitCode;
            break;
        }
        case REQUEST_NUM_NODE_PATH: {
            int syncDbId;
            QString nodeId;
            QDataStream paramsStream(params);
            paramsStream >> syncDbId;
            paramsStream >> nodeId;

            if (_syncPalMap.find(syncDbId) == _syncPalMap.end()) {
                LOG_WARN(_logger, "SyncPal not found in syncPalMap for syncDbId=" << syncDbId);
                resultStream << ExitCodeDataError;
                resultStream << QString();
                break;
            }

            QString path;
            ExitCode exitCode = ServerRequests::getPathByNodeId(_syncPalMap[syncDbId]->userDbId(),
                                                                _syncPalMap[syncDbId]->driveId(), nodeId, path);
            if (exitCode != ExitCodeOk) {
                LOG_WARN(_logger, "Error in AppServer::getPathByNodeId : " << exitCode);
                addError(Error(ERRID, exitCode, ExitCauseUnknown));
            }

            resultStream << exitCode;
            resultStream << path;
            break;
        }
        case REQUEST_NUM_NODE_INFO: {
            int userDbId;
            int driveId;
            QString nodeId;
            bool withPath = false;
            QDataStream paramsStream(params);
            paramsStream >> userDbId;
            paramsStream >> driveId;
            paramsStream >> nodeId;
            paramsStream >> withPath;

            NodeInfo nodeInfo;
            ExitCode exitCode = ServerRequests::getNodeInfo(userDbId, driveId, nodeId, nodeInfo, withPath);
            if (exitCode != ExitCodeOk) {
                LOG_WARN(_logger, "Error in Requests::getNodeInfo");
                addError(Error(ERRID, exitCode, ExitCauseUnknown));
            }

            resultStream << exitCode;
            resultStream << nodeInfo;
            break;
        }
        case REQUEST_NUM_NODE_SUBFOLDERS: {
            int userDbId;
            int driveId;
            QString nodeId;
            bool withPath = false;
            QDataStream paramsStream(params);
            paramsStream >> userDbId;
            paramsStream >> driveId;
            paramsStream >> nodeId;
            paramsStream >> withPath;

            QList<NodeInfo> subfoldersList;
            ExitCode exitCode = ServerRequests::getSubFolders(userDbId, driveId, nodeId, subfoldersList, withPath);
            if (exitCode != ExitCodeOk) {
                LOG_WARN(_logger, "Error in Requests::getSubFolders");
                addError(Error(ERRID, exitCode, ExitCauseUnknown));
            }

            resultStream << exitCode;
            resultStream << subfoldersList;
            break;
        }
        case REQUEST_NUM_NODE_SUBFOLDERS2: {
            int driveDbId;
            QString nodeId;
            bool withPath = false;
            QDataStream paramsStream(params);
            paramsStream >> driveDbId;
            paramsStream >> nodeId;
            paramsStream >> withPath;

            QList<NodeInfo> subfoldersList;
            ExitCode exitCode = ServerRequests::getSubFolders(driveDbId, nodeId, subfoldersList, withPath);
            if (exitCode != ExitCodeOk) {
                LOG_WARN(_logger, "Error in Requests::getSubFolders");
                addError(Error(ERRID, exitCode, ExitCauseUnknown));
            }

            resultStream << exitCode;
            resultStream << subfoldersList;
            break;
        }
        case REQUEST_NUM_NODE_FOLDER_SIZE: {
            int userDbId;
            int driveId;
            QString nodeId;
            QDataStream paramsStream(params);
            paramsStream >> userDbId;
            paramsStream >> driveId;
            paramsStream >> nodeId;

            std::function<void(const QString &, qint64)> callback =
                std::bind(&AppServer::sendGetFolderSizeCompleted, this, std::placeholders::_1, std::placeholders::_2);
            std::thread getFolderSize(ServerRequests::getFolderSize, userDbId, driveId, nodeId.toStdString(), callback);
            getFolderSize.detach();

            resultStream << ExitCodeOk;
            break;
        }
        case REQUEST_NUM_NODE_CREATEMISSINGFOLDERS: {
            int driveDbId;
            QList<QPair<QString, QString>> folderList;
            QDataStream paramsStream(params);
            paramsStream >> driveDbId;
            paramsStream >> folderList;

            // Pause all syncs of the drive
            QList<int> pausedSyncs;
            for (auto &syncPalMapElt : _syncPalMap) {
                std::chrono::time_point<std::chrono::system_clock> pauseTime;
                if (syncPalMapElt.second->driveDbId() == driveDbId && !syncPalMapElt.second->isPaused(pauseTime)) {
                    syncPalMapElt.second->pause();
                    pausedSyncs.push_back(syncPalMapElt.first);
                }
            }

            // Create missing folders
            QString parentNodeId(QString::fromStdString(SyncDb::driveRootNode().nodeIdRemote().value()));
            QString firstCreatedNodeId;
            for (auto &folderElt : folderList) {
                if (folderElt.second.isEmpty()) {
                    ExitCode exitCode = ServerRequests::createDir(driveDbId, parentNodeId, folderElt.first, parentNodeId);
                    if (exitCode != ExitCodeOk) {
                        LOG_WARN(_logger, "Error in Requests::createDir for driveDbId=" << driveDbId << " parentNodeId="
                                                                                        << parentNodeId.toStdString().c_str());
                        addError(Error(ERRID, exitCode, ExitCauseUnknown));
                        resultStream << exitCode;
                        resultStream << QString();
                        break;
                    }
                    if (firstCreatedNodeId.isEmpty()) {
                        firstCreatedNodeId = parentNodeId;
                    }
                } else {
                    parentNodeId = folderElt.second;
                }
            }

            // Add first created node to blacklist of all syncs
            for (auto &syncPalMapElt : _syncPalMap) {
                if (syncPalMapElt.second->driveDbId() == driveDbId) {
                    // Get blacklist
                    std::unordered_set<NodeId> nodeIdSet;
                    ExitCode exitCode = syncPalMapElt.second->syncIdSet(SyncNodeTypeBlackList, nodeIdSet);
                    if (exitCode != ExitCodeOk) {
                        LOG_WARN(_logger, "Error in SyncPal::syncIdSet for syncDbId=" << syncPalMapElt.first);
                        addError(Error(ERRID, exitCode, ExitCauseUnknown));
                        resultStream << exitCode;
                        resultStream << QString();
                        break;
                    }

                    // Set blacklist
                    nodeIdSet.insert(firstCreatedNodeId.toStdString());
                    exitCode = syncPalMapElt.second->setSyncIdSet(SyncNodeTypeBlackList, nodeIdSet);
                    if (exitCode != ExitCodeOk) {
                        LOG_WARN(_logger, "Error in SyncPal::setSyncIdSet for syncDbId=" << syncPalMapElt.first);
                        addError(Error(ERRID, exitCode, ExitCauseUnknown));
                        resultStream << exitCode;
                        resultStream << QString();
                        break;
                    }
                }
            }

            // Resume all paused syncs
            for (int syncDbId : pausedSyncs) {
                _syncPalMap[syncDbId]->unpause();
            }

            resultStream << ExitCodeOk;
            resultStream << parentNodeId;
            break;
        }
        case REQUEST_NUM_EXCLTEMPL_GETEXCLUDED: {
            QString name;
            QDataStream paramsStream(params);
            paramsStream >> name;

            bool isWarning = false;

            resultStream << ExitCodeOk;
            resultStream << ExclusionTemplateCache::instance()->isExcludedTemplate(name.toStdString(), isWarning);
            break;
        }
        case REQUEST_NUM_EXCLTEMPL_GETLIST: {
            bool def;
            QDataStream paramsStream(params);
            paramsStream >> def;

            QList<ExclusionTemplateInfo> list;
            ExitCode exitCode = ServerRequests::getExclusionTemplateList(def, list);
            if (exitCode != ExitCodeOk) {
                LOG_WARN(_logger, "Error in Requests::getExclusionTemplateList : " << exitCode);
                addError(Error(ERRID, exitCode, ExitCauseUnknown));
            }

            resultStream << exitCode;
            resultStream << list;
            break;
        }
        case REQUEST_NUM_EXCLTEMPL_SETLIST: {
            bool def;
            QList<ExclusionTemplateInfo> list;
            QDataStream paramsStream(params);
            paramsStream >> def;
            paramsStream >> list;

            ExitCode exitCode = ServerRequests::setExclusionTemplateList(def, list);
            if (exitCode != ExitCodeOk) {
                LOG_WARN(_logger, "Error in Requests::setExclusionTemplateList : " << exitCode);
                addError(Error(ERRID, exitCode, ExitCauseUnknown));
                resultStream << exitCode;
                break;
            }

            resultStream << exitCode;
            break;
        }
        case REQUEST_NUM_EXCLTEMPL_PROPAGATE_CHANGE: {
            resultStream << ExitCodeOk;

            QTimer::singleShot(100, [=]() {
                for (auto &syncPalMapElt : _syncPalMap) {
                    if (_socketApi) {
                        _socketApi->unregisterSync(syncPalMapElt.second->syncDbId());
                    }

                    _syncPalMap[syncPalMapElt.first]->excludeListUpdated();

                    if (_socketApi) {
                        _socketApi->registerSync(syncPalMapElt.second->syncDbId());
                    }
                }
            });

            break;
        }
#ifdef Q_OS_MAC
        case REQUEST_NUM_EXCLAPP_GETLIST: {
            bool def;
            QDataStream paramsStream(params);
            paramsStream >> def;

            QList<ExclusionAppInfo> list;
            ExitCode exitCode = ServerRequests::getExclusionAppList(def, list);
            if (exitCode != ExitCodeOk) {
                LOG_WARN(_logger, "Error in Requests::getExclusionAppList : " << exitCode);
                addError(Error(ERRID, exitCode, ExitCauseUnknown));
            }

            resultStream << exitCode;
            resultStream << list;
            break;
        }
        case REQUEST_NUM_EXCLAPP_SETLIST: {
            bool def;
            QList<ExclusionAppInfo> list;
            QDataStream paramsStream(params);
            paramsStream >> def;
            paramsStream >> list;

            ExitCode exitCode = ServerRequests::setExclusionAppList(def, list);
            if (exitCode != ExitCodeOk) {
                LOG_WARN(_logger, "Error in Requests::setExclusionAppList : " << exitCode);
                addError(Error(ERRID, exitCode, ExitCauseUnknown));
            }

            if (exitCode == ExitCodeOk) {
                for (const auto &vfsMapElt : _vfsMap) {
                    if (vfsMapElt.second->mode() == VirtualFileModeMac) {
                        if (!vfsMapElt.second->setAppExcludeList()) {
                            exitCode = ExitCodeSystemError;
                            LOG_WARN(_logger, "Error in Vfs::setAppExcludeList!");
                            addError(Error(ERRID, exitCode, ExitCauseUnknown));
                        }
                        break;
                    }
                }
            }

            resultStream << exitCode;
            break;
        }
        case REQUEST_NUM_GET_FETCHING_APP_LIST: {
            ExitCode exitCode = ExitCodeOk;
            QHash<QString, QString> appTable;
            for (const auto &vfsMapElt : _vfsMap) {
                if (vfsMapElt.second->mode() == VirtualFileModeMac) {
                    if (!vfsMapElt.second->getFetchingAppList(appTable)) {
                        exitCode = ExitCodeSystemError;
                        LOG_WARN(_logger, "Error in Vfs::getFetchingAppList!");
                        addError(Error(ERRID, exitCode, ExitCauseUnknown));
                    }
                    break;
                }
            }

            resultStream << exitCode;
            resultStream << appTable;
            break;
        }
#endif
        case REQUEST_NUM_PARAMETERS_INFO: {
            ParametersInfo parametersInfo;
            ExitCode exitCode = ServerRequests::getParameters(parametersInfo);
            if (exitCode != ExitCodeOk) {
                LOG_WARN(_logger, "Error in Requests::getParameters");
                addError(Error(ERRID, exitCode, ExitCauseUnknown));
            }

            resultStream << exitCode;
            resultStream << parametersInfo;
            break;
        }
        case REQUEST_NUM_PARAMETERS_UPDATE: {
            ParametersInfo parametersInfo;
            QDataStream paramsStream(params);
            paramsStream >> parametersInfo;

            // Retrieve current settings
            Parameters parameters = ParametersCache::instance()->parameters();
            std::string pwd;
            if (parameters.proxyConfig().needsAuth()) {
                // Read pwd from keystore
                bool found;
                if (!KeyChainManager::instance()->readDataFromKeystore(parameters.proxyConfig().token(), pwd, found)) {
                    LOG_WARN(_logger, "Failed to read proxy pwd from keychain");
                }
                if (!found) {
                    LOG_DEBUG(_logger, "Proxy pwd not found for keychainKey=" << parameters.proxyConfig().token().c_str());
                }
            }

            // Update parameters
            ExitCode exitCode = ServerRequests::updateParameters(parametersInfo);
            if (exitCode != ExitCodeOk) {
                LOG_WARN(_logger, "Error in Requests::updateParameters");
                addError(Error(ERRID, exitCode, ExitCauseUnknown));
            }

            // extendedLog change propagation
            if (parameters.extendedLog() != parametersInfo.extendedLog()) {
                for (const auto &vfsMapElt : _vfsMap) {
                    vfsMapElt.second->setExtendedLog(parametersInfo.extendedLog());
                }
            }

            // Language change propagation
            if (parameters.language() != parametersInfo.language()) {
                CommonUtility::setupTranslations(this, parametersInfo.language());
            }

            // ProxyConfig change propagation
            if (parameters.proxyConfig().type() != parametersInfo.proxyConfigInfo().type() ||
                parameters.proxyConfig().hostName() != parametersInfo.proxyConfigInfo().hostName().toStdString() ||
                parameters.proxyConfig().port() != parametersInfo.proxyConfigInfo().port() ||
                parameters.proxyConfig().needsAuth() != parametersInfo.proxyConfigInfo().needsAuth() ||
                parameters.proxyConfig().user() != parametersInfo.proxyConfigInfo().user().toStdString() ||
                pwd != parametersInfo.proxyConfigInfo().pwd().toStdString()) {
                Proxy::instance()->setProxyConfig(ParametersCache::instance()->parameters().proxyConfig());
            }

            resultStream << exitCode;
            break;
        }
        case REQUEST_NUM_UTILITY_FINDGOODPATHFORNEWSYNC: {
            int driveDbId;
            QString basePath;
            QDataStream paramsStream(params);
            paramsStream >> driveDbId;
            paramsStream >> basePath;

            QString path;
            QString error;
            ExitCode exitCode = ServerRequests::findGoodPathForNewSync(driveDbId, basePath, path, error);
            if (exitCode != ExitCodeOk) {
                LOG_WARN(_logger, "Error in Requests::findGoodPathForNewSyncFolder");
                addError(Error(ERRID, exitCode, ExitCauseUnknown));
            }

            resultStream << exitCode;
            resultStream << path;
            resultStream << error;
            break;
        }
        case REQUEST_NUM_UTILITY_BESTVFSAVAILABLEMODE: {
            VirtualFileMode mode = KDC::bestAvailableVfsMode();

            resultStream << ExitCodeOk;
            resultStream << mode;
            break;
        }
#ifdef Q_OS_WIN
        case REQUEST_NUM_UTILITY_SHOWSHORTCUT: {
            bool show = _navigationPaneHelper->showInExplorerNavigationPane();

            resultStream << ExitCodeOk;
            resultStream << show;
            break;
        }
        case REQUEST_NUM_UTILITY_SETSHOWSHORTCUT: {
            bool show;
            QDataStream paramsStream(params);
            paramsStream >> show;

            _navigationPaneHelper->setShowInExplorerNavigationPane(show);

            resultStream << ExitCodeOk;
            break;
        }
#endif
        case REQUEST_NUM_UTILITY_ACTIVATELOADINFO: {
            bool value;
            QDataStream paramsStream(params);
            paramsStream >> value;

            if (value) {
                QTimer::singleShot(100, this, &AppServer::onLoadInfo);

                // Clear sync update progress cache
                _syncCacheMap.clear();
            }

            resultStream << ExitCodeOk;
            break;
        }
        case REQUEST_NUM_UTILITY_CHECKCOMMSTATUS: {
            resultStream << ExitCodeOk;
            break;
        }
        case REQUEST_NUM_UTILITY_HASSYSTEMLAUNCHONSTARTUP: {
            bool enabled = OldUtility::hasSystemLaunchOnStartup(Theme::instance()->appName(), _logger);

            resultStream << ExitCodeOk;
            resultStream << enabled;
            break;
        }
        case REQUEST_NUM_UTILITY_HASLAUNCHONSTARTUP: {
            bool enabled = OldUtility::hasLaunchOnStartup(Theme::instance()->appName(), _logger);

            resultStream << ExitCodeOk;
            resultStream << enabled;
            break;
        }
        case REQUEST_NUM_UTILITY_SETLAUNCHONSTARTUP: {
            bool enabled;
            QDataStream paramsStream(params);
            paramsStream >> enabled;

            Theme *theme = Theme::instance();
            OldUtility::setLaunchOnStartup(theme->appName(), theme->appNameGUI(), enabled, _logger);

            resultStream << ExitCodeOk;
            break;
        }
        case REQUEST_NUM_UTILITY_SET_APPSTATE: {
            AppStateKey key = AppStateKey::Unknown;
            QString value;
            QDataStream paramsStream(params);
            paramsStream >> key;
            paramsStream >> value;

            bool found = true;
            if (!ParmsDb::instance()->updateAppState(key, value.toStdString(), found) || !found) {
                LOG_WARN(_logger, "Error in ParmsDb::updateAppState");
                resultStream << ExitCodeDbError;
                break;
            }

            resultStream << ExitCodeOk;
            break;
        }
        case REQUEST_NUM_UTILITY_GET_APPSTATE: {
            AppStateKey key = AppStateKey::Unknown;
            QString defaultValue;
            QDataStream paramsStream(params);
            paramsStream >> key;
            std::string value;
            bool found = false;
            if (!ParmsDb::instance()->selectAppState(key, value, found) || !found) {
                LOG_WARN(_logger, "Error in ParmsDb::selectAppState");
                resultStream << ExitCodeDbError;
                break;
            }

            resultStream << ExitCodeOk;
            resultStream << QString::fromStdString(value);
            break;
        }
        case REQUEST_NUM_UTILITY_GET_LOG_ESTIMATED_SIZE: {
            uint64_t logSize = 0;
            IoError ioError = IoErrorSuccess;
            bool res = LogArchiver::getLogDirEstimatedSize(logSize, ioError);
            if (ioError != IoErrorSuccess) {
                LOG_WARN(_logger,
                         "Error in LogArchiver::getLogDirEstimatedSize: " << IoHelper::ioError2StdString(ioError).c_str());

                addError(Error(ERRID, ExitCodeSystemError, ExitCauseUnknown));
                resultStream << ExitCodeSystemError;
                resultStream << 0;
            } else {
                resultStream << ExitCodeOk;
                resultStream << static_cast<qint64>(logSize);
            }
            break;
        }
        case REQUEST_NUM_UTILITY_SEND_LOG_TO_SUPPORT: {
            bool includeArchivedLogs = false;
            QDataStream paramsStream(params);
            paramsStream >> includeArchivedLogs;
            resultStream << ExitCodeOk;  // Return immediately, progress and error will be report via addError and signal

<<<<<<< HEAD

            // QTimer::singleShot(100, [this, includeArchivedLogs]() { uploadLog(includeArchivedLogs); }); //replace by a std::thread
            std::thread uploadLogThread([this, includeArchivedLogs]() { uploadLog(includeArchivedLogs); });
            uploadLogThread.detach();

=======
            std::thread uploadLogThread([this, includeArchivedLogs]() { uploadLog(includeArchivedLogs); });
            uploadLogThread.detach();
>>>>>>> 6385d06d
            break;
        }
        case REQUEST_NUM_UTILITY_CANCEL_LOG_TO_SUPPORT: {
            resultStream << ExitCodeOk;  // Return immediately, progress and error will be report via addError and signal
            QTimer::singleShot(100, [this]() { cancelLogUpload(); });
            break;
        }
        case REQUEST_NUM_SYNC_SETSUPPORTSVIRTUALFILES: {
            int syncDbId;
            bool value;
            QDataStream paramsStream(params);
            paramsStream >> syncDbId;
            paramsStream >> value;

            ExitCode exitCode = setSupportsVirtualFiles(syncDbId, value);
            if (exitCode != ExitCodeOk) {
                LOG_WARN(_logger, "Error in setSupportsVirtualFiles for syncDbId=" << syncDbId);
            }

            resultStream << exitCode;
            break;
        }
        case REQUEST_NUM_SYNC_SETROOTPINSTATE: {
            int syncDbId;
            PinState state;
            QDataStream paramsStream(params);
            paramsStream >> syncDbId;
            paramsStream >> state;

            if (_vfsMap.find(syncDbId) == _vfsMap.end()) {
                LOG_WARN(_logger, "Vfs not found in vfsMap for syncDbId=" << syncDbId);
                resultStream << ExitCodeDataError;
                break;
            }

            if (!_vfsMap[syncDbId]->setPinState(QString(), state)) {
                LOG_WARN(_logger, "Error in Vfs::setPinState for root directory");
                resultStream << ExitCodeSystemError;
                break;
            }

            resultStream << ExitCodeOk;
            break;
        }
        case REQUEST_NUM_SYNC_PROPAGATE_SYNCLIST_CHANGE: {
            int syncDbId;
            bool restartSync;
            QDataStream paramsStream(params);
            paramsStream >> syncDbId;
            paramsStream >> restartSync;

            if (_syncPalMap.find(syncDbId) == _syncPalMap.end()) {
                LOG_WARN(_logger, "SyncPal not found in syncPalMap for syncDbId=" << syncDbId);
                resultStream << ExitCodeDataError;
                break;
            }

            _syncPalMap[syncDbId]->syncListUpdated(restartSync);

            resultStream << ExitCodeOk;
            break;
        }
        case REQUEST_NUM_UPDATER_VERSION: {
            QString version = UpdaterServer::instance()->version();

            resultStream << version;
            break;
        }
        case REQUEST_NUM_UPDATER_ISKDCUPDATER: {
            bool ret = UpdaterServer::instance()->isKDCUpdater();

            resultStream << ret;
            break;
        }
        case REQUEST_NUM_UPDATER_ISSPARKLEUPDATER: {
            bool ret = UpdaterServer::instance()->isSparkleUpdater();

            resultStream << ret;
            break;
        }
        case REQUEST_NUM_UPDATER_STATUSSTRING: {
            QString status = UpdaterServer::instance()->statusString();

            resultStream << status;
            break;
        }
        case REQUEST_NUM_UPDATER_DOWNLOADCOMPLETED: {
            bool ret = UpdaterServer::instance()->downloadCompleted();

            resultStream << ret;
            break;
        }
        case REQUEST_NUM_UPDATER_UPDATEFOUND: {
            bool ret = UpdaterServer::instance()->updateFound();

            resultStream << ret;
            break;
        }
        case REQUEST_NUM_UPDATER_STARTINSTALLER: {
            UpdaterServer::instance()->startInstaller();
            break;
        }
        case REQUEST_NUM_UPDATER_UPDATE_DIALOG_RESULT: {
            bool skip;
            QDataStream paramsStream(params);
            paramsStream >> skip;

            NSISUpdater *updater = qobject_cast<NSISUpdater *>(UpdaterServer::instance());
            if (skip) {
                updater->wipeUpdateData();
                updater->slotSetSeenVersion();
            } else {
                updater->slotStartInstaller();
                QTimer::singleShot(QUIT_DELAY, []() { quit(); });
            }
            break;
        }
        case REQUEST_NUM_UTILITY_QUIT: {
            CommServer::instance()->setHasQuittedProperly(true);
            QTimer::singleShot(QUIT_DELAY, []() { quit(); });
            break;
        }
        default: {
            LOG_DEBUG(_logger, "Request not implemented!");
            return;
            break;
        }
    }

    CommServer::instance()->sendReply(id, results);
}

void AppServer::startSyncPals() {
    static int trials = 0;

    if (trials < START_SYNCPALS_TRIALS) {
        trials++;
        LOG_DEBUG(_logger, "Start SyncPals - trials = " << trials);
        ExitCause exitCause;
        ExitCode exitCode = startSyncs(exitCause);
        if (exitCode != ExitCodeOk) {
            if (exitCode == ExitCodeSystemError && exitCause == ExitCauseUnknown) {
                QTimer::singleShot(START_SYNCPALS_RETRY_INTERVAL, this, [=]() { startSyncPals(); });
            }
        }
    }
}

ExitCode AppServer::clearErrors(int syncDbId, bool autoResolved /*= false*/) {
    ExitCode exitCode;
    if (syncDbId == 0) {
        exitCode = ServerRequests::deleteErrorsServer();
        if (exitCode != ExitCodeOk) {
            LOG_WARN(_logger, "Error in ServerRequests::deleteErrorsServer : " << exitCode);
        }
    } else {
        exitCode = ServerRequests::deleteErrorsForSync(syncDbId, autoResolved);
        if (exitCode != ExitCodeOk) {
            LOG_WARN(_logger, "Error in ServerRequests::deleteErrorsForSync : " << exitCode);
        }
    }

    if (exitCode == ExitCodeOk) {
        QTimer::singleShot(100, [=]() { sendErrorsCleared(syncDbId); });
    }

    return exitCode;
}

void AppServer::sendErrorsCleared(int syncDbId) {
    int id;

    QByteArray params;
    QDataStream paramsStream(&params, QIODevice::WriteOnly);
    paramsStream << syncDbId;
    CommServer::instance()->sendSignal(SIGNAL_NUM_UTILITY_ERRORS_CLEARED, params, id);
}

void AppServer::sendLogUploadStatusUpdated(LogUploadState status, int percent) {
    int id;

    QByteArray params;
    QDataStream paramsStream(&params, QIODevice::WriteOnly);
    paramsStream << status;
    paramsStream << percent;
    CommServer::instance()->sendSignal(SIGNAL_NUM_UTILITY_LOG_UPLOAD_STATUS_UPDATED, params, id);

    if (bool found = false; !ParmsDb::instance()->updateAppState(AppStateKey::LogUploadState, status, found) || !found) {
        LOG_WARN(_logger, "Error in ParmsDb::updateAppState with key=" << static_cast<int>(AppStateKey::LogUploadState));
        // Don't fail because it is not a critical error, especially in this context where we are trying to send logs
    }

    if (bool found = false;
        !ParmsDb::instance()->updateAppState(AppStateKey::LogUploadPercent, std::to_string(percent), found) || !found) {
        LOG_WARN(_logger, "Error in ParmsDb::updateAppState with key=" << static_cast<int>(AppStateKey::LogUploadPercent));
        // Don't fail because it is not a critical error, especially in this context where we are trying to send logs
    }
}

void AppServer::cancelLogUpload() {
    ExitCause exitCause = ExitCauseUnknown;
    ExitCode exitCode = ServerRequests::cancelLogToSupport(exitCause);
    if (exitCode == ExitCodeOperationCanceled) {
        LOG_WARN(_logger, "Operation already canceled");
        sendLogUploadStatusUpdated(LogUploadState::Canceled, 0);
        return;
    }

    if (exitCode == ExitCodeInvalidOperation) {
        LOG_WARN(_logger, "Cannot cancel the log upload operation (not started or already finished)");
        LogUploadState logUploadStatus = LogUploadState::None;
        int logUploadPercent = 0;
        if (bool found = false;
            !ParmsDb::instance()->selectAppState(AppStateKey::LogUploadState, logUploadStatus, found) || !found) {
            LOG_WARN(_logger, "Error in ParmsDb::selectAppState");
        }
        if (bool found = false;
            !ParmsDb::instance()->selectAppState(AppStateKey::LogUploadPercent, logUploadPercent, found) || !found) {
            LOG_WARN(_logger, "Error in ParmsDb::selectAppState");
        }
        sendLogUploadStatusUpdated(logUploadStatus, logUploadPercent);
        return;
    }

    if (exitCode != ExitCodeOk) {
        LOG_WARN(_logger, "Error in Requests::cancelLogUploadToSupport : " << exitCode << " | " << exitCause);
        addError(Error(ERRID, exitCode, exitCause));
        sendLogUploadStatusUpdated(LogUploadState::Failed, 0);  // Considered as a failure, in case the operation was not
                                                                // canceled, the gui
        // will receive updated status quickly.
        return;
    }
    sendLogUploadStatusUpdated(LogUploadState::CancelRequested, 0);
}

void AppServer::uploadLog(bool includeArchivedLogs) {
    if (bool found = false; !ParmsDb::instance()->updateAppState(AppStateKey::LogUploadState, LogUploadState::None, found) ||
                            !found) {  // Reset status
        LOG_WARN(_logger, "Error in ParmsDb::updateAppState");
    }

    /* See AppStateKey::LogUploadState for status values
     * The return value of progressFunc is true if the upload should continue, false if the user canceled the upload
     */
<<<<<<< HEAD
    std::function<bool(char, int)> progressFunc = [this](char status, int progress) {
        processEvents(QEventLoop::AllEvents, 100);     // Process events to avoid blocking the GUI (cancel button)
        LOG_DEBUG(_logger, "Log transfert progress : " << status << " | " << progress << " %");
=======
    std::function<bool(LogUploadState, int)> progressFunc = [this](LogUploadState status, int progress) {
        sendLogUploadStatusUpdated(status, progress);  // Send progress to the client
        LOG_DEBUG(_logger, "Log transfert progress : " << static_cast<int>(status) << " | " << progress << " %");
>>>>>>> 6385d06d

        LogUploadState logUploadState = LogUploadState::None;
        if (bool found = false; !ParmsDb::instance()->selectAppState(AppStateKey::LogUploadState, logUploadState, found) ||
                                !found) {  // Check if the user canceled the upload
            LOG_WARN(_logger, "Error in ParmsDb::selectAppState");
        }
<<<<<<< HEAD
        if (logUploadStatus != "C0") {
            sendLogUploadStatusUpdated(status, progress);  // Send progress to the client
        }

        return logUploadStatus != "C0" && logUploadStatus != "C1";
=======
        return logUploadState != LogUploadState::Canceled && logUploadState != LogUploadState::CancelRequested;
>>>>>>> 6385d06d
    };

    ExitCause exitCause = ExitCauseUnknown;
    ExitCode exitCode = ServerRequests::sendLogToSupport(includeArchivedLogs, progressFunc, exitCause);

    if (exitCode == ExitCodeOperationCanceled) {
        LOG_DEBUG(_logger, "Log transfert canceled");
        sendLogUploadStatusUpdated(LogUploadState::Canceled, 0);
        return;
    } else if (exitCode != ExitCodeOk) {
        LOG_WARN(_logger, "Error in Requests::sendLogToSupport : " << exitCode << " | " << exitCause);
        addError(Error(ERRID, exitCode, exitCause));
    }
    sendLogUploadStatusUpdated(exitCode == ExitCodeOk ? LogUploadState::Success : LogUploadState::Failed, 0);
}

ExitCode AppServer::checkIfSyncIsValid(const Sync &sync) {
    std::vector<Sync> syncList;
    if (!ParmsDb::instance()->selectAllSyncs(syncList)) {
        LOG_WARN(_logger, "Error in ParmsDb::selectAllSyncs");
        return ExitCodeDbError;
    }

    // Check for nested syncs
    for (const auto &tmpSync : syncList) {
        if (tmpSync.dbId() == sync.dbId()) {
            continue;
        }
        if (CommonUtility::isSubDir(sync.localPath(), tmpSync.localPath()) ||
            CommonUtility::isSubDir(tmpSync.localPath(), sync.localPath())) {
            LOGW_WARN(_logger, L"Nested syncs - dbId1=" << sync.dbId() << L" path1=" << Path2WStr(sync.localPath()).c_str()
                                                        << L" dbId2=" << tmpSync.dbId() << L" path2="
                                                        << Path2WStr(tmpSync.localPath()).c_str());
            return ExitCodeInvalidSync;
        }
    }

    return ExitCodeOk;
}

void AppServer::onScheduleAppRestart() {
    LOG_INFO(_logger, "Application restart requested!");
    _appRestartRequired = true;
}

void AppServer::onShowWindowsUpdateErrorDialog() {
    static bool alreadyAsked = false;  // Ask only once
    if (!alreadyAsked) {
        NSISUpdater *updater = qobject_cast<NSISUpdater *>(UpdaterServer::instance());
        if (updater) {
            if (updater->autoUpdateAttempted()) {  // Try auto update first
                alreadyAsked = true;

                // Notify client
                int id;

                QString targetVersion;
                QString targetVersionString;
                QString clientVersion;
                updater->getVersions(targetVersion, targetVersionString, clientVersion);

                QByteArray params;
                QDataStream paramsStream(&params, QIODevice::WriteOnly);
                paramsStream << targetVersion;
                paramsStream << targetVersionString;
                paramsStream << clientVersion;
                CommServer::instance()->sendSignal(SIGNAL_NUM_UPDATER_SHOW_DIALOG, params, id);
            }
        }
    }
}

void AppServer::onRestartClientReceived() {
    // Check last start time
    if (clientCrashedRecently()) {
        LOG_FATAL(_logger, "Client crashed twice in a short time, exiting");
        bool found = false;
        if (!KDC::ParmsDb::instance()->updateAppState(AppStateKey::LastClientSelfRestartDate, std::string("0"), found) ||
            !found) {
            addError(Error(ERRID, ExitCodeDbError, ExitCauseDbEntryNotFound));
            LOG_WARN(_logger, "Error in ParmsDb::updateAppState");
        }
        QMessageBox::warning(0, QString(APPLICATION_NAME), crashMsg, QMessageBox::Ok);
        QTimer::singleShot(0, this, &AppServer::quit);
        return;
    } else {
        CommServer::instance()->setHasQuittedProperly(false);
        long timestamp =
            std::chrono::time_point_cast<std::chrono::seconds>(std::chrono::system_clock::now()).time_since_epoch().count();
        std::string timestampStr = std::to_string(timestamp);
        bool found = false;
        if (!KDC::ParmsDb::instance()->updateAppState(AppStateKey::LastClientSelfRestartDate, timestampStr, found) || !found) {
            addError(Error(ERRID, ExitCodeDbError, ExitCauseDbEntryNotFound));
            LOG_WARN(_logger, "Error in ParmsDb::updateAppState");
            QMessageBox::warning(0, QString(APPLICATION_NAME), crashMsg, QMessageBox::Ok);
            QTimer::singleShot(0, this, &AppServer::quit);
            return;
        }

        if (!startClient()) {
            LOG_WARN(_logger, "Error in startClient");
        }
    }
}

void AppServer::onMessageReceivedFromAnotherProcess(const QString &message, QObject *) {
    LOG_DEBUG(_logger, "Message received from another kDrive process: '" << message.toStdString().c_str() << "'");

    if (message == showSynthesisMsg) {
        showSynthesis();
    } else if (message == showSettingsMsg) {
        showSettings();
    }
}

void AppServer::sendShowNotification(const QString &title, const QString &message) {
    // Notify client
    int id;

    QByteArray params;
    QDataStream paramsStream(&params, QIODevice::WriteOnly);
    paramsStream << title;
    paramsStream << message;
    CommServer::instance()->sendSignal(SIGNAL_NUM_UTILITY_SHOW_NOTIFICATION, params, id);
}

void AppServer::sendNewBigFolder(int syncDbId, const QString &path) {
    int id;

    QByteArray params;
    QDataStream paramsStream(&params, QIODevice::WriteOnly);
    paramsStream << syncDbId;
    paramsStream << path;
    CommServer::instance()->sendSignal(SIGNAL_NUM_UTILITY_NEW_BIG_FOLDER, params, id);
}

void AppServer::sendErrorAdded(bool serverLevel, ExitCode exitCode, int syncDbId) {
    int id;

    QByteArray params;
    QDataStream paramsStream(&params, QIODevice::WriteOnly);
    paramsStream << serverLevel;
    paramsStream << exitCode;
    paramsStream << syncDbId;
    CommServer::instance()->sendSignal(SIGNAL_NUM_UTILITY_ERROR_ADDED, params, id);
}

void AppServer::addCompletedItem(int syncDbId, const SyncFileItem &item, bool notify) {
    // Send completedItem signal to client
    SyncFileItemInfo itemInfo;
    ServerRequests::syncFileItemToSyncFileItemInfo(item, itemInfo);
    sendSyncCompletedItem(syncDbId, itemInfo);

    if (notify) {
        // Store notification
        Notification notification;
        notification._syncDbId = syncDbId;
        notification._filename = itemInfo.path();
        notification._renameTarget = itemInfo.newPath();
        notification._status = itemInfo.instruction();
        _notifications.push_back(notification);
    }
}

void AppServer::sendSignal(int sigId, int syncDbId, const SigValueType &val) {
    int id = 0;

    QByteArray params;
    QDataStream paramsStream(&params, QIODevice::WriteOnly);
    paramsStream << syncDbId;
    paramsStream << QVariant::fromStdVariant(val);
    CommServer::instance()->sendSignal(sigId, params, id);
}

bool AppServer::vfsIsExcluded(int syncDbId, const SyncPath &itemPath, bool &isExcluded) {
    if (_vfsMap.find(syncDbId) == _vfsMap.end()) {
        LOG_WARN(Log::instance()->getLogger(), "Vfs not found in vfsMap for syncDbId=" << syncDbId);
        return false;
    }

    isExcluded = _vfsMap[syncDbId]->isExcluded(SyncName2QStr(itemPath.native()));

    return true;
}

bool AppServer::vfsExclude(int syncDbId, const SyncPath &itemPath) {
    if (_vfsMap.find(syncDbId) == _vfsMap.end()) {
        LOG_WARN(Log::instance()->getLogger(), "Vfs not found in vfsMap for syncDbId=" << syncDbId);
        return false;
    }

    _vfsMap[syncDbId]->exclude(SyncName2QStr(itemPath.native()));

    return true;
}

bool AppServer::vfsPinState(int syncDbId, const SyncPath &absolutePath, PinState &pinState) {
    if (_vfsMap.find(syncDbId) == _vfsMap.end()) {
        LOG_WARN(Log::instance()->getLogger(), "Vfs not found in vfsMap for syncDbId=" << syncDbId);
        return false;
    }

    SyncPath relativePath = CommonUtility::relativePath(_syncPalMap[syncDbId]->localPath(), absolutePath);
    PinState tmpPinState = _vfsMap[syncDbId]->pinState(SyncName2QStr(relativePath.native()));
    pinState = tmpPinState ? tmpPinState : PinStateUnspecified;
    return true;
}

bool AppServer::vfsSetPinState(int syncDbId, const SyncPath &itemPath, PinState pinState) {
    if (_vfsMap.find(syncDbId) == _vfsMap.end()) {
        LOG_WARN(Log::instance()->getLogger(), "Vfs not found in vfsMap for syncDbId=" << syncDbId);
        return false;
    }

    SyncPath relativePath = CommonUtility::relativePath(_syncPalMap[syncDbId]->localPath(), itemPath);
    if (!_vfsMap[syncDbId]->setPinState(SyncName2QStr(relativePath.native()), pinState)) {
        LOGW_WARN(Log::instance()->getLogger(),
                  L"Error in Vfs::setPinState for syncDbId=" << syncDbId << L" and path=" << Path2WStr(itemPath).c_str());
        return false;
    }

    return true;
}

bool AppServer::vfsStatus(int syncDbId, const SyncPath &itemPath, bool &isPlaceholder, bool &isHydrated, bool &isSyncing,
                          int &progress) {
    if (_vfsMap.find(syncDbId) == _vfsMap.end()) {
        LOG_WARN(Log::instance()->getLogger(), "Vfs not found in vfsMap for syncDbId=" << syncDbId);
        return false;
    }

    return _vfsMap[syncDbId]->status(SyncName2QStr(itemPath.native()), isPlaceholder, isHydrated, isSyncing, progress);
}

bool AppServer::vfsCreatePlaceholder(int syncDbId, const SyncPath &relativeLocalPath, const SyncFileItem &item) {
    auto vfsIt = _vfsMap.find(syncDbId);
    if (vfsIt == _vfsMap.end()) {
        LOG_WARN(Log::instance()->getLogger(), "Vfs not found in vfsMap for syncDbId=" << syncDbId);
        return false;
    }

    if (vfsIt->second && !vfsIt->second->createPlaceholder(relativeLocalPath, item)) {
        LOGW_WARN(Log::instance()->getLogger(), L"Error in Vfs::createPlaceholder for syncDbId="
                                                    << syncDbId << L" and path=" << Path2WStr(item.path()).c_str());
        return false;
    }

    return true;
}

bool AppServer::vfsConvertToPlaceholder(int syncDbId, const SyncPath &path, const SyncFileItem &item, bool &needRestart) {
    if (_vfsMap.find(syncDbId) == _vfsMap.end()) {
        LOG_WARN(Log::instance()->getLogger(), "Vfs not found in vfsMap for syncDbId=" << syncDbId);
        return false;
    }

    if (!_vfsMap[syncDbId]->convertToPlaceholder(SyncName2QStr(path.native()), item, needRestart)) {
        if (!needRestart) {
            LOGW_WARN(Log::instance()->getLogger(), L"Error in Vfs::convertToPlaceholder for syncDbId="
                                                        << syncDbId << L" and path=" << Path2WStr(item.path()).c_str());
        }

        return false;
    }

    return true;
}

bool AppServer::vfsUpdateMetadata(int syncDbId, const SyncPath &path, const SyncTime &creationTime, const SyncTime &modtime,
                                  const int64_t size, const NodeId &id, std::string &error) {
    if (_vfsMap.find(syncDbId) == _vfsMap.end()) {
        LOG_WARN(Log::instance()->getLogger(), "Vfs not found in vfsMap for syncDbId=" << syncDbId);
        return false;
    }

    QByteArray fileId(id.c_str());
    QString *errorStr = nullptr;
    if (!_vfsMap[syncDbId]->updateMetadata(SyncName2QStr(path.native()), creationTime, modtime, size, fileId, errorStr)) {
        LOGW_WARN(Log::instance()->getLogger(),
                  L"Error in Vfs::updateMetadata for syncDbId=" << syncDbId << L" and path=" << Path2WStr(path).c_str());
        error = errorStr ? errorStr->toStdString() : "";
        return false;
    }

    return true;
}

bool AppServer::vfsUpdateFetchStatus(int syncDbId, const SyncPath &tmpPath, const SyncPath &path, int64_t received,
                                     bool &canceled, bool &finished) {
    if (_vfsMap.find(syncDbId) == _vfsMap.end()) {
        LOG_WARN(Log::instance()->getLogger(), "Vfs not found in vfsMap for syncDbId=" << syncDbId);
        return false;
    }

    if (!_vfsMap[syncDbId]->updateFetchStatus(SyncName2QStr(tmpPath), SyncName2QStr(path), received, canceled, finished)) {
        LOGW_WARN(Log::instance()->getLogger(),
                  L"Error in Vfs::updateFetchStatus for syncDbId=" << syncDbId << L" and path=" << Path2WStr(path).c_str());
        return false;
    }

    return true;
}

bool AppServer::vfsFileStatusChanged(int syncDbId, const SyncPath &path, SyncFileStatus status) {
    if (_vfsMap.find(syncDbId) == _vfsMap.end()) {
        LOG_WARN(Log::instance()->getLogger(), "Vfs not found in vfsMap for syncDbId=" << syncDbId);
        return false;
    }

    if (!_vfsMap[syncDbId]->fileStatusChanged(SyncName2QStr(path.native()), status)) {
        LOGW_WARN(Log::instance()->getLogger(),
                  L"Error in Vfs::fileStatusChanged for syncDbId=" << syncDbId << L" and path=" << Path2WStr(path).c_str());
        return false;
    }

    return true;
}

bool AppServer::vfsForceStatus(int syncDbId, const SyncPath &path, bool isSyncing, int progress, bool isHydrated) {
    if (_vfsMap.find(syncDbId) == _vfsMap.end()) {
        LOG_WARN(Log::instance()->getLogger(), "Vfs not found in vfsMap for syncDbId=" << syncDbId);
        return false;
    }

    if (!_vfsMap[syncDbId]->forceStatus(SyncName2QStr(path.native()), isSyncing, progress, isHydrated)) {
        LOGW_WARN(Log::instance()->getLogger(),
                  L"Error in Vfs::forceStatus for syncDbId=" << syncDbId << L" and path=" << Path2WStr(path).c_str());
        return false;
    }

    return true;
}

bool AppServer::vfsClearFileAttributes(int syncDbId, const SyncPath &path) {
    if (_vfsMap.find(syncDbId) == _vfsMap.end()) {
        LOG_WARN(Log::instance()->getLogger(), "Vfs not found in vfsMap for syncDbId=" << syncDbId);
        return false;
    }

    _vfsMap[syncDbId]->clearFileAttributes(SyncName2QStr(path.native()));

    return true;
}

bool AppServer::vfsCancelHydrate(int syncDbId, const SyncPath &path) {
    if (_vfsMap.find(syncDbId) == _vfsMap.end()) {
        LOG_WARN(Log::instance()->getLogger(), "Vfs not found in vfsMap for syncDbId=" << syncDbId);
        return false;
    }

    _vfsMap[syncDbId]->cancelHydrate(SyncName2QStr(path.native()));

    return true;
}

void AppServer::syncFileStatus(int syncDbId, const SyncPath &path, SyncFileStatus &status) {
    if (_vfsMap.find(syncDbId) == _vfsMap.end()) {
        LOG_WARN(Log::instance()->getLogger(), "Vfs not found in vfsMap for syncDbId=" << syncDbId);
        addError(Error(ERRID, ExitCodeDataError, ExitCauseUnknown));
        return;
    }

    ExitCode exitCode = _syncPalMap[syncDbId]->fileStatus(ReplicaSideLocal, path, status);
    if (exitCode != ExitCodeOk) {
        LOG_WARN(Log::instance()->getLogger(), "Error in SyncPal::fileStatus for syncDbId=" << syncDbId);
        addError(Error(ERRID, exitCode, ExitCauseUnknown));
    }
}

void AppServer::syncFileSyncing(int syncDbId, const SyncPath &path, bool &syncing) {
    if (_vfsMap.find(syncDbId) == _vfsMap.end()) {
        LOG_WARN(Log::instance()->getLogger(), "Vfs not found in vfsMap for syncDbId=" << syncDbId);
        addError(Error(ERRID, ExitCodeDataError, ExitCauseUnknown));
        return;
    }

    ExitCode exitCode = _syncPalMap[syncDbId]->fileSyncing(ReplicaSideLocal, path, syncing);
    if (exitCode != ExitCodeOk) {
        LOG_WARN(Log::instance()->getLogger(), "Error in SyncPal::fileSyncing for syncDbId=" << syncDbId);
        addError(Error(ERRID, exitCode, ExitCauseUnknown));
    }
}

void AppServer::setSyncFileSyncing(int syncDbId, const SyncPath &path, bool syncing) {
    if (_vfsMap.find(syncDbId) == _vfsMap.end()) {
        LOG_WARN(Log::instance()->getLogger(), "Vfs not found in vfsMap for syncDbId=" << syncDbId);
        addError(Error(ERRID, ExitCodeDataError, ExitCauseUnknown));
        return;
    }

    ExitCode exitCode = _syncPalMap[syncDbId]->setFileSyncing(ReplicaSideLocal, path, syncing);
    if (exitCode != ExitCodeOk) {
        LOG_WARN(Log::instance()->getLogger(), "Error in SyncPal::setFileSyncing for syncDbId=" << syncDbId);
        addError(Error(ERRID, exitCode, ExitCauseUnknown));
    }
}

#ifdef Q_OS_MAC
void AppServer::exclusionAppList(QString &appList) {
    for (bool def : {false, true}) {
        std::vector<ExclusionApp> exclusionList;
        if (!ParmsDb::instance()->selectAllExclusionApps(def, exclusionList)) {
            LOG_WARN(Log::instance()->getLogger(), "Error in ParmsDb::selectAllExclusionApps");
            return;
        }

        for (const ExclusionApp &exclusionApp : exclusionList) {
            if (appList.size() > 0) {
                appList += ";";
            }
            appList += QString::fromStdString(exclusionApp.appId());
        }
    }
}
#endif

ExitCode AppServer::migrateConfiguration(bool &proxyNotSupported) {
    typedef ExitCode (MigrationParams::*migrateptr)();
    ExitCode exitCode(ExitCodeOk);

    MigrationParams mp = MigrationParams();
    std::vector<std::pair<migrateptr, std::string>> migrateArr = {
        {&MigrationParams::migrateGeneralParams, "migrateGeneralParams"},
        {&MigrationParams::migrateAccountsParams, "migrateAccountsParams"},
        {&MigrationParams::migrateTemplateExclusion, "migrateFileExclusion"},
        {&MigrationParams::migrateAppExclusion, "migrateAppExclusion"},
        {&MigrationParams::migrateSelectiveSyncs, "migrateSelectiveSyncs"}};

    for (const auto &migrate : migrateArr) {
        ExitCode functionExitCode = (mp.*migrate.first)();
        if (functionExitCode != ExitCodeOk) {
            LOG_WARN(_logger, "Error in " << migrate.second.c_str());
            exitCode = functionExitCode;
        }
    }

    // delete old files
    mp.deleteUselessConfigFiles();
    proxyNotSupported = mp.isProxyNotSupported();

    return exitCode;
}

ExitCode AppServer::updateUserInfo(User &user) {
    if (user.keychainKey().empty()) {
        return ExitCodeOk;
    }

    bool found = false;
    bool updated = false;
    ExitCode exitCode = ServerRequests::loadUserInfo(user, updated);
    if (exitCode != ExitCodeOk) {
        LOG_WARN(_logger, "Error in Requests::loadUserInfo : " << exitCode);
        if (exitCode == ExitCodeInvalidToken) {
            // Notify client app that the user is disconnected
            UserInfo userInfo;
            ServerRequests::userToUserInfo(user, userInfo);
            sendUserUpdated(userInfo);
        }

        return exitCode;
    }

    if (updated) {
        if (!ParmsDb::instance()->updateUser(user, found)) {
            LOG_WARN(_logger, "Error in ParmsDb::updateUser");
            return ExitCodeDbError;
        }
        if (!found) {
            LOG_WARN(_logger, "User not found for userDbId=" << user.dbId());
            return ExitCodeDataError;
        }

        UserInfo userInfo;
        ServerRequests::userToUserInfo(user, userInfo);
        sendUserUpdated(userInfo);
    }

    std::vector<Account> accounts;
    if (!ParmsDb::instance()->selectAllAccounts(user.dbId(), accounts)) {
        LOG_WARN(_logger, "Error in ParmsDb::selectAllAccounts");
        return ExitCodeDbError;
    }

    for (auto &account : accounts) {
        QHash<int, DriveAvailableInfo> userDriveInfoList;
        ServerRequests::getUserAvailableDrives(account.userDbId(), userDriveInfoList);

        std::vector<Drive> drives;
        if (!ParmsDb::instance()->selectAllDrives(account.dbId(), drives)) {
            LOG_WARN(_logger, "Error in ParmsDb::selectAllDrives");
            return ExitCodeDbError;
        }

        for (auto &drive : drives) {
            bool quotaUpdated = false;
            bool accountUpdated = false;
            exitCode = ServerRequests::loadDriveInfo(drive, account, updated, quotaUpdated, accountUpdated);
            if (exitCode != ExitCodeOk) {
                LOG_WARN(_logger, "Error in Requests::loadDriveInfo : " << exitCode);
                return exitCode;
            }

            if (drive.accessDenied() || drive.maintenance()) {
                LOG_WARN(_logger, "Access denied for driveId=" << drive.driveId());

                std::vector<Sync> syncs;
                if (!ParmsDb::instance()->selectAllSyncs(drive.dbId(), syncs)) {
                    LOG_WARN(_logger, "Error in ParmsDb::selectAllSyncs");
                    return ExitCodeDbError;
                }

                for (auto &sync : syncs) {
                    // Pause sync
                    sync.setPaused(true);
                    ExitCause exitCause = ExitCauseDriveAccessError;
                    if (drive.maintenance()) {
                        exitCause = drive.notRenew() ? ExitCauseDriveNotRenew : ExitCauseDriveMaintenance;
                    }
                    addError(Error(sync.dbId(), ERRID, ExitCodeBackError, exitCause));
                }
            }

            if (userDriveInfoList.contains(drive.driveId())) {
                const DriveAvailableInfo &userDriveInfo = userDriveInfoList[drive.driveId()];
                std::string strColor = userDriveInfo.color().name().toStdString();
                if (strColor != drive.color()) {
                    drive.setColor(strColor);
                    updated = true;
                }
            }

            if (updated) {
                if (!ParmsDb::instance()->updateDrive(drive, found)) {
                    LOG_WARN(_logger, "Error in ParmsDb::updateDrive");
                    return ExitCodeDbError;
                }
                if (!found) {
                    LOG_WARN(_logger, "Drive not found for driveDbId=" << drive.dbId());
                    return ExitCodeDataError;
                }
            }

            if (quotaUpdated) {
                sendDriveQuotaUpdated(drive.dbId(), drive.size(), drive.usedSize());
            }

            bool accountRemoved = false;
            if (accountUpdated) {
                int accountDbId = 0;
                if (!ParmsDb::instance()->accountDbId(user.dbId(), account.accountId(), accountDbId)) {
                    LOG_WARN(_logger, "Error in ParmsDb::accountDbId");
                    return ExitCodeDbError;
                }

                if (accountDbId == 0) {
                    // No existing account with the new accountId, update it
                    if (!ParmsDb::instance()->updateAccount(account, found)) {
                        LOG_WARN(_logger, "Error in ParmsDb::updateAccount");
                        return ExitCodeDbError;
                    }
                    if (!found) {
                        LOG_WARN(_logger, "Account not found for accountDbId=" << account.dbId());
                        return ExitCodeDataError;
                    }

                    AccountInfo accountInfo;
                    ServerRequests::accountToAccountInfo(account, accountInfo);
                    sendAccountUpdated(accountInfo);
                } else {
                    // An account already exists with the new accountId, link the drive to it
                    drive.setAccountDbId(accountDbId);
                    if (!ParmsDb::instance()->updateDrive(drive, found)) {
                        LOG_WARN(_logger, "Error in ParmsDb::updateDrive");
                        return ExitCodeDbError;
                    }
                    if (!found) {
                        LOG_WARN(_logger, "Drive not found for driveDbId=" << drive.dbId());
                        return ExitCodeDataError;
                    }

                    updated = true;

                    // Delete the old account if not used anymore
                    std::vector<Drive> driveList;
                    if (!ParmsDb::instance()->selectAllDrives(account.dbId(), driveList)) {
                        LOG_WARN(_logger, "Error in ParmsDb::selectAllDrives");
                        return ExitCodeDbError;
                    }

                    if (driveList.size() == 0) {
                        exitCode = ServerRequests::deleteAccount(account.dbId());
                        if (exitCode != ExitCodeOk) {
                            LOG_WARN(_logger, "Error in Requests::deleteAccount : " << exitCode);
                            return exitCode;
                        }

                        accountRemoved = true;
                    }
                }
            }

            if (updated) {
                DriveInfo driveInfo;
                ServerRequests::driveToDriveInfo(drive, driveInfo);
                sendDriveUpdated(driveInfo);
            }

            if (accountRemoved) {
                sendAccountRemoved(account.dbId());
            }
        }
    }

    return ExitCodeOk;
}

ExitCode AppServer::startSyncs(ExitCause &exitCause) {
    // Load user list
    std::vector<User> userList;
    if (!ParmsDb::instance()->selectAllUsers(userList)) {
        LOG_WARN(_logger, "Error in ParmsDb::selectAllUsers");
        return ExitCodeDbError;
    }

    for (User &user : userList) {
        ExitCode exitCode = startSyncs(user, exitCause);
        if (exitCode != ExitCodeOk) {
            LOG_WARN(_logger, "Error in startSyncs for userDbId=" << user.dbId());
            return exitCode;
        }
    }

    return ExitCodeOk;
}

ExitCode AppServer::startSyncs(User &user, ExitCause &exitCause) {
    ExitCode mainExitCode = ExitCodeOk;
    ExitCode exitCode;
    bool found;

    // Load account list
    std::vector<Account> accountList;
    if (!ParmsDb::instance()->selectAllAccounts(user.dbId(), accountList)) {
        LOG_WARN(_logger, "Error in ParmsDb::selectAllAccounts");
        exitCause = ExitCauseDbAccessError;
        return ExitCodeDbError;
    }

    for (Account &account : accountList) {
        // Load drive list
        std::vector<Drive> driveList;
        if (!ParmsDb::instance()->selectAllDrives(account.dbId(), driveList)) {
            LOG_WARN(_logger, "Error in ParmsDb::selectAllDrives");
            exitCause = ExitCauseDbAccessError;
            return ExitCodeDbError;
        }

        for (Drive &drive : driveList) {
            // Load sync list
            std::vector<Sync> syncList;
            if (!ParmsDb::instance()->selectAllSyncs(drive.dbId(), syncList)) {
                LOG_WARN(_logger, "Error in ParmsDb::selectAllSyncs");
                exitCause = ExitCauseDbAccessError;
                return ExitCodeDbError;
            }

            for (Sync &sync : syncList) {
                QSet<QString> blackList;
                QSet<QString> undecidedList;

                if (user.toMigrate()) {
                    if (!user.keychainKey().empty()) {
                        // End migration once connected
                        bool syncUpdated;
                        exitCode = processMigratedSyncOnceConnected(user.dbId(), drive.driveId(), sync, blackList, undecidedList,
                                                                    syncUpdated);
                        if (exitCode != ExitCodeOk) {
                            LOG_WARN(_logger, "Error in updateMigratedSyncPalOnceConnected for syncDbId=" << sync.dbId());
                            mainExitCode = exitCode;
                            exitCause = ExitCauseUnknown;
                            continue;
                        }

                        if (syncUpdated) {
                            // Update sync
                            if (!ParmsDb::instance()->updateSync(sync, found)) {
                                LOG_WARN(_logger, "Error in ParmsDb::updateSync");
                                exitCause = ExitCauseDbAccessError;
                                return ExitCodeDbError;
                            }
                            if (!found) {
                                LOG_WARN(_logger, "Sync not found in sync table for syncDbId=" << sync.dbId());
                                exitCause = ExitCauseDbEntryNotFound;
                                return ExitCodeDataError;
                            }

                            SyncInfo syncInfo;
                            ServerRequests::syncToSyncInfo(sync, syncInfo);
                            sendSyncUpdated(syncInfo);
                        }
                    }
                }

                // Check if sync is valid
                exitCode = checkIfSyncIsValid(sync);
                exitCause = ExitCauseUnknown;
                if (exitCode != ExitCodeOk) {
                    addError(Error(sync.dbId(), ERRID, exitCode, exitCause));
                    continue;
                }

                // Create and start Vfs
                exitCode = createAndStartVfs(sync, exitCause);
                if (exitCode != ExitCodeOk) {
                    LOG_WARN(_logger, "Error in createAndStartVfs for syncDbId=" << sync.dbId() << " - exitCode=" << exitCode);
                    addError(Error(sync.dbId(), ERRID, exitCode, exitCause));

                    // Set sync's paused flag
                    sync.setPaused(true);

                    bool found;
                    if (!ParmsDb::instance()->setSyncPaused(sync.dbId(), true, found)) {
                        LOG_WARN(_logger, "Error in ParmsDb::setSyncPaused");
                    }
                    if (!found) {
                        LOG_WARN(_logger, "Sync not found");
                    }
                }

                // Create and start SyncPal
                exitCode =
                    initSyncPal(sync, blackList, undecidedList, QSet<QString>(), !user.keychainKey().empty(), false, false);
                if (exitCode != ExitCodeOk) {
                    LOG_WARN(_logger, "Error in initSyncPal for syncDbId=" << sync.dbId() << " - exitCode=" << exitCode);
                    addError(Error(sync.dbId(), ERRID, exitCode, ExitCauseUnknown));
                    mainExitCode = exitCode;
                }
            }
        }
    }

    if (user.toMigrate()) {
        // Migration done
        user.setToMigrate(false);

        // Update user
        if (!ParmsDb::instance()->updateUser(user, found)) {
            LOG_WARN(_logger, "Error in ParmsDb::updateUser");
            exitCause = ExitCauseDbAccessError;
            return ExitCodeDbError;
        }
        if (!found) {
            LOG_WARN(_logger, "User not found in user table for userDbId=" << user.dbId());
            exitCause = ExitCauseDbEntryNotFound;
            return ExitCodeDataError;
        }
    }

    return mainExitCode;
}

ExitCode AppServer::processMigratedSyncOnceConnected(int userDbId, int driveId, Sync &sync, QSet<QString> &blackList,
                                                     QSet<QString> &undecidedList, bool &syncUpdated) {
    LOG_DEBUG(_logger, "Update migrated SyncPal for syncDbId=" << sync.dbId());

    // Set sync target nodeId for advanced sync
    if (!sync.targetPath().empty()) {
        // Split path
        std::vector<SyncName> names;
        SyncPath pathTmp(sync.targetPath());
        while (pathTmp != pathTmp.root_path()) {
            names.push_back(pathTmp.filename().native());
            pathTmp = pathTmp.parent_path();
        }

        // Get root subfolders
        QList<NodeInfo> list;
        ExitCode exitCode = ServerRequests::getSubFolders(sync.driveDbId(), QString(), list);
        if (exitCode != ExitCodeOk) {
            LOG_WARN(_logger, "Error in Requests::getSubFolders with driveDbId =" << sync.driveDbId());
            return exitCode;
        }

        NodeId nodeId;
        while (!list.empty() && !names.empty()) {
            NodeInfo info = list.back();
            list.pop_back();
            if (QStr2SyncName(info.name()) == names.back()) {
                names.pop_back();
                if (names.empty()) {
                    nodeId = info.nodeId().toStdString();
                    break;
                }

                exitCode = ServerRequests::getSubFolders(sync.driveDbId(), info.nodeId(), list);
                if (exitCode != ExitCodeOk) {
                    LOG_WARN(_logger, "Error in Requests::getSubFolders with driveDbId =" << sync.driveDbId() << " nodeId = "
                                                                                          << info.nodeId().toStdString().c_str());
                    return exitCode;
                }
            }
        }

        if (!nodeId.empty()) {
            sync.setTargetNodeId(nodeId);
            syncUpdated = true;
        }
    }

    // Load migration SelectiveSync list
    std::vector<MigrationSelectiveSync> migrationSelectiveSyncList;
    if (!ParmsDb::instance()->selectAllMigrationSelectiveSync(migrationSelectiveSyncList)) {
        LOG_WARN(_logger, "Error in ParmsDb::selectAllMigrationSelectiveSync");
        return ExitCodeDbError;
    }

    // Generate blacklist & undecidedList
    if (migrationSelectiveSyncList.size()) {
        QString nodeId;
        for (const auto &migrationSelectiveSync : migrationSelectiveSyncList) {
            if (migrationSelectiveSync.syncDbId() != sync.dbId()) {
                continue;
            }

            ExitCode exitCode = ServerRequests::getNodeIdByPath(userDbId, driveId, migrationSelectiveSync.path(), nodeId);
            if (exitCode != ExitCodeOk) {
                // The folder could have been deleted in the drive
                LOGW_DEBUG(_logger, L"Error in Requests::getNodeIdByPath for userDbId="
                                        << userDbId << L" driveId=" << driveId << L" path="
                                        << Path2WStr(migrationSelectiveSync.path()).c_str());
                continue;
            }

            if (!nodeId.isEmpty()) {
                if (migrationSelectiveSync.type() == SyncNodeTypeBlackList) {
                    blackList << nodeId;
                } else if (migrationSelectiveSync.type() == SyncNodeTypeUndecidedList) {
                    undecidedList << nodeId;
                }
            }
        }
    }

    return ExitCodeOk;
}


void AppServer::onCrash() {
    KDC::CommonUtility::crash();
}

void AppServer::onCrashEnforce() {
    ENFORCE(1 == 0);
}

void AppServer::onCrashFatal() {
    qFatal("la Qt fatale");
}

void AppServer::initLogging() {
    // Setup log4cplus
    IoError ioError = IoErrorSuccess;
    SyncPath logDirPath;
    if (!IoHelper::logDirectoryPath(logDirPath, ioError)) {
        throw std::runtime_error("Error in initLogging: failed to get the log directory path.");
    }

    std::filesystem::path logFilePath = logDirPath / Utility::logFileNameWithTime();
    _logger = Log::instance(Path2WStr(logFilePath))->getLogger();

    LOG_INFO(_logger, Utility::s2ws(QString::fromLatin1("%1 locale:[%2] version:[%4] os:[%5]")
                                        .arg(_theme->appName())
                                        .arg(QLocale::system().name())
                                        .arg(_theme->version())
                                        .arg(KDC::CommonUtility::platformName())
                                        .toStdString())
                          .c_str());
}

void AppServer::setupProxy() {
    Proxy::instance(ParametersCache::instance()->parameters().proxyConfig());
}

bool AppServer::serverCrashedRecently(int seconds) {
    const int64_t nowSeconds =
        std::chrono::time_point_cast<std::chrono::seconds>(std::chrono::system_clock::now()).time_since_epoch().count();

    int64_t lastServerCrash = 0;
    std::string lastServerCrashStr;
    bool found = false;

    if (!KDC::ParmsDb::instance()->selectAppState(AppStateKey::LastServerSelfRestartDate, lastServerCrashStr, found) || !found) {
        addError(Error(ERRID, ExitCodeDbError, ExitCauseDbEntryNotFound));
        LOG_WARN(_logger, "Error in ParmsDb::selectAppState");
        return false;
    }

    if (lastServerCrashStr.empty()) {
        return false;
    }

    try {
        lastServerCrash = std::stoll(lastServerCrashStr);
    } catch (const std::invalid_argument &e) {
        LOG_WARN(_logger, "Error in std::stoll: " << e.what());
        return false;
    }

    const auto diff = nowSeconds - lastServerCrash;
    if (diff > seconds) {
        return false;
    } else {
        LOG_WARN(_logger, "Server crashed recently: " << diff << " seconds ago");
        return true;
    }
}

bool AppServer::clientCrashedRecently(int seconds) {
    const int64_t nowSeconds =
        std::chrono::time_point_cast<std::chrono::seconds>(std::chrono::system_clock::now()).time_since_epoch().count();

    int64_t lastClientCrash = 0;
    std::string lastClientCrashStr;
    bool found = false;

    if (!KDC::ParmsDb::instance()->selectAppState(AppStateKey ::LastClientSelfRestartDate, lastClientCrashStr, found) || !found) {
        addError(Error(ERRID, ExitCodeDbError, ExitCauseDbEntryNotFound));
        LOG_WARN(_logger, "Error in ParmsDb::selectAppState");
        return false;
    }

    if (lastClientCrashStr.empty()) {
        return false;
    }

    try {
        lastClientCrash = std::stoll(lastClientCrashStr);
    } catch (const std::invalid_argument &e) {
        LOG_WARN(_logger, "Error in std::stoll: " << e.what());
        return false;
    }

    const auto diff = nowSeconds - lastClientCrash;
    if (diff > seconds) {
        return false;
    } else {
        LOG_WARN(_logger, "Client crashed recently: " << diff << " seconds ago");
        return true;
    }
}

void AppServer::parseOptions(const QStringList &options) {
    // Parse options; if help or bad option exit
    QStringListIterator it(options);
    it.next();  // File name
    while (it.hasNext()) {
        QString option = it.next();
        if (option == QLatin1String("--help") || option == QLatin1String("-h")) {
            _helpAsked = true;
            break;
        } else if (option == QLatin1String("--version") || option == QLatin1String("-v")) {
            _versionAsked = true;
            break;
        } else if (option == QLatin1String("--clearSyncNodes")) {
            _clearSyncNodesAsked = true;
            break;
        } else if (option == QLatin1String("--settings")) {
            _settingsAsked = true;
            break;
        } else if (option == QLatin1String("--synthesis")) {
            _synthesisAsked = true;
            break;
        } else if (option == QLatin1String("--clearKeychainKeys")) {
            _clearKeychainKeysAsked = true;
            break;
        } else if (option == QLatin1String("--crashRecovered")) {
            _crashRecovered = true;
        } else {
            showHint("Unrecognized option '" + option.toStdString() + "'");
        }
    }
}

void AppServer::showHelp() {
    QString helpText;
    QTextStream stream(&helpText);
    stream << _theme->appName() << QLatin1String(" version ") << _theme->version() << Qt::endl;

    stream << QLatin1String("File synchronisation desktop utility.") << Qt::endl << Qt::endl << QLatin1String(optionsC);

    displayHelpText(helpText);
}

void AppServer::showVersion() {
    displayHelpText(Theme::instance()->versionSwitchOutput());
}

void AppServer::clearSyncNodes() {
    LOG_INFO(_logger, "Clearing node DB table...");

    // Init parms DB
    bool alreadyExist;
    std::filesystem::path parmsDbPath = Db::makeDbName(alreadyExist);
    if (parmsDbPath.empty()) {
        LOG_WARN(_logger, "Error in Db::makeDbName");
        throw std::runtime_error("Unable to create parameters database.");
        return;
    }

    try {
        ParmsDb::instance(parmsDbPath, _theme->version().toStdString());
    } catch (const std::exception &) {
        throw std::runtime_error("Unable to open parameters database.");
        return;
    }

    // Get sync list
    std::vector<Sync> syncList;
    if (!ParmsDb::instance()->selectAllSyncs(syncList)) {
        LOG_WARN(_logger, "Error in ParmsDb::selectAllSyncs");
    }

    // Clear node tables
    for (const Sync &sync : syncList) {
        SyncPath dbPath = sync.dbPath();
        std::shared_ptr<SyncDb> syncDbPtr = std::make_shared<SyncDb>(dbPath.string(), _theme->version().toStdString());

#ifdef __APPLE__
        // Fix the names on local replica if necessary
        SyncPal::fixFileNamesWithColon(syncDbPtr, sync.localPath());
#endif

        syncDbPtr->clearNodes();
    }
}

void AppServer::sendShowSettingsMsg() {
    sendMessage(showSettingsMsg);
}

void AppServer::sendShowSynthesisMsg() {
    sendMessage(showSynthesisMsg);
}

void AppServer::showSettings() {
    int id = 0;
    CommServer::instance()->sendSignal(SIGNAL_NUM_UTILITY_SHOW_SETTINGS, QByteArray(), id);
}

void AppServer::showSynthesis() {
    int id = 0;
    CommServer::instance()->sendSignal(SIGNAL_NUM_UTILITY_SHOW_SYNTHESIS, QByteArray(), id);
}

void AppServer::clearKeychainKeys() {
    bool alreadyExist = false;
    std::filesystem::path parmsDbPath = Db::makeDbName(alreadyExist);
    if (parmsDbPath.empty()) {
        LOG_WARN(_logger, "Error in Db::makeDbName");
        throw std::runtime_error("Unable to create parameters database.");
        return;
    }

    try {
        ParmsDb::instance(parmsDbPath, _theme->version().toStdString());
    } catch (const std::exception &) {
        throw std::runtime_error("Unable to open parameters database.");
        return;
    }

    std::vector<User> userList;
    if (!ParmsDb::instance()->selectAllUsers(userList)) {
        LOG_WARN(_logger, "Error in  ParmsDb::selectAllUsers");
        throw std::runtime_error("Error in ParmsDb::selectAllUsers");
        return;
    }
    for (const auto &user : userList) {
        KeyChainManager::instance()->deleteToken(user.keychainKey());
    }
}

void AppServer::showAlreadyRunning() {
    QMessageBox::warning(0, QString(APPLICATION_NAME), tr("kDrive application is already running!"), QMessageBox::Ok);
}

ExitCode AppServer::sendShowFileNotification(int syncDbId, const QString &filename, const QString &renameTarget,
                                             SyncFileInstruction status, int count) {
    // Check if notifications are disabled globally
    if (ParametersCache::instance()->parameters().notificationsDisabled() == NotificationsDisabledAlways) {
        return ExitCodeOk;
    }

    // Check if notifications are disabled for this drive
    Sync sync;
    bool found = false;
    if (!ParmsDb::instance()->selectSync(syncDbId, sync, found)) {
        LOG_WARN(Log::instance()->getLogger(), "Error in ParmsDb::selectSync");
        return ExitCodeDbError;
    }
    if (!found) {
        LOG_WARN(Log::instance()->getLogger(), "Sync not found in sync table for syncDbId=" << syncDbId);
        return ExitCodeDataError;
    }

    Drive drive;
    if (!ParmsDb::instance()->selectDrive(sync.driveDbId(), drive, found)) {
        LOG_WARN(Log::instance()->getLogger(), "Error in ParmsDb::selectDrive");
        return ExitCodeDbError;
    }
    if (!found) {
        LOG_WARN(Log::instance()->getLogger(), "Drive not found in drive table for driveDbId=" << sync.driveDbId());
        return ExitCodeDataError;
    }

    if (!drive.notifications()) {
        return ExitCodeOk;
    }

    if (count > 0) {
        QString file = QDir::toNativeSeparators(filename);
        QString text;

        switch (status) {
            case SyncFileInstructionRemove:
                if (count > 1) {
                    text = tr("%1 and %n other file(s) have been removed.", "", count - 1).arg(file);
                } else {
                    text = tr("%1 has been removed.", "%1 names a file.").arg(file);
                }
                break;
            case SyncFileInstructionGet:
                if (count > 1) {
                    text = tr("%1 and %n other file(s) have been added.", "", count - 1).arg(file);
                } else {
                    text = tr("%1 has been added.", "%1 names a file.").arg(file);
                }
                break;
            case SyncFileInstructionUpdate:
                if (count > 1) {
                    text = tr("%1 and %n other file(s) have been updated.", "", count - 1).arg(file);
                } else {
                    text = tr("%1 has been updated.", "%1 names a file.").arg(file);
                }
                break;
            case SyncFileInstructionMove:
                if (count > 1) {
                    text = tr("%1 has been moved to %2 and %n other file(s) have been moved.", "", count - 1)
                               .arg(file, renameTarget);
                } else {
                    text = tr("%1 has been moved to %2.").arg(file, renameTarget);
                }
                break;
            default:
                break;
        }

        if (!text.isEmpty()) {
            sendShowNotification(tr("Sync Activity"), text);
        }
    }

    return ExitCodeOk;
}

void AppServer::showHint(std::string errorHint) {
    static QString binName = QFileInfo(QCoreApplication::applicationFilePath()).fileName();
    std::cerr << errorHint << std::endl;
    std::cerr << "Try '" << binName.toStdString() << " --help' for more information" << std::endl;
    std::exit(1);
}

bool AppServer::debugMode() {
    return _debugMode;
}

bool AppServer::startClient() {
    if (!CommServer::instance()->isListening()) {
        LOG_WARN(_logger, "Failed to start kDrive client (comm server isn't started)");
        return false;
    }

    bool startClient = false;
#ifdef QT_NO_DEBUG
    startClient = true;
#endif
    startClient |= QProcessEnvironment::systemEnvironment().value("KDRIVE_DEBUG_RUN_CLIENT") == "1";

    if (startClient) {
        // Start the client
        QString pathToExecutable = QCoreApplication::applicationDirPath();

#if defined(Q_OS_WIN)
        pathToExecutable += QString("/%1.exe").arg(APPLICATION_CLIENT_EXECUTABLE);
#else
        pathToExecutable += QString("/%1").arg(APPLICATION_CLIENT_EXECUTABLE);
#endif

        QStringList arguments;
        arguments << QString::number(CommServer::instance()->commPort());

        LOGW_INFO(_logger, L"Starting kDrive client - path=" << Path2WStr(QStr2Path(pathToExecutable)).c_str() << L" args="
                                                             << arguments[0].toStdWString().c_str());

        QProcess *clientProcess = new QProcess(this);
        clientProcess->setProgram(pathToExecutable);
        clientProcess->setArguments(arguments);
        clientProcess->start();
        if (!clientProcess->waitForStarted()) {
            LOG_WARN(_logger, "Failed to start kDrive client");
            return false;
        }
    }

    return true;
}

ExitCode AppServer::updateAllUsersInfo() {
    std::vector<User> users;
    if (!ParmsDb::instance()->selectAllUsers(users)) {
        LOG_WARN(_logger, "Error in ParmsDb::selectAllUsers");
        return ExitCodeDbError;
    }

    for (auto &user : users) {
        if (user.keychainKey().empty()) {
            LOG_DEBUG(_logger, "User " << user.dbId() << " is not connected");
            continue;
        }

        ExitCode exitCode = updateUserInfo(user);
        if (exitCode != ExitCodeOk) {
            LOG_WARN(_logger, "Error in updateUserInfo : " << exitCode);
            return exitCode;
        }
    }

    return ExitCodeOk;
}

ExitCode AppServer::initSyncPal(const Sync &sync, const std::unordered_set<NodeId> &blackList,
                                const std::unordered_set<NodeId> &undecidedList, const std::unordered_set<NodeId> &whiteList,
                                bool start, bool resumedByUser, bool firstInit) {
    ExitCode exitCode;

    std::chrono::duration<double, std::milli> elapsed_ms = std::chrono::steady_clock::now() - _lastSyncPalStart;
    if (elapsed_ms.count() < START_SYNCPALS_TIME_GAP) {
        // Shifts the start of the next sync
        Utility::msleep(START_SYNCPALS_TIME_GAP - elapsed_ms.count());
    }
    _lastSyncPalStart = std::chrono::steady_clock::now();

    if (_syncPalMap.find(sync.dbId()) == _syncPalMap.end()) {
        // Create SyncPal
        try {
            _syncPalMap[sync.dbId()] = std::shared_ptr<SyncPal>(new SyncPal(sync.dbId(), _theme->version().toStdString()));
        } catch (std::exception const &) {
            LOG_WARN(_logger, "Error in SyncPal::SyncPal for syncDbId=" << sync.dbId());
            return ExitCodeDbError;
        }

        // Set callbacks
        _syncPalMap[sync.dbId()]->setAddErrorCallback(&addError);
        _syncPalMap[sync.dbId()]->setAddCompletedItemCallback(&addCompletedItem);
        _syncPalMap[sync.dbId()]->setSendSignalCallback(&sendSignal);

        _syncPalMap[sync.dbId()]->setVfsIsExcludedCallback(&vfsIsExcluded);
        _syncPalMap[sync.dbId()]->setVfsExcludeCallback(&vfsExclude);
        _syncPalMap[sync.dbId()]->setVfsPinStateCallback(&vfsPinState);
        _syncPalMap[sync.dbId()]->setVfsSetPinStateCallback(&vfsSetPinState);
        _syncPalMap[sync.dbId()]->setVfsStatusCallback(&vfsStatus);
        _syncPalMap[sync.dbId()]->setVfsCreatePlaceholderCallback(&vfsCreatePlaceholder);
        _syncPalMap[sync.dbId()]->setVfsConvertToPlaceholderCallback(&vfsConvertToPlaceholder);
        _syncPalMap[sync.dbId()]->setVfsUpdateMetadataCallback(&vfsUpdateMetadata);
        _syncPalMap[sync.dbId()]->setVfsUpdateFetchStatusCallback(&vfsUpdateFetchStatus);
        _syncPalMap[sync.dbId()]->setVfsFileStatusChangedCallback(&vfsFileStatusChanged);
        _syncPalMap[sync.dbId()]->setVfsForceStatusCallback(&vfsForceStatus);
        _syncPalMap[sync.dbId()]->setVfsClearFileAttributesCallback(&vfsClearFileAttributes);
        _syncPalMap[sync.dbId()]->setVfsCancelHydrateCallback(&vfsCancelHydrate);

        if (blackList != std::unordered_set<NodeId>()) {
            // Set blackList (create or overwrite the possible existing list in DB)
            exitCode = _syncPalMap[sync.dbId()]->setSyncIdSet(SyncNodeTypeBlackList, blackList);
            if (exitCode != ExitCodeOk) {
                LOG_WARN(_logger, "Error in SyncPal::setSyncIdSet");
                return exitCode;
            }
        }

        if (undecidedList != std::unordered_set<NodeId>()) {
            // Set undecidedList (create or overwrite the possible existing list in DB)
            exitCode = _syncPalMap[sync.dbId()]->setSyncIdSet(SyncNodeTypeUndecidedList, undecidedList);
            if (exitCode != ExitCodeOk) {
                LOG_WARN(_logger, "Error in SyncPal::setSyncIdSet");
                return exitCode;
            }
        }

        if (whiteList != std::unordered_set<NodeId>()) {
            // Set undecidedList (create or overwrite the possible existing list in DB)
            exitCode = _syncPalMap[sync.dbId()]->setSyncIdSet(SyncNodeTypeWhiteList, whiteList);
            if (exitCode != ExitCodeOk) {
                LOG_WARN(_logger, "Error in SyncPal::setSyncIdSet");
                return exitCode;
            }
        }
    }

#if defined(_WIN32) || defined(__APPLE__)
    if (firstInit) {
        if (!_syncPalMap[sync.dbId()]->wipeOldPlaceholders()) {
            LOG_WARN(_logger, "Error in SyncPal::wipeOldPlaceholders");
        }
    }
#else
    (void)firstInit;
#endif

    if (start && (resumedByUser || !sync.paused())) {
        std::chrono::time_point<std::chrono::system_clock> pauseTime;
        if (_syncPalMap[sync.dbId()]->isPaused(pauseTime)) {
            // Unpause SyncPal
            _syncPalMap[sync.dbId()]->unpause();
        } else if (!_syncPalMap[sync.dbId()]->isRunning()) {
            // Start SyncPal
            _syncPalMap[sync.dbId()]->start();
        }
    }

    // Register the folder with the socket API
    if (_socketApi) {
        _socketApi->registerSync(sync.dbId());
    }

    // Clear old errors for this sync
    clearErrors(sync.dbId(), false);
    clearErrors(sync.dbId(), true);

    return ExitCodeOk;
}

ExitCode AppServer::initSyncPal(const Sync &sync, const QSet<QString> &blackList, const QSet<QString> &undecidedList,
                                const QSet<QString> &whiteList, bool start, bool resumedByUser, bool firstInit) {
    ExitCode exitCode;

    std::unordered_set<NodeId> blackList2;
    for (const QString &nodeId : blackList) {
        blackList2.insert(nodeId.toStdString());
    }

    std::unordered_set<NodeId> undecidedList2;
    for (const QString &nodeId : undecidedList) {
        undecidedList2.insert(nodeId.toStdString());
    }

    std::unordered_set<NodeId> whiteList2;
    for (const QString &nodeId : whiteList) {
        whiteList2.insert(nodeId.toStdString());
    }

    exitCode = initSyncPal(sync, blackList2, undecidedList2, whiteList2, start, resumedByUser, firstInit);
    if (exitCode != ExitCodeOk) {
        LOG_WARN(_logger, "Error in initSyncPal");
        return exitCode;
    }

    return ExitCodeOk;
}

ExitCode AppServer::stopSyncPal(int syncDbId, bool pausedByUser, bool quit, bool clear) {
    // Unregister the folder with the socket API
    if (_socketApi) {
        _socketApi->unregisterSync(syncDbId);
    }

    // Stop SyncPal
    if (_syncPalMap.find(syncDbId) == _syncPalMap.end()) {
        LOG_WARN(_logger, "SyncPal not found in syncPalMap for syncDbId=" << syncDbId);
        return ExitCodeDataError;
    }

    if (_syncPalMap[syncDbId]) {
        _syncPalMap[syncDbId]->stop(pausedByUser, quit, clear);
    }

    return ExitCodeOk;
}

ExitCode AppServer::createAndStartVfs(const Sync &sync, ExitCause &exitCause) {
    // Check that the sync folder exists
    bool exists = false;
    IoError ioError = IoErrorSuccess;
    if (!IoHelper::checkIfPathExists(sync.localPath(), exists, ioError)) {
        LOGW_WARN(_logger, L"Error in IoHelper::checkIfPathExists " << Utility::formatIoError(sync.localPath(), ioError).c_str());
        exitCause = ExitCauseUnknown;
        return ExitCodeSystemError;
    }

    if (!exists) {
        LOGW_WARN(_logger, L"Sync localpath " << Path2WStr(sync.localPath()).c_str() << L" doesn't exist");
        exitCause = ExitCauseSyncDirDoesntExist;
        return ExitCodeSystemError;
    }

    if (_vfsMap.find(sync.dbId()) == _vfsMap.end()) {
#ifdef Q_OS_WIN
        Drive drive;
        bool found;
        if (!ParmsDb::instance()->selectDrive(sync.driveDbId(), drive, found)) {
            LOG_WARN(_logger, "Error in ParmsDb::selectDrive");
            exitCause = ExitCauseDbAccessError;
            return ExitCodeDbError;
        }
        if (!found) {
            LOG_WARN(_logger, "Drive not found in drive table for driveDbId=" << sync.driveDbId());
            exitCause = ExitCauseDbEntryNotFound;
            return ExitCodeDataError;
        }

        Account account;
        if (!ParmsDb::instance()->selectAccount(drive.accountDbId(), account, found)) {
            LOG_WARN(_logger, "Error in ParmsDb::selectAccount");
            exitCause = ExitCauseDbAccessError;
            return ExitCodeDbError;
        }
        if (!found) {
            LOG_WARN(_logger, "Account not found in account table for accountDbId=" << drive.accountDbId());
            exitCause = ExitCauseDbEntryNotFound;
            return ExitCodeDataError;
        }

        User user;
        if (!ParmsDb::instance()->selectUser(account.userDbId(), user, found)) {
            LOG_WARN(_logger, "Error in ParmsDb::selectUser");
            exitCause = ExitCauseDbAccessError;
            return ExitCodeDbError;
        }
        if (!found) {
            LOG_WARN(_logger, "User not found in user table for userDbId=" << account.userDbId());
            exitCause = ExitCauseDbEntryNotFound;
            return ExitCodeDataError;
        }
#endif

        // Create VFS instance
        VfsSetupParams vfsSetupParams;
        vfsSetupParams._syncDbId = sync.dbId();
#ifdef Q_OS_WIN
        vfsSetupParams._driveId = drive.driveId();
        vfsSetupParams._userId = user.userId();
#endif
        vfsSetupParams._localPath = sync.localPath();
        vfsSetupParams._targetPath = sync.targetPath();
        vfsSetupParams._executeCommand = std::bind(&SocketApi::executeCommandDirect, _socketApi.data(), std::placeholders::_1);
        vfsSetupParams._logger = _logger;
        QString error;
        _vfsMap[sync.dbId()] = KDC::createVfsFromPlugin(sync.virtualFileMode(), vfsSetupParams, error);
        if (!_vfsMap[sync.dbId()]) {
            LOG_WARN(_logger, "Error in Vfs::createVfsFromPlugin for mode " << sync.virtualFileMode() << " : "
                                                                            << error.toStdString().c_str());
            exitCause = ExitCauseUnableToCreateVfs;
            return ExitCodeSystemError;
        }
        _vfsMap[sync.dbId()]->setExtendedLog(ParametersCache::instance()->parameters().extendedLog());

        // Set callbacks
        _vfsMap[sync.dbId()]->setSyncFileStatusCallback(&syncFileStatus);
        _vfsMap[sync.dbId()]->setSyncFileSyncingCallback(&syncFileSyncing);
        _vfsMap[sync.dbId()]->setSetSyncFileSyncingCallback(&setSyncFileSyncing);
#ifdef Q_OS_MAC
        _vfsMap[sync.dbId()]->setExclusionAppListCallback(&exclusionAppList);
#endif
    }

    // Start VFS
    if (!_vfsMap[sync.dbId()]->start(_vfsInstallationDone, _vfsActivationDone, _vfsConnectionDone)) {
#ifdef Q_OS_MAC
        if (sync.virtualFileMode() == VirtualFileModeMac) {
            if (_vfsInstallationDone && !_vfsActivationDone) {
                // Check LiteSync ext authorizations
                std::string liteSyncExtErrorDescr;
                bool liteSyncExtOk = CommonUtility::isLiteSyncExtEnabled() &&
                                     CommonUtility::isLiteSyncExtFullDiskAccessAuthOk(liteSyncExtErrorDescr);
                if (!liteSyncExtOk) {
                    if (liteSyncExtErrorDescr.empty()) {
                        LOG_WARN(_logger, "LiteSync extension is not enabled or doesn't have full disk access");
                    } else {
                        LOG_WARN(_logger, "LiteSync extension is not enabled or doesn't have full disk access: "
                                              << liteSyncExtErrorDescr.c_str());
                    }
                    exitCause = ExitCauseLiteSyncNotAllowed;
                    return ExitCodeSystemError;
                }
            }
        }
#endif

        LOG_WARN(_logger, "Error in Vfs::start");
        exitCause = ExitCauseUnableToCreateVfs;
        return ExitCodeSystemError;
    }

#ifdef Q_OS_WIN
    // Save sync
    Sync tmpSync(sync);
    tmpSync.setNavigationPaneClsid(_vfsMap[sync.dbId()]->namespaceCLSID());

    if (tmpSync.virtualFileMode() == KDC::VirtualFileModeWin) {
        OldUtility::setFolderPinState(QUuid(QString::fromStdString(tmpSync.navigationPaneClsid())),
                                      _navigationPaneHelper->showInExplorerNavigationPane());
    } else {
        if (tmpSync.navigationPaneClsid().empty()) {
            tmpSync.setNavigationPaneClsid(QUuid::createUuid().toString().toStdString());
            _vfsMap[sync.dbId()]->setNamespaceCLSID(tmpSync.navigationPaneClsid());
        }
        OldUtility::addLegacySyncRootKeys(QUuid(QString::fromStdString(sync.navigationPaneClsid())),
                                          SyncName2QStr(sync.localPath().native()),
                                          _navigationPaneHelper->showInExplorerNavigationPane());
    }

    bool found = false;
    if (!ParmsDb::instance()->updateSync(tmpSync, found)) {
        LOG_WARN(_logger, "Error in ParmsDb::updateSync");
        exitCause = ExitCauseDbAccessError;
        return ExitCodeDbError;
    }
    if (!found) {
        LOG_WARN(_logger, "Sync not found in sync table for syncDbId=" << tmpSync.dbId());
        exitCause = ExitCauseDbEntryNotFound;
        return ExitCodeDataError;
    }
#endif

    return ExitCodeOk;
}

ExitCode AppServer::stopVfs(int syncDbId, bool unregister) {
    LOG_DEBUG(_logger, "Stop VFS for syncDbId=" << syncDbId);

    // Stop Vfs
    if (_vfsMap.find(syncDbId) == _vfsMap.end()) {
        LOG_WARN(_logger, "Vfs not found in vfsMap for syncDbId=" << syncDbId);
        return ExitCodeDataError;
    }

    if (_vfsMap[syncDbId]) {
        _vfsMap[syncDbId]->stop(unregister);
    }

    LOG_DEBUG(_logger, "Stop VFS for syncDbId=" << syncDbId << " done");

    return ExitCodeOk;
}

ExitCode AppServer::setSupportsVirtualFiles(int syncDbId, bool value) {
    Sync sync;
    bool found;
    if (!ParmsDb::instance()->selectSync(syncDbId, sync, found)) {
        LOG_WARN(_logger, "Error in ParmsDb::selectSync");
        return ExitCodeDbError;
    }
    if (!found) {
        LOG_WARN(_logger, "Sync not found in sync table for syncDbId=" << syncDbId);
        return ExitCodeDataError;
    }

    // Check if sync is valid
    ExitCode exitCode = checkIfSyncIsValid(sync);
    ExitCause exitCause = ExitCauseUnknown;
    if (exitCode != ExitCodeOk) {
        addError(Error(sync.dbId(), ERRID, exitCode, exitCause));
        return exitCode;
    }

    VirtualFileMode newMode;
    if (value && sync.virtualFileMode() == VirtualFileModeOff) {
        newMode = KDC::bestAvailableVfsMode();
    } else {
        newMode = VirtualFileModeOff;
    }

    if (newMode != sync.virtualFileMode()) {
        // Stop sync
        _syncPalMap[syncDbId]->stop();

        // Stop Vfs
        exitCode = stopVfs(syncDbId, true);
        if (exitCode != ExitCodeOk) {
            LOG_WARN(_logger, "Error in stopVfs for syncDbId=" << sync.dbId());
            return exitCode;
        }

        if (newMode == VirtualFileModeOff) {
#ifdef Q_OS_WIN
            LOG_INFO(_logger, "Clearing node DB");
            _syncPalMap[syncDbId]->clearNodes();
#else
            // Clear file system
            _syncPalMap[sync.dbId()]->wipeVirtualFiles();
#endif
        }

#ifdef Q_OS_WIN
        if (newMode == VirtualFileModeWin) {
            // Remove legacy sync root keys
            OldUtility::removeLegacySyncRootKeys(QUuid(QString::fromStdString(sync.navigationPaneClsid())));
            sync.setNavigationPaneClsid(std::string());
        } else if (sync.virtualFileMode() == VirtualFileModeWin) {
            // Add legacy sync root keys
            bool show = _navigationPaneHelper->showInExplorerNavigationPane();
            if (sync.navigationPaneClsid().empty()) {
                sync.setNavigationPaneClsid(QUuid::createUuid().toString().toStdString());
            }
            OldUtility::addLegacySyncRootKeys(QUuid(QString::fromStdString(sync.navigationPaneClsid())),
                                              SyncName2QStr(sync.localPath().native()), show);
        }
#endif

        // Update Vfs mode in sync
        sync.setVirtualFileMode(newMode);
        if (!ParmsDb::instance()->updateSync(sync, found)) {
            LOG_WARN(_logger, "Error in ParmsDb::updateSync");
            return ExitCodeDbError;
        }
        if (!found) {
            LOG_WARN(_logger, "Sync not found in sync table for syncDbId=" << syncDbId);
            return ExitCodeDataError;
        }

        // Delete previous vfs
        _vfsMap.erase(syncDbId);

        // Create and start Vfs
        exitCode = createAndStartVfs(sync, exitCause);
        if (exitCode != ExitCodeOk) {
            LOG_WARN(_logger, "Error in createAndStartVfs for syncDbId=" << sync.dbId() << " - exitCode=" << exitCode);
            addError(Error(ERRID, exitCode, exitCause));

            // Set sync's paused flag
            sync.setPaused(true);

            bool found;
            if (!ParmsDb::instance()->setSyncPaused(sync.dbId(), true, found)) {
                LOG_WARN(_logger, "Error in ParmsDb::setSyncPaused");
            }
            if (!found) {
                LOG_WARN(_logger, "Sync not found");
            }
        }

        QTimer::singleShot(100, this, [=]() {
            bool ok = true;

            if (newMode != VirtualFileModeOff) {
                // Clear file system
                _vfsMap[sync.dbId()]->convertDirContentToPlaceholder(SyncName2QStr(sync.localPath()), true);
            }

            // Update sync info on client side
            SyncInfo syncInfo;
            ServerRequests::syncToSyncInfo(sync, syncInfo);
            sendSyncUpdated(syncInfo);

            // Notify conversion completed
            sendVfsConversionCompleted(sync.dbId());

            if (ok) {
                // Re-start sync
                _syncPalMap[syncDbId]->start();
            }
        });
    }

    return ExitCodeOk;
}

void AppServer::addError(const Error &error) {
    // Check if the same error already exists
    std::vector<Error> errorList;
    if (!ParmsDb::instance()->selectAllErrors(error.level(), error.syncDbId(), INT_MAX, errorList)) {
        LOG_WARN(Log::instance()->getLogger(), "Error in ParmsDb::selectAllErrors");
        return;
    }

    bool errorAlreadyExists = false;
    for (Error &existingError : errorList) {
        if ((error.level() == ErrorLevelServer && error.functionName() == existingError.functionName() &&
             error.exitCode() == existingError.exitCode() && error.exitCause() == existingError.exitCause()) ||
            (error.level() == ErrorLevelSyncPal && error.workerName() == existingError.workerName() &&
             error.exitCode() == existingError.exitCode() && error.exitCause() == existingError.exitCause()) ||
            (error.level() == ErrorLevelNode && error.path() == existingError.path() &&
             error.destinationPath() == existingError.destinationPath() && error.conflictType() == existingError.conflictType() &&
             error.inconsistencyType() == existingError.inconsistencyType() &&
             error.cancelType() == existingError.cancelType())) {
            // Update existing error time
            existingError.setTime(error.time());

            bool found;
            if (!ParmsDb::instance()->updateError(existingError, found)) {
                LOG_WARN(Log::instance()->getLogger(), "Error in ParmsDb::updateError");
                return;
            }
            if (!found) {
                LOG_WARN(Log::instance()->getLogger(), "Error not found in Error table for dbId=" << existingError.dbId());
                return;
            }

            errorAlreadyExists = true;
            break;
        }
    }

    if (!errorAlreadyExists) {
        // Insert new error
        if (!ParmsDb::instance()->insertError(error)) {
            LOG_WARN(Log::instance()->getLogger(), "Error in ParmsDb::insertError");
            return;
        }
    }

    User user;
    if (error.syncDbId()) {
        ExitCode exitCode = ServerRequests::getUserFromSyncDbId(error.syncDbId(), user);
        if (exitCode != ExitCodeOk) {
            LOG_WARN(Log::instance()->getLogger(), "Error in ServerRequests::getUserFromSyncDbId");
            return;
        }
    }

    if (ServerRequests::isDisplayableError(error)) {
        // Notify the client
        sendErrorAdded(error.level() == ErrorLevelServer, error.exitCode(), error.syncDbId());
    }

    if (error.exitCode() == ExitCodeInvalidToken) {
        // Manage invalid token error
        LOG_DEBUG(Log::instance()->getLogger(), "Manage invalid token error");

        if (!user.dbId()) {
            LOG_WARN(Log::instance()->getLogger(), "Invalid error");
            return;
        }

        // Update user
        user.setKeychainKey(std::string());
        bool found;
        if (!ParmsDb::instance()->updateUser(user, found)) {
            LOG_WARN(Log::instance()->getLogger(), "Error in ParmsDb::updateUser");
            return;
        }
        if (!found) {
            LOG_WARN(Log::instance()->getLogger(), "User not found with dbId=" << user.dbId());
            return;
        }

        UserInfo userInfo;
        ServerRequests::userToUserInfo(user, userInfo);
        sendUserUpdated(userInfo);
    } else if (error.exitCode() == ExitCodeNetworkError && error.exitCause() == ExitCauseSocketsDefuncted) {
        // Manage sockets defuncted error
        LOG_WARN(Log::instance()->getLogger(), "Sockets defuncted error");

        Parameters &parameters = ParametersCache::instance()->parameters();
        int uploadSessionParallelJobs = parameters.uploadSessionParallelJobs();
        if (uploadSessionParallelJobs > 1) {
            int newUploadSessionParallelJobs = std::floor(uploadSessionParallelJobs / 2.0);
            parameters.setUploadSessionParallelJobs(newUploadSessionParallelJobs);
            ParametersCache::instance()->save();
            LOG_DEBUG(Log::instance()->getLogger(), "Update uploadSessionParallelJobs from "
                                                        << uploadSessionParallelJobs << " to " << newUploadSessionParallelJobs);
        }

#ifdef NDEBUG
        sentry_capture_event(
            sentry_value_new_message_event(SENTRY_LEVEL_WARNING, "AppServer::addError", "Sockets defuncted error"));
#endif
    }

#ifdef NDEBUG
    if (!ServerRequests::isAutoResolvedError(error)) {
        // Send error to sentry only for technical errors
        sentry_value_t sentryUser = sentry_value_new_object();
        sentry_value_set_by_key(sentryUser, "ip_address", sentry_value_new_string("{{auto}}"));
        if (user.dbId()) {
            sentry_value_set_by_key(sentryUser, "id", sentry_value_new_string(std::to_string(user.userId()).c_str()));
            sentry_value_set_by_key(sentryUser, "name", sentry_value_new_string(user.name().c_str()));
            sentry_value_set_by_key(sentryUser, "email", sentry_value_new_string(user.email().c_str()));
        }
        sentry_set_user(sentryUser);

        sentry_capture_event(
            sentry_value_new_message_event(SENTRY_LEVEL_WARNING, "AppServer::addError", error.errorString().c_str()));

        sentry_remove_user();
    }
#endif
}

void AppServer::sendUserAdded(const UserInfo &userInfo) {
    int id;

    QByteArray params;
    QDataStream paramsStream(&params, QIODevice::WriteOnly);
    paramsStream << userInfo;

    CommServer::instance()->sendSignal(SIGNAL_NUM_USER_ADDED, params, id);
}

void AppServer::sendUserUpdated(const UserInfo &userInfo) {
    int id;

    QByteArray params;
    QDataStream paramsStream(&params, QIODevice::WriteOnly);
    paramsStream << userInfo;

    CommServer::instance()->sendSignal(SIGNAL_NUM_USER_UPDATED, params, id);
}

void AppServer::sendUserStatusChanged(int userDbId, bool connected, QString connexionError) {
    int id;

    QByteArray params;
    QDataStream paramsStream(&params, QIODevice::WriteOnly);
    paramsStream << userDbId;
    paramsStream << connected;
    paramsStream << connexionError;

    CommServer::instance()->sendSignal(SIGNAL_NUM_USER_STATUSCHANGED, params, id);
}

void AppServer::sendUserRemoved(int userDbId) {
    int id;

    QByteArray params;
    QDataStream paramsStream(&params, QIODevice::WriteOnly);
    paramsStream << userDbId;

    CommServer::instance()->sendSignal(SIGNAL_NUM_USER_REMOVED, params, id);
}

void AppServer::sendAccountAdded(const AccountInfo &accountInfo) {
    int id;

    QByteArray params;
    QDataStream paramsStream(&params, QIODevice::WriteOnly);
    paramsStream << accountInfo;

    CommServer::instance()->sendSignal(SIGNAL_NUM_ACCOUNT_ADDED, params, id);
}

void AppServer::sendAccountUpdated(const AccountInfo &accountInfo) {
    int id;

    QByteArray params;
    QDataStream paramsStream(&params, QIODevice::WriteOnly);
    paramsStream << accountInfo;

    CommServer::instance()->sendSignal(SIGNAL_NUM_ACCOUNT_UPDATED, params, id);
}

void AppServer::sendAccountRemoved(int accountDbId) {
    int id;

    QByteArray params;
    QDataStream paramsStream(&params, QIODevice::WriteOnly);
    paramsStream << accountDbId;

    CommServer::instance()->sendSignal(SIGNAL_NUM_ACCOUNT_REMOVED, params, id);
}

void AppServer::sendDriveAdded(const DriveInfo &driveInfo) {
    int id;

    QByteArray params;
    QDataStream paramsStream(&params, QIODevice::WriteOnly);
    paramsStream << driveInfo;

    CommServer::instance()->sendSignal(SIGNAL_NUM_DRIVE_ADDED, params, id);
}

void AppServer::sendDriveUpdated(const DriveInfo &driveInfo) {
    int id;

    QByteArray params;
    QDataStream paramsStream(&params, QIODevice::WriteOnly);
    paramsStream << driveInfo;

    CommServer::instance()->sendSignal(SIGNAL_NUM_DRIVE_UPDATED, params, id);
}

void AppServer::sendDriveQuotaUpdated(int driveDbId, qint64 total, qint64 used) {
    int id;

    QByteArray params;
    QDataStream paramsStream(&params, QIODevice::WriteOnly);
    paramsStream << driveDbId;
    paramsStream << total;
    paramsStream << used;

    CommServer::instance()->sendSignal(SIGNAL_NUM_DRIVE_QUOTAUPDATED, params, id);
}

void AppServer::sendDriveRemoved(int driveDbId) {
    int id;

    QByteArray params;
    QDataStream paramsStream(&params, QIODevice::WriteOnly);
    paramsStream << driveDbId;

    CommServer::instance()->sendSignal(SIGNAL_NUM_DRIVE_REMOVED, params, id);
}

void AppServer::sendSyncUpdated(const SyncInfo &syncInfo) {
    int id;

    QByteArray params;
    QDataStream paramsStream(&params, QIODevice::WriteOnly);
    paramsStream << syncInfo;

    CommServer::instance()->sendSignal(SIGNAL_NUM_SYNC_UPDATED, params, id);
}

void AppServer::sendSyncRemoved(int syncDbId) {
    int id;

    QByteArray params;
    QDataStream paramsStream(&params, QIODevice::WriteOnly);
    paramsStream << syncDbId;

    CommServer::instance()->sendSignal(SIGNAL_NUM_SYNC_REMOVED, params, id);
}

void AppServer::sendSyncDeletionFailed(int syncDbId) {
    int id = 0;
    const auto params = QByteArray(ArgsReader(syncDbId));

    CommServer::instance()->sendSignal(SIGNAL_NUM_SYNC_DELETE_FAILED, params, id);
}


void AppServer::sendDriveDeletionFailed(int driveDbId) {
    int id = 0;
    const auto params = QByteArray(ArgsReader(driveDbId));

    CommServer::instance()->sendSignal(SIGNAL_NUM_DRIVE_DELETE_FAILED, params, id);
}


void AppServer::sendGetFolderSizeCompleted(const QString &nodeId, qint64 size) {
    int id;

    QByteArray params;
    QDataStream paramsStream(&params, QIODevice::WriteOnly);
    paramsStream << nodeId;
    paramsStream << size;

    CommServer::instance()->sendSignal(SIGNAL_NUM_NODE_FOLDER_SIZE_COMPLETED, params, id);
}

void AppServer::sendSyncProgressInfo(int syncDbId, SyncStatus status, SyncStep step, int64_t currentFile, int64_t totalFiles,
                                     int64_t completedSize, int64_t totalSize, int64_t estimatedRemainingTime) {
    int id;

    QByteArray params;
    QDataStream paramsStream(&params, QIODevice::WriteOnly);
    paramsStream << syncDbId;
    paramsStream << status;
    paramsStream << step;
    paramsStream << static_cast<qint64>(currentFile);
    paramsStream << static_cast<qint64>(totalFiles);
    paramsStream << static_cast<qint64>(completedSize);
    paramsStream << static_cast<qint64>(totalSize);
    paramsStream << static_cast<qint64>(estimatedRemainingTime);
    CommServer::instance()->sendSignal(SIGNAL_NUM_SYNC_PROGRESSINFO, params, id);
}

void AppServer::sendSyncCompletedItem(int syncDbId, const SyncFileItemInfo &itemInfo) {
    int id;

    QByteArray params;
    QDataStream paramsStream(&params, QIODevice::WriteOnly);
    paramsStream << syncDbId;
    paramsStream << itemInfo;
    CommServer::instance()->sendSignal(SIGNAL_NUM_SYNC_COMPLETEDITEM, params, id);
}

void AppServer::sendVfsConversionCompleted(int syncDbId) {
    int id;

    QByteArray params;
    QDataStream paramsStream(&params, QIODevice::WriteOnly);
    paramsStream << syncDbId;
    CommServer::instance()->sendSignal(SIGNAL_NUM_SYNC_VFS_CONVERSION_COMPLETED, params, id);
}

void AppServer::sendSyncAdded(const SyncInfo &syncInfo) {
    int id;

    QByteArray params;
    QDataStream paramsStream(&params, QIODevice::WriteOnly);
    paramsStream << syncInfo;

    CommServer::instance()->sendSignal(SIGNAL_NUM_SYNC_ADDED, params, id);
}

void AppServer::onLoadInfo() {
    ExitCode exitCode = updateAllUsersInfo();
    if (exitCode != ExitCodeOk) {
        LOG_WARN(_logger, "Error in updateAllUsersInfo : " << exitCode);
        addError(Error(ERRID, exitCode, ExitCauseUnknown));
    }
}

void AppServer::onUpdateSyncsProgress() {
    SyncStatus status;
    SyncStep step;
    int64_t currentFile;
    int64_t totalFiles;
    int64_t completedSize;
    int64_t totalSize;
    int64_t estimatedRemainingTime;

    for (const auto &[syncDbId, syncPal] : _syncPalMap) {
        // Get progress
        status = syncPal->status();
        step = syncPal->step();
        if (status == SyncStatusRunning && step == SyncStepPropagation2) {
            syncPal->loadProgress(currentFile, totalFiles, completedSize, totalSize, estimatedRemainingTime);
        } else {
            currentFile = 0;
            totalFiles = 0;
            completedSize = 0;
            totalSize = 0;
            estimatedRemainingTime = 0;
        }

        if (_syncCacheMap.find(syncDbId) == _syncCacheMap.end() || _syncCacheMap[syncDbId]._status != status ||
            _syncCacheMap[syncDbId]._step != step || _syncCacheMap[syncDbId]._currentFile != currentFile ||
            _syncCacheMap[syncDbId]._totalFiles != totalFiles || _syncCacheMap[syncDbId]._completedSize != completedSize ||
            _syncCacheMap[syncDbId]._totalSize != totalSize ||
            _syncCacheMap[syncDbId]._estimatedRemainingTime != estimatedRemainingTime) {
            _syncCacheMap[syncDbId] =
                SyncCache({status, step, currentFile, totalFiles, completedSize, totalSize, estimatedRemainingTime});
            sendSyncProgressInfo(syncDbId, status, step, currentFile, totalFiles, completedSize, totalSize,
                                 estimatedRemainingTime);
        }

        // New big folders detection
        std::unordered_set<NodeId> undecidedSet;
        ExitCode exitCode = syncPal->syncIdSet(SyncNodeTypeUndecidedList, undecidedSet);
        if (exitCode != ExitCodeOk) {
            addError(Error(syncDbId, ERRID, exitCode, ExitCauseUnknown));
            LOG_WARN(_logger, "Error in SyncPal::syncIdSet : " << exitCode);
            return;
        }

        bool undecidedSetUpdated = false;
        for (const NodeId &nodeId : undecidedSet) {
            if (_undecidedListCacheMap[syncDbId].find(nodeId) == _undecidedListCacheMap[syncDbId].end()) {
                undecidedSetUpdated = true;

                QString path;
                exitCode = ServerRequests::getPathByNodeId(syncPal->userDbId(), syncPal->driveId(),
                                                           QString::fromStdString(nodeId), path);
                if (exitCode != ExitCodeOk) {
                    LOG_WARN(_logger, "Error in Requests::getPathByNodeId : " << exitCode);
                    continue;
                }

                // Send newBigFolder signal to client
                sendNewBigFolder(syncDbId, path);

                // Ask client to display notification
                sendShowNotification(Theme::instance()->appNameGUI(),
                                     tr("A new folder larger than %1 MB has been added in the drive %2, you must validate its "
                                        "synchronization: %3.\n")
                                         .arg(ParametersCache::instance()->parameters().bigFolderSizeLimit())
                                         .arg(QString::fromStdString(syncPal->driveName()), path));
            }
        }

        if (undecidedSetUpdated || _undecidedListCacheMap[syncDbId].size() != undecidedSet.size()) {
            _undecidedListCacheMap[syncDbId] = undecidedSet;
        }
    }
}

void AppServer::onSendFilesNotifications() {
    if (!_notifications.empty()) {
        // Ask client to display notification
        Notification notification = _notifications[0];
        ExitCode exitCode = sendShowFileNotification(notification._syncDbId, notification._filename, notification._renameTarget,
                                                     notification._status, static_cast<int>(_notifications.size()));
        if (exitCode != ExitCodeOk) {
            LOG_WARN(_logger, "Error in sendShowFileNotification");
            addError(Error(ERRID, exitCode, ExitCauseUnknown));
        }

        _notifications.clear();
    }
}

void AppServer::onRestartSyncs() {
#ifdef Q_OS_MAC
    // Check if at least one LiteSync sync exists
    bool vfsSync = false;
    for (const auto &vfsMapElt : _vfsMap) {
        if (vfsMapElt.second->mode() == VirtualFileModeMac) {
            vfsSync = true;
            break;
        }
    }

    if (vfsSync && _vfsInstallationDone && !_vfsActivationDone) {
        // Check LiteSync ext authorizations
        std::string liteSyncExtErrorDescr;
        bool liteSyncExtOk =
            CommonUtility::isLiteSyncExtEnabled() && CommonUtility::isLiteSyncExtFullDiskAccessAuthOk(liteSyncExtErrorDescr);
        if (!liteSyncExtOk) {
            if (liteSyncExtErrorDescr.empty()) {
                LOG_WARN(_logger, "LiteSync extension is not enabled or doesn't have full disk access");
            } else {
                LOG_WARN(_logger,
                         "LiteSync extension is not enabled or doesn't have full disk access: " << liteSyncExtErrorDescr.c_str());
            }
        } else {
            LOG_INFO(Log::instance()->getLogger(), "LiteSync extension activation done");
            _vfsActivationDone = true;

            // Clear LiteSyncNotAllowed error
            ExitCode exitCode = ServerRequests::deleteLiteSyncNotAllowedErrors();
            if (exitCode != ExitCodeOk) {
                LOG_WARN(Log::instance()->getLogger(), "Error in ServerRequests::deleteLiteSyncNotAllowedErrors: " << exitCode);
            }

            for (const auto &syncPalMapElt : _syncPalMap) {
                if (_vfsMap[syncPalMapElt.first]->mode() == VirtualFileModeMac) {
                    // Ask client to refresh SyncPal error list
                    sendErrorsCleared(syncPalMapElt.first);

                    // Start VFS
                    if (!_vfsMap[syncPalMapElt.first]->start(_vfsInstallationDone, _vfsActivationDone, _vfsConnectionDone)) {
                        LOG_WARN(Log::instance()->getLogger(), "Error in Vfs::start");
                        continue;
                    }

                    // Start sync
                    syncPalMapElt.second->start();
                }
            }
        }
    }
#endif

    for (const auto &syncPalMapElt : _syncPalMap) {
        std::chrono::time_point<std::chrono::system_clock> pauseTime;
        if (syncPalMapElt.second->isPaused(pauseTime) && pauseTime + std::chrono::minutes(1) < std::chrono::system_clock::now()) {
            LOG_INFO(_logger, "Try to resume SyncPal with syncDbId=" << syncPalMapElt.first);
            syncPalMapElt.second->unpause();
        }
    }
}

}  // namespace KDC<|MERGE_RESOLUTION|>--- conflicted
+++ resolved
@@ -360,15 +360,10 @@
             addError(Error(ERRID, ExitCodeDbError, ExitCauseDbEntryNotFound));
             throw std::runtime_error("Failed to update log upload status.");
         }
-<<<<<<< HEAD
-    } else if (logUploadStatus == 'C' && logUploadProgress == 0) { // If interrupted while cancelling, consider it has been cancelled
-        if (bool found = false; !ParmsDb::instance()->updateAppState(AppStateKey::LogUploadStatus, "C1", found) || !found) {
-=======
     } else if (logUploadStatus ==
                LogUploadState::CancelRequested) {  // If interrupted while cancelling, consider it has been cancelled
         if (bool found = false;
             !ParmsDb::instance()->updateAppState(AppStateKey::LogUploadState, LogUploadState::Canceled, found) || !found) {
->>>>>>> 6385d06d
             LOG_WARN(_logger, "Error in ParmsDb::updateAppState");
             addError(Error(ERRID, ExitCodeDbError, ExitCauseDbEntryNotFound));
             throw std::runtime_error("Failed to update log upload status.");
@@ -1888,16 +1883,8 @@
             paramsStream >> includeArchivedLogs;
             resultStream << ExitCodeOk;  // Return immediately, progress and error will be report via addError and signal
 
-<<<<<<< HEAD
-
-            // QTimer::singleShot(100, [this, includeArchivedLogs]() { uploadLog(includeArchivedLogs); }); //replace by a std::thread
             std::thread uploadLogThread([this, includeArchivedLogs]() { uploadLog(includeArchivedLogs); });
             uploadLogThread.detach();
-
-=======
-            std::thread uploadLogThread([this, includeArchivedLogs]() { uploadLog(includeArchivedLogs); });
-            uploadLogThread.detach();
->>>>>>> 6385d06d
             break;
         }
         case REQUEST_NUM_UTILITY_CANCEL_LOG_TO_SUPPORT: {
@@ -2142,30 +2129,16 @@
     /* See AppStateKey::LogUploadState for status values
      * The return value of progressFunc is true if the upload should continue, false if the user canceled the upload
      */
-<<<<<<< HEAD
-    std::function<bool(char, int)> progressFunc = [this](char status, int progress) {
-        processEvents(QEventLoop::AllEvents, 100);     // Process events to avoid blocking the GUI (cancel button)
-        LOG_DEBUG(_logger, "Log transfert progress : " << status << " | " << progress << " %");
-=======
     std::function<bool(LogUploadState, int)> progressFunc = [this](LogUploadState status, int progress) {
         sendLogUploadStatusUpdated(status, progress);  // Send progress to the client
         LOG_DEBUG(_logger, "Log transfert progress : " << static_cast<int>(status) << " | " << progress << " %");
->>>>>>> 6385d06d
 
         LogUploadState logUploadState = LogUploadState::None;
         if (bool found = false; !ParmsDb::instance()->selectAppState(AppStateKey::LogUploadState, logUploadState, found) ||
                                 !found) {  // Check if the user canceled the upload
             LOG_WARN(_logger, "Error in ParmsDb::selectAppState");
         }
-<<<<<<< HEAD
-        if (logUploadStatus != "C0") {
-            sendLogUploadStatusUpdated(status, progress);  // Send progress to the client
-        }
-
-        return logUploadStatus != "C0" && logUploadStatus != "C1";
-=======
         return logUploadState != LogUploadState::Canceled && logUploadState != LogUploadState::CancelRequested;
->>>>>>> 6385d06d
     };
 
     ExitCause exitCause = ExitCauseUnknown;
