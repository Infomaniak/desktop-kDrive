--- conflicted
+++ resolved
@@ -4096,21 +4096,12 @@
     paramsStream << syncDbId;
     paramsStream << status;
     paramsStream << step;
-<<<<<<< HEAD
-    paramsStream << static_cast<qint64>(currentFile);
-    paramsStream << static_cast<qint64>(totalFiles);
-    paramsStream << static_cast<qint64>(completedSize);
-    paramsStream << static_cast<qint64>(totalSize);
-    paramsStream << static_cast<qint64>(estimatedRemainingTime);
-    OldCommServer::instance()->sendSignal(SignalNum::SYNC_PROGRESSINFO, params, id);
-=======
     paramsStream << static_cast<qint64>(progress._currentFile);
     paramsStream << static_cast<qint64>(progress._totalFiles);
     paramsStream << static_cast<qint64>(progress._completedSize);
     paramsStream << static_cast<qint64>(progress._totalSize);
     paramsStream << static_cast<qint64>(progress._estimatedRemainingTime);
-    CommServer::instance()->sendSignal(SignalNum::SYNC_PROGRESSINFO, params, id);
->>>>>>> 2464e892
+    OldCommServer::instance()->sendSignal(SignalNum::SYNC_PROGRESSINFO, params, id);
 }
 
 void AppServer::sendSyncCompletedItem(int syncDbId, const SyncFileItemInfo &itemInfo) {
