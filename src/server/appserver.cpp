--- conflicted
+++ resolved
@@ -2250,36 +2250,12 @@
 }
 
 void AppServer::onRestartClientReceived() {
-<<<<<<< HEAD
     bool quit = false;
 #if NDEBUG
     if (clientHasCrashed()) {
         LOG_ERROR(_logger, "Client disconnected because it has crashed");
         handleClientCrash(quit);
         if (quit) {
-=======
-    // Check last start time
-    if (clientCrashedRecently()) {
-        LOG_FATAL(_logger, "Client crashed twice in a short time, exiting");
-        bool found = false;
-        if (!KDC::ParmsDb::instance()->updateAppState(AppStateKey::LastClientSelfRestartDate, std::string("0"), found) ||
-            !found) {
-            addError(Error(errId(), ExitCode::DbError, ExitCause::DbEntryNotFound));
-            LOG_WARN(_logger, "Error in ParmsDb::updateAppState");
-        }
-        QMessageBox::warning(0, QString(APPLICATION_NAME), crashMsg, QMessageBox::Ok);
-        QTimer::singleShot(0, this, &AppServer::quit);
-        return;
-    } else {
-        CommServer::instance()->setHasQuittedProperly(false);
-        long timestamp =
-                std::chrono::time_point_cast<std::chrono::seconds>(std::chrono::system_clock::now()).time_since_epoch().count();
-        std::string timestampStr = std::to_string(timestamp);
-        bool found = false;
-        if (!KDC::ParmsDb::instance()->updateAppState(AppStateKey::LastClientSelfRestartDate, timestampStr, found) || !found) {
-            addError(Error(errId(), ExitCode::DbError, ExitCause::DbEntryNotFound));
-            LOG_WARN(_logger, "Error in ParmsDb::updateAppState");
->>>>>>> 3a501a6c
             QMessageBox::warning(0, QString(APPLICATION_NAME), crashMsg, QMessageBox::Ok);
         }
     } else {
