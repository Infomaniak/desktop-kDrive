--- conflicted
+++ resolved
@@ -3923,11 +3923,8 @@
             }
         }
         if (!toBeRemovedErrorIds.empty()) sendErrorsCleared(error.syncDbId());
-<<<<<<< HEAD
-=======
     } else if (error.exitCode() == ExitCode::UpdateRequired) {
         AbstractUpdater::unskipVersion();
->>>>>>> 331e6baa
     }
 
     if (!ServerRequests::isAutoResolvedError(error) && !errorAlreadyExists) {
