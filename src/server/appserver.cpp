--- conflicted
+++ resolved
@@ -161,22 +161,14 @@
     std::filesystem::path parmsDbPath = Db::makeDbName(alreadyExist);
     if (parmsDbPath.empty()) {
         LOG_WARN(_logger, "Error in Db::makeDbName");
-<<<<<<< HEAD
         throw std::runtime_error("Unable to get ParmsDb path.");
-=======
-        throw std::runtime_error("Unable to create parameters database.");
->>>>>>> ded665bf
     }
 
     bool newDbExists = false;
     IoError ioError = IoError::Success;
     if (!IoHelper::checkIfPathExists(parmsDbPath, newDbExists, ioError) || ioError != IoError::Success) {
         LOGW_WARN(_logger, L"Error in IoHelper::checkIfPathExists: " << Utility::formatIoError(parmsDbPath, ioError).c_str());
-<<<<<<< HEAD
         throw std::runtime_error("Unable to check if ParmsDb exists.");
-=======
-        throw std::runtime_error("Unable to check if parmsdb exists.");
->>>>>>> ded665bf
     }
 
     std::filesystem::path pre334ConfigFilePath =
@@ -185,27 +177,16 @@
     if (!IoHelper::checkIfPathExists(pre334ConfigFilePath, oldConfigExists, ioError) || ioError != IoError::Success) {
         LOGW_WARN(_logger,
                   L"Error in IoHelper::checkIfPathExists: " << Utility::formatIoError(pre334ConfigFilePath, ioError).c_str());
-<<<<<<< HEAD
         throw std::runtime_error("Unable to check if a pre 3.3.4 config exists.");
-=======
-        throw std::runtime_error("Unable to check if pre 3.3.4 config exists.");
->>>>>>> ded665bf
     }
 
     LOGW_INFO(_logger, L"New DB exists : " << Path2WStr(parmsDbPath).c_str() << L" => " << newDbExists);
     LOGW_INFO(_logger, L"Old config exists : " << Path2WStr(pre334ConfigFilePath).c_str() << L" => " << oldConfigExists);
 
-<<<<<<< HEAD
     // Init ParmsDb instance
     if (!ParmsDb::instance(parmsDbPath, _theme->version().toStdString())) {
         LOG_WARN(_logger, "Error in ParmsDb::instance");
         throw std::runtime_error("Unable to initialize ParmsDb.");
-=======
-    try {
-        ParmsDb::instance(parmsDbPath, _theme->version().toStdString());
-    } catch (const std::exception &) {
-        throw std::runtime_error("Unable to open parameters database.");
->>>>>>> ded665bf
     }
 
     // Clear old server errors
@@ -1884,7 +1865,7 @@
             uint64_t logSize = 0;
             IoError ioError = IoError::Success;
             bool res = LogArchiver::getLogDirEstimatedSize(logSize, ioError);
-            if (ioError != IoError::Success) {
+            if (!res || ioError != IoError::Success) {
                 LOG_WARN(_logger,
                          "Error in LogArchiver::getLogDirEstimatedSize: " << IoHelper::ioError2StdString(ioError).c_str());
 
@@ -3460,7 +3441,7 @@
     std::chrono::duration<double, std::milli> elapsed_ms = std::chrono::steady_clock::now() - _lastSyncPalStart;
     if (elapsed_ms.count() < START_SYNCPALS_TIME_GAP) {
         // Shifts the start of the next sync
-        Utility::msleep(START_SYNCPALS_TIME_GAP - elapsed_ms.count());
+        Utility::msleep(START_SYNCPALS_TIME_GAP - static_cast<int>(elapsed_ms.count()));
     }
     _lastSyncPalStart = std::chrono::steady_clock::now();
 
