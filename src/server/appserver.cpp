/*
 * Infomaniak kDrive - Desktop
 * Copyright (C) 2023-2024 Infomaniak Network SA
 *
 * This program is free software: you can redistribute it and/or modify
 * it under the terms of the GNU General Public License as published by
 * the Free Software Foundation, either version 3 of the License, or
 * (at your option) any later version.
 *
 * This program is distributed in the hope that it will be useful,
 * but WITHOUT ANY WARRANTY; without even the implied warranty of
 * MERCHANTABILITY or FITNESS FOR A PARTICULAR PURPOSE.  See the
 * GNU General Public License for more details.
 *
 * You should have received a copy of the GNU General Public License
 * along with this program.  If not, see <http://www.gnu.org/licenses/>.
 */

#include "appserver.h"
#include "libcommon/asserts.h"
#include "common/utility.h"
#include "libcommonserver/vfs.h"
#include "migration/migrationparams.h"
#include "socketapi.h"
#include "logarchiver.h"
#include "keychainmanager/keychainmanager.h"
#include "libcommon/theme/theme.h"
#include "libcommon/utility/types.h"
#include "libcommon/utility/utility.h"
#include "libcommonserver/utility/utility.h"
#include "libcommon/comm.h"
#include "libcommon/info/driveinfo.h"
#include "libcommon/info/driveavailableinfo.h"
#include "libcommon/info/userinfo.h"
#include "libcommon/info/exclusiontemplateinfo.h"
#include "libcommon/log/sentry/sentryhandler.h"
#include "libcommonserver/io/iohelper.h"
#include "libcommonserver/log/log.h"
#include "libcommonserver/network/proxy.h"
#include "libsyncengine/requests/serverrequests.h"
#include "libsyncengine/requests/parameterscache.h"
#include "libsyncengine/requests/exclusiontemplatecache.h"
#include "libsyncengine/jobs/jobmanager.h"
#include "libsyncengine/jobs/network/API_v2/upload_session/uploadsessioncanceljob.h"

#include <iostream>
#include <fstream>
#include <filesystem>
#ifdef Q_OS_UNIX
#include <sys/resource.h>
#endif

#ifdef Q_OS_WIN
#include <windows.h>
#endif

#include "updater/updatemanager.h"

#include <QDesktopServices>
#include <QDir>
#include <QFileInfo>
#include <QFileOpenEvent>
#include <QIcon>
#include <QMessageBox>
#include <QProcess>
#include <QStandardPaths>
#include <QTimer>
#include <QUuid>

#define QUIT_DELAY 1000 // ms
#define LOAD_PROGRESS_INTERVAL 1000 // ms
#define LOAD_PROGRESS_MAXITEMS 100 // ms
#define SEND_NOTIFICATIONS_INTERVAL 15000 // ms
#define RESTART_SYNCS_INTERVAL 15000 // ms
#define START_SYNCPALS_TRIALS 12
#define START_SYNCPALS_RETRY_INTERVAL 5000 // ms
#define START_SYNCPALS_TIME_GAP 5000 // ms

namespace KDC {

std::unordered_map<int, std::shared_ptr<SyncPal>> AppServer::_syncPalMap;
std::unordered_map<int, std::shared_ptr<KDC::Vfs>> AppServer::_vfsMap;
std::vector<AppServer::Notification> AppServer::_notifications;
std::chrono::time_point<std::chrono::steady_clock> AppServer::_lastSyncPalStart = std::chrono::steady_clock::now();

namespace {

static const char optionsC[] =
        "Options:\n"
        "  -h --help            : show this help screen.\n"
        "  -v --version         : show the application version.\n"
        "  --settings           : show the Settings window (if the application is running).\n"
        "  --synthesis          : show the Synthesis window (if the application is running).\n";
}

static const QString showSynthesisMsg = "showSynthesis";
static const QString showSettingsMsg = "showSettings";
static const QString crashMsg = SharedTools::QtSingleApplication::tr("kDrive application will close due to a fatal error.");

// Helpers for displaying messages. Note that there is no console on Windows.
#ifdef Q_OS_WIN
static void displayHelpText(const QString &t) // No console on Windows.
{
    QString spaces(80, ' '); // Add a line of non-wrapped space to make the messagebox wide enough.
    QString text = QLatin1String("<qt><pre style='white-space:pre-wrap'>") + t.toHtmlEscaped() + QLatin1String("</pre><pre>") +
                   spaces + QLatin1String("</pre></qt>");
    QMessageBox::information(0, Theme::instance()->appNameGUI(), text);
}

#else

static void displayHelpText(const QString &t) {
    std::cout << qUtf8Printable(t);
}
#endif

AppServer::AppServer(int &argc, char **argv) :
    SharedTools::QtSingleApplication(Theme::instance()->appName(), argc, argv), _theme(Theme::instance()) {
    _startedAt.start();
    setOrganizationDomain(QLatin1String(APPLICATION_REV_DOMAIN));
    setApplicationName(_theme->appName());
    setWindowIcon(_theme->applicationIcon());
    setApplicationVersion(_theme->version());

    // Setup logging with default parameters
    initLogging();

    parseOptions(arguments());
    if (_helpAsked || _versionAsked || _clearSyncNodesAsked || _clearKeychainKeysAsked || isRunning()) {
        return;
    }

    // Cleanup at quit
    connect(this, &QCoreApplication::aboutToQuit, this, &AppServer::onCleanup);

    // Setup single application: show the Settings or Synthesis window if the application is running.
    connect(this, &QtSingleApplication::messageReceived, this, &AppServer::onMessageReceivedFromAnotherProcess);

    // Remove the files that keep a record of former crash or kill events
    SignalType signalType = SignalType::None;
    CommonUtility::clearSignalFile(AppType::Server, SignalCategory::Crash, signalType);
    if (signalType != SignalType::None) {
        LOG_INFO(_logger, "Restarting after a " << SignalCategory::Crash << " with signal " << signalType);
    }

    CommonUtility::clearSignalFile(AppType::Server, SignalCategory::Kill, signalType);
    if (signalType != SignalType::None) {
        LOG_INFO(_logger, "Restarting after a " << SignalCategory::Kill << " with signal " << signalType);
    }

    // Init parms DB
    bool alreadyExist = false;
    std::filesystem::path parmsDbPath = Db::makeDbName(alreadyExist);
    if (parmsDbPath.empty()) {
        LOG_WARN(_logger, "Error in Db::makeDbName");
        throw std::runtime_error("Unable to create parameters database.");
    }

    bool newDbExists = false;
    IoError ioError = IoError::Success;
    if (!IoHelper::checkIfPathExists(parmsDbPath, newDbExists, ioError)) {
        LOGW_WARN(_logger, L"Error in IoHelper::checkIfPathExists: " << Utility::formatIoError(parmsDbPath, ioError).c_str());
        throw std::runtime_error("Unable to check if parmsdb exists.");
    }

    std::filesystem::path pre334ConfigFilePath =
            std::filesystem::path(QStr2SyncName(MigrationParams::configDir().filePath(MigrationParams::configFileName())));
    bool oldConfigExists;
    if (!IoHelper::checkIfPathExists(pre334ConfigFilePath, oldConfigExists, ioError)) {
        LOGW_WARN(_logger,
                  L"Error in IoHelper::checkIfPathExists: " << Utility::formatIoError(pre334ConfigFilePath, ioError).c_str());
        throw std::runtime_error("Unable to check if pre 3.3.4 config exists.");
    }

    LOGW_INFO(_logger, L"New DB exists : " << Path2WStr(parmsDbPath).c_str() << L" => " << newDbExists);
    LOGW_INFO(_logger, L"Old config exists : " << Path2WStr(pre334ConfigFilePath).c_str() << L" => " << oldConfigExists);

    try {
        ParmsDb::instance(parmsDbPath, _theme->version().toStdString());
    } catch (const std::exception &) {
        throw std::runtime_error("Unable to open parameters database.");
    }

    // Clear old server errors
    clearErrors(0);

    bool migrateFromPre334 = !newDbExists && oldConfigExists;
    if (migrateFromPre334) {
        // Migrate pre v3.4.0 configuration
        LOG_INFO(_logger, "Migrate pre v3.4.0 configuration");
        bool proxyNotSupported = false;
        ExitCode exitCode = migrateConfiguration(proxyNotSupported);
        if (exitCode != ExitCode::Ok) {
            LOG_WARN(_logger, "Error in migrateConfiguration");
            addError(
                    Error(errId(), exitCode, exitCode == ExitCode::SystemError ? ExitCause::MigrationError : ExitCause::Unknown));
        }

        if (proxyNotSupported) {
            addError(Error(errId(), ExitCode::DataError, ExitCause::MigrationProxyNotImplemented));
        }
    }

#if defined(__unix__) && !defined(__APPLE__)
    // For access to keyring in order to promt authentication popup
    KeyChainManager::instance()->writeDummyTest();
    KeyChainManager::instance()->clearDummyTest();
#endif

    // Init ParametersCache instance
    try {
        ParametersCache::instance();
    } catch (std::exception const &) {
        LOG_WARN(_logger, "Error in ParametersCache::instance");
        addError(Error(errId(), ExitCode::DbError, ExitCause::Unknown));
        throw std::runtime_error("Unable to initialize parameters cache.");
    }

    // Setup translations
    CommonUtility::setupTranslations(this, ParametersCache::instance()->parameters().language());

    // Configure logger
    if (!Log::instance()->configure(ParametersCache::instance()->parameters().useLog(),
                                    ParametersCache::instance()->parameters().logLevel(),
                                    ParametersCache::instance()->parameters().purgeOldLogs())) {
        LOG_WARN(_logger, "Error in Log::configure");
        addError(Error(errId(), ExitCode::SystemError, ExitCause::Unknown));
    }

    // Init ExclusionTemplateCache instance
    try {
        ExclusionTemplateCache::instance();
    } catch (std::exception const &) {
        LOG_WARN(_logger, "Error in ExclusionTemplateCache::instance");
        addError(Error(errId(), ExitCode::DbError, ExitCause::Unknown));
        throw std::runtime_error("Unable to initialize exclusion template cache.");
    }

#ifdef Q_OS_WIN
    // Update shortcuts
    _navigationPaneHelper = std::unique_ptr<NavigationPaneHelper>(new NavigationPaneHelper(_vfsMap));
    _navigationPaneHelper->setShowInExplorerNavigationPane(false);
    if (ParametersCache::instance()->parameters().showShortcuts()) {
        _navigationPaneHelper->setShowInExplorerNavigationPane(true);
    }
#endif

    // Setup proxy
    setupProxy();

    // Setup auto start
#ifdef NDEBUG
    if (ParametersCache::instance()->parameters().autoStart() && !OldUtility::hasLaunchOnStartup(_theme->appName(), _logger)) {
        OldUtility::setLaunchOnStartup(_theme->appName(), _theme->appClientName(), true, _logger);
    }
#endif

#ifdef PLUGINDIR
    // Setup extra plugin search path
    QString extraPluginPath = QStringLiteral(PLUGINDIR);
    if (!extraPluginPath.isEmpty()) {
        if (QDir::isRelativePath(extraPluginPath))
            extraPluginPath = QDir(QApplication::applicationDirPath()).filePath(extraPluginPath);
        LOGW_INFO(_logger, L"Adding extra plugin search path:" << Path2WStr(QStr2Path(extraPluginPath)).c_str());
        addLibraryPath(extraPluginPath);
    }
#endif

    // Check vfs plugins
    QString error;
#ifdef Q_OS_WIN
    if (KDC::isVfsPluginAvailable(VirtualFileMode::Win, error)) LOG_INFO(_logger, "VFS windows plugin is available");
#elif defined(Q_OS_MAC)
    if (KDC::isVfsPluginAvailable(VirtualFileMode::Mac, error)) LOG_INFO(_logger, "VFS mac plugin is available");
#endif
    if (KDC::isVfsPluginAvailable(VirtualFileMode::Suffix, error)) LOG_INFO(_logger, "VFS suffix plugin is available");

    // Update checks
    _updateManager = std::make_unique<UpdateManager>(this);
    connect(_updateManager.get(), &UpdateManager::requestRestart, this, &AppServer::onScheduleAppRestart);
#ifdef Q_OS_MACOS
    const std::function<void()> quitCallback = std::bind_front(&AppServer::sendQuit, this);
    _updateManager->setQuitCallback(quitCallback);
#endif

    connect(_updateManager.get(), &UpdateManager::updateStateChanged, this, &AppServer::onUpdateStateChanged);
    connect(_updateManager.get(), &UpdateManager::updateAnnouncement, this, &AppServer::onSendNotifAsked);
    connect(_updateManager.get(), &UpdateManager::showUpdateDialog, this, &AppServer::onShowWindowsUpdateDialog);

    // Init socket api
    _socketApi.reset(new SocketApi(_syncPalMap, _vfsMap));
    _socketApi->setAddErrorCallback(&addError);
    _socketApi->setGetThumbnailCallback(&ServerRequests::getThumbnail);
    _socketApi->setGetPublicLinkUrlCallback(&ServerRequests::getPublicLinkUrl);

    // Start CommServer
    CommServer::instance();
    connect(CommServer::instance().get(), &CommServer::requestReceived, this, &AppServer::onRequestReceived);
    connect(CommServer::instance().get(), &CommServer::restartClient, this, &AppServer::onRestartClientReceived);

    // Update users/accounts/drives info
    ExitCode exitCode = updateAllUsersInfo();
    if (exitCode == ExitCode::InvalidToken) {
        // The user will be asked to enter its credentials later
    } else if (exitCode != ExitCode::Ok) {
        LOG_WARN(_logger, "Error in updateAllUsersInfo : " << exitCode);
        addError(Error(errId(), exitCode, ExitCause::Unknown));
        if (exitCode != ExitCode::NetworkError && exitCode != ExitCode::UpdateRequired) {
            throw std::runtime_error("Failed to load user data.");
            return;
        }
    }

    // Set sentry user
    updateSentryUser();

    // Check last crash to avoid crash loop
    bool shouldQuit = false;
    handleCrashRecovery(shouldQuit);
    if (shouldQuit) {
        QTimer::singleShot(0, this, &AppServer::quit);
        return;
    }

    // Start syncs
    QTimer::singleShot(0, [=]() { startSyncPals(); });

    // Check if a log Upload has been interrupted
    AppStateValue appStateValue = LogUploadState::None;
    if (bool found = false; !ParmsDb::instance()->selectAppState(AppStateKey::LogUploadState, appStateValue, found) || !found) {
        LOG_ERROR(_logger, "Error in ParmsDb::selectAppState");
    }

    if (auto logUploadState = std::get<LogUploadState>(appStateValue);
        logUploadState == LogUploadState::Archiving || logUploadState == LogUploadState::Uploading) {
        LOG_ERROR(_logger, "App was closed during log upload, resetting upload status.");
        if (bool found = false;
            !ParmsDb::instance()->updateAppState(AppStateKey::LogUploadState, LogUploadState::Failed, found) || !found) {
            LOG_WARN(_logger, "Error in ParmsDb::updateAppState");
        }
    } else if (logUploadState ==
               LogUploadState::CancelRequested) { // If interrupted while cancelling, consider it has been cancelled
        if (bool found = false;
            !ParmsDb::instance()->updateAppState(AppStateKey::LogUploadState, LogUploadState::Canceled, found) || !found) {
            LOG_ERROR(_logger, "Error in ParmsDb::updateAppState");
        }
    }

    appStateValue = "";
    if (bool found = false; !ParmsDb::instance()->selectAppState(AppStateKey::LogUploadToken, appStateValue, found) || !found) {
        LOG_ERROR(_logger, "Error in ParmsDb::selectAppState");
    }

    if (const auto logUploadToken = std::get<std::string>(appStateValue); !logUploadToken.empty()) {
        UploadSessionCancelJob cancelJob(UploadSessionType::Log, logUploadToken);
        if (const ExitCode exitCode = cancelJob.runSynchronously(); exitCode != ExitCode::Ok) {
            LOG_WARN(_logger, "Error in UploadSessionCancelJob::runSynchronously : " << exitCode);
        } else {
            LOG_INFO(_logger, "Previous Log upload api call cancelled");
            if (bool found = false;
                !ParmsDb::instance()->updateAppState(AppStateKey::LogUploadToken, std::string(), found) || !found) {
                LOG_WARN(_logger, "Error in ParmsDb::updateAppState");
            }
        }
    }

    // Start client
    if (!startClient()) {
        LOG_ERROR(_logger, "Error in startClient");
        throw std::runtime_error("Failed to start kDrive client.");
        return;
    }

    // Send syncs progress
    connect(&_loadSyncsProgressTimer, &QTimer::timeout, this, &AppServer::onUpdateSyncsProgress);
    _loadSyncsProgressTimer.start(LOAD_PROGRESS_INTERVAL);

    // Send files notifications
    connect(&_sendFilesNotificationsTimer, &QTimer::timeout, this, &AppServer::onSendFilesNotifications);
    _sendFilesNotificationsTimer.start(SEND_NOTIFICATIONS_INTERVAL);

    // Restart paused syncs
    connect(&_restartSyncsTimer, &QTimer::timeout, this, &AppServer::onRestartSyncs);
    _restartSyncsTimer.start(RESTART_SYNCS_INTERVAL);
}

AppServer::~AppServer() {
    LOG_DEBUG(_logger, "~AppServer");
}

void AppServer::onCleanup() {
    LOG_DEBUG(_logger, "AppServer::onCleanup()");
    JobManager::stop();
    // Stop SyncPals
    for (const auto &syncPalMapElt: _syncPalMap) {
        stopSyncPal(syncPalMapElt.first, false, true);
        LOG_DEBUG(_logger, "SyncPal with syncDbId=" << syncPalMapElt.first << " and use_count="
                                                    << _syncPalMap[syncPalMapElt.first].use_count() << " stoped");
    }
    LOG_DEBUG(_logger, "Syncpal(s) stopped");
    // Stop Vfs
    for (const auto &vfsMapElt: _vfsMap) {
        stopVfs(vfsMapElt.first, false);
        LOG_DEBUG(_logger, "Vfs with syncDbId=" << vfsMapElt.first << " and use_count=" << _vfsMap[vfsMapElt.first].use_count()
                                                << " stoped");
    }
    LOG_DEBUG(_logger, "Vfs(s) stopped");
    // Stop JobManager
    JobManager::clear();
    LOG_DEBUG(_logger, "JobManager::clear() done");

    _syncPalMap.clear();
    _vfsMap.clear();

    ParmsDb::instance()->close();
    LOG_DEBUG(_logger, "ParmsDb closed");
}

// This task can be long and block the GUI
void AppServer::stopSyncTask(int syncDbId) {
    // Stop sync and remove it from syncPalMap
    ExitCode exitCode = stopSyncPal(syncDbId, false, true, true);
    if (exitCode != ExitCode::Ok) {
        LOG_WARN(_logger, "Error in stopSyncPal : " << exitCode);
        addError(Error(errId(), exitCode, ExitCause::Unknown));
    }

    // Stop Vfs
    exitCode = stopVfs(syncDbId, true);
    if (exitCode != ExitCode::Ok) {
        LOG_WARN(_logger, "Error in stopVfs : " << exitCode);
        addError(Error(errId(), exitCode, ExitCause::Unknown));
    }

    ASSERT(_syncPalMap[syncDbId].use_count() == 1)
    _syncPalMap.erase(syncDbId);

    ASSERT(_vfsMap[syncDbId].use_count() <= 1) // `use_count` can be zero when the local drive has been removed.
    _vfsMap.erase(syncDbId);
}

void AppServer::stopAllSyncsTask(const std::vector<int> &syncDbIdList) {
    for (int syncDbId: syncDbIdList) {
        stopSyncTask(syncDbId);
    }
}

void AppServer::deleteAccountIfNeeded(int accountDbId) {
    std::vector<Drive> driveList;
    if (!ParmsDb::instance()->selectAllDrives(accountDbId, driveList)) {
        LOG_WARN(_logger, "Error in ParmsDb::selectAllDrives");
        addError(Error(errId(), ExitCode::DbError, ExitCause::Unknown));
    } else if (driveList.empty()) {
        const ExitCode exitCode = ServerRequests::deleteAccount(accountDbId);
        if (exitCode == ExitCode::Ok) {
            sendAccountRemoved(accountDbId);
        } else {
            LOG_WARN(_logger, "Error in ServerRequests::deleteAccount: " << exitCode);
            addError(Error(errId(), exitCode, ExitCause::Unknown));
        }
    }
}

void AppServer::deleteDrive(int driveDbId, int accountDbId) {
    const ExitCode exitCode = ServerRequests::deleteDrive(driveDbId);
    if (exitCode == ExitCode::Ok) {
        sendDriveRemoved(driveDbId);
    } else {
        LOG_WARN(_logger, "Error in Requests::deleteDrive : " << exitCode);
        addError(Error(errId(), exitCode, ExitCause::Unknown));
        sendDriveDeletionFailed(driveDbId);
    }

    deleteAccountIfNeeded(accountDbId);
}

void AppServer::logExtendedLogActivationMessage(bool isExtendedLogEnabled) noexcept {
    const std::string activationStatus = isExtendedLogEnabled ? "enabled" : "disabled";
    const std::string msg = "Extended logging is " + activationStatus + ".";

    LOG_INFO(_logger, msg.c_str());
}

void AppServer::updateSentryUser() const {
    User user;
    bool found = false;
    ParmsDb::instance()->selectLastConnectedUser(user, found);
    std::string userId = "No user in db";
    std::string userName = "No user in db";
    std::string userEmail = "No user in db";
    if (found) {
        userId = std::to_string(user.dbId());
        userName = user.name();
        userEmail = user.email();
    }
    SentryHandler::instance()->setAuthenticatedUser(SentryUser(userEmail, userName, userId));
}

bool AppServer::clientHasCrashed() const {
    // Check if a crash file exists
    auto sigFilePath(CommonUtility::signalFilePath(AppType::Client, SignalCategory::Crash));
    std::error_code ec;
    return std::filesystem::exists(sigFilePath, ec);
}

void AppServer::handleClientCrash(bool &quit) {
    if (clientCrashedRecently()) {
        LOG_FATAL(_logger, "Client has crashed twice in a short time, exiting");

        // Reset client restart date in DB
        bool found = false;
        if (!KDC::ParmsDb::instance()->updateAppState(AppStateKey::LastClientSelfRestartDate, 0, found) || !found) {
            addError(Error(errId(), ExitCode::DbError, ExitCause::DbEntryNotFound));
            LOG_WARN(_logger, "Error in ParmsDb::updateAppState");
        }

        quit = true;
    } else {
        // Set client restart date in DB
        const long timestamp =
                std::chrono::time_point_cast<std::chrono::seconds>(std::chrono::system_clock::now()).time_since_epoch().count();
        const std::string timestampStr = std::to_string(timestamp);
        bool found = false;
        if (!KDC::ParmsDb::instance()->updateAppState(AppStateKey::LastClientSelfRestartDate, timestampStr, found) || !found) {
            addError(Error(errId(), ExitCode::DbError, ExitCause::DbEntryNotFound));
            LOG_WARN(_logger, "Error in ParmsDb::updateAppState");
        }

        // Restart client
        if (!startClient()) {
            LOG_WARN(_logger, "Error in AppServer::startClient");
            quit = true;
        } else {
            LOG_INFO(_logger, "Client restarted");
            quit = false;
        }
    }
}

void AppServer::crash() const {
    // SIGSEGV crash
    CommonUtility::crash();
}

void AppServer::onRequestReceived(int id, RequestNum num, const QByteArray &params) {
    QByteArray results = QByteArray();
    QDataStream resultStream(&results, QIODevice::WriteOnly);

    switch (num) {
        case RequestNum::LOGIN_REQUESTTOKEN: {
            QString code, codeVerifier;
            QDataStream paramsStream(params);
            paramsStream >> code;
            paramsStream >> codeVerifier;

            UserInfo userInfo;
            bool userCreated;
            std::string error;
            std::string errorDescr;
            ExitCode exitCode = ServerRequests::requestToken(code, codeVerifier, userInfo, userCreated, error, errorDescr);
            if (exitCode != ExitCode::Ok) {
                LOG_WARN(_logger, "Error in Requests::requestToken : " << exitCode);
                addError(Error(errId(), exitCode, ExitCause::Unknown));
            }
            updateSentryUser();
            if (userCreated) {
                sendUserAdded(userInfo);
            } else {
                sendUserUpdated(userInfo);
            }

            resultStream << toInt(exitCode);
            if (exitCode == ExitCode::Ok) {
                resultStream << userInfo.dbId();
            } else {
                resultStream << QString::fromStdString(error);
                resultStream << QString::fromStdString(errorDescr);
            }
            break;
        }
        case RequestNum::USER_DBIDLIST: {
            QList<int> list;
            ExitCode exitCode = ServerRequests::getUserDbIdList(list);
            if (exitCode != ExitCode::Ok) {
                LOG_WARN(_logger, "Error in Requests::getUserDbIdList : " << exitCode);
                addError(Error(errId(), exitCode, ExitCause::Unknown));
            }

            resultStream << toInt(exitCode);
            resultStream << list;
            break;
        }
        case RequestNum::USER_INFOLIST: {
            QList<UserInfo> list;
            ExitCode exitCode = ServerRequests::getUserInfoList(list);
            if (exitCode != ExitCode::Ok) {
                LOG_WARN(_logger, "Error in Requests::getUserInfoList : " << exitCode);
                addError(Error(errId(), exitCode, ExitCause::Unknown));
            }

            resultStream << toInt(exitCode);
            resultStream << list;
            break;
        }
        case RequestNum::USER_DELETE: {
            // As the actual deletion task is post-poned via a timer,
            // this request returns immediately with `ExitCode::Ok`.
            // Errors are reported via the addError method.

            resultStream << ExitCode::Ok;

            int userDbId = 0;
            ArgsWriter(params).write(userDbId);

            // Get syncs do delete
            std::vector<int> syncDbIdList;
            for (const auto &syncPalMapElt: _syncPalMap) {
                if (syncPalMapElt.second->userDbId() == userDbId) {
                    syncDbIdList.push_back(syncPalMapElt.first);
                }
            }

            // Stop syncs for this user and remove them from syncPalMap.
            QTimer::singleShot(100, [this, userDbId, syncDbIdList]() {
                AppServer::stopAllSyncsTask(syncDbIdList);

                // Delete user from DB
                const ExitCode exitCode = ServerRequests::deleteUser(userDbId);
                if (exitCode == ExitCode::Ok) {
                    sendUserRemoved(userDbId);
                } else {
                    LOG_WARN(_logger, "Error in Requests::deleteUser : " << exitCode);
                    addError(Error(errId(), exitCode, ExitCause::Unknown));
                }
            });

            break;
        }
        case RequestNum::ERROR_INFOLIST: {
            ErrorLevel level{ErrorLevel::Unknown};
            int syncDbId{0};
            int limit{100};
            ArgsWriter(params).write(level, syncDbId, limit);

            QList<ErrorInfo> list;
            ExitCode exitCode = ServerRequests::getErrorInfoList(level, syncDbId, limit, list);
            if (exitCode != ExitCode::Ok) {
                LOG_WARN(_logger, "Error in Requests::getErrorInfoList : " << exitCode);
                addError(Error(errId(), exitCode, ExitCause::Unknown));
            }

            resultStream << toInt(exitCode);
            resultStream << list;
            break;
        }
        case RequestNum::ERROR_GET_CONFLICTS: {
            int driveDbId;
            QList<ConflictType> filter;
            QDataStream paramsStream(params);
            paramsStream >> driveDbId;
            paramsStream >> filter;

            QList<ErrorInfo> list;

            // Retrieve all sync related to this drive
            std::vector<Sync> syncs;
            if (!ParmsDb::instance()->selectAllSyncs(driveDbId, syncs)) {
                LOG_WARN(Log::instance()->getLogger(), "Error in ParmsDb::selectAllSyncs");
                resultStream << ExitCode::DbError;
                break;
            }

            std::unordered_set<ConflictType> filter2;
            for (const auto &c: filter) {
                filter2.insert(c);
            }

            ExitCode exitCode = ExitCode::Ok;
            for (auto &sync: syncs) {
                exitCode = ServerRequests::getConflictErrorInfoList(sync.dbId(), filter2, list);
                if (exitCode != ExitCode::Ok) {
                    LOG_WARN(_logger, "Error in Requests::getConflictErrorInfoList : " << exitCode);
                    addError(Error(errId(), exitCode, ExitCause::Unknown));
                }
            }

            resultStream << toInt(exitCode);
            resultStream << list;
            break;
        }
        case RequestNum::ERROR_DELETE_SERVER: {
            ExitCode exitCode = clearErrors(0, false);
            if (exitCode != ExitCode::Ok) {
                LOG_WARN(_logger, "Error in AppServer::clearErrors : " << exitCode);
                addError(Error(errId(), exitCode, ExitCause::Unknown));
            }

            resultStream << toInt(exitCode);
            break;
        }
        case RequestNum::ERROR_DELETE_SYNC: {
            int syncDbId = 0;
            bool autoResolved;

            QDataStream paramsStream(params);
            paramsStream >> syncDbId;
            paramsStream >> autoResolved;

            ExitCode exitCode = clearErrors(syncDbId, autoResolved);
            if (exitCode != ExitCode::Ok) {
                LOG_WARN(_logger, "Error in AppServer::clearErrors : " << exitCode);
                addError(Error(errId(), exitCode, ExitCause::Unknown));
            }

            resultStream << toInt(exitCode);
            break;
        }
        case RequestNum::ERROR_DELETE_INVALIDTOKEN: {
            ExitCode exitCode = ServerRequests::deleteInvalidTokenErrors();
            if (exitCode != ExitCode::Ok) {
                LOG_WARN(_logger, "Error in Requests::userLoggedIn : " << exitCode);
                addError(Error(errId(), exitCode, ExitCause::Unknown));
            }

            resultStream << ExitCode::Ok;

            break;
        }
        case RequestNum::ERROR_RESOLVE_CONFLICTS: {
            int driveDbId = 0;
            bool keepLocalVersion = false;

            QDataStream paramsStream(params);
            paramsStream >> driveDbId;
            paramsStream >> keepLocalVersion;

            // Retrieve all sync related to this drive
            std::vector<Sync> syncs;
            if (!ParmsDb::instance()->selectAllSyncs(driveDbId, syncs)) {
                LOG_WARN(Log::instance()->getLogger(), "Error in ParmsDb::selectAllSyncs");
                resultStream << ExitCode::DbError;
                break;
            }

            ExitCode exitCode = ExitCode::Ok;
            for (auto &sync: syncs) {
                if (_syncPalMap.find(sync.dbId()) == _syncPalMap.end()) {
                    LOG_WARN(_logger, "SyncPal not found in syncPalMap for syncDbId=" << sync.dbId());
                    exitCode = ExitCode::DataError;
                    break;
                }

                std::vector<Error> errorList;
                ServerRequests::getConflictList(sync.dbId(), conflictsWithLocalRename, errorList);

                if (!errorList.empty()) {
                    _syncPalMap[sync.dbId()]->fixConflictingFiles(keepLocalVersion, errorList);
                }
            }

            resultStream << toInt(exitCode);
            break;
        }
        case RequestNum::ERROR_RESOLVE_UNSUPPORTED_CHAR: {
            int driveId = 0;

            QDataStream paramsStream(params);
            paramsStream >> driveId;

            // TODO : not implemented yet

            resultStream << ExitCode::Ok;
            break;
        }
        case RequestNum::USER_AVAILABLEDRIVES: {
            int userDbId;
            QDataStream paramsStream(params);
            paramsStream >> userDbId;

            QHash<int, DriveAvailableInfo> list;
            ExitCode exitCode = ServerRequests::getUserAvailableDrives(userDbId, list);
            if (exitCode != ExitCode::Ok) {
                LOG_WARN(_logger, "Error in Requests::getUserAvailableDrives");
                addError(Error(errId(), exitCode, ExitCause::Unknown));
            }

            resultStream << toInt(exitCode);
            resultStream << list;
            break;
        }
        case RequestNum::USER_ID_FROM_USERDBID: {
            int userDbId;
            QDataStream paramsStream(params);
            paramsStream >> userDbId;

            int userId;
            ExitCode exitCode = ServerRequests::getUserIdFromUserDbId(userDbId, userId);
            if (exitCode != ExitCode::Ok) {
                LOG_WARN(_logger, "Error in Requests::getUserIdFromUserDbId : " << exitCode);
                addError(Error(errId(), exitCode, ExitCause::Unknown));
            }

            resultStream << toInt(exitCode);
            resultStream << userId;
            break;
        }
        case RequestNum::ACCOUNT_INFOLIST: {
            QList<AccountInfo> list;
            ExitCode exitCode = ServerRequests::getAccountInfoList(list);
            if (exitCode != ExitCode::Ok) {
                LOG_WARN(_logger, "Error in Requests::getAccountInfoList : " << exitCode);
                addError(Error(errId(), exitCode, ExitCause::Unknown));
            }

            resultStream << toInt(exitCode);
            resultStream << list;
            break;
        }
        case RequestNum::DRIVE_INFOLIST: {
            QList<DriveInfo> list;
            ExitCode exitCode = ServerRequests::getDriveInfoList(list);
            if (exitCode != ExitCode::Ok) {
                LOG_WARN(_logger, "Error in Requests::getDriveInfoList : " << exitCode);
                addError(Error(errId(), exitCode, ExitCause::Unknown));
            }

            resultStream << toInt(exitCode);
            resultStream << list;
            break;
        }
        case RequestNum::DRIVE_INFO: {
            int driveDbId;
            QDataStream paramsStream(params);
            paramsStream >> driveDbId;

            DriveInfo driveInfo;
            ExitCode exitCode = ServerRequests::getDriveInfo(driveDbId, driveInfo);
            if (exitCode != ExitCode::Ok) {
                LOG_WARN(_logger, "Error in Requests::getDriveInfo : " << exitCode);
                addError(Error(errId(), exitCode, ExitCause::Unknown));
            }

            resultStream << toInt(exitCode);
            resultStream << driveInfo;
            break;
        }
        case RequestNum::DRIVE_ID_FROM_DRIVEDBID: {
            int driveDbId;
            QDataStream paramsStream(params);
            paramsStream >> driveDbId;

            int driveId;
            ExitCode exitCode = ServerRequests::getDriveIdFromDriveDbId(driveDbId, driveId);
            if (exitCode != ExitCode::Ok) {
                LOG_WARN(_logger, "Error in Requests::getDriveIdFromDriveDbId : " << exitCode);
                addError(Error(errId(), exitCode, ExitCause::Unknown));
            }

            resultStream << toInt(exitCode);
            resultStream << driveId;
            break;
        }
        case RequestNum::DRIVE_ID_FROM_SYNCDBID: {
            int syncDbId;
            QDataStream paramsStream(params);
            paramsStream >> syncDbId;

            int driveId;
            ExitCode exitCode = ServerRequests::getDriveIdFromSyncDbId(syncDbId, driveId);
            if (exitCode != ExitCode::Ok) {
                LOG_WARN(_logger, "Error in Requests::getDriveIdFromSyncDbId : " << exitCode);
                addError(Error(errId(), exitCode, ExitCause::Unknown));
            }

            resultStream << toInt(exitCode);
            resultStream << driveId;
            break;
        }
        case RequestNum::DRIVE_DEFAULTCOLOR: {
            static const QColor driveDefaultColor(0x9F9F9F);

            resultStream << ExitCode::Ok;
            resultStream << driveDefaultColor;
            break;
        }
        case RequestNum::DRIVE_UPDATE: {
            DriveInfo driveInfo;
            QDataStream paramsStream(params);
            paramsStream >> driveInfo;

            ExitCode exitCode = ServerRequests::updateDrive(driveInfo);
            if (exitCode != ExitCode::Ok) {
                LOG_WARN(_logger, "Error in Requests::updateDrive : " << exitCode);
                addError(Error(errId(), exitCode, ExitCause::Unknown));
            }

            resultStream << toInt(exitCode);
            break;
        }
        case RequestNum::DRIVE_DELETE: {
            // As the actual deletion task is post-poned via a timer,
            // this request returns immediately with `ExitCode::Ok`.
            // Errors are reported via the addError method.

            resultStream << ExitCode::Ok;

            int driveDbId = 0;
            ArgsWriter(params).write(driveDbId);

            // Get syncs do delete
            int accountDbId = -1;
            std::vector<int> syncDbIdList;
            for (const auto &syncPalMapElt: _syncPalMap) {
                if (syncPalMapElt.second->driveDbId() == driveDbId) {
                    syncDbIdList.push_back(syncPalMapElt.first);
                    accountDbId = syncPalMapElt.second->accountDbId();
                }
            }

            // Stop syncs for this drive and remove them from syncPalMap
            QTimer::singleShot(100, [this, driveDbId, accountDbId, syncDbIdList]() {
                AppServer::stopAllSyncsTask(syncDbIdList);
                AppServer::deleteDrive(driveDbId, accountDbId);
            });

            Utility::restartFinderExtension();

            break;
        }
        case RequestNum::SYNC_INFOLIST: {
            QList<SyncInfo> list;
            ExitCode exitCode;
            exitCode = ServerRequests::getSyncInfoList(list);
            if (exitCode != ExitCode::Ok) {
                LOG_WARN(_logger, "Error in Requests::getSyncInfoList : " << exitCode);
                addError(Error(errId(), exitCode, ExitCause::Unknown));
            }

            resultStream << toInt(exitCode);
            resultStream << list;
            break;
        }
        case RequestNum::SYNC_START: {
            int syncDbId;
            QDataStream paramsStream(params);
            paramsStream >> syncDbId;

            Sync sync;
            bool found = false;
            if (!ParmsDb::instance()->selectSync(syncDbId, sync, found)) {
                LOG_WARN(_logger, "Error in ParmsDb::selectSync");
                resultStream << ExitCode::DbError;
                break;
            }
            if (!found) {
                LOG_WARN(_logger, "Sync not found in sync table for syncDbId=" << syncDbId);
                resultStream << ExitCode::DataError;
                break;
            }

            // Clear old errors for this sync
            clearErrors(sync.dbId(), false);
            clearErrors(sync.dbId(), true);

            ExitCode exitCode = checkIfSyncIsValid(sync);
            ExitCause exitCause = ExitCause::Unknown;
            if (exitCode != ExitCode::Ok) {
                addError(Error(sync.dbId(), errId(), exitCode, exitCause));
                resultStream << toInt(exitCode);
                break;
            }

            exitCode = tryCreateAndStartVfs(sync);
            const bool resumedByUser = exitCode == ExitCode::Ok;

            exitCode = initSyncPal(sync, std::unordered_set<NodeId>(), std::unordered_set<NodeId>(), std::unordered_set<NodeId>(),
                                   true, resumedByUser, false);
            if (exitCode != ExitCode::Ok) {
                LOG_WARN(_logger, "Error in initSyncPal for syncDbId=" << sync.dbId() << " - exitCode=" << exitCode);
                addError(Error(errId(), exitCode, exitCause));
                resultStream << toInt(exitCode);
                break;
            }

            Utility::restartFinderExtension();

            resultStream << toInt(exitCode);
            break;
        }
        case RequestNum::SYNC_STOP: {
            int syncDbId;
            QDataStream paramsStream(params);
            paramsStream >> syncDbId;

            resultStream << ExitCode::Ok;

            QTimer::singleShot(100, [=]() {
                // Stop SyncPal
                ExitCode exitCode = stopSyncPal(syncDbId, true);
                if (exitCode != ExitCode::Ok) {
                    LOG_WARN(_logger, "Error in stopSyncPal : " << exitCode);
                    addError(Error(errId(), exitCode, ExitCause::Unknown));
                }

                // Note: we do not Stop Vfs in case of a pause
            });

            break;
        }
        case RequestNum::SYNC_STATUS: {
            int syncDbId;
            QDataStream paramsStream(params);
            paramsStream >> syncDbId;

            if (_syncPalMap.find(syncDbId) == _syncPalMap.end()) {
                LOG_WARN(_logger, "SyncPal not found in syncPalMap for syncDbId=" << syncDbId);
                resultStream << ExitCode::DataError;
                resultStream << SyncStatus::Undefined;
                break;
            }

            SyncStatus status = _syncPalMap[syncDbId]->status();

            resultStream << ExitCode::Ok;
            resultStream << status;
            break;
        }
        case RequestNum::SYNC_ISRUNNING: {
            int syncDbId;
            QDataStream paramsStream(params);
            paramsStream >> syncDbId;

            if (_syncPalMap.find(syncDbId) == _syncPalMap.end()) {
                LOG_WARN(_logger, "SyncPal not found in syncPalMap for syncDbId=" << syncDbId);
                resultStream << ExitCode::DataError;
                resultStream << false;
                break;
            }

            bool isRunning = _syncPalMap[syncDbId]->isRunning();

            resultStream << ExitCode::Ok;
            resultStream << isRunning;
            break;
        }
        case RequestNum::SYNC_ADD: {
            int userDbId = 0;
            int accountId = 0;
            int driveId = 0;
            QString localFolderPath;
            QString serverFolderPath;
            QString serverFolderNodeId;
            bool liteSync = false;
            QSet<QString> blackList;
            QSet<QString> whiteList;
            QDataStream paramsStream(params);
            paramsStream >> userDbId;
            paramsStream >> accountId;
            paramsStream >> driveId;
            paramsStream >> localFolderPath;
            paramsStream >> serverFolderPath;
            paramsStream >> serverFolderNodeId;
            paramsStream >> liteSync;
            paramsStream >> blackList;
            paramsStream >> whiteList;

            // Add sync in DB
            bool showInNavigationPane = false;
#ifdef Q_OS_WIN
            showInNavigationPane = _navigationPaneHelper->showInExplorerNavigationPane();
#endif
            AccountInfo accountInfo;
            DriveInfo driveInfo;
            SyncInfo syncInfo;
            ExitCode exitCode =
                    ServerRequests::addSync(userDbId, accountId, driveId, localFolderPath, serverFolderPath, serverFolderNodeId,
                                            liteSync, showInNavigationPane, accountInfo, driveInfo, syncInfo);
            if (exitCode != ExitCode::Ok) {
                LOGW_WARN(_logger, L"Error in Requests::addSync - userDbId="
                                           << userDbId << L" accountId=" << accountId << L" driveId=" << driveId
                                           << L" localFolderPath=" << QStr2WStr(localFolderPath).c_str() << L" serverFolderPath="
                                           << QStr2WStr(serverFolderPath).c_str() << L" serverFolderNodeId="
                                           << serverFolderNodeId.toStdWString().c_str() << L" liteSync=" << liteSync
                                           << L" showInNavigationPane=" << showInNavigationPane);
                addError(Error(errId(), exitCode, ExitCause::Unknown));
                resultStream << toInt(exitCode);
                break;
            }

            if (accountInfo.dbId() != 0) {
                sendAccountAdded(accountInfo);
            }
            if (driveInfo.dbId() != 0) {
                sendDriveAdded(driveInfo);
            }
            sendSyncAdded(syncInfo);

            resultStream << toInt(exitCode);
            if (exitCode == ExitCode::Ok) {
                resultStream << syncInfo.dbId();
            }

            QTimer::singleShot(100, this, [=]() {
                Sync sync;
                ServerRequests::syncInfoToSync(syncInfo, sync);

                ExitCode exitCode = checkIfSyncIsValid(sync);
                ExitCause exitCause = ExitCause::Unknown;
                if (exitCode != ExitCode::Ok) {
                    addError(Error(sync.dbId(), errId(), exitCode, exitCause));
                    return;
                }

                tryCreateAndStartVfs(sync);

                // Create and start SyncPal
                exitCode = initSyncPal(sync, blackList, QSet<QString>(), whiteList, true, false, true);
                if (exitCode != ExitCode::Ok) {
                    LOG_WARN(_logger, "Error in initSyncPal for syncDbId=" << syncInfo.dbId() << " - exitCode=" << exitCode);
                    addError(Error(errId(), exitCode, exitCause));

                    // Stop sync and remove it from syncPalMap
                    ExitCode exitCode = stopSyncPal(syncInfo.dbId(), false, true, true);
                    if (exitCode != ExitCode::Ok) {
                        // Do nothing
                    }

                    // Stop Vfs
                    exitCode = stopVfs(syncInfo.dbId(), true);
                    if (exitCode != ExitCode::Ok) {
                        // Do nothing
                    }

                    ASSERT(_syncPalMap[syncInfo.dbId()].use_count() == 1)
                    _syncPalMap.erase(syncInfo.dbId());

                    ASSERT(_vfsMap[syncInfo.dbId()].use_count() == 1)
                    _vfsMap.erase(syncInfo.dbId());

                    // Delete sync from DB
                    exitCode = ServerRequests::deleteSync(syncInfo.dbId());
                    if (exitCode != ExitCode::Ok) {
                        LOG_WARN(_logger, "Error in Requests::deleteSync : " << exitCode);
                        addError(Error(errId(), exitCode, ExitCause::Unknown));
                    }

                    sendSyncRemoved(syncInfo.dbId());
                }

                Utility::restartFinderExtension();
            });
            break;
        }
        case RequestNum::SYNC_ADD2: {
            int driveDbId = 0;
            QString localFolderPath;
            QString serverFolderPath;
            QString serverFolderNodeId;
            bool liteSync = false;
            QSet<QString> blackList;
            QSet<QString> whiteList;
            ArgsWriter(params).write(driveDbId, localFolderPath, serverFolderPath, serverFolderNodeId, liteSync, blackList,
                                     whiteList);

            // Add sync in DB
            bool showInNavigationPane = false;
#ifdef Q_OS_WIN
            showInNavigationPane = _navigationPaneHelper->showInExplorerNavigationPane();
#endif
            SyncInfo syncInfo;
            ExitCode exitCode = ServerRequests::addSync(driveDbId, localFolderPath, serverFolderPath, serverFolderNodeId,
                                                        liteSync, showInNavigationPane, syncInfo);
            if (exitCode != ExitCode::Ok) {
                LOGW_WARN(_logger, L"Error in Requests::addSync for driveDbId="
                                           << driveDbId << L" localFolderPath=" << Path2WStr(QStr2Path(localFolderPath)).c_str()
                                           << L" serverFolderPath=" << Path2WStr(QStr2Path(serverFolderPath)).c_str()
                                           << L" liteSync=" << liteSync << L" showInNavigationPane=" << showInNavigationPane);
                addError(Error(errId(), exitCode, ExitCause::Unknown));
                resultStream << toInt(exitCode);
                break;
            }

            sendSyncAdded(syncInfo);

            resultStream << toInt(exitCode);
            if (exitCode == ExitCode::Ok) {
                resultStream << syncInfo.dbId();
            }

            QTimer::singleShot(100, this, [=]() {
                Sync sync;
                ServerRequests::syncInfoToSync(syncInfo, sync);

                // Check if sync is valid
                ExitCode exitCode = checkIfSyncIsValid(sync);
                ExitCause exitCause = ExitCause::Unknown;
                if (exitCode != ExitCode::Ok) {
                    addError(Error(sync.dbId(), errId(), exitCode, exitCause));
                    return;
                }

                tryCreateAndStartVfs(sync);

                // Create and start SyncPal
                exitCode = initSyncPal(sync, blackList, QSet<QString>(), whiteList, true, false, true);
                if (exitCode != ExitCode::Ok) {
                    LOG_WARN(_logger, "Error in initSyncPal for syncDbId=" << sync.dbId() << " - exitCode=" << exitCode);
                    addError(Error(errId(), exitCode, exitCause));
                }

                Utility::restartFinderExtension();
            });
            break;
        }
        case RequestNum::SYNC_START_AFTER_LOGIN: {
            int userDbId;
            QDataStream paramsStream(params);
            paramsStream >> userDbId;

            User user;
            bool found;
            if (!ParmsDb::instance()->selectUser(userDbId, user, found)) {
                LOG_WARN(_logger, "Error in ParmsDb::selectUser");
                resultStream << ExitCode::DbError;
                break;
            }
            if (!found) {
                LOG_WARN(_logger, "User not found in user table for userDbId=" << userDbId);
                resultStream << ExitCode::DataError;
                break;
            }

            ExitCause exitCause;
            ExitCode exitCode = startSyncs(user, exitCause);
            if (exitCode != ExitCode::Ok) {
                LOG_WARN(_logger, "Error in startSyncs for userDbId=" << user.dbId());
            }

            resultStream << toInt(exitCode);
            break;
        }
        case RequestNum::SYNC_DELETE: {
            // Although the return code is always `ExitCode::Ok` because of fake asynchronicity via QTimer,
            // the post-poned task records errors through calls to `addError` and use a dedicated client-server signal
            // for deletion failure.
            resultStream << ExitCode::Ok;

            int syncDbId = 0;
            ArgsWriter(params).write(syncDbId);

            QTimer::singleShot(100, [this, syncDbId]() {
                AppServer::stopSyncTask(syncDbId); // This task can be long, hence blocking, on Windows.

                // Delete sync from DB
                const ExitCode exitCode = ServerRequests::deleteSync(syncDbId);

                if (exitCode == ExitCode::Ok) {
                    // Let the client remove the sync-related GUI elements.
                    sendSyncRemoved(syncDbId);
                } else {
                    LOG_WARN(_logger, "Error in Requests::deleteSync : " << exitCode);
                    addError(Error(errId(), exitCode, ExitCause::Unknown));
                    // Let the client unlock the sync-related GUI elements.
                    sendSyncDeletionFailed(syncDbId);
                }

                Utility::restartFinderExtension();
            });

            break;
        }
        case RequestNum::SYNC_GETPUBLICLINKURL: {
            int driveDbId;
            QString nodeId;
            QDataStream paramsStream(params);
            paramsStream >> driveDbId;
            paramsStream >> nodeId;

            QString linkUrl;
            ExitCode exitCode = ServerRequests::getPublicLinkUrl(driveDbId, nodeId, linkUrl);
            if (exitCode != ExitCode::Ok) {
                LOG_WARN(_logger, "Error in Requests::getLinkUrl");
                addError(Error(errId(), exitCode, ExitCause::Unknown));
            }

            resultStream << toInt(exitCode);
            resultStream << linkUrl;
            break;
        }
        case RequestNum::SYNC_GETPRIVATELINKURL: {
            int driveDbId;
            QString fileId;
            QDataStream paramsStream(params);
            paramsStream >> driveDbId;
            paramsStream >> fileId;

            QString linkUrl;
            ExitCode exitCode = ServerRequests::getPrivateLinkUrl(driveDbId, fileId, linkUrl);
            if (exitCode != ExitCode::Ok) {
                LOG_WARN(_logger, "Error in Requests::getLinkUrl");
                addError(Error(errId(), exitCode, ExitCause::Unknown));
            }

            resultStream << toInt(exitCode);
            resultStream << linkUrl;
            break;
        }
        case RequestNum::SYNC_ASKFORSTATUS: {
            _syncCacheMap.clear();

            resultStream << ExitCode::Ok;
            break;
        }
        case RequestNum::SYNCNODE_LIST: {
            int syncDbId;
            SyncNodeType type;
            QDataStream paramsStream(params);
            paramsStream >> syncDbId;
            paramsStream >> type;

            if (_syncPalMap.find(syncDbId) == _syncPalMap.end()) {
                LOG_DEBUG(_logger, "SyncPal not found in syncPalMap for syncDbId=" << syncDbId);
                resultStream << ExitCode::DataError;
                resultStream << QSet<QString>();
                break;
            }

            std::unordered_set<NodeId> nodeIdSet;
            ExitCode exitCode = _syncPalMap[syncDbId]->syncIdSet(type, nodeIdSet);
            if (exitCode != ExitCode::Ok) {
                LOG_WARN(_logger, "Error in SyncPal::getSyncIdSet : " << exitCode);
                addError(Error(errId(), exitCode, ExitCause::Unknown));
            }

            QSet<QString> nodeIdSet2;
            for (const NodeId &nodeId: nodeIdSet) {
                nodeIdSet2 << QString::fromStdString(nodeId);
            }

            resultStream << toInt(exitCode);
            resultStream << nodeIdSet2;
            break;
        }
        case RequestNum::SYNCNODE_SETLIST: {
            int syncDbId;
            SyncNodeType type;
            QSet<QString> nodeIdSet;
            QDataStream paramsStream(params);
            paramsStream >> syncDbId;
            paramsStream >> type;
            paramsStream >> nodeIdSet;

            if (_syncPalMap.find(syncDbId) == _syncPalMap.end()) {
                LOG_WARN(_logger, "SyncPal not found in syncPalMap for syncDbId=" << syncDbId);
                resultStream << ExitCode::DataError;
                break;
            }

            std::unordered_set<NodeId> nodeIdSet2;
            for (const QString &nodeId: nodeIdSet) {
                nodeIdSet2.insert(nodeId.toStdString());
            }

            ExitCode exitCode = _syncPalMap[syncDbId]->setSyncIdSet(type, nodeIdSet2);
            if (exitCode != ExitCode::Ok) {
                LOG_WARN(_logger, "Error in SyncPal::setSyncIdSet : " << exitCode);
                addError(Error(errId(), exitCode, ExitCause::Unknown));
            }

            resultStream << toInt(exitCode);
            break;
        }
        case RequestNum::NODE_PATH: {
            int syncDbId;
            QString nodeId;
            QDataStream paramsStream(params);
            paramsStream >> syncDbId;
            paramsStream >> nodeId;

            if (_syncPalMap.find(syncDbId) == _syncPalMap.end()) {
                LOG_WARN(_logger, "SyncPal not found in syncPalMap for syncDbId=" << syncDbId);
                resultStream << ExitCode::DataError;
                resultStream << QString();
                break;
            }

            QString path;
            ExitCode exitCode = ServerRequests::getPathByNodeId(_syncPalMap[syncDbId]->userDbId(),
                                                                _syncPalMap[syncDbId]->driveId(), nodeId, path);
            if (exitCode != ExitCode::Ok) {
                LOG_WARN(_logger, "Error in AppServer::getPathByNodeId : " << exitCode);
                addError(Error(errId(), exitCode, ExitCause::Unknown));
            }

            resultStream << toInt(exitCode);
            resultStream << path;
            break;
        }
        case RequestNum::NODE_INFO: {
            int userDbId;
            int driveId;
            QString nodeId;
            bool withPath = false;
            QDataStream paramsStream(params);
            paramsStream >> userDbId;
            paramsStream >> driveId;
            paramsStream >> nodeId;
            paramsStream >> withPath;

            NodeInfo nodeInfo;
            ExitCode exitCode = ServerRequests::getNodeInfo(userDbId, driveId, nodeId, nodeInfo, withPath);
            if (exitCode != ExitCode::Ok) {
                LOG_WARN(_logger, "Error in Requests::getNodeInfo");
                addError(Error(errId(), exitCode, ExitCause::Unknown));
            }

            resultStream << toInt(exitCode);
            resultStream << nodeInfo;
            break;
        }
        case RequestNum::NODE_SUBFOLDERS: {
            int userDbId;
            int driveId;
            QString nodeId;
            bool withPath = false;
            QDataStream paramsStream(params);
            paramsStream >> userDbId;
            paramsStream >> driveId;
            paramsStream >> nodeId;
            paramsStream >> withPath;

            QList<NodeInfo> subfoldersList;
            ExitCode exitCode = ServerRequests::getSubFolders(userDbId, driveId, nodeId, subfoldersList, withPath);
            if (exitCode != ExitCode::Ok) {
                LOG_WARN(_logger, "Error in Requests::getSubFolders");
                addError(Error(errId(), exitCode, ExitCause::Unknown));
            }

            resultStream << toInt(exitCode);
            resultStream << subfoldersList;
            break;
        }
        case RequestNum::NODE_SUBFOLDERS2: {
            int driveDbId;
            QString nodeId;
            bool withPath = false;
            QDataStream paramsStream(params);
            paramsStream >> driveDbId;
            paramsStream >> nodeId;
            paramsStream >> withPath;

            QList<NodeInfo> subfoldersList;
            ExitCode exitCode = ServerRequests::getSubFolders(driveDbId, nodeId, subfoldersList, withPath);
            if (exitCode != ExitCode::Ok) {
                LOG_WARN(_logger, "Error in Requests::getSubFolders");
                addError(Error(errId(), exitCode, ExitCause::Unknown));
            }

            resultStream << toInt(exitCode);
            resultStream << subfoldersList;
            break;
        }
        case RequestNum::NODE_FOLDER_SIZE: {
            int userDbId;
            int driveId;
            QString nodeId;
            QDataStream paramsStream(params);
            paramsStream >> userDbId;
            paramsStream >> driveId;
            paramsStream >> nodeId;

            std::function<void(const QString &, qint64)> callback =
                    std::bind(&AppServer::sendGetFolderSizeCompleted, this, std::placeholders::_1, std::placeholders::_2);
            std::thread getFolderSize(ServerRequests::getFolderSize, userDbId, driveId, nodeId.toStdString(), callback);
            getFolderSize.detach();

            resultStream << ExitCode::Ok;
            break;
        }
        case RequestNum::NODE_CREATEMISSINGFOLDERS: {
            int driveDbId;
            QList<QPair<QString, QString>> folderList;
            QDataStream paramsStream(params);
            paramsStream >> driveDbId;
            paramsStream >> folderList;

            // Pause all syncs of the drive
            QList<int> pausedSyncs;
            for (auto &syncPalMapElt: _syncPalMap) {
                std::chrono::time_point<std::chrono::system_clock> pauseTime;
                if (syncPalMapElt.second->driveDbId() == driveDbId && !syncPalMapElt.second->isPaused(pauseTime)) {
                    syncPalMapElt.second->pause();
                    pausedSyncs.push_back(syncPalMapElt.first);
                }
            }

            // Create missing folders
            QString parentNodeId(QString::fromStdString(SyncDb::driveRootNode().nodeIdRemote().value()));
            QString firstCreatedNodeId;
            for (auto &folderElt: folderList) {
                if (folderElt.second.isEmpty()) {
                    ExitCode exitCode = ServerRequests::createDir(driveDbId, parentNodeId, folderElt.first, parentNodeId);
                    if (exitCode != ExitCode::Ok) {
                        LOG_WARN(_logger, "Error in Requests::createDir for driveDbId=" << driveDbId << " parentNodeId="
                                                                                        << parentNodeId.toStdString().c_str());
                        addError(Error(errId(), exitCode, ExitCause::Unknown));
                        resultStream << toInt(exitCode);
                        resultStream << QString();
                        break;
                    }
                    if (firstCreatedNodeId.isEmpty()) {
                        firstCreatedNodeId = parentNodeId;
                    }
                } else {
                    parentNodeId = folderElt.second;
                }
            }

            // Add first created node to blacklist of all syncs
            for (auto &syncPalMapElt: _syncPalMap) {
                if (syncPalMapElt.second->driveDbId() == driveDbId) {
                    // Get blacklist
                    std::unordered_set<NodeId> nodeIdSet;
                    ExitCode exitCode = syncPalMapElt.second->syncIdSet(SyncNodeType::BlackList, nodeIdSet);
                    if (exitCode != ExitCode::Ok) {
                        LOG_WARN(_logger, "Error in SyncPal::syncIdSet for syncDbId=" << syncPalMapElt.first);
                        addError(Error(errId(), exitCode, ExitCause::Unknown));
                        resultStream << toInt(exitCode);
                        resultStream << QString();
                        break;
                    }

                    // Set blacklist
                    nodeIdSet.insert(firstCreatedNodeId.toStdString());
                    exitCode = syncPalMapElt.second->setSyncIdSet(SyncNodeType::BlackList, nodeIdSet);
                    if (exitCode != ExitCode::Ok) {
                        LOG_WARN(_logger, "Error in SyncPal::setSyncIdSet for syncDbId=" << syncPalMapElt.first);
                        addError(Error(errId(), exitCode, ExitCause::Unknown));
                        resultStream << toInt(exitCode);
                        resultStream << QString();
                        break;
                    }
                }
            }

            // Resume all paused syncs
            for (int syncDbId: pausedSyncs) {
                _syncPalMap[syncDbId]->unpause();
            }

            resultStream << ExitCode::Ok;
            resultStream << parentNodeId;
            break;
        }
        case RequestNum::EXCLTEMPL_GETEXCLUDED: {
            QString name;
            QDataStream paramsStream(params);
            paramsStream >> name;

            bool isWarning = false;

            resultStream << ExitCode::Ok;
            resultStream << ExclusionTemplateCache::instance()->isExcludedByTemplate(name.toStdString(), isWarning);
            break;
        }
        case RequestNum::EXCLTEMPL_GETLIST: {
            bool def;
            QDataStream paramsStream(params);
            paramsStream >> def;

            QList<ExclusionTemplateInfo> list;
            ExitCode exitCode = ServerRequests::getExclusionTemplateList(def, list);
            if (exitCode != ExitCode::Ok) {
                LOG_WARN(_logger, "Error in Requests::getExclusionTemplateList : " << exitCode);
                addError(Error(errId(), exitCode, ExitCause::Unknown));
            }

            resultStream << toInt(exitCode);
            resultStream << list;
            break;
        }
        case RequestNum::EXCLTEMPL_SETLIST: {
            bool def;
            QList<ExclusionTemplateInfo> list;
            QDataStream paramsStream(params);
            paramsStream >> def;
            paramsStream >> list;

            ExitCode exitCode = ServerRequests::setExclusionTemplateList(def, list);
            if (exitCode != ExitCode::Ok) {
                LOG_WARN(_logger, "Error in Requests::setExclusionTemplateList : " << exitCode);
                addError(Error(errId(), exitCode, ExitCause::Unknown));
                resultStream << toInt(exitCode);
                break;
            }

            resultStream << toInt(exitCode);
            break;
        }
        case RequestNum::EXCLTEMPL_PROPAGATE_CHANGE: {
            resultStream << ExitCode::Ok;

            QTimer::singleShot(100, [=]() {
                for (auto &syncPalMapElt: _syncPalMap) {
                    if (_socketApi) {
                        _socketApi->unregisterSync(syncPalMapElt.second->syncDbId());
                    }

                    _syncPalMap[syncPalMapElt.first]->excludeListUpdated();

                    if (_socketApi) {
                        _socketApi->registerSync(syncPalMapElt.second->syncDbId());
                    }
                }
            });

            break;
        }
#ifdef Q_OS_MAC
        case RequestNum::EXCLAPP_GETLIST: {
            bool def;
            QDataStream paramsStream(params);
            paramsStream >> def;

            QList<ExclusionAppInfo> list;
            ExitCode exitCode = ServerRequests::getExclusionAppList(def, list);
            if (exitCode != ExitCode::Ok) {
                LOG_WARN(_logger, "Error in Requests::getExclusionAppList : " << exitCode);
                addError(Error(errId(), exitCode, ExitCause::Unknown));
            }

            resultStream << toInt(exitCode);
            resultStream << list;
            break;
        }
        case RequestNum::EXCLAPP_SETLIST: {
            bool def;
            QList<ExclusionAppInfo> list;
            QDataStream paramsStream(params);
            paramsStream >> def;
            paramsStream >> list;

            ExitCode exitCode = ServerRequests::setExclusionAppList(def, list);
            if (exitCode != ExitCode::Ok) {
                LOG_WARN(_logger, "Error in Requests::setExclusionAppList : " << exitCode);
                addError(Error(errId(), exitCode, ExitCause::Unknown));
            }

            if (exitCode == ExitCode::Ok) {
                for (const auto &vfsMapElt: _vfsMap) {
                    if (vfsMapElt.second->mode() == VirtualFileMode::Mac) {
                        if (!vfsMapElt.second->setAppExcludeList()) {
                            exitCode = ExitCode::SystemError;
                            LOG_WARN(_logger, "Error in Vfs::setAppExcludeList!");
                            addError(Error(errId(), exitCode, ExitCause::Unknown));
                        }
                        break;
                    }
                }
            }

            resultStream << toInt(exitCode);
            break;
        }
        case RequestNum::GET_FETCHING_APP_LIST: {
            ExitCode exitCode = ExitCode::Ok;
            QHash<QString, QString> appTable;
            for (const auto &vfsMapElt: _vfsMap) {
                if (vfsMapElt.second->mode() == VirtualFileMode::Mac) {
                    if (!vfsMapElt.second->getFetchingAppList(appTable)) {
                        exitCode = ExitCode::SystemError;
                        LOG_WARN(_logger, "Error in Vfs::getFetchingAppList!");
                        addError(Error(errId(), exitCode, ExitCause::Unknown));
                    }
                    break;
                }
            }

            resultStream << toInt(exitCode);
            resultStream << appTable;
            break;
        }
#endif
        case RequestNum::PARAMETERS_INFO: {
            ParametersInfo parametersInfo;
            ExitCode exitCode = ServerRequests::getParameters(parametersInfo);
            if (exitCode != ExitCode::Ok) {
                LOG_WARN(_logger, "Error in Requests::getParameters");
                addError(Error(errId(), exitCode, ExitCause::Unknown));
            }

            resultStream << toInt(exitCode);
            resultStream << parametersInfo;
            break;
        }
        case RequestNum::PARAMETERS_UPDATE: {
            ParametersInfo parametersInfo;
            QDataStream paramsStream(params);
            paramsStream >> parametersInfo;

            // Retrieve current settings
            const Parameters parameters = ParametersCache::instance()->parameters();
            std::string pwd;
            if (parameters.proxyConfig().needsAuth()) {
                // Read pwd from keystore
                bool found;
                if (!KeyChainManager::instance()->readDataFromKeystore(parameters.proxyConfig().token(), pwd, found)) {
                    LOG_WARN(_logger, "Failed to read proxy pwd from keychain");
                }
                if (!found) {
                    LOG_DEBUG(_logger, "Proxy pwd not found for keychainKey=" << parameters.proxyConfig().token().c_str());
                }
            }

            // Update parameters
            const ExitCode exitCode = ServerRequests::updateParameters(parametersInfo);
            if (exitCode != ExitCode::Ok) {
                LOG_WARN(_logger, "Error in Requests::updateParameters");
                addError(Error(errId(), exitCode, ExitCause::Unknown));
            }

            // extendedLog change propagation
            if (parameters.extendedLog() != parametersInfo.extendedLog()) {
                logExtendedLogActivationMessage(parametersInfo.extendedLog());
                for (const auto &[_, vfsMapElt]: _vfsMap) {
                    vfsMapElt->setExtendedLog(parametersInfo.extendedLog());
                }
            }

            // Language change propagation
            if (parameters.language() != parametersInfo.language()) {
                CommonUtility::setupTranslations(this, parametersInfo.language());
            }

            // ProxyConfig change propagation
            if (parameters.proxyConfig().type() != parametersInfo.proxyConfigInfo().type() ||
                parameters.proxyConfig().hostName() != parametersInfo.proxyConfigInfo().hostName().toStdString() ||
                parameters.proxyConfig().port() != parametersInfo.proxyConfigInfo().port() ||
                parameters.proxyConfig().needsAuth() != parametersInfo.proxyConfigInfo().needsAuth() ||
                parameters.proxyConfig().user() != parametersInfo.proxyConfigInfo().user().toStdString() ||
                pwd != parametersInfo.proxyConfigInfo().pwd().toStdString()) {
                Proxy::instance()->setProxyConfig(ParametersCache::instance()->parameters().proxyConfig());
            }

            resultStream << toInt(exitCode);
            break;
        }
        case RequestNum::UTILITY_FINDGOODPATHFORNEWSYNC: {
            int driveDbId;
            QString basePath;
            QDataStream paramsStream(params);
            paramsStream >> driveDbId;
            paramsStream >> basePath;

            QString path;
            QString error;
            ExitCode exitCode = ServerRequests::findGoodPathForNewSync(driveDbId, basePath, path, error);
            if (exitCode != ExitCode::Ok) {
                LOG_WARN(_logger, "Error in Requests::findGoodPathForNewSyncFolder");
                addError(Error(errId(), exitCode, ExitCause::Unknown));
            }

            resultStream << toInt(exitCode);
            resultStream << path;
            resultStream << error;
            break;
        }
        case RequestNum::UTILITY_BESTVFSAVAILABLEMODE: {
            VirtualFileMode mode = KDC::bestAvailableVfsMode();

            resultStream << ExitCode::Ok;
            resultStream << mode;
            break;
        }
#ifdef Q_OS_WIN
        case RequestNum::UTILITY_SHOWSHORTCUT: {
            bool show = _navigationPaneHelper->showInExplorerNavigationPane();

            resultStream << ExitCode::Ok;
            resultStream << show;
            break;
        }
        case RequestNum::UTILITY_SETSHOWSHORTCUT: {
            bool show;
            QDataStream paramsStream(params);
            paramsStream >> show;

            _navigationPaneHelper->setShowInExplorerNavigationPane(show);

            resultStream << ExitCode::Ok;
            break;
        }
#endif
        case RequestNum::UTILITY_ACTIVATELOADINFO: {
            bool value;
            QDataStream paramsStream(params);
            paramsStream >> value;

            if (value) {
                QTimer::singleShot(100, this, &AppServer::onLoadInfo);

                // Clear sync update progress cache
                _syncCacheMap.clear();
            }

            resultStream << ExitCode::Ok;
            break;
        }
        case RequestNum::UTILITY_CHECKCOMMSTATUS: {
            resultStream << ExitCode::Ok;
            break;
        }
        case RequestNum::UTILITY_HASSYSTEMLAUNCHONSTARTUP: {
            bool enabled = OldUtility::hasSystemLaunchOnStartup(Theme::instance()->appName(), _logger);

            resultStream << ExitCode::Ok;
            resultStream << enabled;
            break;
        }
        case RequestNum::UTILITY_HASLAUNCHONSTARTUP: {
            bool enabled = OldUtility::hasLaunchOnStartup(Theme::instance()->appName(), _logger);

            resultStream << ExitCode::Ok;
            resultStream << enabled;
            break;
        }
        case RequestNum::UTILITY_SETLAUNCHONSTARTUP: {
            bool enabled;
            QDataStream paramsStream(params);
            paramsStream >> enabled;

            Theme *theme = Theme::instance();
            OldUtility::setLaunchOnStartup(theme->appName(), theme->appNameGUI(), enabled, _logger);

            resultStream << ExitCode::Ok;
            break;
        }
        case RequestNum::UTILITY_SET_APPSTATE: {
            AppStateKey key = AppStateKey::Unknown;
            QString value;
            QDataStream paramsStream(params);
            paramsStream >> key;
            paramsStream >> value;

            bool found = true;
            if (!ParmsDb::instance()->updateAppState(key, value.toStdString(), found) || !found) {
                LOG_WARN(_logger, "Error in ParmsDb::updateAppState");
                resultStream << ExitCode::DbError;
                break;
            }

            resultStream << ExitCode::Ok;
            break;
        }
        case RequestNum::UTILITY_GET_APPSTATE: {
            AppStateKey key = AppStateKey::Unknown;
            QString defaultValue;
            QDataStream paramsStream(params);
            paramsStream >> key;

            AppStateValue appStateValue = std::string();
            if (bool found = false; !ParmsDb::instance()->selectAppState(key, appStateValue, found) || !found) {
                LOG_WARN(_logger, "Error in ParmsDb::selectAppState");
                resultStream << ExitCode::DbError;
                break;
            }
            std::string appStateValueStr = std::get<std::string>(appStateValue);

            resultStream << ExitCode::Ok;
            resultStream << QString::fromStdString(appStateValueStr);
            break;
        }
        case RequestNum::UTILITY_GET_LOG_ESTIMATED_SIZE: {
            uint64_t logSize = 0;
            IoError ioError = IoError::Success;
            bool res = LogArchiver::getLogDirEstimatedSize(logSize, ioError);
            if (ioError != IoError::Success) {
                LOG_WARN(_logger,
                         "Error in LogArchiver::getLogDirEstimatedSize: " << IoHelper::ioError2StdString(ioError).c_str());

                addError(Error(errId(), ExitCode::SystemError, ExitCause::Unknown));
                resultStream << ExitCode::SystemError;
                resultStream << 0;
            } else {
                resultStream << ExitCode::Ok;
                resultStream << static_cast<qint64>(logSize);
            }
            break;
        }
        case RequestNum::UTILITY_SEND_LOG_TO_SUPPORT: {
            bool includeArchivedLogs = false;
            QDataStream paramsStream(params);
            paramsStream >> includeArchivedLogs;
            resultStream << ExitCode::Ok; // Return immediately, progress and error will be report via addError and signal

            std::thread uploadLogThread([this, includeArchivedLogs]() { uploadLog(includeArchivedLogs); });
            uploadLogThread.detach();
            break;
        }
        case RequestNum::UTILITY_CANCEL_LOG_TO_SUPPORT: {
            resultStream << ExitCode::Ok; // Return immediately, progress and error will be report via addError and signal
            QTimer::singleShot(100, [this]() { cancelLogUpload(); });
            break;
        }
        case RequestNum::SYNC_SETSUPPORTSVIRTUALFILES: {
            int syncDbId = 0;
            bool value = false;
            ArgsWriter(params).write(syncDbId, value);

            const ExitCode exitCode = setSupportsVirtualFiles(syncDbId, value);
            if (exitCode != ExitCode::Ok) {
                LOG_WARN(_logger, "Error in setSupportsVirtualFiles for syncDbId=" << syncDbId);
            }

            resultStream << toInt(exitCode);
            break;
        }
        case RequestNum::SYNC_SETROOTPINSTATE: {
            int syncDbId;
            PinState state;
            QDataStream paramsStream(params);
            paramsStream >> syncDbId;
            paramsStream >> state;

            if (_vfsMap.find(syncDbId) == _vfsMap.end()) {
                LOG_WARN(_logger, "Vfs not found in vfsMap for syncDbId=" << syncDbId);
                resultStream << ExitCode::DataError;
                break;
            }

            if (!_vfsMap[syncDbId]->setPinState(QString(), state)) {
                LOG_WARN(_logger, "Error in Vfs::setPinState for root directory");
                resultStream << ExitCode::SystemError;
                break;
            }

            resultStream << ExitCode::Ok;
            break;
        }
        case RequestNum::SYNC_PROPAGATE_SYNCLIST_CHANGE: {
            int syncDbId;
            bool restartSync;
            QDataStream paramsStream(params);
            paramsStream >> syncDbId;
            paramsStream >> restartSync;

            if (_syncPalMap.find(syncDbId) == _syncPalMap.end()) {
                LOG_WARN(_logger, "SyncPal not found in syncPalMap for syncDbId=" << syncDbId);
                resultStream << ExitCode::DataError;
                break;
            }

            _syncPalMap[syncDbId]->syncListUpdated(restartSync);

            resultStream << ExitCode::Ok;
            break;
        }
        case RequestNum::UPDATER_CHANGE_CHANNEL: {
            auto channel = DistributionChannel::Unknown;
            QDataStream paramsStream(params);
            paramsStream >> channel;
            _updateManager->setDistributionChannel(channel);
            break;
        }
        case RequestNum::UPDATER_VERSION_INFO: {
            VersionInfo versionInfo = _updateManager->versionInfo();
            resultStream << versionInfo;
            break;
        }
        case RequestNum::UPDATER_STATE: {
            UpdateState state = _updateManager->state();
            resultStream << state;
            break;
        }
        case RequestNum::UPDATER_START_INSTALLER: {
            _updateManager->startInstaller();
            break;
        }
        case RequestNum::UPDATER_SKIP_VERSION: {
            QString tmp;
            QDataStream paramsStream(params);
            paramsStream >> tmp;
            AbstractUpdater::skipVersion(tmp.toStdString());
            break;
        }
        case RequestNum::UTILITY_CRASH: {
            resultStream << ExitCode::Ok;
            QTimer::singleShot(QUIT_DELAY, []() { CommonUtility::crash(); });
            break;
        }
        case RequestNum::UTILITY_QUIT: {
            CommServer::instance()->setHasQuittedProperly(true);
            QTimer::singleShot(QUIT_DELAY, []() { quit(); });
            break;
        }
        default: {
            LOG_DEBUG(_logger, "Request not implemented!");
            return;
            break;
        }
    }

    CommServer::instance()->sendReply(id, results);
}

void AppServer::startSyncPals() {
    static int trials = 0;

    if (trials < START_SYNCPALS_TRIALS) {
        trials++;
        LOG_DEBUG(_logger, "Start SyncPals - trials = " << trials);
        ExitCause exitCause = ExitCause::Unknown;
        ExitCode exitCode = startSyncs(exitCause);
        if (exitCode != ExitCode::Ok) {
            if (exitCode == ExitCode::SystemError && exitCause == ExitCause::Unknown) {
                QTimer::singleShot(START_SYNCPALS_RETRY_INTERVAL, this, [=]() { startSyncPals(); });
            }
        }
    }
}

ExitCode AppServer::clearErrors(int syncDbId, bool autoResolved /*= false*/) {
    ExitCode exitCode;
    if (syncDbId == 0) {
        exitCode = ServerRequests::deleteErrorsServer();
        if (exitCode != ExitCode::Ok) {
            LOG_WARN(_logger, "Error in ServerRequests::deleteErrorsServer : " << exitCode);
        }
    } else {
        exitCode = ServerRequests::deleteErrorsForSync(syncDbId, autoResolved);
        if (exitCode != ExitCode::Ok) {
            LOG_WARN(_logger, "Error in ServerRequests::deleteErrorsForSync : " << exitCode);
        }
    }

    if (exitCode == ExitCode::Ok) {
        QTimer::singleShot(100, [=]() { sendErrorsCleared(syncDbId); });
    }

    return exitCode;
}

void AppServer::sendErrorsCleared(int syncDbId) {
    int id = 0;

    QByteArray params;
    QDataStream paramsStream(&params, QIODevice::WriteOnly);
    paramsStream << syncDbId;
    CommServer::instance()->sendSignal(SignalNum::UTILITY_ERRORS_CLEARED, params, id);
}

void AppServer::sendQuit() {
    int id = 0;

    CommServer::instance()->sendSignal(SignalNum::UTILITY_QUIT, QByteArray(), id);
}

void AppServer::sendLogUploadStatusUpdated(LogUploadState status, int percent) {
    int id = 0;

    QByteArray params;
    QDataStream paramsStream(&params, QIODevice::WriteOnly);
    paramsStream << status;
    paramsStream << percent;
    CommServer::instance()->sendSignal(SignalNum::UTILITY_LOG_UPLOAD_STATUS_UPDATED, params, id);

    if (bool found = false; !ParmsDb::instance()->updateAppState(AppStateKey::LogUploadState, status, found) || !found) {
        LOG_WARN(_logger, "Error in ParmsDb::updateAppState with key=" << static_cast<int>(AppStateKey::LogUploadState));
        // Don't fail because it is not a critical error, especially in this context where we are trying to send logs
    }

    if (bool found = false;
        !ParmsDb::instance()->updateAppState(AppStateKey::LogUploadPercent, std::to_string(percent), found) || !found) {
        LOG_WARN(_logger, "Error in ParmsDb::updateAppState with key=" << static_cast<int>(AppStateKey::LogUploadPercent));
        // Don't fail because it is not a critical error, especially in this context where we are trying to send logs
    }
}

void AppServer::cancelLogUpload() {
    ExitCause exitCause = ExitCause::Unknown;
    ExitCode exitCode = ServerRequests::cancelLogToSupport(exitCause);
    if (exitCause == ExitCause::OperationCanceled) {
        LOG_WARN(_logger, "Operation already canceled");
        sendLogUploadStatusUpdated(LogUploadState::Canceled, 0);
        return;
    }

    if (exitCode == ExitCode::InvalidOperation) {
        LOG_WARN(_logger, "Cannot cancel the log upload operation (not started or already finished)");
        AppStateValue logUploadState = LogUploadState::None;
        if (bool found = false;
            !ParmsDb::instance()->selectAppState(AppStateKey::LogUploadState, logUploadState, found) || !found) {
            LOG_WARN(_logger, "Error in ParmsDb::selectAppState");
        }

        AppStateValue logUploadPercent = int();
        if (bool found = false;
            !ParmsDb::instance()->selectAppState(AppStateKey::LogUploadPercent, logUploadPercent, found) || !found) {
            LOG_WARN(_logger, "Error in ParmsDb::selectAppState");
        }
        sendLogUploadStatusUpdated(std::get<LogUploadState>(logUploadState), std::get<int>(logUploadPercent));
        return;
    }

    if (exitCode != ExitCode::Ok) {
        LOG_WARN(_logger, "Error in Requests::cancelLogUploadToSupport : " << exitCode << " | " << exitCause);
        addError(Error(errId(), ExitCode::LogUploadFailed, exitCause));
        sendLogUploadStatusUpdated(LogUploadState::Failed, 0); // Considered as a failure, in case the operation was not
                                                               // canceled, the gui will receive updated status quickly.
        return;
    }
    sendLogUploadStatusUpdated(LogUploadState::CancelRequested, 0);
}

void AppServer::uploadLog(bool includeArchivedLogs) {
    if (bool found = false; !ParmsDb::instance()->updateAppState(AppStateKey::LogUploadState, LogUploadState::None, found) ||
                            !found) { // Reset status
        LOG_WARN(_logger, "Error in ParmsDb::updateAppState");
    }
    sendLogUploadStatusUpdated(LogUploadState::Archiving, 0); // Send progress to the client

    /* See AppStateKey::LogUploadState for status values
     * The return value of progressFunc is true if the upload should continue, false if the user canceled the upload
     */
    LogUploadState previousStatus = LogUploadState::None;
    int previousProgress = 0;
    std::function<bool(LogUploadState, int)> progressFunc = [this, &previousStatus, &previousProgress](LogUploadState status,
                                                                                                       int progress) {
        AppStateValue appStateValue = LogUploadState::None;
        if (bool found = false; !ParmsDb::instance()->selectAppState(AppStateKey::LogUploadState, appStateValue, found) ||
                                !found) { // Check if the user canceled the upload
            LOG_WARN(_logger, "Error in ParmsDb::selectAppState");
        }
        LogUploadState logUploadState = std::get<LogUploadState>(appStateValue);

        bool canceled = logUploadState == LogUploadState::Canceled || logUploadState == LogUploadState::CancelRequested;
        if (!canceled && (status != previousStatus || progress != previousProgress)) {
            sendLogUploadStatusUpdated(status, progress); // Send progress to the client
            LOG_DEBUG(_logger, "Log transfert progress : " << static_cast<int>(status) << " | " << progress << " %");
        }
        previousProgress = progress;
        previousStatus = status;
        return !canceled;
    };

    ExitCause exitCause = ExitCause::Unknown;
    ExitCode exitCode = ServerRequests::sendLogToSupport(includeArchivedLogs, progressFunc, exitCause);

    if (exitCause == ExitCause::OperationCanceled) {
        LOG_DEBUG(_logger, "Log transfert canceled");
        sendLogUploadStatusUpdated(LogUploadState::Canceled, 0);
        return;
    } else if (exitCode != ExitCode::Ok) {
        LOG_WARN(_logger, "Error in Requests::sendLogToSupport : " << exitCode << " | " << exitCause);
        addError(Error(errId(), ExitCode::LogUploadFailed, exitCause));
    }
    sendLogUploadStatusUpdated(exitCode == ExitCode::Ok ? LogUploadState::Success : LogUploadState::Failed, 0);
}

ExitCode AppServer::checkIfSyncIsValid(const Sync &sync) {
    std::vector<Sync> syncList;
    if (!ParmsDb::instance()->selectAllSyncs(syncList)) {
        LOG_WARN(_logger, "Error in ParmsDb::selectAllSyncs");
        return ExitCode::DbError;
    }

    // Check for nested syncs
    for (const auto &sync_: syncList) {
        if (sync_.dbId() == sync.dbId()) {
            continue;
        }
        if (CommonUtility::isSubDir(sync.localPath(), sync_.localPath()) ||
            CommonUtility::isSubDir(sync_.localPath(), sync.localPath())) {
            LOGW_WARN(_logger, L"Nested syncs - (1) dbId=" << sync.dbId() << L", "
                                                           << Utility::formatSyncPath(sync.localPath()).c_str() << L"; (2) dbId="
                                                           << sync_.dbId() << L", "
                                                           << Utility::formatSyncPath(sync_.localPath()).c_str());
            return ExitCode::InvalidSync;
        }
    }

    return ExitCode::Ok;
}

void AppServer::onScheduleAppRestart() {
    LOG_INFO(_logger, "Application restart requested!");
    _appRestartRequired = true;
}

void AppServer::onShowWindowsUpdateDialog() {
    int id = 0;

    QByteArray params;
    QDataStream paramsStream(&params, QIODevice::WriteOnly);
    paramsStream << _updateManager->versionInfo();
    CommServer::instance()->sendSignal(SignalNum::UPDATER_SHOW_DIALOG, params, id);
}

void AppServer::onUpdateStateChanged(const UpdateState state) {
    int id = 0;
    QByteArray params;
    QDataStream paramsStream(&params, QIODevice::WriteOnly);
    paramsStream << state;
    CommServer::instance()->sendSignal(SignalNum::UPDATER_STATE_CHANGED, params, id);
}

void AppServer::onRestartClientReceived() {
    bool quit = false;
#if NDEBUG
    if (clientHasCrashed()) {
        LOG_ERROR(_logger, "Client disconnected because it has crashed");
        handleClientCrash(quit);
        if (quit) {
            QMessageBox::warning(0, QString(APPLICATION_NAME), crashMsg, QMessageBox::Ok);
        }
    } else {
        LOG_INFO(_logger, "Client disconnected because it was killed");
        quit = true;
    }
#else
    LOG_INFO(_logger, "Client disconnected");
#endif

    if (quit) {
        QTimer::singleShot(0, this, &AppServer::quit);
    }
}

void AppServer::onMessageReceivedFromAnotherProcess(const QString &message, QObject *) {
    LOG_DEBUG(_logger, "Message received from another kDrive process: '" << message.toStdString().c_str() << "'");

    if (message == showSynthesisMsg) {
        showSynthesis();
    } else if (message == showSettingsMsg) {
        showSettings();
    }
}

void AppServer::onSendNotifAsked(const QString &title, const QString &message) {
    sendShowNotification(title, message);
}

void AppServer::sendShowNotification(const QString &title, const QString &message) {
    // Notify client
    int id = 0;

    QByteArray params;
    QDataStream paramsStream(&params, QIODevice::WriteOnly);
    paramsStream << title;
    paramsStream << message;
    CommServer::instance()->sendSignal(SignalNum::UTILITY_SHOW_NOTIFICATION, params, id);
}

void AppServer::sendNewBigFolder(int syncDbId, const QString &path) {
    int id = 0;

    QByteArray params;
    QDataStream paramsStream(&params, QIODevice::WriteOnly);
    paramsStream << syncDbId;
    paramsStream << path;
    CommServer::instance()->sendSignal(SignalNum::UTILITY_NEW_BIG_FOLDER, params, id);
}

void AppServer::sendErrorAdded(bool serverLevel, ExitCode exitCode, int syncDbId) {
    int id = 0;

    QByteArray params;
    QDataStream paramsStream(&params, QIODevice::WriteOnly);
    paramsStream << serverLevel;
    paramsStream << toInt(exitCode);
    paramsStream << syncDbId;
    CommServer::instance()->sendSignal(SignalNum::UTILITY_ERROR_ADDED, params, id);
}

void AppServer::addCompletedItem(int syncDbId, const SyncFileItem &item, bool notify) {
    // Send completedItem signal to client
    SyncFileItemInfo itemInfo;
    ServerRequests::syncFileItemToSyncFileItemInfo(item, itemInfo);
    sendSyncCompletedItem(syncDbId, itemInfo);

    if (notify) {
        // Store notification
        Notification notification;
        notification._syncDbId = syncDbId;
        notification._filename = itemInfo.path();
        notification._renameTarget = itemInfo.newPath();
        notification._status = itemInfo.instruction();
        _notifications.push_back(notification);
    }
}

void AppServer::sendSignal(SignalNum sigNum, int syncDbId, const SigValueType &val) {
    int id = 0;

    QByteArray params;
    QDataStream paramsStream(&params, QIODevice::WriteOnly);
    paramsStream << syncDbId;
    paramsStream << QVariant::fromStdVariant(val);
    CommServer::instance()->sendSignal(sigNum, params, id);
}

bool AppServer::vfsIsExcluded(int syncDbId, const SyncPath &itemPath, bool &isExcluded) {
    if (_vfsMap.find(syncDbId) == _vfsMap.end()) {
        LOG_WARN(Log::instance()->getLogger(), "Vfs not found in vfsMap for syncDbId=" << syncDbId);
        return false;
    }

    isExcluded = _vfsMap[syncDbId]->isExcluded(SyncName2QStr(itemPath.native()));

    return true;
}

bool AppServer::vfsExclude(int syncDbId, const SyncPath &itemPath) {
    if (_vfsMap.find(syncDbId) == _vfsMap.end()) {
        LOG_WARN(Log::instance()->getLogger(), "Vfs not found in vfsMap for syncDbId=" << syncDbId);
        return false;
    }

    _vfsMap[syncDbId]->exclude(SyncName2QStr(itemPath.native()));

    return true;
}

bool AppServer::vfsPinState(int syncDbId, const SyncPath &absolutePath, PinState &pinState) {
    if (_vfsMap.find(syncDbId) == _vfsMap.end()) {
        LOG_WARN(Log::instance()->getLogger(), "Vfs not found in vfsMap for syncDbId=" << syncDbId);
        return false;
    }

    SyncPath relativePath = CommonUtility::relativePath(_syncPalMap[syncDbId]->localPath(), absolutePath);
    PinState tmpPinState = _vfsMap[syncDbId]->pinState(SyncName2QStr(relativePath.native()));
    pinState = (tmpPinState != PinState::Inherited) ? tmpPinState : PinState::Unspecified;
    return true;
}

bool AppServer::vfsSetPinState(int syncDbId, const SyncPath &itemPath, PinState pinState) {
    if (_vfsMap.find(syncDbId) == _vfsMap.end()) {
        LOG_WARN(Log::instance()->getLogger(), "Vfs not found in vfsMap for syncDbId=" << syncDbId);
        return false;
    }

    SyncPath relativePath = CommonUtility::relativePath(_syncPalMap[syncDbId]->localPath(), itemPath);
    if (!_vfsMap[syncDbId]->setPinState(SyncName2QStr(relativePath.native()), pinState)) {
        LOGW_WARN(Log::instance()->getLogger(),
                  L"Error in Vfs::setPinState for syncDbId=" << syncDbId << L" and path=" << Path2WStr(itemPath).c_str());
        return false;
    }

    return true;
}

bool AppServer::vfsStatus(int syncDbId, const SyncPath &itemPath, bool &isPlaceholder, bool &isHydrated, bool &isSyncing,
                          int &progress) {
    if (_vfsMap.find(syncDbId) == _vfsMap.end()) {
        LOG_WARN(Log::instance()->getLogger(), "Vfs not found in vfsMap for syncDbId=" << syncDbId);
        return false;
    }

    return _vfsMap[syncDbId]->status(SyncName2QStr(itemPath.native()), isPlaceholder, isHydrated, isSyncing, progress);
}

bool AppServer::vfsCreatePlaceholder(int syncDbId, const SyncPath &relativeLocalPath, const SyncFileItem &item) {
    auto vfsIt = _vfsMap.find(syncDbId);
    if (vfsIt == _vfsMap.end()) {
        LOG_WARN(Log::instance()->getLogger(), "Vfs not found in vfsMap for syncDbId=" << syncDbId);
        return false;
    }

    if (vfsIt->second && !vfsIt->second->createPlaceholder(relativeLocalPath, item)) {
        LOGW_WARN(Log::instance()->getLogger(), L"Error in Vfs::createPlaceholder for syncDbId="
                                                        << syncDbId << L" and path=" << Path2WStr(item.path()).c_str());
        return false;
    }

    return true;
}

bool AppServer::vfsConvertToPlaceholder(int syncDbId, const SyncPath &path, const SyncFileItem &item) {
    if (_vfsMap.find(syncDbId) == _vfsMap.end()) {
        LOG_WARN(Log::instance()->getLogger(), "Vfs not found in vfsMap for syncDbId=" << syncDbId);
        return false;
    }

    if (!_vfsMap[syncDbId]->convertToPlaceholder(SyncName2QStr(path.native()), item)) {
        LOGW_WARN(Log::instance()->getLogger(), L"Error in Vfs::convertToPlaceholder for syncDbId="
                                                        << syncDbId << L" and path=" << Path2WStr(item.path()).c_str());
        return false;
    }

    return true;
}

bool AppServer::vfsUpdateMetadata(int syncDbId, const SyncPath &path, const SyncTime &creationTime, const SyncTime &modtime,
                                  const int64_t size, const NodeId &id, std::string &error) {
    if (_vfsMap.find(syncDbId) == _vfsMap.end()) {
        LOG_WARN(Log::instance()->getLogger(), "Vfs not found in vfsMap for syncDbId=" << syncDbId);
        return false;
    }

    QByteArray fileId(id.c_str());
    QString *errorStr = nullptr;
    if (!_vfsMap[syncDbId]->updateMetadata(SyncName2QStr(path.native()), creationTime, modtime, size, fileId, errorStr)) {
        LOGW_WARN(Log::instance()->getLogger(),
                  L"Error in Vfs::updateMetadata for syncDbId=" << syncDbId << L" and path=" << Path2WStr(path).c_str());
        error = errorStr ? errorStr->toStdString() : "";
        return false;
    }

    return true;
}

bool AppServer::vfsUpdateFetchStatus(int syncDbId, const SyncPath &tmpPath, const SyncPath &path, int64_t received,
                                     bool &canceled, bool &finished) {
    if (_vfsMap.find(syncDbId) == _vfsMap.end()) {
        LOG_WARN(Log::instance()->getLogger(), "Vfs not found in vfsMap for syncDbId=" << syncDbId);
        return false;
    }

    if (!_vfsMap[syncDbId]->updateFetchStatus(SyncName2QStr(tmpPath), SyncName2QStr(path), received, canceled, finished)) {
        LOGW_WARN(Log::instance()->getLogger(),
                  L"Error in Vfs::updateFetchStatus for syncDbId=" << syncDbId << L" and path=" << Path2WStr(path).c_str());
        return false;
    }

    return true;
}

bool AppServer::vfsFileStatusChanged(int syncDbId, const SyncPath &path, SyncFileStatus status) {
    if (_vfsMap.find(syncDbId) == _vfsMap.end()) {
        LOG_WARN(Log::instance()->getLogger(), "Vfs not found in vfsMap for syncDbId=" << syncDbId);
        return false;
    }

    if (!_vfsMap[syncDbId]->fileStatusChanged(SyncName2QStr(path.native()), status)) {
        LOGW_WARN(Log::instance()->getLogger(),
                  L"Error in Vfs::fileStatusChanged for syncDbId=" << syncDbId << L" and path=" << Path2WStr(path).c_str());
        return false;
    }

    return true;
}

bool AppServer::vfsForceStatus(int syncDbId, const SyncPath &path, bool isSyncing, int progress, bool isHydrated) {
    if (_vfsMap.find(syncDbId) == _vfsMap.end()) {
        LOG_WARN(Log::instance()->getLogger(), "Vfs not found in vfsMap for syncDbId=" << syncDbId);
        return false;
    }

    if (!_vfsMap[syncDbId]->forceStatus(SyncName2QStr(path.native()), isSyncing, progress, isHydrated)) {
        LOGW_WARN(Log::instance()->getLogger(),
                  L"Error in Vfs::forceStatus for syncDbId=" << syncDbId << L" and path=" << Path2WStr(path).c_str());
        return false;
    }

    return true;
}

bool AppServer::vfsCleanUpStatuses(int syncDbId) {
    if (_vfsMap.find(syncDbId) == _vfsMap.end()) {
        LOG_WARN(Log::instance()->getLogger(), "Vfs not found in vfsMap for syncDbId=" << syncDbId);
        return false;
    }

    if (!_vfsMap[syncDbId]->cleanUpStatuses()) {
        LOGW_WARN(Log::instance()->getLogger(), L"Error in Vfs::cleanUpStatuses for syncDbId=" << syncDbId);
        return false;
    }

    return true;
}

bool AppServer::vfsClearFileAttributes(int syncDbId, const SyncPath &path) {
    if (_vfsMap.find(syncDbId) == _vfsMap.end()) {
        LOG_WARN(Log::instance()->getLogger(), "Vfs not found in vfsMap for syncDbId=" << syncDbId);
        return false;
    }

    _vfsMap[syncDbId]->clearFileAttributes(SyncName2QStr(path.native()));

    return true;
}

bool AppServer::vfsCancelHydrate(int syncDbId, const SyncPath &path) {
    if (_vfsMap.find(syncDbId) == _vfsMap.end()) {
        LOG_WARN(Log::instance()->getLogger(), "Vfs not found in vfsMap for syncDbId=" << syncDbId);
        return false;
    }

    _vfsMap[syncDbId]->cancelHydrate(SyncName2QStr(path.native()));

    return true;
}

void AppServer::syncFileStatus(int syncDbId, const SyncPath &path, SyncFileStatus &status) {
    if (_vfsMap.find(syncDbId) == _vfsMap.end()) {
        LOG_WARN(Log::instance()->getLogger(), "Vfs not found in vfsMap for syncDbId=" << syncDbId);
        addError(Error(errId(), ExitCode::DataError, ExitCause::Unknown));
        return;
    }

    ExitCode exitCode = _syncPalMap[syncDbId]->fileStatus(ReplicaSide::Local, path, status);
    if (exitCode != ExitCode::Ok) {
        LOG_WARN(Log::instance()->getLogger(), "Error in SyncPal::fileStatus for syncDbId=" << syncDbId);
        addError(Error(errId(), exitCode, ExitCause::Unknown));
    }
}

void AppServer::syncFileSyncing(int syncDbId, const SyncPath &path, bool &syncing) {
    if (_vfsMap.find(syncDbId) == _vfsMap.end()) {
        LOG_WARN(Log::instance()->getLogger(), "Vfs not found in vfsMap for syncDbId=" << syncDbId);
        addError(Error(errId(), ExitCode::DataError, ExitCause::Unknown));
        return;
    }

    ExitCode exitCode = _syncPalMap[syncDbId]->fileSyncing(ReplicaSide::Local, path, syncing);
    if (exitCode != ExitCode::Ok) {
        LOG_WARN(Log::instance()->getLogger(), "Error in SyncPal::fileSyncing for syncDbId=" << syncDbId);
        addError(Error(errId(), exitCode, ExitCause::Unknown));
    }
}

void AppServer::setSyncFileSyncing(int syncDbId, const SyncPath &path, bool syncing) {
    if (_vfsMap.find(syncDbId) == _vfsMap.end()) {
        LOG_WARN(Log::instance()->getLogger(), "Vfs not found in vfsMap for syncDbId=" << syncDbId);
        addError(Error(errId(), ExitCode::DataError, ExitCause::Unknown));
        return;
    }

    ExitCode exitCode = _syncPalMap[syncDbId]->setFileSyncing(ReplicaSide::Local, path, syncing);
    if (exitCode != ExitCode::Ok) {
        LOG_WARN(Log::instance()->getLogger(), "Error in SyncPal::setFileSyncing for syncDbId=" << syncDbId);
        addError(Error(errId(), exitCode, ExitCause::Unknown));
    }
}

#ifdef Q_OS_MAC
void AppServer::exclusionAppList(QString &appList) {
    for (bool def: {false, true}) {
        std::vector<ExclusionApp> exclusionList;
        if (!ParmsDb::instance()->selectAllExclusionApps(def, exclusionList)) {
            LOG_WARN(Log::instance()->getLogger(), "Error in ParmsDb::selectAllExclusionApps");
            return;
        }

        for (const ExclusionApp &exclusionApp: exclusionList) {
            if (appList.size() > 0) {
                appList += ";";
            }
            appList += QString::fromStdString(exclusionApp.appId());
        }
    }
}
#endif

ExitCode AppServer::migrateConfiguration(bool &proxyNotSupported) {
    typedef ExitCode (MigrationParams::*migrateptr)();
    ExitCode exitCode(ExitCode::Ok);

    MigrationParams mp = MigrationParams();
    std::vector<std::pair<migrateptr, std::string>> migrateArr = {
            {&MigrationParams::migrateGeneralParams, "migrateGeneralParams"},
            {&MigrationParams::migrateAccountsParams, "migrateAccountsParams"},
            {&MigrationParams::migrateTemplateExclusion, "migrateFileExclusion"},
            {&MigrationParams::migrateAppExclusion, "migrateAppExclusion"},
            {&MigrationParams::migrateSelectiveSyncs, "migrateSelectiveSyncs"}};

    for (const auto &migrate: migrateArr) {
        ExitCode functionExitCode = (mp.*migrate.first)();
        if (functionExitCode != ExitCode::Ok) {
            LOG_WARN(_logger, "Error in " << migrate.second.c_str());
            exitCode = functionExitCode;
        }
    }

    // delete old files
    mp.deleteUselessConfigFiles();
    proxyNotSupported = mp.isProxyNotSupported();

    return exitCode;
}

ExitCode AppServer::updateUserInfo(User &user) {
    if (user.keychainKey().empty()) {
        return ExitCode::Ok;
    }

    bool found = false;
    bool updated = false;
    ExitCode exitCode = ServerRequests::loadUserInfo(user, updated);
    if (exitCode != ExitCode::Ok) {
        LOG_WARN(_logger, "Error in Requests::loadUserInfo : " << exitCode);
        if (exitCode == ExitCode::InvalidToken) {
            // Notify client app that the user is disconnected
            UserInfo userInfo;
            ServerRequests::userToUserInfo(user, userInfo);
            sendUserUpdated(userInfo);
        }

        return exitCode;
    }

    if (updated) {
        if (!ParmsDb::instance()->updateUser(user, found)) {
            LOG_WARN(_logger, "Error in ParmsDb::updateUser");
            return ExitCode::DbError;
        }
        if (!found) {
            LOG_WARN(_logger, "User not found for userDbId=" << user.dbId());
            return ExitCode::DataError;
        }

        UserInfo userInfo;
        ServerRequests::userToUserInfo(user, userInfo);
        sendUserUpdated(userInfo);
    }

    std::vector<Account> accounts;
    if (!ParmsDb::instance()->selectAllAccounts(user.dbId(), accounts)) {
        LOG_WARN(_logger, "Error in ParmsDb::selectAllAccounts");
        return ExitCode::DbError;
    }

    for (auto &account: accounts) {
        QHash<int, DriveAvailableInfo> userDriveInfoList;
        ServerRequests::getUserAvailableDrives(account.userDbId(), userDriveInfoList);

        std::vector<Drive> drives;
        if (!ParmsDb::instance()->selectAllDrives(account.dbId(), drives)) {
            LOG_WARN(_logger, "Error in ParmsDb::selectAllDrives");
            return ExitCode::DbError;
        }

        for (auto &drive: drives) {
            bool quotaUpdated = false;
            bool accountUpdated = false;
            exitCode = ServerRequests::loadDriveInfo(drive, account, updated, quotaUpdated, accountUpdated);
            if (exitCode != ExitCode::Ok) {
                LOG_WARN(_logger, "Error in Requests::loadDriveInfo : " << exitCode);
                return exitCode;
            }

            if (drive.accessDenied() || drive.maintenance()) {
                LOG_WARN(_logger, "Access denied for driveId=" << drive.driveId());

                std::vector<Sync> syncs;
                if (!ParmsDb::instance()->selectAllSyncs(drive.dbId(), syncs)) {
                    LOG_WARN(_logger, "Error in ParmsDb::selectAllSyncs");
                    return ExitCode::DbError;
                }

                for (auto &sync: syncs) {
                    // Pause sync
                    sync.setPaused(true);
                    ExitCause exitCause = ExitCause::DriveAccessError;
                    if (drive.maintenance()) {
                        exitCause = drive.notRenew() ? ExitCause::DriveNotRenew : ExitCause::DriveMaintenance;
                    }
                    addError(Error(sync.dbId(), errId(), ExitCode::BackError, exitCause));
                }
            }

            if (userDriveInfoList.contains(drive.driveId())) {
                const DriveAvailableInfo &userDriveInfo = userDriveInfoList[drive.driveId()];
                std::string strColor = userDriveInfo.color().name().toStdString();
                if (strColor != drive.color()) {
                    drive.setColor(strColor);
                    updated = true;
                }
            }

            if (updated) {
                if (!ParmsDb::instance()->updateDrive(drive, found)) {
                    LOG_WARN(_logger, "Error in ParmsDb::updateDrive");
                    return ExitCode::DbError;
                }
                if (!found) {
                    LOG_WARN(_logger, "Drive not found for driveDbId=" << drive.dbId());
                    return ExitCode::DataError;
                }
            }

            if (quotaUpdated) {
                sendDriveQuotaUpdated(drive.dbId(), drive.size(), drive.usedSize());
            }

            bool accountRemoved = false;
            if (accountUpdated) {
                int accountDbId = 0;
                if (!ParmsDb::instance()->accountDbId(user.dbId(), account.accountId(), accountDbId)) {
                    LOG_WARN(_logger, "Error in ParmsDb::accountDbId");
                    return ExitCode::DbError;
                }

                if (accountDbId == 0) {
                    // No existing account with the new accountId, update it
                    if (!ParmsDb::instance()->updateAccount(account, found)) {
                        LOG_WARN(_logger, "Error in ParmsDb::updateAccount");
                        return ExitCode::DbError;
                    }
                    if (!found) {
                        LOG_WARN(_logger, "Account not found for accountDbId=" << account.dbId());
                        return ExitCode::DataError;
                    }

                    AccountInfo accountInfo;
                    ServerRequests::accountToAccountInfo(account, accountInfo);
                    sendAccountUpdated(accountInfo);
                } else {
                    // An account already exists with the new accountId, link the drive to it
                    drive.setAccountDbId(accountDbId);
                    if (!ParmsDb::instance()->updateDrive(drive, found)) {
                        LOG_WARN(_logger, "Error in ParmsDb::updateDrive");
                        return ExitCode::DbError;
                    }
                    if (!found) {
                        LOG_WARN(_logger, "Drive not found for driveDbId=" << drive.dbId());
                        return ExitCode::DataError;
                    }

                    updated = true;

                    // Delete the old account if not used anymore
                    std::vector<Drive> driveList;
                    if (!ParmsDb::instance()->selectAllDrives(account.dbId(), driveList)) {
                        LOG_WARN(_logger, "Error in ParmsDb::selectAllDrives");
                        return ExitCode::DbError;
                    }

                    if (driveList.size() == 0) {
                        exitCode = ServerRequests::deleteAccount(account.dbId());
                        if (exitCode != ExitCode::Ok) {
                            LOG_WARN(_logger, "Error in Requests::deleteAccount : " << exitCode);
                            return exitCode;
                        }

                        accountRemoved = true;
                    }
                }
            }

            if (updated) {
                DriveInfo driveInfo;
                ServerRequests::driveToDriveInfo(drive, driveInfo);
                sendDriveUpdated(driveInfo);
            }

            if (accountRemoved) {
                sendAccountRemoved(account.dbId());
            }
        }
    }

    return ExitCode::Ok;
}

ExitCode AppServer::startSyncs(ExitCause &exitCause) {
    // Load user list
    std::vector<User> userList;
    if (!ParmsDb::instance()->selectAllUsers(userList)) {
        LOG_WARN(_logger, "Error in ParmsDb::selectAllUsers");
        return ExitCode::DbError;
    }

    for (User &user: userList) {
        ExitCode exitCode = startSyncs(user, exitCause);
        if (exitCode != ExitCode::Ok) {
            LOG_WARN(_logger, "Error in startSyncs for userDbId=" << user.dbId());
            return exitCode;
        }
    }

    Utility::restartFinderExtension();

    return ExitCode::Ok;
}

std::string liteSyncActivationLogMessage(bool enabled, int syncDbId) {
    const std::string activationStatus = enabled ? "enabled" : "disabled";
    std::stringstream ss;

    ss << "LiteSync is " << activationStatus << " for syncDbId=" << syncDbId;

    return ss.str();
}

// This function will pause the synchronization in case of errors.
ExitCode AppServer::tryCreateAndStartVfs(Sync &sync) noexcept {
    const std::string liteSyncMsg = liteSyncActivationLogMessage(sync.virtualFileMode() != VirtualFileMode::Off, sync.dbId());
    LOG_INFO(_logger, liteSyncMsg.c_str());

    ExitCause exitCause = ExitCause::Unknown;
    const ExitCode exitCode = createAndStartVfs(sync, exitCause);
    if (exitCode != ExitCode::Ok) {
        LOG_WARN(_logger,
                 "Error in createAndStartVfs for syncDbId=" << sync.dbId() << " - exitCode=" << exitCode << ", pausing.");
        addError(Error(sync.dbId(), errId(), exitCode, exitCause));

        // Set sync's paused flag
        sync.setPaused(true);

        bool found = false;
        if (!ParmsDb::instance()->setSyncPaused(sync.dbId(), true, found)) {
            LOG_WARN(_logger, "Error in ParmsDb::setSyncPaused");
        }
        if (!found) {
            LOG_WARN(_logger, "Sync not found");
        }
    }

    return exitCode;
}

ExitCode AppServer::startSyncs(User &user, ExitCause &exitCause) {
    logExtendedLogActivationMessage(ParametersCache::isExtendedLogEnabled());

    ExitCode mainExitCode = ExitCode::Ok;
    ExitCode exitCode = ExitCode::Ok;
    bool found = false;

    // Load account list
    std::vector<Account> accountList;
    if (!ParmsDb::instance()->selectAllAccounts(user.dbId(), accountList)) {
        LOG_WARN(_logger, "Error in ParmsDb::selectAllAccounts");
        exitCause = ExitCause::DbAccessError;
        return ExitCode::DbError;
    }

    for (Account &account: accountList) {
        // Load drive list
        std::vector<Drive> driveList;
        if (!ParmsDb::instance()->selectAllDrives(account.dbId(), driveList)) {
            LOG_WARN(_logger, "Error in ParmsDb::selectAllDrives");
            exitCause = ExitCause::DbAccessError;
            return ExitCode::DbError;
        }

        for (Drive &drive: driveList) {
            // Load sync list
            std::vector<Sync> syncList;
            if (!ParmsDb::instance()->selectAllSyncs(drive.dbId(), syncList)) {
                LOG_WARN(_logger, "Error in ParmsDb::selectAllSyncs");
                exitCause = ExitCause::DbAccessError;
                return ExitCode::DbError;
            }

            for (Sync &sync: syncList) {
                QSet<QString> blackList;
                QSet<QString> undecidedList;

                if (user.toMigrate()) {
                    if (!user.keychainKey().empty()) {
                        // End migration once connected
                        bool syncUpdated = false;
                        exitCode = processMigratedSyncOnceConnected(user.dbId(), drive.driveId(), sync, blackList, undecidedList,
                                                                    syncUpdated);
                        if (exitCode != ExitCode::Ok) {
                            LOG_WARN(_logger, "Error in updateMigratedSyncPalOnceConnected for syncDbId=" << sync.dbId());
                            mainExitCode = exitCode;
                            exitCause = ExitCause::Unknown;
                            continue;
                        }

                        if (syncUpdated) {
                            // Update sync
                            if (!ParmsDb::instance()->updateSync(sync, found)) {
                                LOG_WARN(_logger, "Error in ParmsDb::updateSync");
                                exitCause = ExitCause::DbAccessError;
                                return ExitCode::DbError;
                            }
                            if (!found) {
                                LOG_WARN(_logger, "Sync not found in sync table for syncDbId=" << sync.dbId());
                                exitCause = ExitCause::DbEntryNotFound;
                                return ExitCode::DataError;
                            }

                            SyncInfo syncInfo;
                            ServerRequests::syncToSyncInfo(sync, syncInfo);
                            sendSyncUpdated(syncInfo);
                        }
                    }
                }
                // Clear old errors for this sync
                clearErrors(sync.dbId(), false);
                clearErrors(sync.dbId(), true);

                exitCode = checkIfSyncIsValid(sync);
                exitCause = ExitCause::Unknown;
                if (exitCode != ExitCode::Ok) {
                    addError(Error(sync.dbId(), errId(), exitCode, exitCause));
                    continue;
                }

                tryCreateAndStartVfs(sync);

                // Create and start SyncPal
                exitCode =
                        initSyncPal(sync, blackList, undecidedList, QSet<QString>(), !user.keychainKey().empty(), false, false);
                if (exitCode != ExitCode::Ok) {
                    LOG_WARN(_logger, "Error in initSyncPal for syncDbId=" << sync.dbId() << " - exitCode=" << exitCode);
                    addError(Error(sync.dbId(), errId(), exitCode, ExitCause::Unknown));
                    mainExitCode = exitCode;
                }
            }
        }
    }

    if (user.toMigrate()) {
        // Migration done
        user.setToMigrate(false);

        // Update user
        if (!ParmsDb::instance()->updateUser(user, found)) {
            LOG_WARN(_logger, "Error in ParmsDb::updateUser");
            exitCause = ExitCause::DbAccessError;
            return ExitCode::DbError;
        }
        if (!found) {
            LOG_WARN(_logger, "User not found in user table for userDbId=" << user.dbId());
            exitCause = ExitCause::DbEntryNotFound;
            return ExitCode::DataError;
        }
    }

    return mainExitCode;
}

ExitCode AppServer::processMigratedSyncOnceConnected(int userDbId, int driveId, Sync &sync, QSet<QString> &blackList,
                                                     QSet<QString> &undecidedList, bool &syncUpdated) {
    LOG_DEBUG(_logger, "Update migrated SyncPal for syncDbId=" << sync.dbId());

    // Set sync target nodeId for advanced sync
    if (!sync.targetPath().empty()) {
        // Split path
        std::vector<SyncName> names;
        SyncPath pathTmp(sync.targetPath());
        while (pathTmp != pathTmp.root_path()) {
            names.push_back(pathTmp.filename().native());
            pathTmp = pathTmp.parent_path();
        }

        // Get root subfolders
        QList<NodeInfo> list;
        ExitCode exitCode = ServerRequests::getSubFolders(sync.driveDbId(), QString(), list);
        if (exitCode != ExitCode::Ok) {
            LOG_WARN(_logger, "Error in Requests::getSubFolders with driveDbId =" << sync.driveDbId());
            return exitCode;
        }

        NodeId nodeId;
        while (!list.empty() && !names.empty()) {
            NodeInfo info = list.back();
            list.pop_back();
            if (QStr2SyncName(info.name()) == names.back()) {
                names.pop_back();
                if (names.empty()) {
                    nodeId = info.nodeId().toStdString();
                    break;
                }

                exitCode = ServerRequests::getSubFolders(sync.driveDbId(), info.nodeId(), list);
                if (exitCode != ExitCode::Ok) {
                    LOG_WARN(_logger, "Error in Requests::getSubFolders with driveDbId =" << sync.driveDbId() << " nodeId = "
                                                                                          << info.nodeId().toStdString().c_str());
                    return exitCode;
                }
            }
        }

        if (!nodeId.empty()) {
            sync.setTargetNodeId(nodeId);
            syncUpdated = true;
        }
    }

    // Load migration SelectiveSync list
    std::vector<MigrationSelectiveSync> migrationSelectiveSyncList;
    if (!ParmsDb::instance()->selectAllMigrationSelectiveSync(migrationSelectiveSyncList)) {
        LOG_WARN(_logger, "Error in ParmsDb::selectAllMigrationSelectiveSync");
        return ExitCode::DbError;
    }

    // Generate blacklist & undecidedList
    if (migrationSelectiveSyncList.size()) {
        QString nodeId;
        for (const auto &migrationSelectiveSync: migrationSelectiveSyncList) {
            if (migrationSelectiveSync.syncDbId() != sync.dbId()) {
                continue;
            }

            ExitCode exitCode = ServerRequests::getNodeIdByPath(userDbId, driveId, migrationSelectiveSync.path(), nodeId);
            if (exitCode != ExitCode::Ok) {
                // The folder could have been deleted in the drive
                LOGW_DEBUG(_logger, L"Error in Requests::getNodeIdByPath for userDbId="
                                            << userDbId << L" driveId=" << driveId << L" path="
                                            << Path2WStr(migrationSelectiveSync.path()).c_str());
                continue;
            }

            if (!nodeId.isEmpty()) {
                if (migrationSelectiveSync.type() == SyncNodeType::BlackList) {
                    blackList << nodeId;
                } else if (migrationSelectiveSync.type() == SyncNodeType::UndecidedList) {
                    undecidedList << nodeId;
                }
            }
        }
    }

    return ExitCode::Ok;
}

void AppServer::initLogging() {
    // Setup log4cplus
    IoError ioError = IoError::Success;
    SyncPath logDirPath;
    if (!IoHelper::logDirectoryPath(logDirPath, ioError)) {
        throw std::runtime_error("Error in initLogging: failed to get the log directory path.");
    }

    const std::filesystem::path logFilePath = logDirPath / Utility::logFileNameWithTime();
    _logger = Log::instance(Path2WStr(logFilePath))->getLogger();

    LOGW_INFO(_logger, Utility::s2ws(QString::fromLatin1("%1 locale:[%2] version:[%4] os:[%5]")
                                             .arg(_theme->appName(), QLocale::system().name(), _theme->version(),
                                                  KDC::CommonUtility::platformName())
                                             .toStdString())
                               .c_str());
}

void AppServer::setupProxy() {
    Proxy::instance(ParametersCache::instance()->parameters().proxyConfig());
}

void AppServer::handleCrashRecovery(bool &shouldQuit) {
    bool found = false;
    if (AppStateValue lastServerRestartDate = int64_t(0);
        !KDC::ParmsDb::instance()->selectAppState(AppStateKey::LastServerSelfRestartDate, lastServerRestartDate, found) ||
        !found) {
        LOG_ERROR(_logger, "Error in ParmsDb::selectAppState");
        shouldQuit = false;
    } else if (std::get<int64_t>(lastServerRestartDate) == selfRestarterDisableValue) {
        LOG_INFO(_logger, "Last session requested to not restart the server.");
        shouldQuit = _crashRecovered;
        if (!KDC::ParmsDb::instance()->updateAppState(AppStateKey::LastServerSelfRestartDate, 0, found) || !found) {
            LOG_ERROR(_logger, "Error in ParmsDb::updateAppState");
        }
        return;
    }

    std::string timestampStr;
    if (_crashRecovered) {
        LOG_WARN(_logger, "Server auto restart after a crash.");

        if (serverCrashedRecently()) {
            LOG_FATAL(_logger, "Server crashed twice in a short time, exiting");
            QMessageBox::warning(nullptr, QString(APPLICATION_NAME), crashMsg, QMessageBox::Ok);
            if (!KDC::ParmsDb::instance()->updateAppState(AppStateKey::LastServerSelfRestartDate, 0, found) || !found) {
                LOG_ERROR(_logger, "Error in ParmsDb::updateAppState");
            }
            shouldQuit = true;
        } else {
            LOG_INFO(_logger, "Server crashed once, restarting");
            shouldQuit = false;
        }

        long long timestamp =
                std::chrono::time_point_cast<std::chrono::seconds>(std::chrono::system_clock::now()).time_since_epoch().count();
        timestampStr = std::to_string(timestamp);
    } else {
        timestampStr = std::to_string(selfRestarterNoCrashDetected);
    }

    KDC::ParmsDb::instance()->updateAppState(AppStateKey::LastServerSelfRestartDate, timestampStr, found);
    if (!KDC::ParmsDb::instance()->updateAppState(AppStateKey::LastServerSelfRestartDate, timestampStr, found) || !found) {
        LOG_ERROR(_logger, "Error in ParmsDb::updateAppState");
    }
}

bool AppServer::serverCrashedRecently(int seconds) {
    const int64_t nowSeconds =
            std::chrono::time_point_cast<std::chrono::seconds>(std::chrono::system_clock::now()).time_since_epoch().count();

    AppStateValue appStateValue = int64_t(0);
    if (bool found = false;
        !KDC::ParmsDb::instance()->selectAppState(AppStateKey::LastServerSelfRestartDate, appStateValue, found) || !found) {
        addError(Error(errId(), ExitCode::DbError, ExitCause::DbEntryNotFound));
        LOG_WARN(_logger, "Error in ParmsDb::selectAppState");
        return false;
    }
    int64_t lastServerCrash = std::get<int64_t>(appStateValue);

    const auto diff = nowSeconds - lastServerCrash;
    if (diff > seconds) {
        return false;
    } else {
        LOG_WARN(_logger, "Server crashed recently: " << diff << " seconds ago");
        return true;
    }
}

bool AppServer::clientCrashedRecently(int seconds) {
    const int64_t nowSeconds =
            std::chrono::time_point_cast<std::chrono::seconds>(std::chrono::system_clock::now()).time_since_epoch().count();

    AppStateValue appStateValue = int64_t(0);

    if (bool found = false;
        !KDC::ParmsDb::instance()->selectAppState(AppStateKey ::LastClientSelfRestartDate, appStateValue, found) || !found) {
        addError(Error(errId(), ExitCode::DbError, ExitCause::DbEntryNotFound));
        LOG_WARN(_logger, "Error in ParmsDb::selectAppState");
        return false;
    }

    int64_t lastClientCrash = std::get<int64_t>(appStateValue);
    const auto diff = nowSeconds - lastClientCrash;
    if (diff > seconds) {
        return false;
    } else {
        LOG_WARN(_logger, "Client crashed recently: " << diff << " seconds ago");
        return true;
    }
}

void AppServer::parseOptions(const QStringList &options) {
    // Parse options; if help or bad option exit
    QStringListIterator it(options);
    it.next(); // File name
    while (it.hasNext()) {
        QString option = it.next();
        if (option == QLatin1String("--help") || option == QLatin1String("-h")) {
            _helpAsked = true;
            break;
        } else if (option == QLatin1String("--version") || option == QLatin1String("-v")) {
            _versionAsked = true;
            break;
        } else if (option == QLatin1String("--clearSyncNodes")) {
            _clearSyncNodesAsked = true;
            break;
        } else if (option == QLatin1String("--settings")) {
            _settingsAsked = true;
            break;
        } else if (option == QLatin1String("--synthesis")) {
            _synthesisAsked = true;
            break;
        } else if (option == QLatin1String("--clearKeychainKeys")) {
            _clearKeychainKeysAsked = true;
            break;
        } else if (option == QLatin1String("--crashRecovered")) {
            _crashRecovered = true;
        } else {
            showHint("Unrecognized option '" + option.toStdString() + "'");
        }
    }
}

void AppServer::showHelp() {
    QString helpText;
    QTextStream stream(&helpText);
    stream << _theme->appName() << QLatin1String(" version ") << _theme->version() << Qt::endl;

    stream << QLatin1String("File synchronisation desktop utility.") << Qt::endl << Qt::endl << QLatin1String(optionsC);

    displayHelpText(helpText);
}

void AppServer::showVersion() {
    displayHelpText(Theme::instance()->versionSwitchOutput());
}

void AppServer::clearSyncNodes() {
    LOG_INFO(_logger, "Clearing node DB table...");

    // Init parms DB
    bool alreadyExist;
    std::filesystem::path parmsDbPath = Db::makeDbName(alreadyExist);
    if (parmsDbPath.empty()) {
        LOG_WARN(_logger, "Error in Db::makeDbName");
        throw std::runtime_error("Unable to create parameters database.");
        return;
    }

    try {
        ParmsDb::instance(parmsDbPath, _theme->version().toStdString());
    } catch (const std::exception &) {
        throw std::runtime_error("Unable to open parameters database.");
        return;
    }

    // Get sync list
    std::vector<Sync> syncList;
    if (!ParmsDb::instance()->selectAllSyncs(syncList)) {
        LOG_WARN(_logger, "Error in ParmsDb::selectAllSyncs");
    }

    // Clear node tables
    for (const Sync &sync: syncList) {
        SyncPath dbPath = sync.dbPath();
        auto syncDbPtr = std::make_shared<SyncDb>(dbPath.string(), _theme->version().toStdString());
        syncDbPtr->clearNodes();
    }
}

void AppServer::sendShowSettingsMsg() {
    sendMessage(showSettingsMsg);
}

void AppServer::sendShowSynthesisMsg() {
    sendMessage(showSynthesisMsg);
}

void AppServer::showSettings() {
    int id = 0;
    CommServer::instance()->sendSignal(SignalNum::UTILITY_SHOW_SETTINGS, QByteArray(), id);
}

void AppServer::showSynthesis() {
    int id = 0;
    CommServer::instance()->sendSignal(SignalNum::UTILITY_SHOW_SYNTHESIS, QByteArray(), id);
}

void AppServer::clearKeychainKeys() {
    bool alreadyExist = false;
    std::filesystem::path parmsDbPath = Db::makeDbName(alreadyExist);
    if (parmsDbPath.empty()) {
        LOG_WARN(_logger, "Error in Db::makeDbName");
        throw std::runtime_error("Unable to create parameters database.");
        return;
    }

    try {
        ParmsDb::instance(parmsDbPath, _theme->version().toStdString());
    } catch (const std::exception &) {
        throw std::runtime_error("Unable to open parameters database.");
        return;
    }

    std::vector<User> userList;
    if (!ParmsDb::instance()->selectAllUsers(userList)) {
        LOG_WARN(_logger, "Error in  ParmsDb::selectAllUsers");
        throw std::runtime_error("Error in ParmsDb::selectAllUsers");
        return;
    }
    for (const auto &user: userList) {
        KeyChainManager::instance()->deleteToken(user.keychainKey());
    }
}

void AppServer::showAlreadyRunning() {
    QMessageBox::warning(0, QString(APPLICATION_NAME), tr("kDrive application is already running!"), QMessageBox::Ok);
}

ExitCode AppServer::sendShowFileNotification(int syncDbId, const QString &filename, const QString &renameTarget,
                                             SyncFileInstruction status, int count) {
    // Check if notifications are disabled globally
    if (ParametersCache::instance()->parameters().notificationsDisabled() == NotificationsDisabled::Always) {
        return ExitCode::Ok;
    }

    // Check if notifications are disabled for this drive
    Sync sync;
    bool found = false;
    if (!ParmsDb::instance()->selectSync(syncDbId, sync, found)) {
        LOG_WARN(Log::instance()->getLogger(), "Error in ParmsDb::selectSync");
        return ExitCode::DbError;
    }
    if (!found) {
        LOG_WARN(Log::instance()->getLogger(), "Sync not found in sync table for syncDbId=" << syncDbId);
        return ExitCode::DataError;
    }

    Drive drive;
    if (!ParmsDb::instance()->selectDrive(sync.driveDbId(), drive, found)) {
        LOG_WARN(Log::instance()->getLogger(), "Error in ParmsDb::selectDrive");
        return ExitCode::DbError;
    }
    if (!found) {
        LOG_WARN(Log::instance()->getLogger(), "Drive not found in drive table for driveDbId=" << sync.driveDbId());
        return ExitCode::DataError;
    }

    if (!drive.notifications()) {
        return ExitCode::Ok;
    }

    if (count > 0) {
        QString file = QDir::toNativeSeparators(filename);
        QString text;

        switch (status) {
            case SyncFileInstruction::Remove:
                if (count > 1) {
                    text = tr("%1 and %n other file(s) have been removed.", "", count - 1).arg(file);
                } else {
                    text = tr("%1 has been removed.", "%1 names a file.").arg(file);
                }
                break;
            case SyncFileInstruction::Get:
                if (count > 1) {
                    text = tr("%1 and %n other file(s) have been added.", "", count - 1).arg(file);
                } else {
                    text = tr("%1 has been added.", "%1 names a file.").arg(file);
                }
                break;
            case SyncFileInstruction::Update:
                if (count > 1) {
                    text = tr("%1 and %n other file(s) have been updated.", "", count - 1).arg(file);
                } else {
                    text = tr("%1 has been updated.", "%1 names a file.").arg(file);
                }
                break;
            case SyncFileInstruction::Move:
                if (count > 1) {
                    text = tr("%1 has been moved to %2 and %n other file(s) have been moved.", "", count - 1)
                                   .arg(file, renameTarget);
                } else {
                    text = tr("%1 has been moved to %2.").arg(file, renameTarget);
                }
                break;
            default:
                break;
        }

        if (!text.isEmpty()) {
            sendShowNotification(tr("Sync Activity"), text);
        }
    }

    return ExitCode::Ok;
}

void AppServer::showHint(std::string errorHint) {
    static QString binName = QFileInfo(QCoreApplication::applicationFilePath()).fileName();
    std::cerr << errorHint << std::endl;
    std::cerr << "Try '" << binName.toStdString() << " --help' for more information" << std::endl;
    std::exit(1);
}

bool AppServer::startClient() {
    CommServer::instance()->setHasQuittedProperly(false);

    if (!CommServer::instance()->isListening()) {
        LOG_WARN(_logger, "Failed to start kDrive client (comm server isn't started)");
        return false;
    }

    bool startClient = false;
#ifdef QT_NO_DEBUG
    startClient = true;
#endif
    startClient |= QProcessEnvironment::systemEnvironment().value("KDRIVE_DEBUG_RUN_CLIENT") == "1";

    if (startClient) {
        // Start the client
        QString pathToExecutable = QCoreApplication::applicationDirPath();

#if defined(Q_OS_WIN)
        pathToExecutable += QString("/%1.exe").arg(APPLICATION_CLIENT_EXECUTABLE);
#else
        pathToExecutable += QString("/%1").arg(APPLICATION_CLIENT_EXECUTABLE);
#endif

        QStringList arguments;
        arguments << QString::number(CommServer::instance()->commPort());

        LOGW_INFO(_logger, L"Starting kDrive client - path=" << Path2WStr(QStr2Path(pathToExecutable)).c_str() << L" args="
                                                             << arguments[0].toStdWString().c_str());

        QProcess *clientProcess = new QProcess(this);
        clientProcess->setProgram(pathToExecutable);
        clientProcess->setArguments(arguments);
        clientProcess->start();
        if (!clientProcess->waitForStarted()) {
            LOG_WARN(_logger, "Failed to start kDrive client");
            return false;
        }
    }

    return true;
}

ExitCode AppServer::updateAllUsersInfo() {
    std::vector<User> users;
    if (!ParmsDb::instance()->selectAllUsers(users)) {
        LOG_WARN(_logger, "Error in ParmsDb::selectAllUsers");
        return ExitCode::DbError;
    }

    for (auto &user: users) {
        if (user.keychainKey().empty()) {
            LOG_DEBUG(_logger, "User " << user.dbId() << " is not connected");
            continue;
        }

        ExitCode exitCode = updateUserInfo(user);
        if (exitCode != ExitCode::Ok) {
            LOG_WARN(_logger, "Error in updateUserInfo : " << exitCode);
            return exitCode;
        }
    }

    return ExitCode::Ok;
}

ExitCode AppServer::initSyncPal(const Sync &sync, const std::unordered_set<NodeId> &blackList,
                                const std::unordered_set<NodeId> &undecidedList, const std::unordered_set<NodeId> &whiteList,
                                bool start, bool resumedByUser, bool firstInit) {
    ExitCode exitCode;

    std::chrono::duration<double, std::milli> elapsed_ms = std::chrono::steady_clock::now() - _lastSyncPalStart;
    if (elapsed_ms.count() < START_SYNCPALS_TIME_GAP) {
        // Shifts the start of the next sync
        Utility::msleep(START_SYNCPALS_TIME_GAP - elapsed_ms.count());
    }
    _lastSyncPalStart = std::chrono::steady_clock::now();

    if (_syncPalMap.find(sync.dbId()) == _syncPalMap.end()) {
        // Create SyncPal
        try {
            _syncPalMap[sync.dbId()] = std::shared_ptr<SyncPal>(new SyncPal(sync.dbId(), _theme->version().toStdString()));
        } catch (std::exception const &) {
            LOG_WARN(_logger, "Error in SyncPal::SyncPal for syncDbId=" << sync.dbId());
            return ExitCode::DbError;
        }

        // Set callbacks
        _syncPalMap[sync.dbId()]->setAddErrorCallback(&addError);
        _syncPalMap[sync.dbId()]->setAddCompletedItemCallback(&addCompletedItem);
        _syncPalMap[sync.dbId()]->setSendSignalCallback(&sendSignal);

        _syncPalMap[sync.dbId()]->setVfsIsExcludedCallback(&vfsIsExcluded);
        _syncPalMap[sync.dbId()]->setVfsExcludeCallback(&vfsExclude);
        _syncPalMap[sync.dbId()]->setVfsPinStateCallback(&vfsPinState);
        _syncPalMap[sync.dbId()]->setVfsSetPinStateCallback(&vfsSetPinState);
        _syncPalMap[sync.dbId()]->setVfsStatusCallback(&vfsStatus);
        _syncPalMap[sync.dbId()]->setVfsCreatePlaceholderCallback(&vfsCreatePlaceholder);
        _syncPalMap[sync.dbId()]->setVfsConvertToPlaceholderCallback(&vfsConvertToPlaceholder);
        _syncPalMap[sync.dbId()]->setVfsUpdateMetadataCallback(&vfsUpdateMetadata);
        _syncPalMap[sync.dbId()]->setVfsUpdateFetchStatusCallback(&vfsUpdateFetchStatus);
        _syncPalMap[sync.dbId()]->setVfsFileStatusChangedCallback(&vfsFileStatusChanged);
        _syncPalMap[sync.dbId()]->setVfsForceStatusCallback(&vfsForceStatus);
        _syncPalMap[sync.dbId()]->setVfsCleanUpStatusesCallback(&vfsCleanUpStatuses);
        _syncPalMap[sync.dbId()]->setVfsClearFileAttributesCallback(&vfsClearFileAttributes);
        _syncPalMap[sync.dbId()]->setVfsCancelHydrateCallback(&vfsCancelHydrate);

        if (blackList != std::unordered_set<NodeId>()) {
            // Set blackList (create or overwrite the possible existing list in DB)
            exitCode = _syncPalMap[sync.dbId()]->setSyncIdSet(SyncNodeType::BlackList, blackList);
            if (exitCode != ExitCode::Ok) {
                LOG_WARN(_logger, "Error in SyncPal::setSyncIdSet");
                return exitCode;
            }
        }

        if (undecidedList != std::unordered_set<NodeId>()) {
            // Set undecidedList (create or overwrite the possible existing list in DB)
            exitCode = _syncPalMap[sync.dbId()]->setSyncIdSet(SyncNodeType::UndecidedList, undecidedList);
            if (exitCode != ExitCode::Ok) {
                LOG_WARN(_logger, "Error in SyncPal::setSyncIdSet");
                return exitCode;
            }
        }

        if (whiteList != std::unordered_set<NodeId>()) {
            // Set undecidedList (create or overwrite the possible existing list in DB)
            exitCode = _syncPalMap[sync.dbId()]->setSyncIdSet(SyncNodeType::WhiteList, whiteList);
            if (exitCode != ExitCode::Ok) {
                LOG_WARN(_logger, "Error in SyncPal::setSyncIdSet");
                return exitCode;
            }
        }
    }

#if defined(_WIN32) || defined(__APPLE__)
    if (firstInit) {
        if (!_syncPalMap[sync.dbId()]->wipeOldPlaceholders()) {
            LOG_WARN(_logger, "Error in SyncPal::wipeOldPlaceholders");
        }
    }
#else
    (void) firstInit;
#endif

    if (start && (resumedByUser || !sync.paused())) {
        std::chrono::time_point<std::chrono::system_clock> pauseTime;
        if (_syncPalMap[sync.dbId()]->isPaused(pauseTime)) {
            // Unpause SyncPal
            _syncPalMap[sync.dbId()]->unpause();
        } else if (!_syncPalMap[sync.dbId()]->isRunning()) {
            // Start SyncPal
            _syncPalMap[sync.dbId()]->start();
        }
    }

    // Register the folder with the socket API
    if (_socketApi) {
        _socketApi->registerSync(sync.dbId());
    }

    return ExitCode::Ok;
}

ExitCode AppServer::initSyncPal(const Sync &sync, const QSet<QString> &blackList, const QSet<QString> &undecidedList,
                                const QSet<QString> &whiteList, bool start, bool resumedByUser, bool firstInit) {
    ExitCode exitCode;

    std::unordered_set<NodeId> blackList2;
    for (const QString &nodeId: blackList) {
        blackList2.insert(nodeId.toStdString());
    }

    std::unordered_set<NodeId> undecidedList2;
    for (const QString &nodeId: undecidedList) {
        undecidedList2.insert(nodeId.toStdString());
    }

    std::unordered_set<NodeId> whiteList2;
    for (const QString &nodeId: whiteList) {
        whiteList2.insert(nodeId.toStdString());
    }

    exitCode = initSyncPal(sync, blackList2, undecidedList2, whiteList2, start, resumedByUser, firstInit);
    if (exitCode != ExitCode::Ok) {
        LOG_WARN(_logger, "Error in initSyncPal");
        return exitCode;
    }

    return ExitCode::Ok;
}

ExitCode AppServer::stopSyncPal(int syncDbId, bool pausedByUser, bool quit, bool clear) {
    // Unregister the folder with the socket API
    if (_socketApi) {
        _socketApi->unregisterSync(syncDbId);
    }

    // Stop SyncPal
    if (_syncPalMap.find(syncDbId) == _syncPalMap.end()) {
        LOG_WARN(_logger, "SyncPal not found in syncPalMap for syncDbId=" << syncDbId);
        return ExitCode::DataError;
    }

    if (_syncPalMap[syncDbId]) {
        _syncPalMap[syncDbId]->stop(pausedByUser, quit, clear);
    }

    return ExitCode::Ok;
}

ExitCode AppServer::createAndStartVfs(const Sync &sync, ExitCause &exitCause) noexcept {
    // Check that the sync folder exists.
    bool exists = false;
    IoError ioError = IoError::Success;
    if (!IoHelper::checkIfPathExists(sync.localPath(), exists, ioError)) {
        LOGW_WARN(_logger, L"Error in IoHelper::checkIfPathExists " << Utility::formatIoError(sync.localPath(), ioError).c_str());
        exitCause = ExitCause::Unknown;
        return ExitCode::SystemError;
    }

    if (!exists) {
        LOGW_WARN(_logger, L"Sync localpath " << Utility::formatSyncPath(sync.localPath()).c_str() << L" doesn't exist.");
        exitCause = ExitCause::SyncDirDoesntExist;
        return ExitCode::SystemError;
    }

    if (_vfsMap.find(sync.dbId()) == _vfsMap.end()) {
#ifdef Q_OS_WIN
        Drive drive;
        bool found;
        if (!ParmsDb::instance()->selectDrive(sync.driveDbId(), drive, found)) {
            LOG_WARN(_logger, "Error in ParmsDb::selectDrive");
            exitCause = ExitCause::DbAccessError;
            return ExitCode::DbError;
        }
        if (!found) {
            LOG_WARN(_logger, "Drive not found in drive table for driveDbId=" << sync.driveDbId());
            exitCause = ExitCause::DbEntryNotFound;
            return ExitCode::DataError;
        }

        Account account;
        if (!ParmsDb::instance()->selectAccount(drive.accountDbId(), account, found)) {
            LOG_WARN(_logger, "Error in ParmsDb::selectAccount");
            exitCause = ExitCause::DbAccessError;
            return ExitCode::DbError;
        }
        if (!found) {
            LOG_WARN(_logger, "Account not found in account table for accountDbId=" << drive.accountDbId());
            exitCause = ExitCause::DbEntryNotFound;
            return ExitCode::DataError;
        }

        User user;
        if (!ParmsDb::instance()->selectUser(account.userDbId(), user, found)) {
            LOG_WARN(_logger, "Error in ParmsDb::selectUser");
            exitCause = ExitCause::DbAccessError;
            return ExitCode::DbError;
        }
        if (!found) {
            LOG_WARN(_logger, "User not found in user table for userDbId=" << account.userDbId());
            exitCause = ExitCause::DbEntryNotFound;
            return ExitCode::DataError;
        }
#endif

        // Create VFS instance
        VfsSetupParams vfsSetupParams;
        vfsSetupParams._syncDbId = sync.dbId();
#ifdef Q_OS_WIN
        vfsSetupParams._driveId = drive.driveId();
        vfsSetupParams._userId = user.userId();
#endif
        vfsSetupParams._localPath = sync.localPath();
        vfsSetupParams._targetPath = sync.targetPath();
        connect(this, &AppServer::socketApiExecuteCommandDirect, _socketApi.data(), &SocketApi::executeCommandDirect);
        vfsSetupParams._executeCommand = [this](const char *command) { emit socketApiExecuteCommandDirect(QString(command)); };
        vfsSetupParams._logger = _logger;
        QString error;
        std::shared_ptr vfsPtr = KDC::createVfsFromPlugin(sync.virtualFileMode(), vfsSetupParams, error);
        if (!vfsPtr) {
            LOG_WARN(_logger, "Error in Vfs::createVfsFromPlugin for mode " << sync.virtualFileMode() << " : "
                                                                            << error.toStdString().c_str());
            exitCause = ExitCause::UnableToCreateVfs;
            return ExitCode::SystemError;
        }
        _vfsMap[sync.dbId()] = vfsPtr;
        _vfsMap[sync.dbId()]->setExtendedLog(ParametersCache::isExtendedLogEnabled());

        // Set callbacks
        _vfsMap[sync.dbId()]->setSyncFileStatusCallback(&syncFileStatus);
        _vfsMap[sync.dbId()]->setSyncFileSyncingCallback(&syncFileSyncing);
        _vfsMap[sync.dbId()]->setSetSyncFileSyncingCallback(&setSyncFileSyncing);
#ifdef Q_OS_MAC
        _vfsMap[sync.dbId()]->setExclusionAppListCallback(&exclusionAppList);
#endif
    }

    // Start VFS
    if (!_vfsMap[sync.dbId()]->start(_vfsInstallationDone, _vfsActivationDone, _vfsConnectionDone)) {
#ifdef Q_OS_MAC
        if (sync.virtualFileMode() == VirtualFileMode::Mac) {
            if (_vfsInstallationDone && !_vfsActivationDone) {
                // Check LiteSync ext authorizations
                std::string liteSyncExtErrorDescr;
                bool liteSyncExtOk = CommonUtility::isLiteSyncExtEnabled() &&
                                     CommonUtility::isLiteSyncExtFullDiskAccessAuthOk(liteSyncExtErrorDescr);
                if (!liteSyncExtOk) {
                    if (liteSyncExtErrorDescr.empty()) {
                        LOG_WARN(_logger, "LiteSync extension is not enabled or doesn't have full disk access");
                    } else {
                        LOG_WARN(_logger, "LiteSync extension is not enabled or doesn't have full disk access: "
                                                  << liteSyncExtErrorDescr.c_str());
                    }
                    exitCause = ExitCause::LiteSyncNotAllowed;
                    return ExitCode::SystemError;
                }
            }
        }
#endif

        LOG_WARN(_logger, "Error in Vfs::start");
        exitCause = ExitCause::UnableToCreateVfs;
        return ExitCode::SystemError;
    }

#ifdef Q_OS_WIN
    // Save sync
    Sync tmpSync(sync);
    tmpSync.setNavigationPaneClsid(_vfsMap[sync.dbId()]->namespaceCLSID());

    if (tmpSync.virtualFileMode() == KDC::VirtualFileMode::Win) {
        OldUtility::setFolderPinState(QUuid(QString::fromStdString(tmpSync.navigationPaneClsid())),
                                      _navigationPaneHelper->showInExplorerNavigationPane());
    } else {
        if (tmpSync.navigationPaneClsid().empty()) {
            tmpSync.setNavigationPaneClsid(QUuid::createUuid().toString().toStdString());
            _vfsMap[sync.dbId()]->setNamespaceCLSID(tmpSync.navigationPaneClsid());
        }
        OldUtility::addLegacySyncRootKeys(QUuid(QString::fromStdString(sync.navigationPaneClsid())),
                                          SyncName2QStr(sync.localPath().native()),
                                          _navigationPaneHelper->showInExplorerNavigationPane());
    }

    bool found = false;
    if (!ParmsDb::instance()->updateSync(tmpSync, found)) {
        LOG_WARN(_logger, "Error in ParmsDb::updateSync");
        exitCause = ExitCause::DbAccessError;
        return ExitCode::DbError;
    }
    if (!found) {
        LOG_WARN(_logger, "Sync not found in sync table for syncDbId=" << tmpSync.dbId());
        exitCause = ExitCause::DbEntryNotFound;
        return ExitCode::DataError;
    }
#endif
    return ExitCode::Ok;
}

ExitCode AppServer::stopVfs(int syncDbId, bool unregister) {
    LOG_DEBUG(_logger, "Stop VFS for syncDbId=" << syncDbId);

    // Stop Vfs
    if (_vfsMap.find(syncDbId) == _vfsMap.end()) {
        LOG_WARN(_logger, "Vfs not found in vfsMap for syncDbId=" << syncDbId);
        return ExitCode::DataError;
    }

    if (_vfsMap[syncDbId]) {
        _vfsMap[syncDbId]->stop(unregister);
    }

    LOG_DEBUG(_logger, "Stop VFS for syncDbId=" << syncDbId << " done");

    return ExitCode::Ok;
}

ExitCode AppServer::setSupportsVirtualFiles(int syncDbId, bool value) {
    Sync sync;
    bool found;
    if (!ParmsDb::instance()->selectSync(syncDbId, sync, found)) {
        LOG_WARN(_logger, "Error in ParmsDb::selectSync");
        return ExitCode::DbError;
    }
    if (!found) {
        LOG_WARN(_logger, "Sync not found in sync table for syncDbId=" << syncDbId);
        return ExitCode::DataError;
    }

    // Check if sync is valid
    ExitCode exitCode = checkIfSyncIsValid(sync);
    ExitCause exitCause = ExitCause::Unknown;
    if (exitCode != ExitCode::Ok) {
        addError(Error(sync.dbId(), errId(), exitCode, exitCause));
        return exitCode;
    }

    VirtualFileMode newMode;
    if (value && sync.virtualFileMode() == VirtualFileMode::Off) {
        newMode = KDC::bestAvailableVfsMode();
    } else {
        newMode = VirtualFileMode::Off;
    }

    if (newMode != sync.virtualFileMode()) {
        // Stop sync
        _syncPalMap[syncDbId]->stop();

        // Stop Vfs
        exitCode = stopVfs(syncDbId, true);
        if (exitCode != ExitCode::Ok) {
            LOG_WARN(_logger, "Error in stopVfs for syncDbId=" << sync.dbId());
            return exitCode;
        }

        if (newMode == VirtualFileMode::Off) {
#ifdef Q_OS_WIN
            LOG_INFO(_logger, "Clearing node DB");
            _syncPalMap[syncDbId]->clearNodes();
#else
            // Clear file system
            _syncPalMap[sync.dbId()]->wipeVirtualFiles();
#endif
        }

#ifdef Q_OS_WIN
        if (newMode == VirtualFileMode::Win) {
            // Remove legacy sync root keys
            OldUtility::removeLegacySyncRootKeys(QUuid(QString::fromStdString(sync.navigationPaneClsid())));
            sync.setNavigationPaneClsid(std::string());
        } else if (sync.virtualFileMode() == VirtualFileMode::Win) {
            // Add legacy sync root keys
            bool show = _navigationPaneHelper->showInExplorerNavigationPane();
            if (sync.navigationPaneClsid().empty()) {
                sync.setNavigationPaneClsid(QUuid::createUuid().toString().toStdString());
            }
            OldUtility::addLegacySyncRootKeys(QUuid(QString::fromStdString(sync.navigationPaneClsid())),
                                              SyncName2QStr(sync.localPath().native()), show);
        }
#endif

        // Update Vfs mode in sync
        sync.setVirtualFileMode(newMode);
        if (!ParmsDb::instance()->updateSync(sync, found)) {
            LOG_WARN(_logger, "Error in ParmsDb::updateSync");
            return ExitCode::DbError;
        }
        if (!found) {
            LOG_WARN(_logger, "Sync not found in sync table for syncDbId=" << syncDbId);
            return ExitCode::DataError;
        }

        // Delete previous vfs
        _vfsMap.erase(syncDbId);

        tryCreateAndStartVfs(sync);

        QTimer::singleShot(100, this, [=]() {
            bool ok = true;

            if (newMode != VirtualFileMode::Off) {
                // Clear file system
                _vfsMap[sync.dbId()]->convertDirContentToPlaceholder(SyncName2QStr(sync.localPath()), true);
            }

            // Update sync info on client side
            SyncInfo syncInfo;
            ServerRequests::syncToSyncInfo(sync, syncInfo);
            sendSyncUpdated(syncInfo);

            // Notify conversion completed
            sendVfsConversionCompleted(sync.dbId());

            if (ok) {
                // Re-start sync
                _syncPalMap[syncDbId]->start();
            }
        });
    }

    return ExitCode::Ok;
}

void AppServer::addError(const Error &error) {
    // Fetch all errors.
    std::vector<Error> errorList;
    if (!ParmsDb::instance()->selectAllErrors(error.level(), error.syncDbId(), INT_MAX, errorList)) {
        LOG_WARN(Log::instance()->getLogger(), "Error in ParmsDb::selectAllErrors");
        return;
    }

    // Check if a similar error already exists.
    bool errorAlreadyExists = false;
    for (Error &existingError: errorList) {
        if (!existingError.isSimilarTo(error)) continue;
        // Update existing error time
        existingError.setTime(error.time());
        bool found = false;
        if (!ParmsDb::instance()->updateError(existingError, found)) {
            LOG_WARN(Log::instance()->getLogger(), "Error in ParmsDb::updateError");
            return;
        }
        if (!found) {
            LOG_WARN(Log::instance()->getLogger(), "Error not found in Error table for dbId=" << existingError.dbId());
            return;
        }

        errorAlreadyExists = true;
        break;
    }

    if (!errorAlreadyExists && !ParmsDb::instance()->insertError(error)) { // Insert new error
        LOG_WARN(Log::instance()->getLogger(), "Error in ParmsDb::insertError");
        return;
    }
    if (!errorAlreadyExists) errorList.push_back(error);


    User user;
    if (error.syncDbId() && ServerRequests::getUserFromSyncDbId(error.syncDbId(), user) != ExitCode::Ok) {
        LOG_WARN(Log::instance()->getLogger(), "Error in ServerRequests::getUserFromSyncDbId");
        return;
    }

    if (ServerRequests::isDisplayableError(error)) {
        // Notify the client
        sendErrorAdded(error.level() == ErrorLevel::Server, error.exitCode(), error.syncDbId());
    }

    if (error.exitCode() == ExitCode::InvalidToken) {
        // Manage invalid token error
        LOG_DEBUG(Log::instance()->getLogger(), "Manage invalid token error");

        if (!user.dbId()) {
            LOG_WARN(Log::instance()->getLogger(), "Invalid error");
            return;
        }

        // Update user
        user.setKeychainKey(std::string());
        bool found = false;
        if (!ParmsDb::instance()->updateUser(user, found)) {
            LOG_WARN(Log::instance()->getLogger(), "Error in ParmsDb::updateUser");
            return;
        }
        if (!found) {
            LOG_WARN(Log::instance()->getLogger(), "User not found with dbId=" << user.dbId());
            return;
        }

        UserInfo userInfo;
        ServerRequests::userToUserInfo(user, userInfo);
        sendUserUpdated(userInfo);
    } else if (error.exitCode() == ExitCode::NetworkError && error.exitCause() == ExitCause::SocketsDefuncted) {
        // Manage sockets defuncted error
        LOG_WARN(Log::instance()->getLogger(), "Manage sockets defuncted error");

        SentryHandler::instance()->captureMessage(SentryLevel::Warning, "AppServer::addError", "Sockets defuncted error");

        // Decrease upload session max parallel jobs
        ParametersCache::instance()->decreaseUploadSessionParallelThreads();

        // Decrease JobManager pool capacity
        JobManager::instance()->decreasePoolCapacity();
<<<<<<< HEAD
    } else if (error.exitCode() == ExitCode::SystemError && error.exitCause() == ExitCause::FileAccessError) {
        // Remove child errors
        std::unordered_set<int64_t> toBeRemovedErrorIds;
        for (const Error &parentError : errorList) {
            for (const Error &childError : errorList) {
                if (Utility::isSameOrChildPath(childError.path(), parentError.path()) &&
                    childError.dbId() != parentError.dbId()) {
                    toBeRemovedErrorIds.insert(childError.dbId());
                }
            }
        }
        for (int errorId : toBeRemovedErrorIds) {
            bool found = false;
            if (!ParmsDb::instance()->deleteError(errorId, found)) {
                LOG_WARN(Log::instance()->getLogger(), "Error in ParmsDb::deleteError");
                return;
            }
            if (!found) {
                LOG_WARN(Log::instance()->getLogger(), "Error not found in Error table for dbId=" << errorId);
                return;
            }
        }
        if (!toBeRemovedErrorIds.empty())
            if (ServerRequests::isDisplayableError(error)) {
                // Notify the client
                sendErrorsCleared(error.syncDbId());
            }

    
=======
    } else if (error.exitCode() == ExitCode::UpdateRequired) {
        AbstractUpdater::unskipVersion();
>>>>>>> ded665bf
    }

    if (!ServerRequests::isAutoResolvedError(error) && !errorAlreadyExists) {
        // Send error to sentry only for technical errors
        SentryUser sentryUser(user.email(), user.name(), std::to_string(user.userId()));
        SentryHandler::instance()->captureMessage(SentryLevel::Warning, "AppServer::addError", error.errorString(), sentryUser);
    }
}

void AppServer::sendUserAdded(const UserInfo &userInfo) {
    int id = 0;

    QByteArray params;
    QDataStream paramsStream(&params, QIODevice::WriteOnly);
    paramsStream << userInfo;

    CommServer::instance()->sendSignal(SignalNum::USER_ADDED, params, id);
}

void AppServer::sendUserUpdated(const UserInfo &userInfo) {
    int id = 0;

    QByteArray params;
    QDataStream paramsStream(&params, QIODevice::WriteOnly);
    paramsStream << userInfo;

    CommServer::instance()->sendSignal(SignalNum::USER_UPDATED, params, id);
}

void AppServer::sendUserStatusChanged(int userDbId, bool connected, QString connexionError) {
    int id = 0;

    QByteArray params;
    QDataStream paramsStream(&params, QIODevice::WriteOnly);
    paramsStream << userDbId;
    paramsStream << connected;
    paramsStream << connexionError;

    CommServer::instance()->sendSignal(SignalNum::USER_STATUSCHANGED, params, id);
}

void AppServer::sendUserRemoved(int userDbId) {
    int id = 0;

    QByteArray params;
    QDataStream paramsStream(&params, QIODevice::WriteOnly);
    paramsStream << userDbId;

    CommServer::instance()->sendSignal(SignalNum::USER_REMOVED, params, id);
}

void AppServer::sendAccountAdded(const AccountInfo &accountInfo) {
    int id = 0;

    QByteArray params;
    QDataStream paramsStream(&params, QIODevice::WriteOnly);
    paramsStream << accountInfo;

    CommServer::instance()->sendSignal(SignalNum::ACCOUNT_ADDED, params, id);
}

void AppServer::sendAccountUpdated(const AccountInfo &accountInfo) {
    int id = 0;

    QByteArray params;
    QDataStream paramsStream(&params, QIODevice::WriteOnly);
    paramsStream << accountInfo;

    CommServer::instance()->sendSignal(SignalNum::ACCOUNT_UPDATED, params, id);
}

void AppServer::sendAccountRemoved(int accountDbId) {
    int id = 0;

    QByteArray params;
    QDataStream paramsStream(&params, QIODevice::WriteOnly);
    paramsStream << accountDbId;

    CommServer::instance()->sendSignal(SignalNum::ACCOUNT_REMOVED, params, id);
}

void AppServer::sendDriveAdded(const DriveInfo &driveInfo) {
    int id = 0;

    QByteArray params;
    QDataStream paramsStream(&params, QIODevice::WriteOnly);
    paramsStream << driveInfo;

    CommServer::instance()->sendSignal(SignalNum::DRIVE_ADDED, params, id);
}

void AppServer::sendDriveUpdated(const DriveInfo &driveInfo) {
    int id = 0;

    QByteArray params;
    QDataStream paramsStream(&params, QIODevice::WriteOnly);
    paramsStream << driveInfo;

    CommServer::instance()->sendSignal(SignalNum::DRIVE_UPDATED, params, id);
}

void AppServer::sendDriveQuotaUpdated(int driveDbId, qint64 total, qint64 used) {
    int id = 0;

    QByteArray params;
    QDataStream paramsStream(&params, QIODevice::WriteOnly);
    paramsStream << driveDbId;
    paramsStream << total;
    paramsStream << used;

    CommServer::instance()->sendSignal(SignalNum::DRIVE_QUOTAUPDATED, params, id);
}

void AppServer::sendDriveRemoved(int driveDbId) {
    int id = 0;

    QByteArray params;
    QDataStream paramsStream(&params, QIODevice::WriteOnly);
    paramsStream << driveDbId;

    CommServer::instance()->sendSignal(SignalNum::DRIVE_REMOVED, params, id);
}

void AppServer::sendSyncUpdated(const SyncInfo &syncInfo) {
    int id = 0;

    QByteArray params;
    QDataStream paramsStream(&params, QIODevice::WriteOnly);
    paramsStream << syncInfo;

    CommServer::instance()->sendSignal(SignalNum::SYNC_UPDATED, params, id);
}

void AppServer::sendSyncRemoved(int syncDbId) {
    int id = 0;

    QByteArray params;
    QDataStream paramsStream(&params, QIODevice::WriteOnly);
    paramsStream << syncDbId;

    CommServer::instance()->sendSignal(SignalNum::SYNC_REMOVED, params, id);
}

void AppServer::sendSyncDeletionFailed(int syncDbId) {
    int id = 0;
    const auto params = QByteArray(ArgsReader(syncDbId));

    CommServer::instance()->sendSignal(SignalNum::SYNC_DELETE_FAILED, params, id);
}


void AppServer::sendDriveDeletionFailed(int driveDbId) {
    int id = 0;
    const auto params = QByteArray(ArgsReader(driveDbId));

    CommServer::instance()->sendSignal(SignalNum::DRIVE_DELETE_FAILED, params, id);
}


void AppServer::sendGetFolderSizeCompleted(const QString &nodeId, qint64 size) {
    int id = 0;

    QByteArray params;
    QDataStream paramsStream(&params, QIODevice::WriteOnly);
    paramsStream << nodeId;
    paramsStream << size;

    CommServer::instance()->sendSignal(SignalNum::NODE_FOLDER_SIZE_COMPLETED, params, id);
}

void AppServer::sendSyncProgressInfo(int syncDbId, SyncStatus status, SyncStep step, int64_t currentFile, int64_t totalFiles,
                                     int64_t completedSize, int64_t totalSize, int64_t estimatedRemainingTime) {
    int id = 0;

    QByteArray params;
    QDataStream paramsStream(&params, QIODevice::WriteOnly);
    paramsStream << syncDbId;
    paramsStream << status;
    paramsStream << step;
    paramsStream << static_cast<qint64>(currentFile);
    paramsStream << static_cast<qint64>(totalFiles);
    paramsStream << static_cast<qint64>(completedSize);
    paramsStream << static_cast<qint64>(totalSize);
    paramsStream << static_cast<qint64>(estimatedRemainingTime);
    CommServer::instance()->sendSignal(SignalNum::SYNC_PROGRESSINFO, params, id);
}

void AppServer::sendSyncCompletedItem(int syncDbId, const SyncFileItemInfo &itemInfo) {
    int id = 0;

    QByteArray params;
    QDataStream paramsStream(&params, QIODevice::WriteOnly);
    paramsStream << syncDbId;
    paramsStream << itemInfo;
    CommServer::instance()->sendSignal(SignalNum::SYNC_COMPLETEDITEM, params, id);
}

void AppServer::sendVfsConversionCompleted(int syncDbId) {
    int id = 0;

    QByteArray params;
    QDataStream paramsStream(&params, QIODevice::WriteOnly);
    paramsStream << syncDbId;
    CommServer::instance()->sendSignal(SignalNum::SYNC_VFS_CONVERSION_COMPLETED, params, id);
}

void AppServer::sendSyncAdded(const SyncInfo &syncInfo) {
    int id = 0;

    QByteArray params;
    QDataStream paramsStream(&params, QIODevice::WriteOnly);
    paramsStream << syncInfo;

    CommServer::instance()->sendSignal(SignalNum::SYNC_ADDED, params, id);
}

void AppServer::onLoadInfo() {
    ExitCode exitCode = updateAllUsersInfo();
    if (exitCode != ExitCode::Ok) {
        LOG_WARN(_logger, "Error in updateAllUsersInfo : " << exitCode);
        addError(Error(errId(), exitCode, ExitCause::Unknown));
    }
}

void AppServer::onUpdateSyncsProgress() {
    SyncStatus status;
    SyncStep step;
    int64_t currentFile;
    int64_t totalFiles;
    int64_t completedSize;
    int64_t totalSize;
    int64_t estimatedRemainingTime;

    for (const auto &[syncDbId, syncPal]: _syncPalMap) {
        // Get progress
        status = syncPal->status();
        step = syncPal->step();
        if (status == SyncStatus::Running && step == SyncStep::Propagation2) {
            syncPal->loadProgress(currentFile, totalFiles, completedSize, totalSize, estimatedRemainingTime);
        } else {
            currentFile = 0;
            totalFiles = 0;
            completedSize = 0;
            totalSize = 0;
            estimatedRemainingTime = 0;
        }

        if (_syncCacheMap.find(syncDbId) == _syncCacheMap.end() || _syncCacheMap[syncDbId]._status != status ||
            _syncCacheMap[syncDbId]._step != step || _syncCacheMap[syncDbId]._currentFile != currentFile ||
            _syncCacheMap[syncDbId]._totalFiles != totalFiles || _syncCacheMap[syncDbId]._completedSize != completedSize ||
            _syncCacheMap[syncDbId]._totalSize != totalSize ||
            _syncCacheMap[syncDbId]._estimatedRemainingTime != estimatedRemainingTime) {
            _syncCacheMap[syncDbId] =
                    SyncCache({status, step, currentFile, totalFiles, completedSize, totalSize, estimatedRemainingTime});
            sendSyncProgressInfo(syncDbId, status, step, currentFile, totalFiles, completedSize, totalSize,
                                 estimatedRemainingTime);
        }

        // New big folders detection
        std::unordered_set<NodeId> undecidedSet;
        ExitCode exitCode = syncPal->syncIdSet(SyncNodeType::UndecidedList, undecidedSet);
        if (exitCode != ExitCode::Ok) {
            addError(Error(syncDbId, errId(), exitCode, ExitCause::Unknown));
            LOG_WARN(_logger, "Error in SyncPal::syncIdSet : " << exitCode);
            return;
        }

        bool undecidedSetUpdated = false;
        for (const NodeId &nodeId: undecidedSet) {
            if (_undecidedListCacheMap[syncDbId].find(nodeId) == _undecidedListCacheMap[syncDbId].end()) {
                undecidedSetUpdated = true;

                QString path;
                exitCode = ServerRequests::getPathByNodeId(syncPal->userDbId(), syncPal->driveId(),
                                                           QString::fromStdString(nodeId), path);
                if (exitCode != ExitCode::Ok) {
                    LOG_WARN(_logger, "Error in Requests::getPathByNodeId : " << exitCode);
                    continue;
                }

                // Send newBigFolder signal to client
                sendNewBigFolder(syncDbId, path);

                // Ask client to display notification
                sendShowNotification(Theme::instance()->appNameGUI(),
                                     tr("A new folder larger than %1 MB has been added in the drive %2, you must validate its "
                                        "synchronization: %3.\n")
                                             .arg(ParametersCache::instance()->parameters().bigFolderSizeLimit())
                                             .arg(QString::fromStdString(syncPal->driveName()), path));
            }
        }

        if (undecidedSetUpdated || _undecidedListCacheMap[syncDbId].size() != undecidedSet.size()) {
            _undecidedListCacheMap[syncDbId] = undecidedSet;
        }
    }
}

void AppServer::onSendFilesNotifications() {
    if (!_notifications.empty()) {
        // Ask client to display notification
        Notification notification = _notifications[0];
        ExitCode exitCode = sendShowFileNotification(notification._syncDbId, notification._filename, notification._renameTarget,
                                                     notification._status, static_cast<int>(_notifications.size()));
        if (exitCode != ExitCode::Ok) {
            LOG_WARN(_logger, "Error in sendShowFileNotification");
            addError(Error(errId(), exitCode, ExitCause::Unknown));
        }

        _notifications.clear();
    }
}

void AppServer::onRestartSyncs() {
#ifdef Q_OS_MAC
    // Check if at least one LiteSync sync exists
    bool vfsSync = false;
    for (const auto &vfsMapElt: _vfsMap) {
        if (vfsMapElt.second->mode() == VirtualFileMode::Mac) {
            vfsSync = true;
            break;
        }
    }

    if (vfsSync && _vfsInstallationDone && !_vfsActivationDone) {
        // Check LiteSync ext authorizations
        std::string liteSyncExtErrorDescr;
        bool liteSyncExtOk =
                CommonUtility::isLiteSyncExtEnabled() && CommonUtility::isLiteSyncExtFullDiskAccessAuthOk(liteSyncExtErrorDescr);
        if (!liteSyncExtOk) {
            if (liteSyncExtErrorDescr.empty()) {
                LOG_WARN(_logger, "LiteSync extension is not enabled or doesn't have full disk access");
            } else {
                LOG_WARN(_logger,
                         "LiteSync extension is not enabled or doesn't have full disk access: " << liteSyncExtErrorDescr.c_str());
            }
        } else {
            LOG_INFO(Log::instance()->getLogger(), "LiteSync extension activation done");
            _vfsActivationDone = true;

            // Clear LiteSyncNotAllowed error
            ExitCode exitCode = ServerRequests::deleteLiteSyncNotAllowedErrors();
            if (exitCode != ExitCode::Ok) {
                LOG_WARN(Log::instance()->getLogger(),
                         "Error in ServerRequests::deleteLiteSyncNotAllowedErrors: " << toInt(exitCode));
            }

            for (const auto &syncPalMapElt: _syncPalMap) {
                if (_vfsMap[syncPalMapElt.first]->mode() == VirtualFileMode::Mac) {
                    // Ask client to refresh SyncPal error list
                    sendErrorsCleared(syncPalMapElt.first);

                    // Start VFS
                    if (!_vfsMap[syncPalMapElt.first]->start(_vfsInstallationDone, _vfsActivationDone, _vfsConnectionDone)) {
                        LOG_WARN(Log::instance()->getLogger(), "Error in Vfs::start");
                        continue;
                    }

                    // Start sync
                    syncPalMapElt.second->start();
                }
            }
        }
    }
#endif

    for (const auto &syncPalMapElt: _syncPalMap) {
        std::chrono::time_point<std::chrono::system_clock> pauseTime;
        if (syncPalMapElt.second->isPaused(pauseTime) && pauseTime + std::chrono::minutes(1) < std::chrono::system_clock::now()) {
            LOG_INFO(_logger, "Try to resume SyncPal with syncDbId=" << syncPalMapElt.first);
            syncPalMapElt.second->unpause();
        }
    }
}

} // namespace KDC<|MERGE_RESOLUTION|>--- conflicted
+++ resolved
@@ -3900,7 +3900,6 @@
 
         // Decrease JobManager pool capacity
         JobManager::instance()->decreasePoolCapacity();
-<<<<<<< HEAD
     } else if (error.exitCode() == ExitCode::SystemError && error.exitCause() == ExitCause::FileAccessError) {
         // Remove child errors
         std::unordered_set<int64_t> toBeRemovedErrorIds;
@@ -3923,17 +3922,9 @@
                 return;
             }
         }
-        if (!toBeRemovedErrorIds.empty())
-            if (ServerRequests::isDisplayableError(error)) {
-                // Notify the client
-                sendErrorsCleared(error.syncDbId());
-            }
-
-    
-=======
+        if (!toBeRemovedErrorIds.empty()) sendErrorsCleared(error.syncDbId());
     } else if (error.exitCode() == ExitCode::UpdateRequired) {
         AbstractUpdater::unskipVersion();
->>>>>>> ded665bf
     }
 
     if (!ServerRequests::isAutoResolvedError(error) && !errorAlreadyExists) {
