/*
 * Infomaniak kDrive - Desktop
 * Copyright (C) 2023-2024 Infomaniak Network SA
 *
 * This program is free software: you can redistribute it and/or modify
 * it under the terms of the GNU General Public License as published by
 * the Free Software Foundation, either version 3 of the License, or
 * (at your option) any later version.
 *
 * This program is distributed in the hope that it will be useful,
 * but WITHOUT ANY WARRANTY; without even the implied warranty of
 * MERCHANTABILITY or FITNESS FOR A PARTICULAR PURPOSE.  See the
 * GNU General Public License for more details.
 *
 * You should have received a copy of the GNU General Public License
 * along with this program.  If not, see <http://www.gnu.org/licenses/>.
 */

#include "vfs_mac.h"
#include "libcommonserver/io/iohelper.h"
#include "libcommonserver/log/log.h"
#include "libcommonserver/utility/utility.h"

#include <QCoreApplication>
#include <QDir>
#include <QFile>

#include <iostream>

#include <log4cplus/loggingmacros.h>

namespace KDC {

const int s_nb_threads[NB_WORKERS] = {5, 5};

VfsMac::VfsMac(KDC::VfsSetupParams &vfsSetupParams, QObject *parent)
    : Vfs(vfsSetupParams, parent), _localSyncPath{Path2QStr(_vfsSetupParams._localPath)} {
    // Initialize LiteSync ext connector
    LOG_INFO(logger(), "Initialize LiteSyncExtConnector");

    Utility::setLogger(logger());
    IoHelper::setLogger(logger());

    try {
        _connector = LiteSyncExtConnector::instance(logger(), vfsSetupParams._executeCommand);
    } catch (const std::runtime_error &) {
        LOG_WARN(logger(), "Error getting LiteSyncExtConnector instance");
        throw std::runtime_error("Error getting LiteSyncExtConnector instance!");
    }

    if (_connector == nullptr) {
        LOG_WARN(logger(), "Error getting LiteSyncExtConnector instance");
        throw std::runtime_error("Error getting LiteSyncExtConnector instance!");
    }

    // Start worker threads
    for (int i = 0; i < NB_WORKERS; i++) {
        for (int j = 0; j < s_nb_threads[i]; j++) {
            QThread *workerThread = new QThread();
            _workerInfo[i]._threadList.append(workerThread);
            Worker *worker = new Worker(this, i, j, logger());
            worker->moveToThread(workerThread);
            connect(workerThread, &QThread::started, worker, &Worker::start);
            connect(workerThread, &QThread::finished, worker, &QObject::deleteLater);
            connect(workerThread, &QThread::finished, workerThread, &QObject::deleteLater);
            workerThread->start();
        }
    }
}

VfsMac::~VfsMac() {
    // Ask worker threads to stop
    for (int i = 0; i < NB_WORKERS; i++) {
        _workerInfo[i]._mutex.lock();
        _workerInfo[i]._stop = true;
        _workerInfo[i]._mutex.unlock();
        _workerInfo[i]._queueWC.wakeAll();
    }

    // Force threads to stop if needed
    for (int i = 0; i < NB_WORKERS; i++) {
        for (QThread *thread : qAsConst(_workerInfo[i]._threadList)) {
            if (thread) {
                thread->quit();
                if (!thread->wait(1000)) {
                    thread->terminate();
                    thread->wait();
                }
            }
        }
    }
}


VirtualFileMode VfsMac::mode() const {
    return VirtualFileMode::Mac;
}

bool VfsMac::startImpl(bool &installationDone, bool &activationDone, bool &connectionDone) {
    LOG_DEBUG(logger(), "startImpl - syncDbId=" << _vfsSetupParams._syncDbId);

    if (!_connector) {
        LOG_WARN(logger(), "LiteSyncExtConnector not initialized!");
        return false;
    }

    if (!installationDone) {
        installationDone = _connector->install(activationDone);
        if (!installationDone) {
            LOG_WARN(logger(), "Error in LiteSyncExtConnector::install!");
            return false;
        }
    }

    if (!activationDone) {
        LOG_INFO(logger(), "LiteSync extension activation pending");
        return false;
    }

    if (!connectionDone) {
        connectionDone = _connector->connect();
        if (!connectionDone) {
            LOG_WARN(logger(), "Error in LiteSyncExtConnector::connect!");
            return false;
        }
    }

    // Set app exclude list
    if (!setAppExcludeList()) {
        LOG_WARN(logger(), "Error in setAppExcludeList!");
    }

    bool isPlaceholder = false;
    bool isSyncing = false;
    QString folderPath = QString::fromStdString(_vfsSetupParams._localPath.native());
    if (!_connector->vfsStart(_vfsSetupParams._syncDbId, folderPath, isPlaceholder, isSyncing)) {
        LOG_WARN(logger(), "Error in vfsStart!");
        resetLiteSyncConnector();
        return false;
    }

    QStringList filesToFix;
    if (isPlaceholder && isSyncing &&
        _connector->checkFilesAttributes(folderPath, _localSyncPath,
                                         filesToFix)) {  // Verify that all files/folders are in the correct state
        // Get the directories to fix
        QSet<QString> dirsToFix;
        for (const auto &file : filesToFix) {
            const QFileInfo fileInfo(file);
            if (fileInfo.isDir()) {
                dirsToFix.insert(file);
                continue;
            }
            dirsToFix.insert(fileInfo.dir().absolutePath());
        }

        // Fix parent directories status
        bool ok = true;
        for (const auto &dir : dirsToFix) {
            if (!_connector->vfsProcessDirStatus(dir, _localSyncPath)) {
                LOGW_WARN(logger(), L"Error in vfsProcessDirStatus for " << QStr2WStr(dir).c_str() << errno);
                ok = false;
            }
        }
        return ok;
    }

    return true;
}

void VfsMac::stopImpl(bool unregister) {
    LOG_DEBUG(logger(), "stop - syncDbId = " << _vfsSetupParams._syncDbId);

    if (unregister) {
        if (!_connector) {
            LOG_WARN(logger(), "LiteSyncExtConnector not initialized!");
            return;
        }

        if (!_connector->vfsStop(_vfsSetupParams._syncDbId)) {
            LOG_WARN(logger(), "Error in vfsStop!");
            return;
        }
    }
}

void VfsMac::dehydrate(const QString &absoluteFilepath) {
    LOGW_DEBUG(logger(), L"dehydrate - path = " << QStr2WStr(absoluteFilepath).c_str());

    // Dehydrate file

    if (!_connector->vfsDehydratePlaceHolder(QDir::toNativeSeparators(absoluteFilepath), _localSyncPath)) {
        LOG_WARN(logger(), "Error in vfsDehydratePlaceHolder!");
    }

    QString relativePath = QStringView(absoluteFilepath).mid(_vfsSetupParams._localPath.string().size()).toUtf8();
    _setSyncFileSyncing(_vfsSetupParams._syncDbId, QStr2Path(relativePath), false);
}

void VfsMac::hydrate(const QString &path) {
    LOGW_DEBUG(logger(), L"hydrate - path = " << QStr2WStr(path).c_str());

    if (!_connector->vfsHydratePlaceHolder(QDir::toNativeSeparators(path))) {
        LOG_WARN(logger(), "Error in vfsHydratePlaceHolder!");
    }

    QString relativePath = QStringView(path).mid(_vfsSetupParams._localPath.string().size()).toUtf8();
    _setSyncFileSyncing(_vfsSetupParams._syncDbId, QStr2Path(relativePath), false);
}

bool VfsMac::forceStatus(const QString &path, bool isSyncing, int progress, bool isHydrated /*= false*/) {
    SyncPath stdPath = QStr2Path(path);

    bool exists = false;
    IoError ioError = IoError::Success;
    if (!IoHelper::checkIfPathExists(stdPath, exists, ioError)) {
        LOGW_WARN(logger(), L"Error in IoHelper::checkIfPathExists: " << Utility::formatIoError(stdPath, ioError).c_str());
        return false;
    }

    if (!exists) {
        // New file
        return true;
    }

    return _connector->vfsSetStatus(path, _localSyncPath, isSyncing, progress, isHydrated);
}

bool VfsMac::cleanUpStatuses() {
    return _connector->vfsCleanUpStatuses(_localSyncPath);
}

void VfsMac::clearFileAttributes(const QString &path) {
    _connector->vfsClearFileAttributes(path);
}

bool VfsMac::isHydrating() const {
    return false;
}

bool VfsMac::updateMetadata(const QString &absoluteFilePath, time_t creationTime, time_t modtime, qint64 size,
                            const QByteArray &fileId, QString *error) {
    Q_UNUSED(fileId);

    if (extendedLog()) {
        LOGW_DEBUG(logger(), L"updateMetadata - path = " << QStr2WStr(absoluteFilePath).c_str());
    }

    if (!_connector) {
        LOG_WARN(logger(), "LiteSyncExtConnector not initialized!");
        return false;
    }

    struct stat fileStat;
    fileStat.st_size = size;
    fileStat.st_mtimespec = {modtime, 0};
    fileStat.st_atimespec = {modtime, 0};
    fileStat.st_birthtimespec = {creationTime, 0};
    fileStat.st_mode = S_IFREG;

    if (!_connector->vfsUpdateMetadata(absoluteFilePath, &fileStat, error)) {
        LOG_WARN(logger(), "Error in vfsUpdateMetadata!");
        return false;
    }

    return true;
}

bool VfsMac::createPlaceholder(const SyncPath &relativeLocalPath, const SyncFileItem &item) {
    if (extendedLog()) {
        LOGW_DEBUG(logger(), L"createPlaceholder - file = " << Utility::formatSyncPath(relativeLocalPath).c_str());
    }

    SyncPath fullPath(_vfsSetupParams._localPath / relativeLocalPath);
    std::error_code ec;
    if (std::filesystem::exists(fullPath, ec)) {
        LOGW_WARN(logger(), L"File/directory " << Utility::formatSyncPath(relativeLocalPath).c_str() << L" already exists!");
        return false;
    }

    if (ec) {
        LOGW_WARN(logger(), L"Failed to check if path exists " << Utility::formatStdError(fullPath, ec).c_str());
        return false;
    }

    // Create placeholder
    struct stat fileStat;
    fileStat.st_size = item.size();
    fileStat.st_mtimespec = {item.modTime(), 0};
    fileStat.st_atimespec = {item.modTime(), 0};
    fileStat.st_birthtimespec = {item.creationTime(), 0};
    if (item.type() == NodeType::Directory) {
        fileStat.st_mode = S_IFDIR;
    } else {
        fileStat.st_mode = S_IFREG;
    }

    if (!_connector->vfsCreatePlaceHolder(QString::fromStdString(relativeLocalPath.native()), _localSyncPath, &fileStat)) {
        LOG_WARN(logger(), "Error in vfsCreatePlaceHolder!");
        return false;
    }

    return true;
}

bool VfsMac::dehydratePlaceholder(const QString &path) {
    if (extendedLog()) {
        LOGW_DEBUG(logger(), L"dehydratePlaceholder - file = " << QStr2WStr(path).c_str());
    }
    SyncPath fullPath(_vfsSetupParams._localPath / QStr2Path(path));
    std::error_code ec;
    if (!std::filesystem::exists(fullPath, ec)) {
        if (ec.value() != 0) {
            LOGW_WARN(logger(), L"Failed to check if path exists " << Utility::formatSyncPath(fullPath).c_str() << L": "
                                                                   << KDC::Utility::s2ws(ec.message()).c_str() << L" ("
                                                                   << ec.value() << L")");
            return false;
        }

        // File doesn't exist
        LOG_WARN(logger(), "File doesn't exist!");
        return false;
    }

    // Check if the file is a placeholder
    bool isPlaceholder;
    bool isHydrated;
    bool isSyncing;
    int progress;
    if (!_connector->vfsGetStatus(QString::fromStdString(fullPath.native()), isPlaceholder, isHydrated, isSyncing, progress)) {
        LOG_WARN(logger(), "Error in vfsGetStatus!");
        return false;
    }

    if (isHydrated) {
        LOGW_DEBUG(logger(), L"Dehydrate file " << QStr2WStr(path).c_str());
        dehydrate(QString::fromStdString(fullPath.string()));
    }

    return true;
}

bool VfsMac::convertToPlaceholder(const QString &path, const SyncFileItem &item, bool &needRestart) {
    needRestart = false;

    if (extendedLog()) {
        LOGW_DEBUG(logger(), L"convertToPlaceholder - path = " << QStr2WStr(path).c_str());
    }

    if (path.isEmpty()) {
        LOG_WARN(logger(), "Invalid parameters");
        return false;
    }

    SyncPath fullPath(QStr2Path(path));

    // Check if the file is already a placeholder
    bool isPlaceholder;
    bool isHydrated;
    bool isSyncing;
    int progress;
    if (!_connector->vfsGetStatus(path, isPlaceholder, isHydrated, isSyncing, progress)) {
        LOG_WARN(logger(), "Error in vfsGetStatus!");
        return false;
    }

    if (!isPlaceholder) {
        // Convert to placeholder
        if (!_connector->vfsConvertToPlaceHolder(QDir::toNativeSeparators(path), !item.dehydrated())) {
            LOG_WARN(logger(), "Error in vfsConvertToPlaceHolder!");
            return false;
        }

        // If item is a directory, also convert items inside it
        ItemType itemType;
        if (!IoHelper::getItemType(fullPath, itemType)) {
            LOGW_WARN(KDC::Log::instance()->getLogger(),
                      L"Error in IoHelper::getItemType : " << Utility::formatSyncPath(fullPath).c_str());
            return false;
        }

        if (itemType.ioError == IoError::NoSuchFileOrDirectory) {
            LOGW_DEBUG(KDC::Log::instance()->getLogger(),
                       L"Item does not exist anymore : " << Utility::formatSyncPath(fullPath).c_str());
            return true;
        }

        if (itemType.ioError == IoError::AccessDenied) {
            LOGW_DEBUG(KDC::Log::instance()->getLogger(),
                       L"Item misses search permission : " << Utility::formatSyncPath(fullPath).c_str());
            return true;
        }

        const bool isLink = itemType.linkType != LinkType::None;
        bool isDirectory = false;
        if (!isLink) {
            isDirectory = itemType.nodeType == NodeType::Directory;
            if (!isDirectory && itemType.ioError != IoError::Success) {
                LOGW_WARN(logger(), L"Failed to check if the path is a directory: "
                                        << Utility::formatIoError(fullPath, itemType.ioError).c_str());
                return false;
            }
        }

        if (isDirectory) {
            convertDirContentToPlaceholder(path, !item.dehydrated());
        }
    }

    return true;
}

void VfsMac::convertDirContentToPlaceholder(const QString &dirPath, bool isHydratedIn) {
    try {
        std::error_code ec;
        auto dirIt = std::filesystem::recursive_directory_iterator(
            QStr2Path(dirPath), std::filesystem::directory_options::skip_permission_denied, ec);
        if (ec) {
            LOGW_WARN(logger(), L"Error in convertDirContentToPlaceholder: " << Utility::formatStdError(ec).c_str());
            return;
        }
        for (; dirIt != std::filesystem::recursive_directory_iterator(); ++dirIt) {
#ifdef _WIN32
            // skip_permission_denied doesn't work on Windows
            try {
                bool dummy = dirIt->exists();
                (void)(dummy);
            } catch (std::filesystem::filesystem_error &) {
                dirIt.disable_recursion_pending();
                continue;
            }
#endif

            const SyncPath absolutePath = dirIt->path();

            // Check if the directory entry is managed
            bool isManaged = true;
            bool isLink = false;
            IoError ioError = IoError::Success;
            if (!Utility::checkIfDirEntryIsManaged(dirIt, isManaged, isLink, ioError)) {
                LOGW_WARN(logger(),
                          L"Error in Utility::checkIfDirEntryIsManaged : " << Utility::formatSyncPath(absolutePath).c_str());
                dirIt.disable_recursion_pending();
                continue;
            }

            if (ioError == IoError::NoSuchFileOrDirectory) {
                LOGW_DEBUG(logger(),
                           L"Directory entry does not exist anymore : " << Utility::formatSyncPath(absolutePath).c_str());
                dirIt.disable_recursion_pending();
                continue;
            }

            if (ioError == IoError::AccessDenied) {
                LOGW_DEBUG(logger(), L"Directory misses search permission : " << Utility::formatSyncPath(absolutePath).c_str());
                dirIt.disable_recursion_pending();
                continue;
            }

            if (!isManaged) {
                LOGW_DEBUG(logger(), L"Directory entry is not managed : " << Utility::formatSyncPath(absolutePath).c_str());
                dirIt.disable_recursion_pending();
                continue;
            }

            // Check if the file is already a placeholder
            bool isPlaceholder;
            bool isHydrated;
            bool isSyncing;
            int progress;
            if (!_connector->vfsGetStatus(Path2QStr(absolutePath), isPlaceholder, isHydrated, isSyncing, progress)) {
                LOG_WARN(logger(), "Error in vfsGetStatus!");
                continue;
            }

            if (!isPlaceholder) {
                // Convert to placeholder
                if (!_connector->vfsConvertToPlaceHolder(Path2QStr(absolutePath), isHydratedIn)) {
                    LOG_WARN(logger(), "Error in vfsConvertToPlaceHolder!");
                    continue;
                }
            }
        }
    } catch (std::filesystem::filesystem_error &e) {
        LOG_WARN(logger(), "Error caught in vfs_mac::convertDirContentToPlaceholder: " << e.code() << " - " << e.what());
    } catch (...) {
        LOG_WARN(logger(), "Error caught in vfs_mac::convertDirContentToPlaceholder");
    }
}

void VfsMac::resetLiteSyncConnector() {
    try {
        _connector->resetConnector(logger(), _vfsSetupParams._executeCommand);
    } catch (const std::runtime_error &) {
        LOG_WARN(logger(), "Error resetting LiteSyncExtConnector");
    }
}

bool VfsMac::updateFetchStatus(const QString &tmpPath, const QString &path, qint64 received, bool &canceled, bool &finished) {
    if (extendedLog()) {
        LOGW_INFO(logger(), L"updateFetchStatus " << QStr2WStr(path).c_str() << " - " << received);
    }
    if (tmpPath.isEmpty() || path.isEmpty()) {
        LOG_WARN(logger(), "Invalid parameters");
        return false;
    }

    std::filesystem::path fullPath(QStr2Path(path));
    std::error_code ec;
    if (!std::filesystem::exists(fullPath, ec)) {
        if (ec.value() != 0) {
            LOGW_WARN(logger(), L"Failed to check if path exists : " << Utility::formatSyncPath(fullPath).c_str() << L": "
                                                                     << Utility::s2ws(ec.message()).c_str() << L" (" << ec.value()
                                                                     << L")");
            return false;
        }
        return true;
    }

    // Check if the file is a placeholder
    bool isPlaceholder = false;
    bool isHydrated = false;
    bool isSyncing = false;
    int progress = 0;
    if (!_connector->vfsGetStatus(Path2QStr(fullPath), isPlaceholder, isHydrated, isSyncing, progress)) {
        LOG_WARN(logger(), "Error in vfsGetStatus!");
        return false;
    }

    std::filesystem::path tmpFullPath(QStr2Path(tmpPath));
    auto updateFct = [=, this](bool &canceled, bool &finished, bool &error) {
        // Update download progress
        finished = false;
        if (!_connector->vfsUpdateFetchStatus(Path2QStr(tmpFullPath), Path2QStr(fullPath), _localSyncPath, received, canceled,
                                              finished)) {
            LOG_WARN(logger(), "Error in vfsUpdateFetchStatus!");
            error = true;
            return;
        }

        if (finished) {
            // Do nothing
        }
    };

    // Launch update in a separate thread
    bool error = false;
    updateFct(canceled, finished, error);

    return !error;
}

void VfsMac::cancelHydrate(const QString &filePath) {
    _connector->vfsCancelHydrate(filePath);
}

bool VfsMac::isDehydratedPlaceholder(const QString &initFilePath, bool isAbsolutePath /*= false*/) {
    SyncPath filePath(isAbsolutePath ? QStr2Path(initFilePath) : _vfsSetupParams._localPath / QStr2Path(initFilePath));

    bool isPlaceholder = false;
    bool isHydrated = false;
    bool isSyncing = false;
    int progress = 0;
    if (!_connector->vfsGetStatus(Path2QStr(filePath), isPlaceholder, isHydrated, isSyncing, progress)) {
        LOG_WARN(logger(), "Error in vfsGetStatus!");
        return false;
    }

    return !isHydrated;
}

bool VfsMac::setPinState(const QString &fileRelativePath, PinState state) {
    std::filesystem::path fullPath(_vfsSetupParams._localPath / QStr2Path(fileRelativePath));

    bool exists = false;
    IoError ioError = IoError::Success;
    if (!IoHelper::checkIfPathExists(fullPath, exists, ioError)) {
        LOGW_WARN(logger(), L"Error in IoHelper::checkIfPathExists: " << Utility::formatIoError(fullPath, ioError).c_str());
        return false;
    }

    if (!exists) {
        // New file
        LOGW_DEBUG(logger(), L"Item does not exist : " << Utility::formatSyncPath(fullPath).c_str());
        return true;
    }

    const QString strPath = Path2QStr(fullPath);
    if (!_connector->vfsSetPinState(strPath, _localSyncPath,
                                    (state == PinState::AlwaysLocal ? VFS_PIN_STATE_PINNED : VFS_PIN_STATE_UNPINNED))) {
        LOG_WARN(logger(), "Error in vfsSetPinState!");
        return false;
    }

    return true;
}

PinState VfsMac::pinState(const QString &relativePath) {
    // Read pin state from file attributes
    SyncPath fullPath(_vfsSetupParams._localPath / QStr2Path(relativePath));
    QString pinState;
    if (!_connector->vfsGetPinState(Path2QStr(fullPath), pinState)) {
        return PinState::Unspecified;
    }

    if (pinState == VFS_PIN_STATE_PINNED) {
        return PinState::AlwaysLocal;
    } else if (pinState == VFS_PIN_STATE_UNPINNED) {
        return PinState::OnlineOnly;
    }

    return PinState::Unspecified;
}

bool VfsMac::status(const QString &filePath, bool &isPlaceholder, bool &isHydrated, bool &isSyncing, int &progress) {
    SyncPath fullPath(QStr2Path(filePath));
    if (!_connector->vfsGetStatus(Path2QStr(fullPath), isPlaceholder, isHydrated, isSyncing, progress)) {
        LOG_WARN(logger(), "Error in vfsGetStatus!");
        return false;
    }

    return true;
}

void VfsMac::exclude(const QString &path) {
    LOGW_DEBUG(logger(), L"exclude - path = " << QStr2WStr(path).c_str());

    bool isPlaceholder = false;
    bool isHydrated = false;
    bool isSyncing = false;
    int progress = 0;
    if (!_connector->vfsGetStatus(QDir::toNativeSeparators(path), isPlaceholder, isHydrated, isSyncing, progress)) {
        LOG_WARN(logger(), "Error in vfsGetStatus!");
        return;
    }

    if (isSyncing || isHydrated) {
        if (!_connector->vfsSetStatus(QDir::toNativeSeparators(path), _localSyncPath, false, 0, true)) {
            LOG_WARN(logger(), "Error in vfsSetStatus!");
            return;
        }
    }

    if (isPlaceholder) {
        QString pinState;
        if (!_connector->vfsGetPinState(QDir::toNativeSeparators(path), pinState)) {
            LOG_WARN(logger(), "Error in vfsGetPinState!");
            return;
        }

        if (pinState != VFS_PIN_STATE_EXCLUDED) {
            if (!_connector->vfsSetPinState(QDir::toNativeSeparators(path), _localSyncPath, VFS_PIN_STATE_EXCLUDED)) {
                LOG_WARN(logger(), "Error in vfsSetPinState!");
                return;
            }
        }
    }
}

bool VfsMac::isExcluded(const QString &filePath) {
    bool isPlaceholder;
    bool isHydrated;
    bool isSyncing;
    int progress;
    if (!_connector->vfsGetStatus(QDir::toNativeSeparators(filePath), isPlaceholder, isHydrated, isSyncing, progress)) {
        LOG_WARN(logger(), "Error in vfsGetStatus!");
        return false;
    }

    if (isPlaceholder) {
        return _connector->vfsIsExcluded(filePath);
    }

    return false;
}

bool VfsMac::setThumbnail(const QString &absoluteFilePath, const QPixmap &pixmap) {
    if (!_connector->vfsSetThumbnail(absoluteFilePath, pixmap)) {
        LOG_WARN(logger(), "Error in vfsSetThumbnail!");
        return false;
    }

    return true;
}

bool VfsMac::setAppExcludeList() {
    QString appExcludeList;
    _exclusionAppList(appExcludeList);
    if (!_connector->vfsSetAppExcludeList(appExcludeList)) {
        LOG_WARN(logger(), "Error in vfsSetAppExcludeList!");
        return false;
    }

    return true;
}

bool VfsMac::getFetchingAppList(QHash<QString, QString> &appTable) {
    if (!_connector->vfsGetFetchingAppList(appTable)) {
        LOG_WARN(logger(), "Error in vfsGetFetchingAppList!");
        return false;
    }

    return true;
}

bool VfsMac::fileStatusChanged(const QString &path, SyncFileStatus status) {
    LOGW_DEBUG(logger(), L"fileStatusChanged - path = " << QStr2WStr(path).c_str() << L" - status = " << enumClassToInt(status));

    SyncPath fullPath(QStr2Path(path));
    std::error_code ec;
    if (!std::filesystem::exists(fullPath, ec)) {
        if (ec.value() != 0) {
            LOGW_WARN(logger(), L"Failed to check if path exists : " << Utility::formatSyncPath(fullPath).c_str() << L": "
                                                                     << Utility::s2ws(ec.message()).c_str() << L" (" << ec.value()
                                                                     << L")");
            return false;
        }
        // New file
        return true;
    }

    if (status == SyncFileStatus::Ignored) {
        exclude(QString::fromStdString(fullPath.native()));
    } else if (status == SyncFileStatus::Success) {
        // Do nothing
    } else if (status == SyncFileStatus::Syncing) {
        ItemType itemType;
        if (!IoHelper::getItemType(fullPath, itemType)) {
            LOGW_WARN(logger(), L"Error in IoHelper::getItemType : " << Utility::formatSyncPath(fullPath).c_str());
            return false;
        }

<<<<<<< HEAD
        if (itemType.ioError == IoError::NoSuchFileOrDirectory) {
            LOGW_DEBUG(KDC::Log::instance()->getLogger(),
                       L"Item does not exist anymore : " << Utility::formatSyncPath(fullPath).c_str());
            return true;
        }

        if (itemType.ioError == IoError::AccessDenied) {
            LOGW_DEBUG(KDC::Log::instance()->getLogger(),
                       L"Item misses search permission : " << Utility::formatSyncPath(fullPath).c_str());
=======
        if (itemType.ioError == IoErrorNoSuchFileOrDirectory) {
            LOGW_DEBUG(logger(), L"Item does not exist anymore : " << Utility::formatSyncPath(fullPath).c_str());
            return true;
        }

        if (itemType.ioError == IoErrorAccessDenied) {
            LOGW_DEBUG(logger(), L"Item misses search permission : " << Utility::formatSyncPath(fullPath).c_str());
>>>>>>> 5fea1566
            return true;
        }

        bool isLink = itemType.linkType != LinkType::None;
        bool isDirectory;
        if (isLink) {
            isDirectory = false;
        } else {
            isDirectory = itemType.nodeType == NodeType::Directory;
            if (!isDirectory && itemType.ioError != IoError::Success) {
                LOGW_WARN(logger(), L"Failed to check if the path is a directory: "
                                        << Utility::formatIoError(fullPath, itemType.ioError).c_str());
                return false;
            }
        }

        if (!isLink && !isDirectory) {
            QString fileRelativePath = QStringView(path).mid(_vfsSetupParams._localPath.string().size()).toUtf8();
            auto localPinState = pinState(fileRelativePath);
            bool isDehydrated = isDehydratedPlaceholder(fileRelativePath);
            if (localPinState == PinState::OnlineOnly && !isDehydrated) {
                // Add file path to dehydration queue
                _workerInfo[WORKER_DEHYDRATION]._mutex.lock();
                _workerInfo[WORKER_DEHYDRATION]._queue.push_front(path);
                _workerInfo[WORKER_DEHYDRATION]._mutex.unlock();
                _workerInfo[WORKER_DEHYDRATION]._queueWC.wakeOne();
            } else if (localPinState == PinState::AlwaysLocal && isDehydrated) {
                bool syncing;
                _syncFileSyncing(_vfsSetupParams._syncDbId, QStr2Path(fileRelativePath), syncing);
                if (!syncing) {
                    // Set hydrating indicator (avoid double hydration)
                    _setSyncFileSyncing(_vfsSetupParams._syncDbId, QStr2Path(fileRelativePath), true);

                    // Add file path to hydration queue
                    _workerInfo[WORKER_HYDRATION]._mutex.lock();
                    _workerInfo[WORKER_HYDRATION]._queue.push_front(path);
                    _workerInfo[WORKER_HYDRATION]._mutex.unlock();
                    _workerInfo[WORKER_HYDRATION]._queueWC.wakeOne();
                }
            }
        }
    } else if (status == SyncFileStatus::Error) {
        // Nothing to do
    }

    return true;
}

Worker::Worker(VfsMac *vfs, int type, int num, log4cplus::Logger logger) : _vfs(vfs), _type(type), _num(num), _logger(logger) {}

void Worker::start() {
    LOG_DEBUG(logger(), "Worker " << _type << " - " << _num << " started");

    WorkerInfo &workerInfo = _vfs->_workerInfo[_type];

    forever {
        workerInfo._mutex.lock();
        while (workerInfo._queue.empty() && !workerInfo._stop) {
            LOG_DEBUG(logger(), "Worker " << _type << " - " << _num << " waiting");
            workerInfo._queueWC.wait(&workerInfo._mutex);
        }

        if (workerInfo._stop) {
            workerInfo._mutex.unlock();
            break;
        }

        QString path = workerInfo._queue.back();
        workerInfo._queue.pop_back();
        workerInfo._mutex.unlock();

        LOG_DEBUG(logger(), "Worker " << _type << " - " << _num << " working");

        switch (_type) {
            case WORKER_HYDRATION:
                _vfs->hydrate(path);
                break;
            case WORKER_DEHYDRATION:
                _vfs->dehydrate(path);
                break;
        }
    }

    LOG_DEBUG(logger(), "Worker " << _type << " - " << _num << " ended");
}

}  // namespace KDC<|MERGE_RESOLUTION|>--- conflicted
+++ resolved
@@ -93,7 +93,7 @@
 
 
 VirtualFileMode VfsMac::mode() const {
-    return VirtualFileMode::Mac;
+    return VirtualFileModeMac;
 }
 
 bool VfsMac::startImpl(bool &installationDone, bool &activationDone, bool &connectionDone) {
@@ -212,7 +212,7 @@
     SyncPath stdPath = QStr2Path(path);
 
     bool exists = false;
-    IoError ioError = IoError::Success;
+    IoError ioError = IoErrorSuccess;
     if (!IoHelper::checkIfPathExists(stdPath, exists, ioError)) {
         LOGW_WARN(logger(), L"Error in IoHelper::checkIfPathExists: " << Utility::formatIoError(stdPath, ioError).c_str());
         return false;
@@ -289,7 +289,7 @@
     fileStat.st_mtimespec = {item.modTime(), 0};
     fileStat.st_atimespec = {item.modTime(), 0};
     fileStat.st_birthtimespec = {item.creationTime(), 0};
-    if (item.type() == NodeType::Directory) {
+    if (item.type() == NodeTypeDirectory) {
         fileStat.st_mode = S_IFDIR;
     } else {
         fileStat.st_mode = S_IFREG;
@@ -379,23 +379,23 @@
             return false;
         }
 
-        if (itemType.ioError == IoError::NoSuchFileOrDirectory) {
+        if (itemType.ioError == IoErrorNoSuchFileOrDirectory) {
             LOGW_DEBUG(KDC::Log::instance()->getLogger(),
                        L"Item does not exist anymore : " << Utility::formatSyncPath(fullPath).c_str());
             return true;
         }
 
-        if (itemType.ioError == IoError::AccessDenied) {
+        if (itemType.ioError == IoErrorAccessDenied) {
             LOGW_DEBUG(KDC::Log::instance()->getLogger(),
                        L"Item misses search permission : " << Utility::formatSyncPath(fullPath).c_str());
             return true;
         }
 
-        const bool isLink = itemType.linkType != LinkType::None;
+        const bool isLink = itemType.linkType != LinkTypeNone;
         bool isDirectory = false;
         if (!isLink) {
-            isDirectory = itemType.nodeType == NodeType::Directory;
-            if (!isDirectory && itemType.ioError != IoError::Success) {
+            isDirectory = itemType.nodeType == NodeTypeDirectory;
+            if (!isDirectory && itemType.ioError != IoErrorSuccess) {
                 LOGW_WARN(logger(), L"Failed to check if the path is a directory: "
                                         << Utility::formatIoError(fullPath, itemType.ioError).c_str());
                 return false;
@@ -436,7 +436,7 @@
             // Check if the directory entry is managed
             bool isManaged = true;
             bool isLink = false;
-            IoError ioError = IoError::Success;
+            IoError ioError = IoErrorSuccess;
             if (!Utility::checkIfDirEntryIsManaged(dirIt, isManaged, isLink, ioError)) {
                 LOGW_WARN(logger(),
                           L"Error in Utility::checkIfDirEntryIsManaged : " << Utility::formatSyncPath(absolutePath).c_str());
@@ -444,14 +444,14 @@
                 continue;
             }
 
-            if (ioError == IoError::NoSuchFileOrDirectory) {
+            if (ioError == IoErrorNoSuchFileOrDirectory) {
                 LOGW_DEBUG(logger(),
                            L"Directory entry does not exist anymore : " << Utility::formatSyncPath(absolutePath).c_str());
                 dirIt.disable_recursion_pending();
                 continue;
             }
 
-            if (ioError == IoError::AccessDenied) {
+            if (ioError == IoErrorAccessDenied) {
                 LOGW_DEBUG(logger(), L"Directory misses search permission : " << Utility::formatSyncPath(absolutePath).c_str());
                 dirIt.disable_recursion_pending();
                 continue;
@@ -573,7 +573,7 @@
     std::filesystem::path fullPath(_vfsSetupParams._localPath / QStr2Path(fileRelativePath));
 
     bool exists = false;
-    IoError ioError = IoError::Success;
+    IoError ioError = IoErrorSuccess;
     if (!IoHelper::checkIfPathExists(fullPath, exists, ioError)) {
         LOGW_WARN(logger(), L"Error in IoHelper::checkIfPathExists: " << Utility::formatIoError(fullPath, ioError).c_str());
         return false;
@@ -587,7 +587,7 @@
 
     const QString strPath = Path2QStr(fullPath);
     if (!_connector->vfsSetPinState(strPath, _localSyncPath,
-                                    (state == PinState::AlwaysLocal ? VFS_PIN_STATE_PINNED : VFS_PIN_STATE_UNPINNED))) {
+                                    (state == PinStateAlwaysLocal ? VFS_PIN_STATE_PINNED : VFS_PIN_STATE_UNPINNED))) {
         LOG_WARN(logger(), "Error in vfsSetPinState!");
         return false;
     }
@@ -600,16 +600,16 @@
     SyncPath fullPath(_vfsSetupParams._localPath / QStr2Path(relativePath));
     QString pinState;
     if (!_connector->vfsGetPinState(Path2QStr(fullPath), pinState)) {
-        return PinState::Unspecified;
+        return PinStateUnspecified;
     }
 
     if (pinState == VFS_PIN_STATE_PINNED) {
-        return PinState::AlwaysLocal;
+        return PinStateAlwaysLocal;
     } else if (pinState == VFS_PIN_STATE_UNPINNED) {
-        return PinState::OnlineOnly;
-    }
-
-    return PinState::Unspecified;
+        return PinStateOnlineOnly;
+    }
+
+    return PinStateUnspecified;
 }
 
 bool VfsMac::status(const QString &filePath, bool &isPlaceholder, bool &isHydrated, bool &isSyncing, int &progress) {
@@ -704,7 +704,7 @@
 }
 
 bool VfsMac::fileStatusChanged(const QString &path, SyncFileStatus status) {
-    LOGW_DEBUG(logger(), L"fileStatusChanged - path = " << QStr2WStr(path).c_str() << L" - status = " << enumClassToInt(status));
+    LOGW_DEBUG(logger(), L"fileStatusChanged - path = " << QStr2WStr(path).c_str() << L" - status = " << status);
 
     SyncPath fullPath(QStr2Path(path));
     std::error_code ec;
@@ -719,28 +719,17 @@
         return true;
     }
 
-    if (status == SyncFileStatus::Ignored) {
+    if (status == SyncFileStatusIgnored) {
         exclude(QString::fromStdString(fullPath.native()));
-    } else if (status == SyncFileStatus::Success) {
+    } else if (status == SyncFileStatusSuccess) {
         // Do nothing
-    } else if (status == SyncFileStatus::Syncing) {
+    } else if (status == SyncFileStatusSyncing) {
         ItemType itemType;
         if (!IoHelper::getItemType(fullPath, itemType)) {
             LOGW_WARN(logger(), L"Error in IoHelper::getItemType : " << Utility::formatSyncPath(fullPath).c_str());
             return false;
         }
 
-<<<<<<< HEAD
-        if (itemType.ioError == IoError::NoSuchFileOrDirectory) {
-            LOGW_DEBUG(KDC::Log::instance()->getLogger(),
-                       L"Item does not exist anymore : " << Utility::formatSyncPath(fullPath).c_str());
-            return true;
-        }
-
-        if (itemType.ioError == IoError::AccessDenied) {
-            LOGW_DEBUG(KDC::Log::instance()->getLogger(),
-                       L"Item misses search permission : " << Utility::formatSyncPath(fullPath).c_str());
-=======
         if (itemType.ioError == IoErrorNoSuchFileOrDirectory) {
             LOGW_DEBUG(logger(), L"Item does not exist anymore : " << Utility::formatSyncPath(fullPath).c_str());
             return true;
@@ -748,17 +737,16 @@
 
         if (itemType.ioError == IoErrorAccessDenied) {
             LOGW_DEBUG(logger(), L"Item misses search permission : " << Utility::formatSyncPath(fullPath).c_str());
->>>>>>> 5fea1566
             return true;
         }
 
-        bool isLink = itemType.linkType != LinkType::None;
+        bool isLink = itemType.linkType != LinkTypeNone;
         bool isDirectory;
         if (isLink) {
             isDirectory = false;
         } else {
-            isDirectory = itemType.nodeType == NodeType::Directory;
-            if (!isDirectory && itemType.ioError != IoError::Success) {
+            isDirectory = itemType.nodeType == NodeTypeDirectory;
+            if (!isDirectory && itemType.ioError != IoErrorSuccess) {
                 LOGW_WARN(logger(), L"Failed to check if the path is a directory: "
                                         << Utility::formatIoError(fullPath, itemType.ioError).c_str());
                 return false;
@@ -769,13 +757,13 @@
             QString fileRelativePath = QStringView(path).mid(_vfsSetupParams._localPath.string().size()).toUtf8();
             auto localPinState = pinState(fileRelativePath);
             bool isDehydrated = isDehydratedPlaceholder(fileRelativePath);
-            if (localPinState == PinState::OnlineOnly && !isDehydrated) {
+            if (localPinState == PinStateOnlineOnly && !isDehydrated) {
                 // Add file path to dehydration queue
                 _workerInfo[WORKER_DEHYDRATION]._mutex.lock();
                 _workerInfo[WORKER_DEHYDRATION]._queue.push_front(path);
                 _workerInfo[WORKER_DEHYDRATION]._mutex.unlock();
                 _workerInfo[WORKER_DEHYDRATION]._queueWC.wakeOne();
-            } else if (localPinState == PinState::AlwaysLocal && isDehydrated) {
+            } else if (localPinState == PinStateAlwaysLocal && isDehydrated) {
                 bool syncing;
                 _syncFileSyncing(_vfsSetupParams._syncDbId, QStr2Path(fileRelativePath), syncing);
                 if (!syncing) {
@@ -790,7 +778,7 @@
                 }
             }
         }
-    } else if (status == SyncFileStatus::Error) {
+    } else if (status == SyncFileStatusError) {
         // Nothing to do
     }
 
