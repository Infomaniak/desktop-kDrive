--- conflicted
+++ resolved
@@ -167,21 +167,11 @@
     _setSyncFileSyncing(_vfsSetupParams._syncDbId, QStr2Path(relativePath), false);
 }
 
-<<<<<<< HEAD
 ExitInfo VfsMac::forceStatus(const SyncPath &pathStd, bool isSyncing, int progress, bool isHydrated /*= false*/) {
     const QString path = SyncName2QStr(pathStd.native());
     if (ExitInfo exitInfo = checkIfPathExists(pathStd, true); !exitInfo) {
-        return exitInfo;
-=======
-bool VfsMac::forceStatus(const QString &path, bool isSyncing, int progress, bool isHydrated /*= false*/) {
-    SyncPath stdPath = QStr2Path(path);
-
-    bool exists = false;
-    IoError ioError = IoError::Success;
-    if (!IoHelper::checkIfPathExists(stdPath, exists, ioError)) {
-        LOGW_WARN(logger(), L"Error in IoHelper::checkIfPathExists: " << Utility::formatIoError(stdPath, ioError));
-        return false;
->>>>>>> cf055d88
+      LOGW_WARN(logger(), L"Error in VfsMac::forceStatus: " << exitInfo);
+      return exitInfo;
     }
 
     if (!_connector->vfsSetStatus(path, _localSyncPath, isSyncing, progress, isHydrated)) {
@@ -235,7 +225,6 @@
         LOGW_DEBUG(logger(), L"createPlaceholder - file = " << Utility::formatSyncPath(relativeLocalPath));
     }
 
-<<<<<<< HEAD
     if (relativeLocalPath.empty()) {
         LOG_WARN(logger(), "VfsMac::createPlaceholder - relativeLocalPath cannot be empty.");
         return {ExitCode::SystemError, ExitCause::InvalidArgument};
@@ -247,18 +236,6 @@
     }
     if (ExitInfo exitInfo = checkIfPathExists(fullPath.parent_path(), true); !exitInfo) {
         return exitInfo;
-=======
-    SyncPath fullPath(_vfsSetupParams._localPath / relativeLocalPath);
-    std::error_code ec;
-    if (std::filesystem::exists(fullPath, ec)) {
-        LOGW_WARN(logger(), L"File/directory " << Utility::formatSyncPath(relativeLocalPath) << L" already exists!");
-        return false;
-    }
-
-    if (ec) {
-        LOGW_WARN(logger(), L"Failed to check if path exists " << Utility::formatStdError(fullPath, ec));
-        return false;
->>>>>>> cf055d88
     }
 
     // Create placeholder
@@ -284,20 +261,8 @@
 
 ExitInfo VfsMac::dehydratePlaceholder(const SyncPath &path) {
     if (extendedLog()) {
-<<<<<<< HEAD
         LOGW_DEBUG(logger(), L"dehydratePlaceholder - file " << Utility::formatSyncPath(path));
     }
-=======
-        LOGW_DEBUG(logger(), L"dehydratePlaceholder - file " << Utility::formatPath(path));
-    }
-    SyncPath fullPath(_vfsSetupParams._localPath / QStr2Path(path));
-    std::error_code ec;
-    if (!std::filesystem::exists(fullPath, ec)) {
-        if (ec.value() != 0) {
-            LOGW_WARN(logger(), L"Failed to check if path exists " << Utility::formatStdError(fullPath, ec));
-            return false;
-        }
->>>>>>> cf055d88
 
     SyncPath fullPath(_vfsSetupParams._localPath / path.native());
     if (ExitInfo exitInfo = checkIfPathExists(fullPath, true); !exitInfo) {
@@ -330,11 +295,7 @@
     }
 
     if (isHydrated) {
-<<<<<<< HEAD
         LOGW_DEBUG(logger(), L"Dehydrate file with " << Utility::formatSyncPath(fullPath));
-=======
-        LOGW_DEBUG(logger(), L"Dehydrate file with " << Utility::formatPath(path));
->>>>>>> cf055d88
         dehydrate(QString::fromStdString(fullPath.string()));
     }
 
@@ -375,7 +336,6 @@
         ItemType itemType;
         if (!IoHelper::getItemType(fullPath, itemType)) {
             LOGW_WARN(KDC::Log::instance()->getLogger(),
-<<<<<<< HEAD
                       L"Error in IoHelper::getItemType : " << Utility::formatSyncPath(fullPath).c_str());
             return ExitCode::SystemError;
         }
@@ -384,26 +344,12 @@
             LOGW_DEBUG(KDC::Log::instance()->getLogger(),
                        L"Item does not exist anymore : " << Utility::formatSyncPath(fullPath).c_str());
             return {ExitCode::SystemError, ExitCause::NotFound};
-=======
-                      L"Error in IoHelper::getItemType : " << Utility::formatSyncPath(fullPath));
-            return false;
-        }
-
-        if (itemType.ioError == IoError::NoSuchFileOrDirectory) {
-            LOGW_DEBUG(KDC::Log::instance()->getLogger(), L"Item does not exist anymore : " << Utility::formatSyncPath(fullPath));
-            return true;
->>>>>>> cf055d88
         }
 
         if (itemType.ioError == IoError::AccessDenied) {
             LOGW_DEBUG(KDC::Log::instance()->getLogger(),
-<<<<<<< HEAD
                        L"Item misses search permission : " << Utility::formatSyncPath(fullPath).c_str());
             return {ExitCode::SystemError, ExitCause::FileAccessError};
-=======
-                       L"Item misses search permission : " << Utility::formatSyncPath(fullPath));
-            return true;
->>>>>>> cf055d88
         }
 
         const bool isLink = itemType.linkType != LinkType::None;
@@ -411,15 +357,9 @@
         if (!isLink) {
             isDirectory = itemType.nodeType == NodeType::Directory;
             if (!isDirectory && itemType.ioError != IoError::Success) {
-<<<<<<< HEAD
                 LOGW_WARN(logger(), L"Failed to check if the path is a directory: "
                                             << Utility::formatIoError(fullPath, itemType.ioError).c_str());
                 return ExitCode::SystemError;
-=======
-                LOGW_WARN(logger(),
-                          L"Failed to check if the path is a directory: " << Utility::formatIoError(fullPath, itemType.ioError));
-                return false;
->>>>>>> cf055d88
             }
         }
 
@@ -528,17 +468,9 @@
     }
 
     std::filesystem::path fullPath(QStr2Path(path));
-<<<<<<< HEAD
     if (ExitInfo exitInfo = checkIfPathExists(fullPath, true); !exitInfo) {
         if (exitInfo == ExitInfo(ExitCode::SystemError, ExitCause::NotFound)) {
             return ExitCode::Ok;
-=======
-    std::error_code ec;
-    if (!std::filesystem::exists(fullPath, ec)) {
-        if (ec.value() != 0) {
-            LOGW_WARN(logger(), L"Failed to check if path exists : " << Utility::formatStdError(fullPath, ec));
-            return false;
->>>>>>> cf055d88
         }
         return exitInfo;
     }
@@ -590,22 +522,8 @@
     QString fileRelativePath = SyncName2QStr(fileRelativePathStd.native());
     std::filesystem::path fullPath(_vfsSetupParams._localPath / QStr2Path(fileRelativePath));
 
-<<<<<<< HEAD
     if (ExitInfo exitInfo = checkIfPathExists(fullPath, true); !exitInfo) {
         return exitInfo;
-=======
-    bool exists = false;
-    IoError ioError = IoError::Success;
-    if (!IoHelper::checkIfPathExists(fullPath, exists, ioError)) {
-        LOGW_WARN(logger(), L"Error in IoHelper::checkIfPathExists: " << Utility::formatIoError(fullPath, ioError));
-        return false;
-    }
-
-    if (!exists) {
-        // New file
-        LOGW_DEBUG(logger(), L"Item does not exist : " << Utility::formatSyncPath(fullPath));
-        return true;
->>>>>>> cf055d88
     }
 
     const QString strPath = Path2QStr(fullPath);
@@ -621,13 +539,8 @@
 
 PinState VfsMac::pinState(const SyncPath &relativePathStd) {
     // Read pin state from file attributes
-<<<<<<< HEAD
     SyncPath fullPath(_vfsSetupParams._localPath / relativePathStd.native());
-    QString pinState;
-=======
-    SyncPath fullPath(_vfsSetupParams._localPath / QStr2Path(relativePath));
     std::string pinState;
->>>>>>> cf055d88
     if (!_connector->vfsGetPinState(Path2QStr(fullPath), pinState)) {
         return PinState::Unspecified;
     }
@@ -650,14 +563,9 @@
     return ExitCode::Ok;
 }
 
-<<<<<<< HEAD
 void VfsMac::exclude(const SyncPath &pathStd) {
     const QString path = SyncName2QStr(pathStd.native());
     LOGW_DEBUG(logger(), L"exclude - " << Utility::formatPath(path).c_str());
-=======
-void VfsMac::exclude(const QString &path) {
-    LOGW_DEBUG(logger(), L"exclude - " << Utility::formatPath(path));
->>>>>>> cf055d88
 
     bool isPlaceholder = false;
     bool isHydrated = false;
@@ -739,7 +647,6 @@
     return ExitCode::Ok;
 }
 
-<<<<<<< HEAD
 bool VfsMac::fileStatusChanged(const SyncPath &pathStd, SyncFileStatus status) {
     LOGW_DEBUG(logger(), L"fileStatusChanged - " << Utility::formatSyncPath(pathStd) << L" - status = " << status);
     const QString path = SyncName2QStr(pathStd.native());
@@ -747,19 +654,7 @@
     std::error_code ec;
     if (!std::filesystem::exists(fullPath, ec)) {
         if (ec.value() != 0) {
-            LOGW_WARN(logger(), L"Failed to check if path exists : " << Utility::formatSyncPath(fullPath) << L": "
-                                                                     << Utility::s2ws(ec.message()).c_str() << L" (" << ec.value()
-                                                                     << L")");
-=======
-bool VfsMac::fileStatusChanged(const QString &path, SyncFileStatus status) {
-    LOGW_DEBUG(logger(), L"fileStatusChanged - " << Utility::formatPath(path) << L" - status = " << status);
-
-    SyncPath fullPath(QStr2Path(path));
-    std::error_code ec;
-    if (!std::filesystem::exists(fullPath, ec)) {
-        if (ec.value() != 0) {
             LOGW_WARN(logger(), L"Failed to check if path exists : " << Utility::formatStdError(fullPath, ec));
->>>>>>> cf055d88
             return false;
         }
         // New file
