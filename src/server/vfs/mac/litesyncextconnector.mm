--- conflicted
+++ resolved
@@ -1343,36 +1343,19 @@
 
         fd = open(stdPath.c_str(), FWRITE);
         if (fd == -1) {
-<<<<<<< HEAD
-            LOGW_WARN(_logger, L"Call to open failed - " << Utility::formatPath(absoluteFilePath).c_str() << L" errno=" << errno);
-=======
-            LOGW_WARN(_logger,
-                      L"Call to open failed: " << Utility::formatErrno(absoluteFilePath, errno));
-            *error = QObject::tr("Call to open failed - path=%1").arg(absoluteFilePath);
->>>>>>> cf055d88
+            LOGW_WARN(_logger, L"Call to open failed - " << Utility::formatErrno(absoluteFilePath, errno));
             return false;
         }
     }
 
     if (ftruncate(fd, fileStat->st_size) == -1) {
         LOGW_WARN(_logger,
-<<<<<<< HEAD
-                  L"Call to ftruncate failed - " << Utility::formatPath(absoluteFilePath).c_str() << L" errno=" << errno);
-=======
-                  L"Call to ftruncate failed: " << Utility::formatErrno(absoluteFilePath, errno));
-        *error = QObject::tr("Call to ftruncate failed - path=%1").arg(absoluteFilePath);
->>>>>>> cf055d88
+                  L"Call to ftruncate failed - " << Utility::formatErrno(absoluteFilePath, errno));
         return false;
     }
 
     if (close(fd) == -1) {
-<<<<<<< HEAD
-        LOGW_WARN(_logger, L"Call to close failed - " << Utility::formatPath(absoluteFilePath).c_str() << L" errno=" << errno);
-=======
-        LOGW_WARN(_logger,
-                  L"Call to close failed: " << Utility::formatErrno(absoluteFilePath, errno));
-        *error = QObject::tr("Call to close failed - path=%1").arg(absoluteFilePath);
->>>>>>> cf055d88
+        LOGW_WARN(_logger, L"Call to close failed - " << Utility::formatErrno(absoluteFilePath, errno));
         return false;
     }
 
