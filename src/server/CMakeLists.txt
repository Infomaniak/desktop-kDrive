--- conflicted
+++ resolved
@@ -148,16 +148,6 @@
 endif()
 
 if (APPLE)
-<<<<<<< HEAD
-    set(OUTPUT_DIRECTORY ${INSTALL_OUTPUT_DIRECTORY})
-else()
-    set(OUTPUT_DIRECTORY ${BIN_OUTPUT_DIRECTORY})
-endif()
-set_target_properties( ${APPLICATION_EXECUTABLE} PROPERTIES
-    RUNTIME_OUTPUT_DIRECTORY ${OUTPUT_DIRECTORY}
-    MACOSX_BUNDLE TRUE
-)
-=======
     set_target_properties( ${APPLICATION_EXECUTABLE} PROPERTIES
         RUNTIME_OUTPUT_DIRECTORY  ${INSTALL_OUTPUT_DIRECTORY}
         MACOSX_BUNDLE TRUE
@@ -168,7 +158,6 @@
         MACOSX_BUNDLE TRUE
     )
 endif()
->>>>>>> 3497d9e7
 
 # Includes
 if (WIN32)
