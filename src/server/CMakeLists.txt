cmake_minimum_required(VERSION 3.16)
if(APPLE)
    project(server LANGUAGES C CXX OBJC OBJCXX)
else()
    project(server LANGUAGES C CXX)
endif()

find_package(Qt6 REQUIRED COMPONENTS Network Svg)
find_package(Poco 1.13.3 REQUIRED XML)
find_package(sentry REQUIRED)

set(CMAKE_AUTOMOC TRUE)
set(CMAKE_AUTOUIC TRUE)
set(CMAKE_AUTORCC TRUE)

add_definitions(-DUNICODE)
add_definitions(-D_UNICODE)

if(UNIX AND NOT APPLE)
    set(CMAKE_C_FLAGS "${CMAKE_C_FLAGS} -fPIE")
    set(CMAKE_CXX_FLAGS "${CMAKE_CXX_FLAGS} -fPIE")
    set(CMAKE_EXE_LINKER_FLAGS "${CMAKE_EXE_LINKER_FLAGS} -pie")
endif()

if(WIN32)
    # Set stack size
    set(CMAKE_EXE_LINKER_FLAGS "${CMAKE_EXE_LINKER_FLAGS} /STACK:0x4000000")
    # Set no manifest
    set(CMAKE_EXE_LINKER_FLAGS "${CMAKE_EXE_LINKER_FLAGS} /MANIFEST:NO")
endif()

# Sources
set(KDRIVE_RC_SRC ../../client.qrc)
if (EXISTS "${KDRIVE_THEME_DIR}/theme.qrc")
    list(APPEND KDRIVE_RC_SRC ${KDRIVE_THEME_DIR}/theme.qrc)
    set(theme_dir ${KDRIVE_THEME_DIR}/theme)
else()
    list(APPEND KDRIVE_RC_SRC ../../theme.qrc)
    set(theme_dir ${CMAKE_SOURCE_DIR}/theme)
endif()

set(server_SRCS
    commserver.h commserver.cpp
    navigationpanehelper.h navigationpanehelper.cpp
    commapi.h commapi.cpp
    commlistener.h commlistener.cpp
    appserver.h appserver.cpp
    migration/migrationparams.h migration/migrationparams.cpp
    requests/serverrequests.h requests/serverrequests.cpp
    app_resources.rc
)

set(updater_SRCS
        updater/abstractupdater.h updater/abstractupdater.cpp
        updater/updatemanager.h updater/updatemanager.cpp
        updater/updatechecker.h updater/updatechecker.cpp
)

if(APPLE)
<<<<<<< HEAD
    list(APPEND server_SRCS commserver_mac.mm)
    set_property(SOURCE commserver_mac.mm APPEND_STRING PROPERTY COMPILE_FLAGS "-fobjc-arc")
=======
    list(APPEND server_SRCS ../common/utility_mac.cpp)
    list(APPEND server_SRCS socketapisocket_mac.mm)
    set_property(SOURCE socketapisocket_mac.mm APPEND_STRING PROPERTY COMPILE_FLAGS "-fobjc-arc")
>>>>>>> c70fbb50

    list(APPEND server_SRCS ../../extensions/MacOSX/kDriveFinderSync/kDrive/NSXPCConnection+LoginItem.m)
    set_property(SOURCE ../../extensions/MacOSX/kDriveFinderSync/kDrive/NSXPCConnection+LoginItem.m APPEND_STRING PROPERTY COMPILE_FLAGS "-fobjc-arc")

    if(SPARKLE_FOUND)
        # Define this, we need to check in updater.cpp
        add_definitions(-DHAVE_SPARKLE)
        list(APPEND updater_SRCS updater/sparkleupdater.h updater/sparkleupdater.mm)
        set_property(SOURCE updater/sparkleupdater.mm APPEND_STRING PROPERTY COMPILE_FLAGS "-fobjc-arc")
        list(APPEND updater_DEPS ${SPARKLE_LIBRARY})

        # Sparkle.framework is installed from here because macdeployqt's CopyFramework breaks on this bundle
        # as its logic is tightly tailored around Qt6 frameworks
        install(DIRECTORY "${SPARKLE_LIBRARY}"
                DESTINATION "${KDRIVE_OSX_BUNDLE}/Contents/Frameworks" USE_SOURCE_PERMISSIONS)
    endif()
elseif (WIN32)
    list(APPEND server_SRCS ../common/utility_win.cpp)
    list(APPEND updater_SRCS updater/windowsupdater.h updater/windowsupdater.cpp)
else ()
    list(APPEND server_SRCS ../common/utility_linux.cpp)
    list(APPEND updater_SRCS updater/linuxupdater.h updater/linuxupdater.cpp)
endif()

set(3rdparty_SRC
    ../3rdparty/QProgressIndicator/QProgressIndicator.cpp
    ../3rdparty/qtlockedfile/qtlockedfile.cpp
    ../3rdparty/qtsingleapplication/qtlocalpeer.cpp
    ../3rdparty/qtsingleapplication/qtsingleapplication.cpp
    ../3rdparty/qtsingleapplication/qtsinglecoreapplication.cpp
)

if(WIN32)
    list(APPEND 3rdparty_SRC ../3rdparty/qtlockedfile/qtlockedfile_win.cpp )
else()
    list(APPEND 3rdparty_SRC ../3rdparty/qtlockedfile/qtlockedfile_unix.cpp)
endif()

if(WIN32)
    configure_file(
      ${CMAKE_CURRENT_SOURCE_DIR}/version.rc.in
      ${CMAKE_CURRENT_BINARY_DIR}/version.rc
      @ONLY)
    set(server_version ${CMAKE_CURRENT_BINARY_DIR}/version.rc)
endif()

set( final_src
    ${KDRIVE_RC_SRC}
    ${server_SRCS}
    ${server_version}
    ${3rdparty_SRC}
)

# Target

# add executable icon on windows and osx

# UPSTREAM our ECMAddAppIcon.cmake then require that version here
# find_package(ECM 1.7.0 REQUIRED NO_MODULE)
# list(APPEND CMAKE_MODULE_PATH ${ECM_MODULE_PATH})
include(ECMAddAppIcon)

file(GLOB_RECURSE KDRIVE_ICONS "${theme_dir}/colored/*-${APPLICATION_ICON_NAME}-icon*")
if(APPLE)
    file(GLOB_RECURSE KDRIVE_SIDEBAR_ICONS "${theme_dir}/colored/*-${APPLICATION_ICON_NAME}-sidebar*")
    MESSAGE(STATUS "KDRIVE_SIDEBAR_ICONS: ${APPLICATION_ICON_NAME}: ${KDRIVE_SIDEBAR_ICONS}")
endif()
ecm_add_app_icon(final_src ICONS "${KDRIVE_ICONS}" SIDEBAR_ICONS "${KDRIVE_SIDEBAR_ICONS}" OUTFILE_BASENAME "${APPLICATION_ICON_NAME}")

if(NOT BUILD_KDRIVE_OSX_BUNDLE)
    if(NOT WIN32)
        file(GLOB _icons "${theme_dir}/colored/*-${APPLICATION_ICON_NAME}-icon.png")
        foreach(_file ${_icons})
            string(REPLACE "${theme_dir}/colored/" "" _res ${_file})
            string(REPLACE "-${APPLICATION_ICON_NAME}-icon.png" "" _res ${_res})
            install(FILES ${_file} RENAME ${APPLICATION_ICON_NAME}.png DESTINATION ${DATADIR}/icons/hicolor/${_res}x${_res}/apps)
        endforeach(_file)
    endif()

    # we may not add MACOSX_BUNDLE here, if not building one
    add_executable(${APPLICATION_EXECUTABLE} WIN32 mainserver.cpp ${final_src})
else()
    # we must add MACOSX_BUNDLE only if building a bundle
    add_executable(${APPLICATION_EXECUTABLE} WIN32 MACOSX_BUNDLE mainserver.cpp ${final_src})

    get_target_property(_qmake Qt6::qmake LOCATION)
    execute_process(COMMAND ${_qmake} -query QT_INSTALL_TRANSLATIONS
        OUTPUT_VARIABLE QT_TRANSLATIONS_DIR
        OUTPUT_STRIP_TRAILING_WHITESPACE
    )
    install(CODE "file(MAKE_DIRECTORY ${CMAKE_INSTALL_PREFIX}/${KDRIVE_OSX_BUNDLE}/Contents/Resources/en.lproj)")
endif()

# Precompiled headers
if(UNIX AND NOT APPLE)
    set(PC_HEADER_FILES
        "$<$<COMPILE_LANGUAGE:CXX>:<gio/gio.h$<ANGLE-R>>"
)
endif()

list(APPEND PC_HEADER_FILES
    # std c++
    "$<$<COMPILE_LANGUAGE:CXX>:<fstream$<ANGLE-R>>"
    # Qt
    "$<$<COMPILE_LANGUAGE:CXX>:<qdir.h$<ANGLE-R>>"
    "$<$<COMPILE_LANGUAGE:CXX>:<qfileinfo.h$<ANGLE-R>>"
    "$<$<COMPILE_LANGUAGE:CXX>:<qstandardpaths.h$<ANGLE-R>>"
    "$<$<COMPILE_LANGUAGE:CXX>:<qtimer.h$<ANGLE-R>>"
    # log4cplus
    "$<$<COMPILE_LANGUAGE:CXX>:<log4cplus/loggingmacros.h$<ANGLE-R>>"
    # kDrive
    "$<$<COMPILE_LANGUAGE:CXX>:libcommon/utility/types.h>"
    "$<$<COMPILE_LANGUAGE:CXX>:libcommon/utility/utility.h>"
    "$<$<COMPILE_LANGUAGE:CXX>:libcommonserver/log/log.h>"
    "$<$<COMPILE_LANGUAGE:CXX>:libcommonserver/utility/utility.h>"
)

target_precompile_headers(${APPLICATION_EXECUTABLE} PRIVATE ${PC_HEADER_FILES})

if (APPLE)
    set_target_properties( ${APPLICATION_EXECUTABLE} PROPERTIES
        RUNTIME_OUTPUT_DIRECTORY  ${INSTALL_OUTPUT_DIRECTORY}
        MACOSX_BUNDLE TRUE
        INSTALL_RPATH "@executable_path/../Frameworks"
    )
else()
    set_target_properties( ${APPLICATION_EXECUTABLE} PROPERTIES
        RUNTIME_OUTPUT_DIRECTORY  ${BIN_OUTPUT_DIRECTORY}
    )
endif()

# Includes
if (WIN32)
    target_include_directories(${APPLICATION_EXECUTABLE} PRIVATE
        ${CMAKE_SOURCE_DIR}/src/3rdparty/QProgressIndicator
        ${CMAKE_SOURCE_DIR}/src/3rdparty/qtlockedfile
        ${CMAKE_SOURCE_DIR}/src/3rdparty/qtsingleapplication
        ${CMAKE_CURRENT_BINARY_DIR}
        "C:/Program Files (x86)/log4cplus/include")
else()
    target_include_directories(${APPLICATION_EXECUTABLE} PRIVATE
        ${CMAKE_SOURCE_DIR}/src/3rdparty/QProgressIndicator
        ${CMAKE_SOURCE_DIR}/src/3rdparty/qtlockedfile
        ${CMAKE_SOURCE_DIR}/src/3rdparty/qtsingleapplication
        ${CMAKE_CURRENT_BINARY_DIR})
endif()

# Link
add_library(updater STATIC ${updater_SRCS})

target_include_directories(updater PUBLIC ${CMAKE_CURRENT_SOURCE_DIR})

target_link_libraries(updater
    Qt6::Network
    Poco::XML
    ${libsyncengine_NAME}
    ${updater_DEPS})

target_link_libraries(${APPLICATION_EXECUTABLE}
    Qt6::Svg
    sentry::sentry
    updater)

if( UNIX AND NOT APPLE )
    # handle DBUS for Fdo notifications
    find_package(Qt6 COMPONENTS DBus)
    target_link_libraries(${APPLICATION_EXECUTABLE} Qt6::DBus)
    target_compile_definitions(${APPLICATION_EXECUTABLE} PRIVATE "USE_FDO_NOTIFICATIONS")

    # For migrationparams
    find_package(PkgConfig REQUIRED)
    pkg_check_modules(LIBSECRET IMPORTED_TARGET libsecret-1)
    target_link_libraries(${APPLICATION_EXECUTABLE} PkgConfig::LIBSECRET)
endif()

if (APPLE)
    find_library(SERVICE_MANAGEMENT_LIBRARY NAMES ServiceManagement)
    target_link_libraries(${APPLICATION_EXECUTABLE} ${SERVICE_MANAGEMENT_LIBRARY})
endif()

if(ZLIB_FOUND)
    target_link_libraries("${APPLICATION_EXECUTABLE}" ZLIB::ZLIB)
endif(ZLIB_FOUND)

# application.cpp still uses QDesktopServices::storageLocation
target_compile_definitions(${APPLICATION_EXECUTABLE} PRIVATE "QT_DISABLE_DEPRECATED_BEFORE=0")

# Install
install(TARGETS ${APPLICATION_EXECUTABLE}
        RUNTIME DESTINATION ${CMAKE_INSTALL_BINDIR}
        LIBRARY DESTINATION ${CMAKE_INSTALL_LIBDIR}
        ARCHIVE DESTINATION ${CMAKE_INSTALL_LIBDIR}
        BUNDLE  DESTINATION "."
)

if(NOT BUILD_KDRIVE_OSX_BUNDLE AND NOT WIN32)
    find_package(ECM 1.2.0 CONFIG)
    set(CMAKE_MODULE_PATH ${ECM_MODULE_PATH} ${ECM_KDE_MODULE_DIR} "${CMAKE_CURRENT_SOURCE_DIR}/cmake")
    find_package(SharedMimeInfo)
    if(SharedMimeInfo_FOUND)
        update_xdg_mimetypes( ${DATADIR}/mime/packages )
    endif(SharedMimeInfo_FOUND)
endif()

if(BUILD_KDRIVE_OSX_BUNDLE AND NOT BUILD_LIBRARIES_ONLY)
    get_target_property (QT_QMAKE_EXECUTABLE Qt6::qmake IMPORTED_LOCATION)

    set(ENV_QTDIR $ENV{QTDIR})
    set(ENV_DESTDIR $ENV{DESTDIR})

    cmake_path(GET SPARKLE_LIBRARY PARENT_PATH USER_FRAMEWORK_PATH)

    if (CMAKE_BUILD_TYPE STREQUAL "Debug")
        message(STATUS "Build type is Debug, you might need to run \"macdeployqt\" manually to deploy the dependencies.")
    else ()
        install(CODE "
            message(STATUS \"Deploying (Qt) dependencies for kDrive...\")
            execute_process(COMMAND ${ENV_QTDIR}/bin/macdeployqt ${ENV_DESTDIR}${CMAKE_INSTALL_PREFIX}/${KDRIVE_OSX_BUNDLE} -libpath=/usr/local/lib -no-strip -executable=${ENV_DESTDIR}${CMAKE_INSTALL_PREFIX}/${KDRIVE_OSX_BUNDLE}/Contents/MacOS/${APPLICATION_EXECUTABLE})
            " COMPONENT RUNTIME)
    endif()

    install(CODE "
        message(STATUS \"Fixing library paths for kDrive...\")
        execute_process(COMMAND \"install_name_tool\" -delete_rpath ${USER_FRAMEWORK_PATH} ${ENV_DESTDIR}${CMAKE_INSTALL_PREFIX}/${KDRIVE_OSX_BUNDLE}/Contents/MacOS/${APPLICATION_EXECUTABLE})
        " COMPONENT RUNTIME)
endif()<|MERGE_RESOLUTION|>--- conflicted
+++ resolved
@@ -57,14 +57,9 @@
 )
 
 if(APPLE)
-<<<<<<< HEAD
+    list(APPEND server_SRCS ../common/utility_mac.cpp)
     list(APPEND server_SRCS commserver_mac.mm)
     set_property(SOURCE commserver_mac.mm APPEND_STRING PROPERTY COMPILE_FLAGS "-fobjc-arc")
-=======
-    list(APPEND server_SRCS ../common/utility_mac.cpp)
-    list(APPEND server_SRCS socketapisocket_mac.mm)
-    set_property(SOURCE socketapisocket_mac.mm APPEND_STRING PROPERTY COMPILE_FLAGS "-fobjc-arc")
->>>>>>> c70fbb50
 
     list(APPEND server_SRCS ../../extensions/MacOSX/kDriveFinderSync/kDrive/NSXPCConnection+LoginItem.m)
     set_property(SOURCE ../../extensions/MacOSX/kDriveFinderSync/kDrive/NSXPCConnection+LoginItem.m APPEND_STRING PROPERTY COMPILE_FLAGS "-fobjc-arc")
