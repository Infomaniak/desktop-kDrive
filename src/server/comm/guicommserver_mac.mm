/*
 * Infomaniak kDrive - Desktop
 * Copyright (C) 2023-2025 Infomaniak Network SA
 *
 * This program is free software: you can redistribute it and/or modify
 * it under the terms of the GNU General Public License as published by
 * the Free Software Foundation, either version 3 of the License, or
 * (at your option) any later version.
 *
 * This program is distributed in the hope that it will be useful,
 * but WITHOUT ANY WARRANTY; without even the implied warranty of
 * MERCHANTABILITY or FITNESS FOR A PARTICULAR PURPOSE.  See the
 * GNU General Public License for more details.
 *
 * You should have received a copy of the GNU General Public License
 * along with this program.  If not, see <http://www.gnu.org/licenses/>.
 */

#include "guicommserver.h"
#include "abstractcommserver_mac.h"
#include "../../extensions/MacOSX/kDriveFinderSync/kDriveModel/xpcGuiProtocol.h"
#include "libcommon/utility/types.h"
#include "libcommon/comm.h"
#include "comm/guijobs/abstractguijob.h"

//
// Interfaces
//
@interface GuiLocalEnd : AbstractLocalEnd <XPCGuiProtocol>

@property(retain) NSMutableDictionary *_Nonnull callbackDictionary;

- (instancetype)initWithWrapper:(AbstractCommChannelPrivate *)wrapper;
- (NSNumber *_Nonnull)newRequestId;
- (void (^_Nonnull)(...))callback:(NSNumber *_Nonnull)requestId;
- (void)processRequest:(RequestNum)requestNum
        paramsDictionary:(NSDictionary *_Nonnull)paramsDictionary
                callback:(void (^_Nonnull)(...))callback;

@end

@interface GuiRemoteEnd : AbstractRemoteEnd <XPCGuiRemoteProtocol>
@end

@interface GuiServer : AbstractServer

- (void)setServerEndpoint:(NSXPCListenerEndpoint *)endpoint;

@end

class GuiCommChannelPrivate : public AbstractCommChannelPrivate {
    public:
        GuiCommChannelPrivate(NSXPCConnection *remoteConnection);
};

class GuiCommServerPrivate : public AbstractCommServerPrivate {
    public:
        GuiCommServerPrivate();
};

//
// Implementation
//
@implementation GuiLocalEnd

static NSNumber *lastRequestId = @0;

- (instancetype)initWithWrapper:(AbstractCommChannelPrivate *)wrapper {
    if (self = [super initWithWrapper:wrapper]) {
        _callbackDictionary = [[NSMutableDictionary alloc] init];
    }
    return self;
}

- (NSNumber *_Nonnull)newRequestId {
    lastRequestId = @(lastRequestId.intValue + 1);
    return lastRequestId;
}

- (void (^_Nonnull)(...))callback:(NSNumber *_Nonnull)requestId {
    void (^_Nonnull cbk)(...) = _callbackDictionary[requestId];
    [_callbackDictionary removeObjectForKey:requestId];
    return cbk;
}

- (void)processRequest:(RequestNum)requestNum
        paramsDictionary:(NSDictionary *_Nonnull)paramsDictionary
                callback:(void (^_Nonnull)(...))callback {
    if (self.wrapper && self.wrapper->publicPtr) {
        // Add callback to dictionary
        NSNumber *requestId = [self newRequestId];
        [_callbackDictionary setObject:callback forKey:requestId];

        // Generate full JSON
        NSDictionary *queryDictionary = @{@"id" : requestId, @"num" : @((int) requestNum), @"params" : paramsDictionary};
        NSError *error;
        NSData *jsonData = [NSJSONSerialization dataWithJSONObject:queryDictionary options:0 error:&error];
        NSString *inputParamsStr = [[NSString alloc] initWithData:jsonData encoding:NSUTF8StringEncoding];

        // Write JSON on the channel
        self.wrapper->inBuffer += std::string([inputParamsStr UTF8String]);
        self.wrapper->inBuffer += "\n";
        self.wrapper->publicPtr->readyReadCbk();
    }
}

// XPCGuiRemoteProtocol protocol implementation
// TODO: Test query method to remove later
- (void)sendQuery:(NSData *_Nonnull)msg {
    NSString *answer = [[NSString alloc] initWithData:msg encoding:NSUTF8StringEncoding];
    NSLog(@"[KD] Query received %@", answer);

    // Send ack
    NSArray *answerArr = [answer componentsSeparatedByString:@";"];
    NSString *query = [NSString stringWithFormat:@"%@", answerArr[0]];
    NSLog(@"[KD] Send ack signal %@", query);

    @try {
        if (self.wrapper && self.wrapper->remoteEnd.connection) {
            [[self.wrapper->remoteEnd.connection remoteObjectProxy] sendSignal:[query dataUsingEncoding:NSUTF8StringEncoding]];
        }
    } @catch (NSException *e) {
        // Do nothing and wait for invalidationHandler
        NSLog(@"[KD] Error sending ack signal: %@", e.name);
    }

    if (self.wrapper && self.wrapper->publicPtr) {
        self.wrapper->inBuffer += std::string([answer UTF8String]);
        self.wrapper->inBuffer += "\n";
        self.wrapper->publicPtr->readyReadCbk();
    }
}

- (void)loginRequestToken:(NSString *_Nonnull)code
             codeVerifier:(NSString *_Nonnull)codeVerifier
                 callback:(loginRequestTokenCbk)callback {
    NSLog(@"[KD] loginRequestToken called");

    // Generate params JSON
    NSString *b64Code;
    KDC::CommonUtility::convertToBase64Str(code, &b64Code);
    NSString *b64CodeVerifier;
    KDC::CommonUtility::convertToBase64Str(codeVerifier, &b64CodeVerifier);
    NSDictionary *paramsDictionary = @{@"code" : b64Code, @"codeVerifier" : b64CodeVerifier};

    [self processRequest:RequestNum::LOGIN_REQUESTTOKEN
            paramsDictionary:paramsDictionary
                    callback:(void (^_Nonnull)(...)) callback];
}

@end

@implementation GuiRemoteEnd

// XPCGuiProtocol protocol implementation
// TODO: Test signal method to remove later
- (void)sendSignal:(NSData *_Nonnull)msg {
    if (self.connection == nil) {
        return;
    }

    NSLog(@"[KD] Call sendSignal");

    @try {
        [[self.connection remoteObjectProxy] sendSignal:msg];
    } @catch (NSException *e) {
        NSLog(@"[KD] Send signal error %@", e.name);
    }
}

- (void)signalUserCreate:(UserInfo *_Nonnull)userInfo {
    if (self.connection == nil) {
        return;
    }

    @try {
        [[self.connection remoteObjectProxy] signalUserCreate:userInfo];
    } @catch (NSException *e) {
        NSLog(@"[KD] Error in signalUserCreate: error=%@", e.name);
    }
}

- (void)signalUserUpdate:(UserInfo *_Nonnull)userInfo {
    if (self.connection == nil) {
        return;
    }

    @try {
        [[self.connection remoteObjectProxy] signalUserUpdate:userInfo];
    } @catch (NSException *e) {
        NSLog(@"[KD] Error in signalUserUpdate: error=%@", e.name);
    }
}

@end


@implementation GuiServer

- (void)setServerEndpoint:(NSXPCListenerEndpoint *)endpoint {
    [[self.loginItemAgentConnection remoteObjectProxy] setServerGuiEndpoint:endpoint];
}

- (BOOL)listener:(NSXPCListener *)listener shouldAcceptNewConnection:(NSXPCConnection *)newConnection {
    GuiCommChannelPrivate *channelPrivate = new GuiCommChannelPrivate(newConnection);
    KDC::GuiCommServer *server = (KDC::GuiCommServer *) self.wrapper->publicPtr;

    auto channel = std::make_shared<KDC::GuiCommChannel>(channelPrivate);
    channel->setLostConnectionCbk(std::bind(&KDC::GuiCommServer::lostConnectionCbk, server, std::placeholders::_1));
    self.wrapper->pendingChannels.push_back(channel);

    // Set exported interface
    NSLog(@"[KD] Set exported interface for connection with gui");
    newConnection.exportedInterface = [NSXPCInterface interfaceWithProtocol:@protocol(XPCGuiRemoteProtocol)];
    newConnection.exportedObject = channelPrivate->localEnd;

    // Set remote object interface
    NSLog(@"[KD] Set remote object interface for connection with gui");
    newConnection.remoteObjectInterface = [NSXPCInterface interfaceWithProtocol:@protocol(XPCGuiProtocol)];

    // Set connection handlers
    NSLog(@"[KD] Set connection handlers for connection with gui");
    newConnection.interruptionHandler = ^{
      // The extension has exited or crashed
      NSLog(@"[KD] Connection with gui interrupted");
      channelPrivate->remoteEnd.connection = nil;
      channel->lostConnectionCbk();
    };

    newConnection.invalidationHandler = ^{
      // Connection cannot be established or has terminated and may not be re-established
      NSLog(@"[KD] Connection with gui invalidated");
      channelPrivate->remoteEnd.connection = nil;
      channel->lostConnectionCbk();
    };

    // Start processing incoming messages.
    NSLog(@"[KD] Resume connection with gui");
    [newConnection resume];

    server->newConnectionCbk();

    return YES;
}

// XPCLoginItemRemoteProtocol protocol implementation
- (void)processType:(void (^)(ProcessType))callback {
    NSLog(@"[KD] Process type asked");
    callback(guiServer);
}

@end

// GuiCommChannelPrivate implementation
GuiCommChannelPrivate::GuiCommChannelPrivate(NSXPCConnection *remoteConnection) :
    AbstractCommChannelPrivate(remoteConnection) {
    remoteEnd = [[GuiRemoteEnd alloc] init:remoteConnection];
    localEnd = [[GuiLocalEnd alloc] initWithWrapper:this];
}

// GuiCommServerPrivate implementation
GuiCommServerPrivate::GuiCommServerPrivate() {
    server = [[GuiServer alloc] initWithWrapper:this];
}

// GuiCommChannel implementation
uint64_t KDC::GuiCommChannel::writeData(const KDC::CommChar *data, uint64_t len) {
    if (_privatePtr->isRemoteDisconnected) return -1;

<<<<<<< HEAD
    @try {
        // TODO: POC => replace with real C/S functions depending on data content
        [(GuiRemoteEnd *) _privatePtr->remoteEnd sendSignal:[NSData dataWithBytesNoCopy:const_cast<KDC::CommChar *>(data)
                                                                                 length:static_cast<NSUInteger>(len)
                                                                           freeWhenDone:NO]];
        return len;
    } @catch (NSException *e) {
        _privatePtr->disconnectRemote();
        lostConnectionCbk();
=======
    NSData *msg = [NSData dataWithBytesNoCopy:const_cast<KDC::CommChar *>(data)
                                       length:static_cast<NSUInteger>(len)
                                 freeWhenDone:NO];

    NSError *error = nil;
    NSDictionary *jsonDict = [NSJSONSerialization JSONObjectWithData:msg options:NSJSONReadingMutableContainers error:&error];

    if (error) {
        NSLog(@"[KD] Parsing error: error=%@", [error description]);
>>>>>>> 5f3a970a
        return -1;
    }

    KDC::AbstractGuiJob::GuiJobType requestType = static_cast<KDC::AbstractGuiJob::GuiJobType>([jsonDict[@"type"] integerValue]);
    NSNumber *requestId = jsonDict[@"id"];
    NSDictionary *paramsDict = jsonDict[@"params"];

    if (requestType == KDC::AbstractGuiJob::GuiJobType::Query) {
        RequestNum requestNum = static_cast<RequestNum>([jsonDict[@"num"] integerValue]);
        ExitCode exitCode = static_cast<ExitCode>([jsonDict[@"code"] integerValue]);
        ExitCause exitCause = static_cast<ExitCause>([jsonDict[@"cause"] integerValue]);

        auto cbk = [(GuiLocalEnd *) _privatePtr->localEnd callback:requestId];

        @try {
            switch (requestNum) {
                case RequestNum::LOGIN_REQUESTTOKEN: {
                    int userDbId = [paramsDict[@"userDbId"] integerValue];
                    NSString *error;
                    CommonUtility::convertFromBase64Str(paramsDict[@"error"], &error);
                    NSString *errorDescr;
                    CommonUtility::convertFromBase64Str(paramsDict[@"errorDescr"], &error);

                    NSLog(@"[KD] Call loginRequestToken callback");
                    auto callback = (loginRequestTokenCbk) cbk;
                    callback(userDbId, error, errorDescr);
                    break;
                }
                default:
                    NSLog(@"[KD] Request is not managed: num=%d", toInt(requestNum));
                    return -1;
            }
        } @catch (NSException *e) {
            NSLog(@"[KD] Exception when calling callback: error=%@", [e description]);
            _privatePtr->disconnectRemote();
            lostConnectionCbk();
            return -1;
        }
    } else {
        SignalNum signalNum = static_cast<SignalNum>([jsonDict[@"num"] integerValue]);

        @try {
            switch (signalNum) {
                case SignalNum::USER_ADDED:
                case SignalNum::USER_UPDATED: {
                    UserInfo *userInfo = [[UserInfo alloc] init];
                    userInfo->dbId = [paramsDict[@"dbId"] integerValue];
                    userInfo->userId = [paramsDict[@"userId"] integerValue];
                    userInfo->name = paramsDict[@"name"];
                    userInfo->email = paramsDict[@"email"];
                    userInfo->avatar = paramsDict[@"avatar"];
                    userInfo->connected = [paramsDict[@"connected"] integerValue];
                    userInfo->credentialsAsked = [paramsDict[@"credentialsAsked"] integerValue];
                    userInfo->isStaff = [paramsDict[@"isStaff"] integerValue];

                    if (signalNum == SignalNum::USER_ADDED) {
                        NSLog(@"[KD] Call signalUserCreate");
                        [(GuiRemoteEnd *) _privatePtr->remoteEnd signalUserCreate:userInfo];
                    } else {
                        NSLog(@"[KD] Call signalUserUpdate");
                        [(GuiRemoteEnd *) _privatePtr->remoteEnd signalUserUpdate:userInfo];
                    }
                    break;
                }
                default:
                    NSLog(@"[KD] Signal is not managed: num=%d", toInt(signalNum));
                    return -1;
            }
        } @catch (NSException *e) {
            NSLog(@"[KD] Exception when sending signal: error=%@", [e description]);
            _privatePtr->disconnectRemote();
            lostConnectionCbk();
            return -1;
        }
    }

    return len;
}

void KDC::GuiCommChannel::runLoginRequestToken(
        const std::string &code, const std::string &codeVerifier,
        const std::function<void(std::shared_ptr<AbstractCommChannel>)> &readyReadCbk,
        const std::function<void(int, const std::string &, const std::string &)> &answerCbk) {
    GuiCommChannelPrivate *channelPrivate = new GuiCommChannelPrivate(nullptr);
    auto channel = std::make_shared<KDC::GuiCommChannel>(channelPrivate);
    channel->setReadyReadCbk(readyReadCbk);

    [(GuiLocalEnd *) channel->_privatePtr->localEnd
            loginRequestToken:[[NSString alloc] initWithUTF8String:code.c_str()]
                 codeVerifier:[[NSString alloc] initWithUTF8String:codeVerifier.c_str()]
                     callback:^(int userDbId, NSString *_Nullable error, NSString *_Nullable errorDescr) {
                       std::string errorStr(error == nil ? "" : [error UTF8String]);
                       std::string errorDescrStr(errorDescr == nil ? "" : [errorDescr UTF8String]);
                       answerCbk(userDbId, errorStr, errorDescrStr);
                     }];
}

// GuiCommServer implementation
KDC::GuiCommServer::GuiCommServer(const std::string &name) :
    XPCCommServer(name, new GuiCommServerPrivate) {}<|MERGE_RESOLUTION|>--- conflicted
+++ resolved
@@ -267,17 +267,6 @@
 uint64_t KDC::GuiCommChannel::writeData(const KDC::CommChar *data, uint64_t len) {
     if (_privatePtr->isRemoteDisconnected) return -1;
 
-<<<<<<< HEAD
-    @try {
-        // TODO: POC => replace with real C/S functions depending on data content
-        [(GuiRemoteEnd *) _privatePtr->remoteEnd sendSignal:[NSData dataWithBytesNoCopy:const_cast<KDC::CommChar *>(data)
-                                                                                 length:static_cast<NSUInteger>(len)
-                                                                           freeWhenDone:NO]];
-        return len;
-    } @catch (NSException *e) {
-        _privatePtr->disconnectRemote();
-        lostConnectionCbk();
-=======
     NSData *msg = [NSData dataWithBytesNoCopy:const_cast<KDC::CommChar *>(data)
                                        length:static_cast<NSUInteger>(len)
                                  freeWhenDone:NO];
@@ -287,7 +276,6 @@
 
     if (error) {
         NSLog(@"[KD] Parsing error: error=%@", [error description]);
->>>>>>> 5f3a970a
         return -1;
     }
 
