/*
 * Infomaniak kDrive - Desktop
 * Copyright (C) 2023-2025 Infomaniak Network SA
 *
 * This program is free software: you can redistribute it and/or modify
 * it under the terms of the GNU General Public License as published by
 * the Free Software Foundation, either version 3 of the License, or
 * (at your option) any later version.
 *
 * This program is distributed in the hope that it will be useful,
 * but WITHOUT ANY WARRANTY; without even the implied warranty of
 * MERCHANTABILITY or FITNESS FOR A PARTICULAR PURPOSE.  See the
 * GNU General Public License for more details.
 *
 * You should have received a copy of the GNU General Public License
 * along with this program.  If not, see <http://www.gnu.org/licenses/>.
 */

#pragma once

#include "libcommon/utility/types.h"

#include <cstdint>
#include <memory>
#include <functional>
#include <filesystem>

static const auto finderExtLineSeparator = Str("\n");
static const auto finderExtQuerySeparator = Str("\\/");
static const auto guiArgSeparator = Str(";");

namespace KDC {

class AbstractCommChannel;

using CommChannelCallback = std::function<void(std::shared_ptr<AbstractCommChannel>)>;

class AbstractCommChannel : public std::enable_shared_from_this<AbstractCommChannel> {
    public:
        AbstractCommChannel() = default;
        virtual ~AbstractCommChannel() = default;

        virtual void close() = 0;
        virtual void sendMessage(const CommString &message) = 0;
        virtual bool canReadMessage() const = 0;
        virtual CommString readMessage() = 0;
        virtual uint64_t bytesAvailable() const = 0;

        //! Gets an unique identifier for the object.
        /*!
          \return the object ptr casted to string.
        */
        std::string id();

        // Callbacks
<<<<<<< HEAD
        void setLostConnectionCbk(const std::function<void(std::shared_ptr<AbstractCommChannel>)> &cbk) {
            _onLostConnectionCbk = cbk;
        }
        void setReadyReadCbk(const std::function<void(std::shared_ptr<AbstractCommChannel>)> &cbk) { _onReadyReadCbk = cbk; }

=======
        void setLostConnectionCbk(const CommChannelCallback &cbk) { _onLostConnectionCbk = cbk; }
>>>>>>> d0ac0e35
        void lostConnectionCbk() {
            const auto thisPtr = weak_from_this().lock(); // Ensure the callback is not called on an object being destroyed
            if (_onLostConnectionCbk && thisPtr) _onLostConnectionCbk(thisPtr);
        }
<<<<<<< HEAD
        void readyReadCbk() {
            const auto thisPtr = weak_from_this().lock(); // Ensure the callback is not called on an object being destroyed
            if (_onReadyReadCbk && thisPtr) _onReadyReadCbk(thisPtr);
        }

    protected:
=======
        void setReadyReadCbk(const CommChannelCallback &cbk) { _onReadyReadCbk = cbk; }
        void readyReadCbk() {
            if (_onReadyReadCbk) _onReadyReadCbk(shared_from_this());
        }
        void setDestroyedCbk(const CommChannelCallback &cbk) { _onDestroyedCbk = cbk; }
        void destroyedCbk() {
            if (_onDestroyedCbk) _onDestroyedCbk(shared_from_this());
        }

    private:
        CommString _readBuffer;
        CommChannelCallback _onLostConnectionCbk;
        CommChannelCallback _onReadyReadCbk;
        CommChannelCallback _onDestroyedCbk;

>>>>>>> d0ac0e35
        //! Reads from the device.
        /*!
          \param data is a char array pointer.
          \param maxSize is is the maximum number of bytes to read.
          \return the number of bytes read or -1 if an error occurred.
        */
        virtual uint64_t readData(CommChar *data, uint64_t maxSize) = 0;

        //! Writes to the device.
        /*!
          \param data is a char array pointer.
          \param maxSize is is the maximum number of bytes to write.
          \return the number of bytes written or -1 if an error occurred.
        */
        virtual uint64_t writeData(const CommChar *data, uint64_t maxSize) = 0;

        CommString truncateLongLogMessage(const CommString &message);


    private:
        std::function<void(std::shared_ptr<AbstractCommChannel>)> _onLostConnectionCbk;
        std::function<void(std::shared_ptr<AbstractCommChannel>)> _onReadyReadCbk;
        std::function<void(std::shared_ptr<AbstractCommChannel>)> _onDestroyedCbk;

        friend class TestSocketComm;
};

} // namespace KDC
<|MERGE_RESOLUTION|>--- conflicted
+++ resolved
@@ -1,120 +1,94 @@
-/*
- * Infomaniak kDrive - Desktop
- * Copyright (C) 2023-2025 Infomaniak Network SA
- *
- * This program is free software: you can redistribute it and/or modify
- * it under the terms of the GNU General Public License as published by
- * the Free Software Foundation, either version 3 of the License, or
- * (at your option) any later version.
- *
- * This program is distributed in the hope that it will be useful,
- * but WITHOUT ANY WARRANTY; without even the implied warranty of
- * MERCHANTABILITY or FITNESS FOR A PARTICULAR PURPOSE.  See the
- * GNU General Public License for more details.
- *
- * You should have received a copy of the GNU General Public License
- * along with this program.  If not, see <http://www.gnu.org/licenses/>.
- */
-
-#pragma once
-
-#include "libcommon/utility/types.h"
-
-#include <cstdint>
-#include <memory>
-#include <functional>
-#include <filesystem>
-
-static const auto finderExtLineSeparator = Str("\n");
-static const auto finderExtQuerySeparator = Str("\\/");
-static const auto guiArgSeparator = Str(";");
-
-namespace KDC {
-
-class AbstractCommChannel;
-
-using CommChannelCallback = std::function<void(std::shared_ptr<AbstractCommChannel>)>;
-
-class AbstractCommChannel : public std::enable_shared_from_this<AbstractCommChannel> {
-    public:
-        AbstractCommChannel() = default;
-        virtual ~AbstractCommChannel() = default;
-
-        virtual void close() = 0;
-        virtual void sendMessage(const CommString &message) = 0;
-        virtual bool canReadMessage() const = 0;
-        virtual CommString readMessage() = 0;
-        virtual uint64_t bytesAvailable() const = 0;
-
-        //! Gets an unique identifier for the object.
-        /*!
-          \return the object ptr casted to string.
-        */
-        std::string id();
-
-        // Callbacks
-<<<<<<< HEAD
-        void setLostConnectionCbk(const std::function<void(std::shared_ptr<AbstractCommChannel>)> &cbk) {
-            _onLostConnectionCbk = cbk;
-        }
-        void setReadyReadCbk(const std::function<void(std::shared_ptr<AbstractCommChannel>)> &cbk) { _onReadyReadCbk = cbk; }
-
-=======
-        void setLostConnectionCbk(const CommChannelCallback &cbk) { _onLostConnectionCbk = cbk; }
->>>>>>> d0ac0e35
-        void lostConnectionCbk() {
-            const auto thisPtr = weak_from_this().lock(); // Ensure the callback is not called on an object being destroyed
-            if (_onLostConnectionCbk && thisPtr) _onLostConnectionCbk(thisPtr);
-        }
-<<<<<<< HEAD
-        void readyReadCbk() {
-            const auto thisPtr = weak_from_this().lock(); // Ensure the callback is not called on an object being destroyed
-            if (_onReadyReadCbk && thisPtr) _onReadyReadCbk(thisPtr);
-        }
-
-    protected:
-=======
-        void setReadyReadCbk(const CommChannelCallback &cbk) { _onReadyReadCbk = cbk; }
-        void readyReadCbk() {
-            if (_onReadyReadCbk) _onReadyReadCbk(shared_from_this());
-        }
-        void setDestroyedCbk(const CommChannelCallback &cbk) { _onDestroyedCbk = cbk; }
-        void destroyedCbk() {
-            if (_onDestroyedCbk) _onDestroyedCbk(shared_from_this());
-        }
-
-    private:
-        CommString _readBuffer;
-        CommChannelCallback _onLostConnectionCbk;
-        CommChannelCallback _onReadyReadCbk;
-        CommChannelCallback _onDestroyedCbk;
-
->>>>>>> d0ac0e35
-        //! Reads from the device.
-        /*!
-          \param data is a char array pointer.
-          \param maxSize is is the maximum number of bytes to read.
-          \return the number of bytes read or -1 if an error occurred.
-        */
-        virtual uint64_t readData(CommChar *data, uint64_t maxSize) = 0;
-
-        //! Writes to the device.
-        /*!
-          \param data is a char array pointer.
-          \param maxSize is is the maximum number of bytes to write.
-          \return the number of bytes written or -1 if an error occurred.
-        */
-        virtual uint64_t writeData(const CommChar *data, uint64_t maxSize) = 0;
-
-        CommString truncateLongLogMessage(const CommString &message);
-
-
-    private:
-        std::function<void(std::shared_ptr<AbstractCommChannel>)> _onLostConnectionCbk;
-        std::function<void(std::shared_ptr<AbstractCommChannel>)> _onReadyReadCbk;
-        std::function<void(std::shared_ptr<AbstractCommChannel>)> _onDestroyedCbk;
-
-        friend class TestSocketComm;
-};
-
-} // namespace KDC
+/*
+ * Infomaniak kDrive - Desktop
+ * Copyright (C) 2023-2025 Infomaniak Network SA
+ *
+ * This program is free software: you can redistribute it and/or modify
+ * it under the terms of the GNU General Public License as published by
+ * the Free Software Foundation, either version 3 of the License, or
+ * (at your option) any later version.
+ *
+ * This program is distributed in the hope that it will be useful,
+ * but WITHOUT ANY WARRANTY; without even the implied warranty of
+ * MERCHANTABILITY or FITNESS FOR A PARTICULAR PURPOSE.  See the
+ * GNU General Public License for more details.
+ *
+ * You should have received a copy of the GNU General Public License
+ * along with this program.  If not, see <http://www.gnu.org/licenses/>.
+ */
+
+#pragma once
+
+#include "libcommon/utility/types.h"
+
+#include <cstdint>
+#include <memory>
+#include <functional>
+#include <filesystem>
+
+static const auto guiArgSeparator = Str(";");
+
+namespace KDC {
+
+class AbstractCommChannel;
+
+using CommChannelCallback = std::function<void(std::shared_ptr<AbstractCommChannel>)>;
+
+class AbstractCommChannel : public std::enable_shared_from_this<AbstractCommChannel> {
+    public:
+        AbstractCommChannel() = default;
+        virtual ~AbstractCommChannel() = default;
+
+        virtual void close() = 0;
+        virtual void sendMessage(const CommString &message) = 0;
+        virtual bool canReadMessage() const = 0;
+        virtual CommString readMessage() = 0;
+        virtual uint64_t bytesAvailable() const = 0;
+
+        //! Gets an unique identifier for the object.
+        /*!
+          \return the object ptr casted to string.
+        */
+        std::string id();
+
+        // Callbacks
+        void setLostConnectionCbk(const CommChannelCallback &cbk) { _onLostConnectionCbk = cbk; }
+        void lostConnectionCbk() {
+            const auto thisPtr = weak_from_this().lock(); // Ensure the callback is not called on an object being destroyed
+            if (_onLostConnectionCbk && thisPtr) _onLostConnectionCbk(thisPtr);
+        }
+        void setReadyReadCbk(const CommChannelCallback &cbk) { _onReadyReadCbk = cbk; }
+        void readyReadCbk() {
+            const auto thisPtr = weak_from_this().lock(); // Ensure the callback is not called on an object being destroyed
+            if (_onReadyReadCbk) _onReadyReadCbk(shared_from_this());
+        }
+
+protected:
+
+        //! Reads from the device.
+        /*!
+          \param data is a char array pointer.
+          \param maxSize is is the maximum number of bytes to read.
+          \return the number of bytes read or -1 if an error occurred.
+        */
+        virtual uint64_t readData(CommChar *data, uint64_t maxSize) = 0;
+
+        //! Writes to the device.
+        /*!
+          \param data is a char array pointer.
+          \param maxSize is is the maximum number of bytes to write.
+          \return the number of bytes written or -1 if an error occurred.
+        */
+        virtual uint64_t writeData(const CommChar *data, uint64_t maxSize) = 0;
+
+        CommString truncateLongLogMessage(const CommString &message);
+
+
+    private:
+        CommChannelCallback _onLostConnectionCbk;
+        CommChannelCallback _onReadyReadCbk;
+        CommChannelCallback _onDestroyedCbk;
+
+        friend class TestSocketComm;
+};
+
+} // namespace KDC