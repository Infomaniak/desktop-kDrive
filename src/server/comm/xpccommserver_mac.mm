/*
 * Infomaniak kDrive - Desktop
 * Copyright (C) 2023-2025 Infomaniak Network SA
 *
 * This program is free software: you can redistribute it and/or modify
 * it under the terms of the GNU General Public License as published by
 * the Free Software Foundation, either version 3 of the License, or
 * (at your option) any later version.
 *
 * This program is distributed in the hope that it will be useful,
 * but WITHOUT ANY WARRANTY; without even the implied warranty of
 * MERCHANTABILITY or FITNESS FOR A PARTICULAR PURPOSE.  See the
 * GNU General Public License for more details.
 *
 * You should have received a copy of the GNU General Public License
 * along with this program.  If not, see <http://www.gnu.org/licenses/>.
 */

#include "xpccommserver_mac.h"
#include "abstractcommserver_mac.h"

// XPCCommChannel implementation
XPCCommChannel::XPCCommChannel(AbstractCommChannelPrivate *p) :
    _privatePtr(p) {
<<<<<<< HEAD
    _privatePtr->_publicPtr = this;
=======
    _privatePtr->publicPtr = this;
    open();
>>>>>>> d0ac0e35
}

XPCCommChannel::~XPCCommChannel() {}

uint64_t XPCCommChannel::readData(KDC::CommChar *data, uint64_t maxSize) {
    auto size = _privatePtr->inBuffer.copy(data, maxSize);
    _privatePtr->inBuffer.erase(0, size);
    return size;
}

uint64_t XPCCommChannel::bytesAvailable() const {
    return _privatePtr->inBuffer.size();
}

// XPCCommServer implementation
XPCCommServer::XPCCommServer(const std::string &name, AbstractCommServerPrivate *commServerPrivate) :
    KDC::AbstractCommServer(name),
    _privatePtr(commServerPrivate) {
    _privatePtr->publicPtr = this;
}

XPCCommServer::~XPCCommServer() {}

void XPCCommServer::close() {}

bool XPCCommServer::listen(const KDC::SyncPath &) {
    [_privatePtr->server start];
    return true;
}

std::shared_ptr<KDC::AbstractCommChannel> XPCCommServer::nextPendingConnection() {
    return _privatePtr->pendingChannels.back();
}

std::list<std::shared_ptr<KDC::AbstractCommChannel>> XPCCommServer::connections() {
    std::list<std::shared_ptr<KDC::AbstractCommChannel>> res(_privatePtr->pendingChannels.begin(),
                                                             _privatePtr->pendingChannels.end());
    return res;
}<|MERGE_RESOLUTION|>--- conflicted
+++ resolved
@@ -22,12 +22,8 @@
 // XPCCommChannel implementation
 XPCCommChannel::XPCCommChannel(AbstractCommChannelPrivate *p) :
     _privatePtr(p) {
-<<<<<<< HEAD
-    _privatePtr->_publicPtr = this;
-=======
     _privatePtr->publicPtr = this;
     open();
->>>>>>> d0ac0e35
 }
 
 XPCCommChannel::~XPCCommChannel() {}
