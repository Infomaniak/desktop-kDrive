/*
 * Infomaniak kDrive - Desktop
 * Copyright (C) 2023-2025 Infomaniak Network SA
 *
 * This program is free software: you can redistribute it and/or modify
 * it under the terms of the GNU General Public License as published by
 * the Free Software Foundation, either version 3 of the License, or
 * (at your option) any later version.
 *
 * This program is distributed in the hope that it will be useful,
 * but WITHOUT ANY WARRANTY; without even the implied warranty of
 * MERCHANTABILITY or FITNESS FOR A PARTICULAR PURPOSE.  See the
 * GNU General Public License for more details.
 *
 * You should have received a copy of the GNU General Public License
 * along with this program.  If not, see <http://www.gnu.org/licenses/>.
 */

#include "loginrequesttokenjob.h"
#include "../guijobmanager.h"
#include "requests/serverrequests.h"
#include "signaluseraddedjob.h"
#include "signaluserupdatedjob.h"
#include "libcommon/info/userinfo.h"
#include "libcommon/utility/utility.h"
#include "libcommon/comm.h"
#include "libcommonserver/log/log.h"

// Input parameters keys
static const auto inParamsCode = "code";
static const auto inParamsCodeVerifier = "codeVerifier";

// Output parameters keys
static const auto outParamsUserDbId = "userDbId";
static const auto outParamsError = "error";
static const auto outParamsErrorDescr = "errorDescr";

namespace KDC {

LoginRequestTokenJob::LoginRequestTokenJob(std::shared_ptr<CommManager> commManager, int requestId,
                                           const Poco::DynamicStruct &inParams,
                                           const std::shared_ptr<AbstractCommChannel> channel) :
    AbstractGuiJob(commManager, requestId, inParams, channel) {
    _requestNum = RequestNum::LOGIN_REQUESTTOKEN;
}

ExitInfo LoginRequestTokenJob::deserializeInputParms() {
    try {
        readParamValue(inParamsCode, _code);
        readParamValue(inParamsCodeVerifier, _codeVerifier);
    } catch (std::exception &e) {
        LOG_WARN(_logger, "Exception in AbstractGuiJob::readParamValue: error=" << e.what());
        return ExitCode::LogicError;
    }

    return ExitCode::Ok;
}

ExitInfo LoginRequestTokenJob::serializeOutputParms(bool hasError /*= false*/) {
    // Output parameters serialization
    if (hasError) {
        writeParamValue(outParamsError, CommonUtility::str2CommString(_error));
        writeParamValue(outParamsErrorDescr, CommonUtility::str2CommString(_errorDescr));
    } else {
        writeParamValue(outParamsUserDbId, _userDbId);
    }
    return ExitCode::Ok;
}

ExitInfo LoginRequestTokenJob::process() {
    UserInfo userInfo;
    bool userCreated = false;
    ExitCode exitCode =
            ServerRequests::requestToken(CommonUtility::commString2Str(_code), CommonUtility::commString2Str(_codeVerifier),
                                         userInfo, userCreated, _error, _errorDescr);
    if (exitCode != ExitCode::Ok) {
        LOG_WARN(_logger, "Error in ServerRequests::requestToken: code=" << exitCode);
        return exitCode;
    }

    _userDbId = userInfo.dbId();
    _commManager->updateSentryUserCbk();
    if (userCreated) {
<<<<<<< HEAD
        auto signalUserAddedJob = std::make_unique<SignalUserAddedJob>(_commManager, _channel, userInfo);
        // TODO: Add job to JobManager pool
        return signalUserAddedJob->runSynchronously();
=======
        auto signalUserAddedJob = std::make_shared<SignalUserAddedJob>(_commManager, _channel, userInfo);
        // Add job to JobManager pool
        GuiJobManagerSingleton::instance()->queueAsyncJob(signalUserAddedJob, Poco::Thread::PRIO_NORMAL);
    } else {
        auto signalUserUpdatedJob = std::make_shared<SignalUserUpdatedJob>(_commManager, _channel, userInfo);
        // Add job to JobManager pool
        GuiJobManagerSingleton::instance()->queueAsyncJob(signalUserUpdatedJob, Poco::Thread::PRIO_NORMAL);
>>>>>>> 0dac8b8e
    }

    auto signalUserUpdatedJob = std::make_unique<SignalUserUpdatedJob>(_commManager, _channel, userInfo);
    // TODO: Add job to JobManager pool
    return signalUserUpdatedJob->runSynchronously();
}

} // namespace KDC<|MERGE_RESOLUTION|>--- conflicted
+++ resolved
@@ -81,11 +81,6 @@
     _userDbId = userInfo.dbId();
     _commManager->updateSentryUserCbk();
     if (userCreated) {
-<<<<<<< HEAD
-        auto signalUserAddedJob = std::make_unique<SignalUserAddedJob>(_commManager, _channel, userInfo);
-        // TODO: Add job to JobManager pool
-        return signalUserAddedJob->runSynchronously();
-=======
         auto signalUserAddedJob = std::make_shared<SignalUserAddedJob>(_commManager, _channel, userInfo);
         // Add job to JobManager pool
         GuiJobManagerSingleton::instance()->queueAsyncJob(signalUserAddedJob, Poco::Thread::PRIO_NORMAL);
@@ -93,12 +88,9 @@
         auto signalUserUpdatedJob = std::make_shared<SignalUserUpdatedJob>(_commManager, _channel, userInfo);
         // Add job to JobManager pool
         GuiJobManagerSingleton::instance()->queueAsyncJob(signalUserUpdatedJob, Poco::Thread::PRIO_NORMAL);
->>>>>>> 0dac8b8e
     }
 
-    auto signalUserUpdatedJob = std::make_unique<SignalUserUpdatedJob>(_commManager, _channel, userInfo);
-    // TODO: Add job to JobManager pool
-    return signalUserUpdatedJob->runSynchronously();
+    return ExitCode::Ok;
 }
 
 } // namespace KDC