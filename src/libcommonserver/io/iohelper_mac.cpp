--- conflicted
+++ resolved
@@ -34,7 +34,7 @@
 
 namespace {
 inline bool _isXAttrValueExpectedError(IoError error) {
-    return (error == IoError::NoSuchFileOrDirectory) || (error == IoError::AttrNotFound) || (error == IoError::AccessDenied);
+    return (error == IoErrorNoSuchFileOrDirectory) || (error == IoErrorAttrNotFound) || (error == IoErrorAccessDenied);
 }
 }  // namespace
 
@@ -48,15 +48,15 @@
     }
 
     // The item indicated by `path` doesn't exist.
-    if (itemType.linkType == LinkType::None && itemType.ioError == IoError::NoSuchFileOrDirectory) {
-        ioError = IoError::NoSuchFileOrDirectory;
+    if (itemType.linkType == LinkTypeNone && itemType.ioError == IoErrorNoSuchFileOrDirectory) {
+        ioError = IoErrorNoSuchFileOrDirectory;
         return true;
     }
 
-    const bool isSymlink = itemType.linkType == LinkType::Symlink;
+    const bool isSymlink = itemType.linkType == LinkTypeSymlink;
 
     for (;;) {
-        const long bufferLength = getxattr(path.native().c_str(), attrName.c_str(), nullptr, 0, 0, isSymlink ? XATTR_NOFOLLOW : 0);
+        const long bufferLength = getxattr(path.native().c_str(), attrName.c_str(), NULL, 0, 0, isSymlink ? XATTR_NOFOLLOW : 0);
         if (bufferLength == -1) {
             ioError = posixError2ioError(errno);
             return _isXAttrValueExpectedError(ioError);
@@ -66,7 +66,7 @@
         if (getxattr(path.native().c_str(), attrName.c_str(), value.data(), bufferLength, 0, isSymlink ? XATTR_NOFOLLOW : 0) !=
             bufferLength) {
             ioError = posixError2ioError(errno);
-            if (ioError == IoError::ResultOutOfRange) {
+            if (ioError == IoErrorResultOutOfRange) {
                 // XAttr length has changed, retry
                 continue;
             }
@@ -74,7 +74,7 @@
         }
 
         // XAttr has been read
-        ioError = IoError::Success;
+        ioError = IoErrorSuccess;
         return true;
     }
 }
@@ -89,12 +89,12 @@
     }
 
     // The item indicated by `path` doesn't exist.
-    if (itemType.linkType == LinkType::None && itemType.ioError == IoError::NoSuchFileOrDirectory) {
-        ioError = IoError::NoSuchFileOrDirectory;
+    if (itemType.linkType == LinkTypeNone && itemType.ioError == IoErrorNoSuchFileOrDirectory) {
+        ioError = IoErrorNoSuchFileOrDirectory;
         return true;
     }
 
-    const bool isSymlink = itemType.linkType == LinkType::Symlink;
+    const bool isSymlink = itemType.linkType == LinkTypeSymlink;
 
     if (setxattr(path.native().c_str(), attrName.c_str(), value.data(), value.size(), 0, isSymlink ? XATTR_NOFOLLOW : 0) == -1) {
         ioError = posixError2ioError(errno);
@@ -102,13 +102,13 @@
     }
 
     // XAttr has been set
-    ioError = IoError::Success;
+    ioError = IoErrorSuccess;
     return true;
 }
 
 bool IoHelper::checkIfFileIsDehydrated(const SyncPath &itemPath, bool &isDehydrated, IoError &ioError) noexcept {
     isDehydrated = false;
-    ioError = IoError::Success;
+    ioError = IoErrorSuccess;
 
     static const std::string EXT_ATTR_STATUS = "com.infomaniak.drive.desktopclient.litesync.status";
 
@@ -137,15 +137,10 @@
         return false;
     }
     ioError = itemType.ioError;
-<<<<<<< HEAD
-    if (ioError != IoError::Success) {
-        return _isExpectedError(ioError);
-=======
     if (ioError != IoErrorSuccess) {
         return isExpectedError(ioError);
->>>>>>> 5fea1566
     }
-    const bool isSymlink = itemType.linkType == LinkType::Symlink;
+    const bool isSymlink = itemType.linkType == LinkTypeSymlink;
 
     std::error_code ec;
     std::filesystem::perms perms =
@@ -154,7 +149,7 @@
        const bool exists = (ec.value() != static_cast<int>(std::errc::no_such_file_or_directory));
         ioError = stdError2ioError(ec);
         if (!exists) {
-            ioError = IoError::NoSuchFileOrDirectory;
+            ioError = IoErrorNoSuchFileOrDirectory;
         }
         LOGW_WARN(logger(), L"Failed to get permissions: " << Utility::formatStdError(path, ec).c_str());
         return isExpectedError(ioError);
