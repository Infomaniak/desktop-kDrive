--- conflicted
+++ resolved
@@ -538,8 +538,6 @@
     return ioError == IoErrorSuccess;
 }
 
-<<<<<<< HEAD
-
 // DirectoryIterator
 
 IoHelper::DirectoryIterator::DirectoryIterator(const SyncPath &directoryPath, bool recursive, IoError &ioError)
@@ -623,9 +621,6 @@
     _dirIterator.disable_recursion_pending();
 }
 
-
-=======
->>>>>>> b07e33f1
 #ifndef _WIN32
 //See iohelper_win.cpp for the Windows implementation
 bool IoHelper::setRights(const SyncPath &path, bool read, bool write, bool exec, IoError &ioError) noexcept {
