/*
 * Infomaniak kDrive - Desktop
 * Copyright (C) 2023-2025 Infomaniak Network SA
 *
 * This program is free software: you can redistribute it and/or modify
 * it under the terms of the GNU General Public License as published by
 * the Free Software Foundation, either version 3 of the License, or
 * (at your option) any later version.
 *
 * This program is distributed in the hope that it will be useful,
 * but WITHOUT ANY WARRANTY; without even the implied warranty of
 * MERCHANTABILITY or FITNESS FOR A PARTICULAR PURPOSE.  See the
 * GNU General Public License for more details.
 *
 * You should have received a copy of the GNU General Public License
 * along with this program.  If not, see <http://www.gnu.org/licenses/>.
 */
#include "libcommon/log/sentry/handler.h"
#include "libcommonserver/io/filestat.h"
#include "libcommonserver/io/iohelper.h"
#include "libcommonserver/utility/utility.h" // Path2WStr

#include "config.h" // APPLICATION

#include <filesystem>
#include <system_error>

#if defined(KD_MACOS) || defined(KD_LINUX)
#include <sys/stat.h>
#endif
#include <fstream>
#include <log4cplus/loggingmacros.h> // LOGW_WARN

namespace KDC {

// Default `std::filesytem` implementation. This can be changed in unit tests.
std::function<bool(const SyncPath &path, std::error_code &ec)> IoHelper::_isDirectory =
        static_cast<bool (*)(const SyncPath &path, std::error_code &ec)>(&std::filesystem::is_directory);
std::function<bool(const SyncPath &path, std::error_code &ec)> IoHelper::_isSymlink =
        static_cast<bool (*)(const SyncPath &path, std::error_code &ec)>(&std::filesystem::is_symlink);
std::function<void(const SyncPath &srcPath, const SyncPath &destPath, std::error_code &ec)> IoHelper::_rename =
        static_cast<void (*)(const SyncPath &srcPath, const SyncPath &destPath, std::error_code &ecc)>(std::filesystem::rename);
std::function<SyncPath(const SyncPath &path, std::error_code &ec)> IoHelper::_readSymlink =
        static_cast<SyncPath (*)(const SyncPath &path, std::error_code &ec)>(&std::filesystem::read_symlink);
std::function<std::uintmax_t(const SyncPath &path, std::error_code &ec)> IoHelper::_fileSize =
        static_cast<std::uintmax_t (*)(const SyncPath &path, std::error_code &ec)>(&std::filesystem::file_size);
std::function<SyncPath(std::error_code &ec)> IoHelper::_tempDirectoryPath =
        static_cast<SyncPath (*)(std::error_code &ec)>(&std::filesystem::temp_directory_path);

std::function<bool(const SyncPath &path, FileStat *filestat, IoError &ioError)> IoHelper::_getFileStat = IoHelper::_getFileStatFn;
bool IoHelper::_unsuportedFSLogged = false;
#if defined(KD_MACOS)
std::function<bool(const SyncPath &path, SyncPath &targetPath, IoError &ioError)> IoHelper::_readAlias =
        [](const SyncPath &path, SyncPath &targetPath, IoError &ioError) -> bool {
    std::string data;
    return IoHelper::readAlias(path, data, targetPath, ioError);
};
#endif

#ifndef KD_WINDOWS
IoError IoHelper::stdError2ioError(int error) noexcept {
    switch (error) {
        case 0:
            return IoError::Success;
        case static_cast<int>(std::errc::file_exists):
            return IoError::FileExists;
        case static_cast<int>(std::errc::filename_too_long):
            return IoError::FileNameTooLong;
        case static_cast<int>(std::errc::invalid_argument):
            return IoError::InvalidArgument;
        case static_cast<int>(std::errc::is_a_directory):
            return IoError::IsADirectory;
        case static_cast<int>(std::errc::no_such_file_or_directory):
        case static_cast<int>(std::errc::not_a_directory): // Occurs in particular when converting a bundle into a single file
            return IoError::NoSuchFileOrDirectory;
        case static_cast<int>(std::errc::no_space_on_device):
            return IoError::DiskFull;
        case static_cast<int>(std::errc::permission_denied):
        case static_cast<int>(std::errc::operation_not_permitted):
            return IoError::AccessDenied;
        case static_cast<int>(std::errc::cross_device_link):
            return IoError::CrossDeviceLink;
        default:
            return IoError::Unknown;
    }
}
#endif

#if defined(KD_MACOS)
bool isLocked(const SyncPath &path);
#endif

log4cplus::Logger IoHelper::_logger;

IoError IoHelper::stdError2ioError(const std::error_code &ec) noexcept {
    return stdError2ioError(ec.value());
}

IoError IoHelper::posixError2ioError(int error) noexcept {
    switch (error) {
        case 0:
            return IoError::Success;
        case EPERM:
        case EACCES:
            return IoError::AccessDenied;
        case EEXIST:
            return IoError::FileExists;
        case EISDIR:
            return IoError::IsADirectory;
        case EINVAL:
            return IoError::InvalidArgument;
        case ENAMETOOLONG:
            return IoError::FileNameTooLong;
#if defined(KD_WINDOWS)
        case ESRCH:
#endif
        case ENOENT:
            return IoError::NoSuchFileOrDirectory;
#if defined(KD_MACOS)
        case ENOATTR:
            return IoError::AttrNotFound;
#endif
        case ENOSPC:
            return IoError::DiskFull;
        case ERANGE:
            return IoError::ResultOutOfRange;
        default:
            return IoError::Unknown;
    }
}

std::string IoHelper::ioError2StdString(IoError ioError) noexcept {
    switch (ioError) {
        case IoError::AccessDenied:
            return "Access denied";
        case IoError::AttrNotFound:
            return "Attribute not found";
        case IoError::DiskFull:
            return "Disk full";
        case IoError::FileExists:
            return "File exists";
        case IoError::FileNameTooLong:
            return "File name too long";
        case IoError::InvalidArgument:
            return "Invalid argument";
        case IoError::IsADirectory:
            return "Is a directory";
        case IoError::NoSuchFileOrDirectory:
            return "No such file or directory";
        case IoError::ResultOutOfRange:
            return "Result out of range";
        case IoError::Success:
            return "Success";
        case IoError::InvalidDirectoryIterator:
            return "Invalid directory iterator";
        default:
            return "Unknown error";
    }
}

bool IoHelper::openFile(const SyncPath &path, std::ifstream &file, IoError &ioError, int timeOut /*in seconds*/) {
    int count = 0;
    if (file.is_open()) file.close();
    do {
        file.open(path.native(), std::ifstream::binary);
        if (!file.is_open()) {
            bool exists = false;
            if (!IoHelper::checkIfPathExists(path, exists, ioError)) {
                LOGW_WARN(logger(), L"Error in IoHelper::checkIfPathExists: " << Utility::formatIoError(path, ioError));
                return isExpectedError(ioError);
            }
            if (ioError == IoError::AccessDenied) {
                LOGW_DEBUG(logger(), L"Access denied to " << Utility::formatSyncPath(path));
                return isExpectedError(ioError);
            }
            if (!exists) {
                LOGW_DEBUG(logger(), L"Item does not exist anymore - " << Utility::formatSyncPath(path));
                ioError = IoError::NoSuchFileOrDirectory;
                return isExpectedError(ioError);
            }
            LOGW_DEBUG(logger(), L"File is locked, retrying in one second " << Utility::formatSyncPath(path));

            if (count < timeOut) Utility::msleep(1000);
        }
    } while (++count < timeOut && !file.is_open());

    if (!file.is_open()) {
        LOGW_DEBUG(logger(), L"Failed to open file - " << Utility::formatSyncPath(path));
        ioError = IoError::AccessDenied;
        return isExpectedError(ioError);
    }

    ioError = IoError::Success;
    return true;
}

ExitInfo IoHelper::openFile(const SyncPath &path, std::ifstream &file, int timeOut /*in seconds*/) {
    IoError ioError = IoError::Success;
    openFile(path, file, ioError, timeOut);
    switch (ioError) {
        case IoError::Success:
            return ExitCode::Ok;
        case IoError::AccessDenied:
            return ExitInfo{ExitCode::SystemError, ExitCause::FileAccessError};
        case IoError::NoSuchFileOrDirectory:
            return ExitInfo{ExitCode::SystemError, ExitCause::NotFound};
        default:
            LOGW_WARN(logger(), L"Unexpected read error for " << Utility::formatIoError(path, ioError));
            return ExitCode::SystemError;
    }
}

bool IoHelper::isExpectedError(IoError ioError) noexcept {
    return (ioError == IoError::NoSuchFileOrDirectory) || (ioError == IoError::AccessDenied);
}
//! Set the target type of a link item.
/*!
  \param targetPath is the file system path of the target of inspected link item.
  \param itemType is the type of a link item whose targetPath is `targetPath`.
  \return true if no error occurred or if the error is expected, false otherwise.
*/
bool IoHelper::_setTargetType(ItemType &itemType) noexcept {
    if (itemType.targetPath.empty()) {
        itemType.targetType = NodeType::Unknown;
        return true;
    }

    std::error_code ec;
    const bool isDir = _isDirectory(itemType.targetPath, ec);
    IoError ioError = stdError2ioError(ec);

    if (ioError != IoError::Success) {
        const bool expected = isExpectedError(ioError);
        if (!expected) {
            itemType.ioError = ioError;
            LOGW_WARN(logger(),
                      L"Failed to check if the item is a directory: " << Utility::formatStdError(itemType.targetPath, ec));
        }
        return expected;
    }

    itemType.targetType = isDir ? NodeType::Directory : NodeType::File;

    return true;
}

#if defined(KD_MACOS) || defined(KD_LINUX)
bool IoHelper::getNodeId(const SyncPath &path, NodeId &nodeId) noexcept {
    struct stat sb;

    if (lstat(path.string().c_str(), &sb) < 0) {
        return false;
    }

    nodeId = std::to_string(sb.st_ino);
    return true;
}

bool IoHelper::isFileAccessible(const SyncPath &, IoError &ioError) {
    ioError = IoError::Success;

    return true;
}

bool IoHelper::_checkIfIsHiddenFile(const SyncPath &path, bool &isHidden, IoError &ioError) noexcept {
    ioError = IoError::Success;

    isHidden = path.filename().string()[0] == '.';
    if (isHidden) {
        return true;
    }

#if defined(KD_MACOS)
    static const std::string VolumesFolder = "/Volumes";

    if (path == VolumesFolder) {
        // `VolumesFolder` is always hidden on MacOSX whereas kDrive needs to consider it as visible.
        isHidden = false;
        return true;
    }

    FileStat filestat;
    if (!getFileStat(path, &filestat, ioError)) {
        LOGW_WARN(logger(), L"Error in IoHelper::getFileStat: " << Utility::formatIoError(path, ioError));
        return false;
    }

    if (ioError != IoError::Success) {
        return isExpectedError(ioError);
    }

    isHidden = filestat.isHidden;
#endif

    return true;
}

bool IoHelper::getRights(const SyncPath &path, bool &read, bool &write, bool &exec, IoError &ioError) noexcept {
    ioError = getRights(path, read, write, exec);
    return ioError == IoError::Success || isExpectedError(ioError);
}

IoError IoHelper::getRights(const SyncPath &path, bool &read, bool &write, bool &exec) noexcept {
    read = false;
    write = false;
    exec = false;

    ItemType itemType;
    const bool success = getItemType(path, itemType);
    if (!success || itemType.ioError != IoError::Success) {
        LOGW_WARN(logger(), L"Failed to get item type: " << Utility::formatIoError(path, itemType.ioError));
        return itemType.ioError;
    }

    std::error_code ec;
    std::filesystem::perms perms = isLinkFollowedByDefault(itemType.linkType)
                                           ? std::filesystem::symlink_status(path, ec).permissions()
                                           : std::filesystem::status(path, ec).permissions();
    if (ec) {
        const bool exists = (ec.value() != static_cast<int>(std::errc::no_such_file_or_directory));
        IoError ioError = stdError2ioError(ec);
        if (!exists) {
            ioError = IoError::NoSuchFileOrDirectory;
        }
        LOGW_WARN(logger(), L"Failed to get permissions: " << Utility::formatStdError(path, ec));
        return ioError;
    }

    read = ((perms & std::filesystem::perms::owner_read) != std::filesystem::perms::none);
#if defined(KD_MACOS)
    bool isLocked = false;
    if (const auto ioError = IoHelper::isLocked(path, isLocked); ioError != IoError::Success) {
        LOGW_DEBUG(Log::instance()->getLogger(), L"Failed to check if file is locked for " << Utility::formatSyncPath(path));
        return ioError;
    }
    write = isLocked ? false : ((perms & std::filesystem::perms::owner_write) != std::filesystem::perms::none);
#elif defined(KD_LINUX)
    write = ((perms & std::filesystem::perms::owner_write) != std::filesystem::perms::none);
#endif
    exec = ((perms & std::filesystem::perms::owner_exec) != std::filesystem::perms::none);
    return IoError::Success;
}
#endif


bool IoHelper::getItemType(const SyncPath &path, ItemType &itemType) noexcept {
    itemType = ItemType{};

    // Check whether the item indicated by `path` is a symbolic link.
    std::error_code ec;
    const bool isSymlink = _isSymlink(path, ec);

    itemType.ioError = stdError2ioError(ec);
#if defined(KD_WINDOWS)
    const bool fsSupportsSymlinks = CommonUtility::isNTFS(path);
#else
    const bool fsSupportsSymlinks =
            itemType.ioError != IoError::InvalidArgument; // If true, we assume that the file system in use does support symlinks.
#endif

    if (!isSymlink && itemType.ioError != IoError::Success && fsSupportsSymlinks) {
        if (isExpectedError(itemType.ioError)) {
            return true;
        }
        LOGW_WARN(logger(), L"Failed to check if the item is a symlink: " << Utility::formatStdError(path, ec));
        return false;
    }

    if (isSymlink) {
        itemType.targetPath = _readSymlink(path, ec);
        itemType.ioError = IoHelper::stdError2ioError(ec);
        if (itemType.ioError != IoError::Success) {
            const bool success = isExpectedError(itemType.ioError);
            if (!success) {
                LOGW_WARN(logger(), L"Failed to read symlink: " << Utility::formatStdError(path, ec));
            }
            return success;
        }

        itemType.nodeType = NodeType::File;
        itemType.linkType = LinkType::Symlink;

        // Get target type
        FileStat filestat;
        if (!getFileStat(path, &filestat, itemType.ioError)) {
            LOGW_WARN(logger(), L"Error in getFileStat: " << Utility::formatStdError(path, ec));
            return false;
        }

        if (itemType.ioError != IoError::Success) {
            return isExpectedError(itemType.ioError);
        }

        itemType.targetType = filestat.nodeType;
        return true;
    }

#if defined(KD_MACOS)
    // Check whether the item indicated by `path` is an alias.
    bool isAlias = false;
    if (!_checkIfAlias(path, isAlias, itemType.ioError)) {
        LOGW_WARN(logger(), L"Failed to check if the item is an alias: " << Utility::formatIoError(path, itemType.ioError));
        return false;
    }

    if (itemType.ioError != IoError::Success) {
        return isExpectedError(itemType.ioError);
    }

    if (isAlias) {
        // !!! isAlias is true for a symlink and for a Finder alias !!!
        IoError aliasReadError = IoError::Success;
        if (!_readAlias(path, itemType.targetPath, aliasReadError)) {
            LOGW_WARN(logger(),
                      L"Failed to read an item first identified as an alias: " << Utility::formatIoError(path, itemType.ioError));
            itemType.ioError = aliasReadError;

            return false;
        }

        itemType.nodeType = NodeType::File;
        itemType.linkType = LinkType::FinderAlias;

        if (itemType.ioError != IoError::Success) {
            return isExpectedError(itemType.ioError);
        }

        return _setTargetType(itemType);
    }
#endif

#if defined(KD_WINDOWS)
    // Check whether the item indicated by `path` is a junction.
    if (fsSupportsSymlinks) {
        bool isJunction = false;
        if (!checkIfIsJunction(path, isJunction, itemType.ioError)) {
            LOGW_WARN(logger(), L"Failed to check if the item is a junction: " << Utility::formatIoError(path, itemType.ioError));

            return false;
        }

        if (itemType.ioError != IoError::Success) {
            return isExpectedError(itemType.ioError);
        }

        if (isJunction) {
            itemType.nodeType = NodeType::File;
            itemType.linkType = LinkType::Junction;
            itemType.targetType = NodeType::Directory;

            std::string data;
            if (!IoHelper::readJunction(path, data, itemType.targetPath, itemType.ioError)) {
                LOGW_WARN(logger(),
                          L"Failed to read an item identified as a junction: " << Utility::formatIoError(path, itemType.ioError));
                return false;
            }

            return true;
        }
    }
#endif

    // The remaining case: a file or a directory which is not a link
    const bool isDir = _isDirectory(path, ec);
    itemType.ioError = stdError2ioError(ec);
    if (itemType.ioError != IoError::Success) {
        const bool success = isExpectedError(itemType.ioError);
        if (!success) {
            LOGW_WARN(logger(), L"Failed to check that item is a directory: " << Utility::formatStdError(path, ec));
        }
        return success;
    }

    itemType.nodeType = isDir ? NodeType::Directory : NodeType::File;

    return true;
}

bool IoHelper::getFileSize(const SyncPath &path, uint64_t &size, IoError &ioError) {
    size = 0;
    ioError = IoError::Unknown;

    ItemType itemType;
    const bool success = getItemType(path, itemType);
    ioError = itemType.ioError;
    if (!success) {
        LOGW_WARN(logger(), L"Error in IoHelper::getItemType for " << Utility::formatSyncPath(path));
        return false;
    }

    if (ioError != IoError::Success) {
        LOGW_DEBUG(logger(), L"Failed to get item type for " << Utility::formatSyncPath(path));
        return isExpectedError(ioError);
    }

    if (itemType.nodeType == NodeType::Directory) {
        LOGW_WARN(logger(), L"Logic error for " << Utility::formatSyncPath(path));
        ioError = IoError::IsADirectory;
        return false;
    }

    switch (itemType.linkType) {
        case LinkType::Symlink:
            // The size of a symlink file is the target path length
            size = itemType.targetPath.native().length();
            break;
        case LinkType::Junction:
            // The size of a junction is 0 (consistent with IoHelper::getFileStat)
            size = 0;
            break;
        default:
            if (itemType.nodeType != NodeType::File) {
                LOGW_WARN(logger(), L"Logic error for " << Utility::formatSyncPath(path));
                return false;
            }

            std::error_code ec;
            size = _fileSize(path, ec); // The std::filesystem implementation reports the correct size for a MacOSX alias.
            ioError = stdError2ioError(ec);

            if (ioError != IoError::Success) {
                LOGW_DEBUG(logger(), L"Failed to get item type for " << Utility::formatSyncPath(path));
                return isExpectedError(ioError);
            }
    }

    return true;
}

bool IoHelper::getDirectorySize(const SyncPath &path, uint64_t &size, IoError &ioError, unsigned int maxDepth) {
    size = 0;
    ItemType itemType;
    const bool success = getItemType(path, itemType);
    ioError = itemType.ioError;
    if (!success) {
        LOGW_WARN(logger(), L"Error in IoHelper::getItemType for " << Utility::formatSyncPath(path));
        return false;
    }

    if (ioError != IoError::Success) {
        LOGW_DEBUG(logger(), L"Failed to get item type for " << Utility::formatSyncPath(path));
        return isExpectedError(ioError);
    }

    if (itemType.nodeType != NodeType::Directory) {
        LOGW_WARN(logger(), L"Logic error for " << Utility::formatSyncPath(path));
        ioError = IoError::IsAFile;
        return false;
    }

    IoHelper::DirectoryIterator dir;
    IoHelper::getDirectoryIterator(path, true, ioError, dir);
    if (ioError != IoError::Success) {
        LOGW_WARN(logger(), L"Error in DirectoryIterator for " << Utility::formatIoError(path, ioError));
        return isExpectedError(ioError);
    }

    DirectoryEntry entry;
    ioError = IoError::Success;
    bool endOfDirectory = false;
    while (dir.next(entry, endOfDirectory, ioError) && !endOfDirectory) {
        if (!entry.is_symlink() && entry.is_directory()) {
            if (maxDepth == 0) {
                LOGW_WARN(logger(), L"Max depth reached in getDirectorySize, skipping deeper directories for "
                                            << Utility::formatSyncPath(path));
                ioError = IoError::MaxDepthExceeded;
                return isExpectedError(ioError);
            }
            uint64_t entrySize = 0;
            if (!getDirectorySize(entry.path(), entrySize, ioError, maxDepth - 1)) {
                LOGW_WARN(logger(), L"Error in IoHelper::getDirectorySize for " << Utility::formatSyncPath(entry.path()));
                return false;
            }

            if (ioError != IoError::Success) {
                if (isExpectedError(ioError)) {
                    // Ignore the directory
                    LOGW_DEBUG(logger(), L"Failed to get directory size, ignoring " << Utility::formatSyncPath(entry.path()));
                    continue;
                } else {
                    LOGW_WARN(logger(), L"Failed to get directory size for " << Utility::formatSyncPath(entry.path()));
                    return false;
                }
            }

            size += entrySize;
            continue;
        }

        uint64_t entrySize = 0;
        if (!getFileSize(entry.path(), entrySize, ioError)) {
            LOGW_WARN(logger(), L"Error in IoHelper::getFileSize for " << Utility::formatSyncPath(entry.path()));
            return false;
        }

        if (ioError != IoError::Success) {
            if (isExpectedError(ioError)) {
                // Ignore the file
                LOGW_DEBUG(logger(), L"Failed to get file size, ignoring " << Utility::formatSyncPath(entry.path()));
                continue;
            } else {
                LOGW_WARN(logger(), L"Failed to get file size for " << Utility::formatSyncPath(entry.path()));
                return false;
            }
        }

        size += entrySize;
    }

    if (!endOfDirectory) {
        LOGW_WARN(logger(), L"Error in DirectoryIterator for " << Utility::formatIoError(path, ioError));
        return isExpectedError(ioError);
    }

    return true;
}

bool IoHelper::tempDirectoryPath(SyncPath &directoryPath, IoError &ioError) noexcept {
    // Warning: never log anything in this method. If the logger is not set, the app will crash.
    ioError = IoError::Success;
    std::error_code ec;
    if (const auto value = CommonUtility::envVarValue("KDRIVE_TMP_PATH"); !value.empty()) {
        directoryPath = SyncPath(value);
        (void) std::filesystem::create_directories(directoryPath, ec);
    } else {
        directoryPath = _tempDirectoryPath(ec); // The std::filesystem implementation returns an empty path on error.
    }

    ioError = stdError2ioError(ec);

    return ioError == IoError::Success;
}

namespace details {
class CacheDirectoryHanlder {
    public:
        static CacheDirectoryHanlder &instance() noexcept { return _instance; }
        const SyncPath &directoryPath() noexcept { return _directoryPath; }
        void setDirectoryPath(const SyncPath &newPath) {
            deleteDirectoryPath();
            _directoryPath = newPath;
            createDirectoryPath();
        }
        void resetDirectoryPath() noexcept {
            deleteDirectoryPath();
            initDirectoryPath();
            if (!_directoryPath.empty()) createDirectoryPath();
        }
        ~CacheDirectoryHanlder() { deleteDirectoryPath(); }

    private:
        static CacheDirectoryHanlder _instance;
        SyncPath _directoryPath;

        CacheDirectoryHanlder() {
            if (_directoryPath.empty()) initDirectoryPath();
            if (!_directoryPath.empty()) createDirectoryPath();
        }

        void initDirectoryPath() noexcept {
            static const SyncName cacheDirName = SyncName(Str2SyncName(APPLICATION_NAME)) + SyncName(Str2SyncName("-cache"));
            if (initDirectoryPathFromEnv("KDRIVE_CACHE_PATH", cacheDirName)) return;

#if defined(KD_LINUX)
            if (initDirectoryPathFromEnv("XDG_CACHE_HOME", cacheDirName)) return;
            if (initDirectoryPathFromEnv("HOME", cacheDirName, ".cache")) return;
#endif
            IoError ioError = IoError::Success;
            if (!IoHelper::tempDirectoryPath(_directoryPath, ioError)) {
                return;
            }
            _directoryPath /= cacheDirName;
            return;
        }

        bool initDirectoryPathFromEnv(const std::string &envVar, const SyncName &cacheDirName,
                                      const SyncPath &subDir = "") noexcept {
            bool isSet = false;
            if (const auto value = CommonUtility::envVarValue(envVar, isSet); isSet && !value.empty()) {
                if (subDir.empty()) {
                    _directoryPath = SyncPath(value) / cacheDirName;
                } else {
                    _directoryPath = SyncPath(value) / subDir / cacheDirName;
                }
                return true;
            }
            return false;
        };

        void createDirectoryPath() noexcept {
            if (!_directoryPath.empty()) {
                IoError ioError = IoError::Success;
                // It is a best effort, we cannot log/sentry anything here as the logger/sentry may not be initialized yet.
                if (!IoHelper::createDirectory(_directoryPath, true, ioError) && ioError != IoError::DirectoryExists) {
                    _directoryPath.clear(); // Clear the path if the directory could not be created.
                    return;
                }
            }
        }

        void deleteDirectoryPath() noexcept {
            // It is a best effort, we cannot log/sentry anything here as the logger/sentry may have been destroyed already.
            IoError ioError = IoError::Success;
            (void) IoHelper::deleteItem(_directoryPath, ioError);
        }
};

CacheDirectoryHanlder CacheDirectoryHanlder::_instance;
} // namespace details

void IoHelper::setCacheDirectoryPath(const SyncPath &newPath) {
    if (!newPath.empty()) {
        details::CacheDirectoryHanlder::instance().setDirectoryPath(newPath);
    } else {
        details::CacheDirectoryHanlder::instance().resetDirectoryPath();
    }
}

bool IoHelper::cacheDirectoryPath(SyncPath &directoryPath) noexcept {
    directoryPath = details::CacheDirectoryHanlder::instance().directoryPath();
    return !directoryPath.empty();
}

bool IoHelper::logDirectoryPath(SyncPath &directoryPath, IoError &ioError) noexcept {
    if (Log::instance()) {
        SyncPath filePath = Log::instance()->getLogFilePath();
        if (!filePath.empty()) {
            directoryPath = filePath.parent_path();
        } else {
            LOG_WARN(logger(), "Empty log file path");
            return false;
        }
    } else {
        // Generate directory path
        if (!tempDirectoryPath(directoryPath, ioError)) {
            return false;
        }

        static const std::string LOGDIR_SUFFIX = "-logdir/";
        const SyncName logDirName = SyncName(Str2SyncName(APPLICATION_NAME)) + SyncName(Str2SyncName(LOGDIR_SUFFIX));
        directoryPath /= logDirName;
    }

    return true;
}

bool IoHelper::logArchiverDirectoryPath(SyncPath &directoryPath, IoError &ioError) noexcept {
    SyncPath tempDir;
    tempDirectoryPath(tempDir, ioError);
    if (ioError != IoError::Success) {
        return false;
    }
    const SyncName logArchiverDirName = SyncName(Str2SyncName(APPLICATION_NAME)) + SyncName(Str2SyncName("-logarchiverdir/"));
    directoryPath = tempDir / logArchiverDirName;
    return true;
}


bool IoHelper::checkIfPathExists(const SyncPath &path, bool &exists, IoError &ioError) noexcept {
    exists = false;
    ioError = IoError::Success;
    std::error_code ec;
    (void) std::filesystem::symlink_status(path, ec); // symlink_status does not follow symlinks.
    ioError = stdError2ioError(ec);
    if (ioError == IoError::NoSuchFileOrDirectory) {
        ioError = IoError::Success;
        return true;
    }
#if defined(KD_WINDOWS) // TODO: Remove this block when migrating the release process to Visual Studio 2022.
    // Prior to Visual Studio 2022, std::filesystem::symlink_status would return a misleading InvalidArgument if the path is
    // found but located on a FAT32 disk. If the file is not found, it works as expected. This behavior is fixed when
    // compiling with VS2022, see
    // https://developercommunity.visualstudio.com/t/std::filesystem::is_symlink-is-broken-on/1638272
    if (ioError == IoError::InvalidArgument && !CommonUtility::isNTFS(path)) {
        (void) std::filesystem::status(
                path, ec); // Symlink are only supported on NTFS on Windows, there is no risk to follow a symlink.
        ioError = stdError2ioError(ec);
        if (ioError == IoError::NoSuchFileOrDirectory) {
            ioError = IoError::Success;
            return true;
        }
    }
#endif

    exists = (ioError != IoError::NoSuchFileOrDirectory) && (ioError != IoError::FileNameTooLong);
    return ioError == IoError::Success || (ioError == IoError::FileNameTooLong) || isExpectedError(ioError);
}

bool IoHelper::checkIfPathExistsWithSameNodeId(const SyncPath &path, const NodeId &nodeId, bool &existsWithSameId,
                                               NodeId &otherNodeId, IoError &ioError) noexcept {
    existsWithSameId = false;
    otherNodeId.clear();
    ioError = IoError::Success;

    bool exists = false;
    if (!checkIfPathExists(path, exists, ioError)) {
        return false;
    }

    if (exists) {
        // Check nodeId
        if (!getNodeId(path, otherNodeId)) {
            LOGW_WARN(logger(), L"Error in IoHelper::getNodeId for " << Utility::formatSyncPath(path));
        }

        existsWithSameId = (nodeId == otherNodeId);
    }

    return true;
}

bool IoHelper::getFileStat(const SyncPath &path, FileStat *filestat, IoError &ioError) noexcept {
    return _getFileStat(path, filestat, ioError);
}

void IoHelper::getFileStat(const SyncPath &path, FileStat *buf, bool &exists) {
    exists = true;
    IoError ioError = IoError::Success;
    if (!getFileStat(path, buf, ioError)) {
        exists = (ioError != IoError::NoSuchFileOrDirectory);
        std::string message = ioError2StdString(ioError);
        throw std::runtime_error("IoHelper::getFileStat error: " + message);
    }
}

bool IoHelper::checkIfFileChanged(const SyncPath &path, int64_t previousSize, SyncTime previousMtime,
                                  SyncTime previousCreationTime, bool &changed, IoError &ioError) noexcept {
    changed = false;

    FileStat fileStat;
    if (!getFileStat(path, &fileStat, ioError)) {
        LOGW_WARN(logger(), L"Failed to get file status: " << Utility::formatIoError(path, ioError));

        return false;
    }

    if (ioError != IoError::Success) {
        return isExpectedError(ioError);
    }

    changed = (previousSize != fileStat.size) || (previousMtime != fileStat.modificationTime) ||
              (previousCreationTime != fileStat.creationTime);

    return true;
}

bool IoHelper::checkIfIsHiddenFile(const SyncPath &path, bool checkAncestors, bool &isHidden, IoError &ioError) noexcept {
    ioError = IoError::Success;
    isHidden = false;

    if (!checkAncestors) {
        return _checkIfIsHiddenFile(path, isHidden, ioError);
    }

    // Check if any item in path is hidden
    SyncPath tmpPath = path;
    SyncPath parentPath = tmpPath.parent_path();
    while (tmpPath != parentPath) {
        if (!_checkIfIsHiddenFile(tmpPath, isHidden, ioError)) {
            return false;
        }

        if (isHidden) {
            break;
        }

        tmpPath = parentPath;
        parentPath = tmpPath.parent_path();
    }

    return true;
}

bool IoHelper::checkIfIsHiddenFile(const SyncPath &path, bool &isHidden, IoError &ioError) noexcept {
    return checkIfIsHiddenFile(path, true, isHidden, ioError);
}

bool IoHelper::checkIfIsDirectory(const SyncPath &path, bool &isDirectory, IoError &ioError) noexcept {
    isDirectory = false;

    ItemType itemType;
    const bool success = getItemType(path, itemType);
    ioError = itemType.ioError;

    if (!success) {
        LOGW_WARN(logger(), L"Error in IoHelper::getItemType: " << Utility::formatIoError(path, ioError));
        return false;
    }

    isDirectory = itemType.nodeType == NodeType::Directory;

    return true;
}

bool IoHelper::createDirectory(const SyncPath &path, const bool recursive, IoError &ioError) noexcept {
    std::error_code ec;
    const bool creationSuccess =
            recursive ? std::filesystem::create_directories(path, ec) : std::filesystem::create_directory(path, ec);
    ioError = stdError2ioError(ec);

    if (!creationSuccess && ioError == IoError::Success) {
        // The directory wasn't created because it already existed,
        // see https://en.cppreference.com/w/cpp/filesystem/create_directory
        ioError = IoError::DirectoryExists;
    }

    return creationSuccess;
}

bool IoHelper::moveItem(const SyncPath &sourcePath, const SyncPath &destinationPath, IoError &ioError) noexcept {
    return renameItem(sourcePath, destinationPath, ioError);
}

bool IoHelper::renameItem(const SyncPath &sourcePath, const SyncPath &destinationPath, IoError &ioError) noexcept {
    std::error_code ec;
    _rename(sourcePath, destinationPath, ec);
    ioError = stdError2ioError(ec);
    return ioError == IoError::Success;
}

bool IoHelper::deleteItem(const SyncPath &path, IoError &ioError) noexcept {
    std::error_code ec;
    std::filesystem::remove_all(path, ec);
    ioError = stdError2ioError(ec);
    return ioError == IoError::Success;
}

bool IoHelper::copyFileOrDirectory(const SyncPath &sourcePath, const SyncPath &destinationPath, IoError &ioError) noexcept {
    std::error_code ec;
    std::filesystem::copy(sourcePath, destinationPath, std::filesystem::copy_options::recursive, ec);
    ioError = IoHelper::stdError2ioError(ec);

    return ioError == IoError::Success;
}

bool IoHelper::getDirectoryIterator(const SyncPath &path, bool recursive, IoError &ioError,
                                    DirectoryIterator &iterator) noexcept {
    iterator = DirectoryIterator(path, recursive, ioError);
    return ioError == IoError::Success;
}

bool IoHelper::getDirectoryEntry(const SyncPath &path, IoError &ioError, DirectoryEntry &entry) noexcept {
    std::error_code ec;
    entry = std::filesystem::directory_entry(path, ec);
    ioError = stdError2ioError(ec);
    return ioError == IoError::Success;
}

bool IoHelper::createSymlink(const SyncPath &targetPath, const SyncPath &path, bool isFolder, IoError &ioError) noexcept {
    if (targetPath == path) {
        LOGW_DEBUG(logger(), L"Cannot create symlink on itself: " << Utility::formatSyncPath(path));
        ioError = IoError::InvalidArgument;
        return false;
    }

    std::error_code ec;
    if (isFolder) {
        LOGW_DEBUG(logger(), L"Create directory symlink: target " << Utility::formatSyncPath(targetPath) << L", "
                                                                  << Utility::formatSyncPath(path));
        std::filesystem::create_directory_symlink(targetPath, path, ec);
    } else {
        LOGW_DEBUG(logger(), L"Create file symlink: target " << Utility::formatSyncPath(targetPath) << L", "
                                                             << Utility::formatSyncPath(path));
        std::filesystem::create_symlink(targetPath, path, ec);
    }

    ioError = stdError2ioError(ec);

    return ioError == IoError::Success;
}

// DirectoryIterator

IoHelper::DirectoryIterator::DirectoryIterator(const SyncPath &directoryPath, bool recursive, IoError &ioError) :
    _recursive(recursive),
    _directoryPath(directoryPath) {
    std::error_code ec;

    _dirIterator = std::filesystem::begin(
            std::filesystem::recursive_directory_iterator(directoryPath, DirectoryOptions::skip_permission_denied, ec));
    ioError = IoHelper::stdError2ioError(ec);
}


bool IoHelper::DirectoryIterator::next(DirectoryEntry &nextEntry, bool &endOfDirectory, IoError &ioError) {
    std::error_code ec;
    endOfDirectory = false;
    ioError = IoError::Success;

    if (_invalid) {
        ioError = IoError::InvalidDirectoryIterator;
        return true;
    }

    if (_directoryPath == "") {
        ioError = IoError::InvalidArgument;
        return false;
    }
    const auto dirIteratorEnd = std::filesystem::end(_dirIterator);
    if (_dirIterator == dirIteratorEnd) {
        endOfDirectory = true;
        return true;
    }

    if (!_recursive) {
        disableRecursionPending();
    }

    if (!_firstElement) {
        _dirIterator.increment(ec);
        if (ec) {
            ioError = IoHelper::stdError2ioError(ec);
            if (ioError != IoError::Success) {
                _invalid = true;
                return true;
            }
        }

    } else {
        _firstElement = false;
    }

    if (_dirIterator != dirIteratorEnd) {
#if defined(KD_WINDOWS)
        // skip_permission_denied doesn't work on Windows
        try {
            bool dummy = _dirIterator->exists();
            (void) dummy;
            nextEntry = *_dirIterator;
            return true;
        } catch (std::filesystem::filesystem_error &) {
            disableRecursionPending();
            return next(nextEntry, endOfDirectory, ioError);
        }

#endif
        nextEntry = *_dirIterator;
        return true;
    } else {
        endOfDirectory = true;
        return true;
    }
}

void IoHelper::DirectoryIterator::disableRecursionPending() {
    _dirIterator.disable_recursion_pending();
}

#ifndef KD_WINDOWS
// See iohelper_win.cpp for the Windows implementation
bool IoHelper::setRights(const SyncPath &path, bool read, bool write, bool exec, IoError &ioError) noexcept {
    return _setRightsStd(path, read, write, exec, ioError);
}

IoError IoHelper::setRights(const SyncPath &path, const bool read, const bool write, const bool exec) noexcept {
    IoError ioError = IoError::Unknown;
    (void) setRights(path, read, write, exec, ioError);
    return ioError;
}
#endif

bool IoHelper::_setRightsStd(const SyncPath &path, bool read, bool write, bool exec, IoError &ioError) noexcept {
    ioError = IoError::Success;
    std::filesystem::perms perms = std::filesystem::perms::none;
    if (read) {
        perms |= std::filesystem::perms::owner_read;
    }
    if (write) {
        perms |= std::filesystem::perms::owner_write;
    }
    if (exec) {
        perms |= std::filesystem::perms::owner_exec;
    }

    std::error_code ec;
    std::filesystem::permissions(path, perms, ec);
    if (ec) {
        ioError = posixError2ioError(ec.value());
        return isExpectedError(ioError);
    }

    return true;
}

<<<<<<< HEAD
IoError IoHelper::setReadOnly(const SyncPath &path) noexcept {
    // Retrieve the `exec` right.
    bool dummyRead = false;
    bool dummyWrite = false;
    bool exec = false;
    if (const auto ioError = IoHelper::getRights(path, dummyRead, dummyWrite, exec); ioError != IoError::Success) {
        LOGW_DEBUG(Log::instance()->getLogger(), L"Failed to get rights for " << Utility::formatSyncPath(path));
        return IoError::Unknown;
    }

    // Remove the `write` right and force the `read` right. `exec` right is not modified.
    if (const auto ioError = IoHelper::setRights(path, true, false, exec); ioError != IoError::Success) {
        LOGW_DEBUG(Log::instance()->getLogger(), L"Failed to set rights for " << Utility::formatSyncPath(path));
        return ioError;
    }

    // Lock the file.
    return lock(path);
}

IoError IoHelper::setFullAccess(const SyncPath &path) noexcept {
    // Retrieve `exec` rights. It is not modified by this method.
    bool dummyRead = false;
    bool dummyWrite = false;
    bool exec = false;
    if (const auto ioError = IoHelper::getRights(path, dummyRead, dummyWrite, exec); ioError != IoError::Success) {
        LOGW_DEBUG(Log::instance()->getLogger(), L"Failed to set rights for: " << Utility::formatSyncPath(path));
        return IoError::Unknown;
    }

    // The file must be unlocked before changing its access rights.
    if (const auto ioError = unlock(path); ioError != IoError::Success) {
        return ioError;
    }

    // Set full access rights.
    if (const auto ioError = IoHelper::setRights(path, true, true, exec); ioError != IoError::Success) {
        LOGW_DEBUG(Log::instance()->getLogger(), L"Failed to set rights for: " << Utility::formatSyncPath(path));
        return IoError::Unknown;
    }
    return IoError::Success;
}

=======
#if defined(KD_MACOS) || defined(KD_LINUX)
NodeType IoHelper::getTargetNodeType(const SyncPath &path) {
    auto nodeType = NodeType::Unknown;
    if (struct stat sbTarget; stat(path.string().c_str(), &sbTarget) >= 0) {
        nodeType = S_ISDIR(sbTarget.st_mode) ? NodeType::Directory : NodeType::File;
    }

    return nodeType;
}
#endif
>>>>>>> 5f3a970a
} // namespace KDC<|MERGE_RESOLUTION|>--- conflicted
+++ resolved
@@ -1082,7 +1082,17 @@
     return true;
 }
 
-<<<<<<< HEAD
+#if defined(KD_MACOS) || defined(KD_LINUX)
+NodeType IoHelper::getTargetNodeType(const SyncPath &path) {
+    auto nodeType = NodeType::Unknown;
+    if (struct stat sbTarget; stat(path.string().c_str(), &sbTarget) >= 0) {
+        nodeType = S_ISDIR(sbTarget.st_mode) ? NodeType::Directory : NodeType::File;
+    }
+
+    return nodeType;
+}
+#endif
+
 IoError IoHelper::setReadOnly(const SyncPath &path) noexcept {
     // Retrieve the `exec` right.
     bool dummyRead = false;
@@ -1126,16 +1136,4 @@
     return IoError::Success;
 }
 
-=======
-#if defined(KD_MACOS) || defined(KD_LINUX)
-NodeType IoHelper::getTargetNodeType(const SyncPath &path) {
-    auto nodeType = NodeType::Unknown;
-    if (struct stat sbTarget; stat(path.string().c_str(), &sbTarget) >= 0) {
-        nodeType = S_ISDIR(sbTarget.st_mode) ? NodeType::Directory : NodeType::File;
-    }
-
-    return nodeType;
-}
-#endif
->>>>>>> 5f3a970a
 } // namespace KDC