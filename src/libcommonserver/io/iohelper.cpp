--- conflicted
+++ resolved
@@ -201,6 +201,8 @@
 }
 
 bool IoHelper::isFileAccessible(const SyncPath &absolutePath, IoError &ioError) {
+    (void) absolutePath;
+    (void) ioError;
     return true;
 }
 
@@ -605,25 +607,15 @@
     return ioError == IoError::Success;
 }
 
-<<<<<<< HEAD
 bool IoHelper::logDirectoryPath(SyncPath &directoryPath, IoError &ioError) noexcept {
     if (Log::instance()) {
         SyncPath filePath = Log::instance()->getLogFilePath();
         if (!filePath.empty()) {
             directoryPath = filePath.parent_path();
-=======
-bool IoHelper::logDirectoryPath(SyncPath &directoryPath, IoError &ioError, std::string *errorMsg /*= nullptr*/) noexcept {
-    //!\ Don't use IoHelper::logger() here, as Log::_instance may not be initialized yet. /!\_
-    try {
-        directoryPath = Log::instance()->getLogFilePath().parent_path();
-        if (!directoryPath.empty()) {
-            return true;
->>>>>>> ded665bf
         } else {
             LOG_WARN(logger(), "Empty log file path");
             return false;
         }
-<<<<<<< HEAD
     } else {
         // Generate directory path
         if (!tempDirectoryPath(directoryPath, ioError)) {
@@ -633,16 +625,6 @@
         static const std::string LOGDIR_SUFFIX = "-logdir/";
         const SyncName logDirName = SyncName(Str2SyncName(APPLICATION_NAME)) + SyncName(Str2SyncName(LOGDIR_SUFFIX));
         directoryPath /= logDirName;
-=======
-    } catch (const std::exception &e) {
-        if (errorMsg) *errorMsg = "Error in IoHelper::logDirectoryPath: " + std::string(e.what());
-        //  We can't log the error, so we just generate the path for the logger to initialize.
-    }
-
-    if (!tempDirectoryPath(directoryPath, ioError)) {
-        if (errorMsg) *errorMsg = "Impossible to retrieve tmp directory: " + ioError2StdString(ioError);
-        return false;
->>>>>>> ded665bf
     }
 
     return true;
