/*
 * Infomaniak kDrive - Desktop
 * Copyright (C) 2023-2025 Infomaniak Network SA
 *
 * This program is free software: you can redistribute it and/or modify
 * it under the terms of the GNU General Public License as published by
 * the Free Software Foundation, either version 3 of the License, or
 * (at your option) any later version.
 *
 * This program is distributed in the hope that it will be useful,
 * but WITHOUT ANY WARRANTY; without even the implied warranty of
 * MERCHANTABILITY or FITNESS FOR A PARTICULAR PURPOSE.  See the
 * GNU General Public License for more details.
 *
 * You should have received a copy of the GNU General Public License
 * along with this program.  If not, see <http://www.gnu.org/licenses/>.
 */
#include "libcommon/log/sentry/handler.h"
#include "libcommonserver/io/filestat.h"
#include "libcommonserver/io/iohelper.h"
#include "libcommonserver/utility/utility.h" // Path2WStr

#include "config.h" // APPLICATION

#include <filesystem>
#include <system_error>

#if defined(__APPLE__) || defined(__unix__)
#include <sys/stat.h>
#endif
#include <fstream>
#include <log4cplus/loggingmacros.h> // LOGW_WARN

namespace KDC {

// Default `std::filesytem` implementation. This can be changed in unit tests.
std::function<bool(const SyncPath &path, std::error_code &ec)> IoHelper::_isDirectory =
        static_cast<bool (*)(const SyncPath &path, std::error_code &ec)>(&std::filesystem::is_directory);
std::function<bool(const SyncPath &path, std::error_code &ec)> IoHelper::_isSymlink =
        static_cast<bool (*)(const SyncPath &path, std::error_code &ec)>(&std::filesystem::is_symlink);
std::function<void(const SyncPath &srcPath, const SyncPath &destPath, std::error_code &ec)> IoHelper::_rename =
        static_cast<void (*)(const SyncPath &srcPath, const SyncPath &destPath, std::error_code &ecc)>(std::filesystem::rename);
std::function<SyncPath(const SyncPath &path, std::error_code &ec)> IoHelper::_readSymlink =
        static_cast<SyncPath (*)(const SyncPath &path, std::error_code &ec)>(&std::filesystem::read_symlink);
std::function<std::uintmax_t(const SyncPath &path, std::error_code &ec)> IoHelper::_fileSize =
        static_cast<std::uintmax_t (*)(const SyncPath &path, std::error_code &ec)>(&std::filesystem::file_size);
std::function<SyncPath(std::error_code &ec)> IoHelper::_tempDirectoryPath =
        static_cast<SyncPath (*)(std::error_code &ec)>(&std::filesystem::temp_directory_path);

std::function<bool(const SyncPath &path, FileStat *filestat, IoError &ioError)> IoHelper::_getFileStat = IoHelper::_getFileStatFn;
bool IoHelper::_unsuportedFSLogged = false;
#ifdef __APPLE__
std::function<bool(const SyncPath &path, SyncPath &targetPath, IoError &ioError)> IoHelper::_readAlias =
        [](const SyncPath &path, SyncPath &targetPath, IoError &ioError) -> bool {
    std::string data;
    return IoHelper::readAlias(path, data, targetPath, ioError);
};
#endif

#ifndef _WIN32
IoError IoHelper::stdError2ioError(int error) noexcept {
    switch (error) {
        case 0:
            return IoError::Success;
        case static_cast<int>(std::errc::file_exists):
            return IoError::FileExists;
        case static_cast<int>(std::errc::filename_too_long):
            return IoError::FileNameTooLong;
        case static_cast<int>(std::errc::invalid_argument):
            return IoError::InvalidArgument;
        case static_cast<int>(std::errc::is_a_directory):
            return IoError::IsADirectory;
        case static_cast<int>(std::errc::no_such_file_or_directory):
        case static_cast<int>(std::errc::not_a_directory): // Occurs in particular when converting a bundle into a single file
            return IoError::NoSuchFileOrDirectory;
        case static_cast<int>(std::errc::no_space_on_device):
            return IoError::DiskFull;
        case static_cast<int>(std::errc::permission_denied):
        case static_cast<int>(std::errc::operation_not_permitted):
            return IoError::AccessDenied;
        case static_cast<int>(std::errc::cross_device_link):
            return IoError::CrossDeviceLink;
        default:
            return IoError::Unknown;
    }
}
#endif

#ifdef __APPLE__
bool isLocked(const SyncPath &path);
#endif

log4cplus::Logger IoHelper::_logger;

IoError IoHelper::stdError2ioError(const std::error_code &ec) noexcept {
    return stdError2ioError(ec.value());
}

IoError IoHelper::posixError2ioError(int error) noexcept {
    switch (error) {
        case 0:
            return IoError::Success;
        case EACCES:
            return IoError::AccessDenied;
        case EEXIST:
            return IoError::FileExists;
        case EISDIR:
            return IoError::IsADirectory;
        case EINVAL:
            return IoError::InvalidArgument;
        case ENAMETOOLONG:
            return IoError::FileNameTooLong;
#ifdef _WIN32
        case ESRCH:
#endif
        case ENOENT:
            return IoError::NoSuchFileOrDirectory;
#ifdef __APPLE__
        case ENOATTR:
            return IoError::AttrNotFound;
#endif
        case ENOSPC:
            return IoError::DiskFull;
        case ERANGE:
            return IoError::ResultOutOfRange;
        default:
            return IoError::Unknown;
    }
}

std::string IoHelper::ioError2StdString(IoError ioError) noexcept {
    switch (ioError) {
        case IoError::AccessDenied:
            return "Access denied";
        case IoError::AttrNotFound:
            return "Attribute not found";
        case IoError::DiskFull:
            return "Disk full";
        case IoError::FileExists:
            return "File exists";
        case IoError::FileNameTooLong:
            return "File name too long";
        case IoError::InvalidArgument:
            return "Invalid argument";
        case IoError::IsADirectory:
            return "Is a directory";
        case IoError::NoSuchFileOrDirectory:
            return "No such file or directory";
        case IoError::ResultOutOfRange:
            return "Result out of range";
        case IoError::Success:
            return "Success";
        case IoError::InvalidDirectoryIterator:
            return "Invalid directory iterator";
        default:
            return "Unknown error";
    }
}

bool IoHelper::openFile(const SyncPath &path, std::ifstream &file, IoError &ioError, int timeOut /*in seconds*/) {
    int count = 0;
    if (file.is_open()) file.close();
    do {
        file.open(path.native(), std::ifstream::binary);
        if (!file.is_open()) {
            bool exists = false;
            if (!IoHelper::checkIfPathExists(path, exists, ioError)) {
                LOGW_WARN(logger(), L"Error in IoHelper::checkIfPathExists: " << Utility::formatIoError(path, ioError));
                return isExpectedError(ioError);
            }
            if (ioError == IoError::AccessDenied) {
                LOGW_DEBUG(logger(), L"Access denied to " << Utility::formatSyncPath(path));
                return isExpectedError(ioError);
            }
            if (!exists) {
                LOGW_DEBUG(logger(), L"Item does not exist anymore - " << Utility::formatSyncPath(path));
                ioError = IoError::NoSuchFileOrDirectory;
                return isExpectedError(ioError);
            }
            LOGW_DEBUG(logger(), L"File is locked, retrying in one second " << Utility::formatSyncPath(path));

            if (count < timeOut) Utility::msleep(1000);
        }
    } while (++count < timeOut && !file.is_open());

    if (!file.is_open()) {
        LOGW_DEBUG(logger(), L"Failed to open file - " << Utility::formatSyncPath(path));
        ioError = IoError::AccessDenied;
        return isExpectedError(ioError);
    }

    ioError = IoError::Success;
    return true;
}

ExitInfo IoHelper::openFile(const SyncPath &path, std::ifstream &file, int timeOut /*in seconds*/) {
    IoError ioError = IoError::Success;
    openFile(path, file, ioError, timeOut);
    switch (ioError) {
        case IoError::Success:
            return ExitCode::Ok;
        case IoError::AccessDenied:
            return ExitInfo{ExitCode::SystemError, ExitCause::FileAccessError};
        case IoError::NoSuchFileOrDirectory:
            return ExitInfo{ExitCode::SystemError, ExitCause::NotFound};
        default:
            LOGW_WARN(logger(), L"Unexpected read error for " << Utility::formatIoError(path, ioError));
            return ExitCode::SystemError;
    }
}

bool IoHelper::isExpectedError(IoError ioError) noexcept {
    return (ioError == IoError::NoSuchFileOrDirectory) || (ioError == IoError::AccessDenied);
}
//! Set the target type of a link item.
/*!
  \param targetPath is the file system path of the target of inspected link item.
  \param itemType is the type of a link item whose targetPath is `targetPath`.
  \return true if no error occurred or if the error is expected, false otherwise.
*/
bool IoHelper::_setTargetType(ItemType &itemType) noexcept {
    if (itemType.targetPath.empty()) {
        itemType.targetType = NodeType::Unknown;
        return true;
    }

    std::error_code ec;
    const bool isDir = _isDirectory(itemType.targetPath, ec);
    IoError ioError = stdError2ioError(ec);

    if (ioError != IoError::Success) {
        const bool expected = isExpectedError(ioError);
        if (!expected) {
            itemType.ioError = ioError;
            LOGW_WARN(logger(),
                      L"Failed to check if the item is a directory: " << Utility::formatStdError(itemType.targetPath, ec));
        }
        return expected;
    }

    itemType.targetType = isDir ? NodeType::Directory : NodeType::File;

    return true;
}

#if defined(__APPLE__) || defined(__unix__)
bool IoHelper::getNodeId(const SyncPath &path, NodeId &nodeId) noexcept {
    struct stat sb;

    if (lstat(path.string().c_str(), &sb) < 0) {
        return false;
    }

    nodeId = std::to_string(sb.st_ino);
    return true;
}

bool IoHelper::isFileAccessible(const SyncPath &, IoError &ioError) {
    ioError = IoError::Success;

    return true;
}

bool IoHelper::_checkIfIsHiddenFile(const SyncPath &path, bool &isHidden, IoError &ioError) noexcept {
    ioError = IoError::Success;

    isHidden = path.filename().string()[0] == '.';
    if (isHidden) {
        return true;
    }

#ifdef __APPLE__
    static const std::string VolumesFolder = "/Volumes";

    if (path == VolumesFolder) {
        // `VolumesFolder` is always hidden on MacOSX whereas kDrive needs to consider it as visible.
        isHidden = false;
        return true;
    }

    FileStat filestat;
    if (!getFileStat(path, &filestat, ioError)) {
        LOGW_WARN(logger(), L"Error in IoHelper::getFileStat: " << Utility::formatIoError(path, ioError));
        return false;
    }

    if (ioError != IoError::Success) {
        return isExpectedError(ioError);
    }

    isHidden = filestat.isHidden;
#endif // #ifdef __APPLE__

    return true;
}

bool IoHelper::getRights(const SyncPath &path, bool &read, bool &write, bool &exec, IoError &ioError) noexcept {
    read = false;
    write = false;
    exec = false;
    ioError = IoError::Success;

    ItemType itemType;
    const bool success = getItemType(path, itemType);
    if (!success) {
        LOGW_WARN(logger(), L"Failed to get item type: " << Utility::formatIoError(path, itemType.ioError));
        return false;
    }
    ioError = itemType.ioError;
    if (ioError != IoError::Success) {
        return isExpectedError(ioError);
    }

    std::error_code ec;
    std::filesystem::perms perms = isLinkFollowedByDefault(itemType.linkType)
                                           ? std::filesystem::symlink_status(path, ec).permissions()
                                           : std::filesystem::status(path, ec).permissions();
    if (ec) {
        const bool exists = (ec.value() != static_cast<int>(std::errc::no_such_file_or_directory));
        ioError = stdError2ioError(ec);
        if (!exists) {
            ioError = IoError::NoSuchFileOrDirectory;
        }
        LOGW_WARN(logger(), L"Failed to get permissions: " << Utility::formatStdError(path, ec));
        return isExpectedError(ioError);
    }

    read = ((perms & std::filesystem::perms::owner_read) != std::filesystem::perms::none);
#if defined(__APPLE__)
    write = isLocked(path) ? false : ((perms & std::filesystem::perms::owner_write) != std::filesystem::perms::none);
#elif defined(__unix__)
    write = ((perms & std::filesystem::perms::owner_write) != std::filesystem::perms::none);
#endif
    exec = ((perms & std::filesystem::perms::owner_exec) != std::filesystem::perms::none);
    return true;
}
#endif // #if defined(__APPLE__) || defined(__unix__)

bool IoHelper::getItemType(const SyncPath &path, ItemType &itemType) noexcept {
    // Check whether the item indicated by `path` is a symbolic link.
    std::error_code ec;
    const bool isSymlink = _isSymlink(path, ec);

    itemType.ioError = stdError2ioError(ec);
#ifdef _WIN32
    const bool fsSupportsSymlinks = Utility::isNtfs(path);
#else
    const bool fsSupportsSymlinks =
            itemType.ioError != IoError::InvalidArgument; // If true, we assume that the file system in use does support symlinks.
#endif

    if (!isSymlink && itemType.ioError != IoError::Success && fsSupportsSymlinks) {
        if (isExpectedError(itemType.ioError)) {
            return true;
        }
        LOGW_WARN(logger(), L"Failed to check if the item is a symlink: " << Utility::formatStdError(path, ec));
        return false;
    }

    if (isSymlink) {
        itemType.targetPath = _readSymlink(path, ec);
        itemType.ioError = IoHelper::stdError2ioError(ec);
        if (itemType.ioError != IoError::Success) {
            const bool success = isExpectedError(itemType.ioError);
            if (!success) {
                LOGW_WARN(logger(), L"Failed to read symlink: " << Utility::formatStdError(path, ec));
            }
            return success;
        }

        itemType.nodeType = NodeType::File;
        itemType.linkType = LinkType::Symlink;

        // Get target type
        FileStat filestat;
        if (!getFileStat(path, &filestat, itemType.ioError)) {
            LOGW_WARN(logger(), L"Error in getFileStat: " << Utility::formatStdError(path, ec));
            return false;
        }

        if (itemType.ioError != IoError::Success) {
            return isExpectedError(itemType.ioError);
        }

        itemType.targetType = filestat.nodeType;
        return true;
    }

#ifdef __APPLE__
    // Check whether the item indicated by `path` is an alias.
    bool isAlias = false;
    if (!_checkIfAlias(path, isAlias, itemType.ioError)) {
        LOGW_WARN(logger(), L"Failed to check if the item is an alias: " << Utility::formatIoError(path, itemType.ioError));
        return false;
    }

    if (itemType.ioError != IoError::Success) {
        return isExpectedError(itemType.ioError);
    }

    if (isAlias) {
        // !!! isAlias is true for a symlink and for a Finder alias !!!
        IoError aliasReadError = IoError::Success;
        if (!_readAlias(path, itemType.targetPath, aliasReadError)) {
            LOGW_WARN(logger(),
                      L"Failed to read an item first identified as an alias: " << Utility::formatIoError(path, itemType.ioError));
            itemType.ioError = aliasReadError;

            return false;
        }

        itemType.nodeType = NodeType::File;
        itemType.linkType = LinkType::FinderAlias;

        if (itemType.ioError != IoError::Success) {
            return isExpectedError(itemType.ioError);
        }

        return _setTargetType(itemType);
    }
#endif

#ifdef _WIN32
    // Check whether the item indicated by `path` is a junction.
    if (fsSupportsSymlinks) {
        bool isJunction = false;
        if (!checkIfIsJunction(path, isJunction, itemType.ioError)) {
            LOGW_WARN(logger(), L"Failed to check if the item is a junction: " << Utility::formatIoError(path, itemType.ioError));

            return false;
        }

        if (itemType.ioError != IoError::Success) {
            return isExpectedError(itemType.ioError);
        }

        if (isJunction) {
            itemType.nodeType = NodeType::File;
            itemType.linkType = LinkType::Junction;
            itemType.targetType = NodeType::Directory;

            std::string data;
            if (!IoHelper::readJunction(path, data, itemType.targetPath, itemType.ioError)) {
                LOGW_WARN(logger(),
                          L"Failed to read an item identified as a junction: " << Utility::formatIoError(path, itemType.ioError));
                return false;
            }

            return true;
        }
    }
#endif

    // The remaining case: a file or a directory which is not a link
    const bool isDir = _isDirectory(path, ec);
    itemType.ioError = stdError2ioError(ec);
    if (itemType.ioError != IoError::Success) {
        const bool success = isExpectedError(itemType.ioError);
        if (!success) {
            LOGW_WARN(logger(), L"Failed to check that item is a directory: " << Utility::formatStdError(path, ec));
        }
        return success;
    }

    itemType.nodeType = isDir ? NodeType::Directory : NodeType::File;

    return true;
}

bool IoHelper::getFileSize(const SyncPath &path, uint64_t &size, IoError &ioError) {
    size = 0;
    ioError = IoError::Unknown;

    ItemType itemType;
    const bool success = getItemType(path, itemType);
    ioError = itemType.ioError;
    if (!success) {
        LOGW_WARN(logger(), L"Error in IoHelper::getItemType for " << Utility::formatSyncPath(path));
        return false;
    }

    if (ioError != IoError::Success) {
        LOGW_DEBUG(logger(), L"Failed to get item type for " << Utility::formatSyncPath(path));
        return isExpectedError(ioError);
    }

    if (itemType.nodeType == NodeType::Directory) {
        LOGW_WARN(logger(), L"Logic error for " << Utility::formatSyncPath(path));
        ioError = IoError::IsADirectory;
        return false;
    }

    switch (itemType.linkType) {
        case LinkType::Symlink:
            // The size of a symlink file is the target path length
            size = itemType.targetPath.native().length();
            break;
        case LinkType::Junction:
            // The size of a junction is 0 (consistent with IoHelper::getFileStat)
            size = 0;
            break;
        default:
            if (itemType.nodeType != NodeType::File) {
                LOGW_WARN(logger(), L"Logic error for " << Utility::formatSyncPath(path));
                return false;
            }

            std::error_code ec;
            size = _fileSize(path, ec); // The std::filesystem implementation reports the correct size for a MacOSX alias.
            ioError = stdError2ioError(ec);

            if (ioError != IoError::Success) {
                LOGW_DEBUG(logger(), L"Failed to get item type for " << Utility::formatSyncPath(path));
                return isExpectedError(ioError);
            }
    }

    return true;
}

bool IoHelper::getDirectorySize(const SyncPath &path, uint64_t &size, IoError &ioError, unsigned int maxDepth) {
    size = 0;
    ItemType itemType;
    const bool success = getItemType(path, itemType);
    ioError = itemType.ioError;
    if (!success) {
        LOGW_WARN(logger(), L"Error in IoHelper::getItemType for " << Utility::formatSyncPath(path));
        return false;
    }

    if (ioError != IoError::Success) {
        LOGW_DEBUG(logger(), L"Failed to get item type for " << Utility::formatSyncPath(path));
        return isExpectedError(ioError);
    }

    if (itemType.nodeType != NodeType::Directory) {
        LOGW_WARN(logger(), L"Logic error for " << Utility::formatSyncPath(path));
        ioError = IoError::IsAFile;
        return false;
    }

    IoHelper::DirectoryIterator dir;
    IoHelper::getDirectoryIterator(path, true, ioError, dir);
    if (ioError != IoError::Success) {
        LOGW_WARN(logger(), L"Error in DirectoryIterator for " << Utility::formatIoError(path, ioError));
        return isExpectedError(ioError);
    }

    DirectoryEntry entry;
    ioError = IoError::Success;
    bool endOfDirectory = false;
    while (dir.next(entry, endOfDirectory, ioError) && !endOfDirectory) {
        if (entry.is_directory()) {
            if (maxDepth == 0) {
                LOGW_WARN(logger(), L"Max depth reached in getDirectorySize, skipping deeper directories for "
                                            << Utility::formatSyncPath(path));
                ioError = IoError::MaxDepthExceeded;
                return isExpectedError(ioError);
            }
            uint64_t entrySize = 0;
            if (!getDirectorySize(entry.path(), entrySize, ioError, maxDepth - 1)) {
                LOGW_WARN(logger(), L"Error in IoHelper::getDirectorySize for " << Utility::formatSyncPath(entry.path()));
                return false;
            }

            if (ioError != IoError::Success) {
                if (isExpectedError(ioError)) {
                    // Ignore the directory
                    LOGW_DEBUG(logger(), L"Failed to get directory size, ignoring " << Utility::formatSyncPath(entry.path()));
                    continue;
                } else {
                    LOGW_WARN(logger(), L"Failed to get directory size for " << Utility::formatSyncPath(entry.path()));
                    return false;
                }
            }

            size += entrySize;
            continue;
        }

        uint64_t entrySize = 0;
        if (!getFileSize(entry.path(), entrySize, ioError)) {
            LOGW_WARN(logger(), L"Error in IoHelper::getFileSize for " << Utility::formatSyncPath(entry.path()));
            return false;
        }

        if (ioError != IoError::Success) {
            if (isExpectedError(ioError)) {
                // Ignore the file
                LOGW_DEBUG(logger(), L"Failed to get file size, ignoring " << Utility::formatSyncPath(entry.path()));
                continue;
            } else {
                LOGW_WARN(logger(), L"Failed to get file size for " << Utility::formatSyncPath(entry.path()));
                return false;
            }
        }

        size += entrySize;
    }

    if (!endOfDirectory) {
        LOGW_WARN(logger(), L"Error in DirectoryIterator for " << Utility::formatIoError(path, ioError));
        return isExpectedError(ioError);
    }

    return true;
}

bool IoHelper::tempDirectoryPath(SyncPath &directoryPath, IoError &ioError) noexcept {
    // Warning: never log anything in this method. If the logger is not set, the app will crash.
    std::error_code ec;
    directoryPath = _tempDirectoryPath(ec); // The std::filesystem implementation returns an empty path on error.
    ioError = stdError2ioError(ec);
    return ioError == IoError::Success;
}

namespace details {
class CacheDirectoryHanlder {
    public:
        CacheDirectoryHanlder() {
<<<<<<< HEAD
            if (_directoryPath = buildPath(); !_directoryPath.empty()) {
                // It is a best effort, we cannot log/sentry anything here as the logger/sentry may not be initialized yet.
                IoError ioError = IoError::Success;
                if (!IoHelper::createDirectory(_directoryPath, true, ioError) && ioError != IoError::DirectoryExists) {
                    _directoryPath.clear(); // Clear the path if the directory could not be created.
=======
            if (directoryPath.empty()) initDirectoryPath();
            // It is a best effort, we cannot log/sentry anything here as the logger/sentry may not be initialized yet.
            if (!directoryPath.empty()) {
                IoError ioError = IoError::Success;
                if (!IoHelper::createDirectory(directoryPath, true, ioError) && ioError != IoError::DirectoryExists) {
                    directoryPath.clear(); // Clear the path if the directory could not be created.
>>>>>>> d0af98f1
                    return;
                }
            }
        }
        ~CacheDirectoryHanlder() {
<<<<<<< HEAD
            // Clear the cache
            // It is a best effort, we cannot log/sentry anything here as the logger/sentry may have been destroyed already.
            IoError ioError = IoError::Success;
            IoHelper::deleteItem(_directoryPath, ioError);
        }
        const SyncPath &getPath() const noexcept { return _directoryPath; }

    private:
        const SyncPath &buildPath() noexcept {
            static const SyncName cacheDirName = SyncName(Str2SyncName(APPLICATION_NAME)) + SyncName(Str2SyncName("-cache"));
            if (buildPathFromEnv("KDRIVE_CACHE_PATH", cacheDirName, _directoryPath)) return;

#ifdef __unix__
            if (buildPathFromEnv("XDG_CACHE_HOME", cacheDirName, _directoryPath)) return;
            if (buildPathFromEnv("HOME", cacheDirName, _directoryPath, ".cache")) return;
#endif
            IoError ioError = IoError::Success;
            if (!IoHelper::tempDirectoryPath(_directoryPath, ioError)) {
                return;
            }
            _directoryPath /= cacheDirName;
            return;
        }

        const bool buildPathFromEnv(const std::string &envVar, const SyncName &cacheDirName,
                                    const SyncPath &subDir = "") noexcept {
            bool isSet = false;
            if (const auto value = CommonUtility::envVarValue(envVar, isSet); isSet && !value.empty()) {
                if (subDir.empty()) {
                    _directoryPath = SyncPath(value) / cacheDirName;
                } else {
                    _directoryPath = SyncPath(value) / subDir / cacheDirName;
=======
            // It is a best effort, we cannot log/sentry anything here as the logger/sentry may have been destroyed already.
            IoError ioError = IoError::Success;
            (void) IoHelper::deleteItem(directoryPath, ioError);
        }
        inline static SyncPath directoryPath;

    private:
        void initDirectoryPath() noexcept {
            static const SyncName cacheDirName = SyncName(Str2SyncName(APPLICATION_NAME)) + SyncName(Str2SyncName("-cache"));
            if (initDirectoryPathFromEnv("KDRIVE_CACHE_PATH", cacheDirName)) return;

#ifdef __unix__
            if (initDirectoryPathFromEnv("XDG_CACHE_HOME", cacheDirName)) return;
            if (initDirectoryPathFromEnv("HOME", cacheDirName, ".cache")) return;
#endif
            IoError ioError = IoError::Success;
            if (!IoHelper::tempDirectoryPath(directoryPath, ioError)) {
                return;
            }
            directoryPath /= cacheDirName;
            return;
        }

        bool initDirectoryPathFromEnv(const std::string &envVar, const SyncName &cacheDirName,
                                      const SyncPath &subDir = "") noexcept {
            bool isSet = false;
            if (const auto value = CommonUtility::envVarValue(envVar, isSet); isSet && !value.empty()) {
                if (subDir.empty()) {
                    directoryPath = SyncPath(value) / cacheDirName;
                } else {
                    directoryPath = SyncPath(value) / subDir / cacheDirName;
>>>>>>> d0af98f1
                }
                return true;
            }
            return false;
        };
<<<<<<< HEAD

        SyncPath _directoryPath;
};
} // namespace details

bool IoHelper::cacheDirectoryPath(SyncPath &directoryPath, IoError &ioError) noexcept {
    static const details::CacheDirectoryHanlder cacheDirectoryHandler(logger());
    directoryPath = cacheDirectoryHandler.getPath();
=======
};
} // namespace details

void IoHelper::setCacheDirectoryPath(const SyncPath &newPath) {
    details::CacheDirectoryHanlder::directoryPath = newPath;
}

bool IoHelper::cacheDirectoryPath(SyncPath &directoryPath) noexcept {
    static const details::CacheDirectoryHanlder cacheDirectoryHandler;
    directoryPath = details::CacheDirectoryHanlder::directoryPath;
>>>>>>> d0af98f1
    return !directoryPath.empty();
}

bool IoHelper::logDirectoryPath(SyncPath &directoryPath, IoError &ioError) noexcept {
    if (Log::instance()) {
        SyncPath filePath = Log::instance()->getLogFilePath();
        if (!filePath.empty()) {
            directoryPath = filePath.parent_path();
        } else {
            LOG_WARN(logger(), "Empty log file path");
            return false;
        }
    } else {
        // Generate directory path
        if (!tempDirectoryPath(directoryPath, ioError)) {
            return false;
        }

        static const std::string LOGDIR_SUFFIX = "-logdir/";
        const SyncName logDirName = SyncName(Str2SyncName(APPLICATION_NAME)) + SyncName(Str2SyncName(LOGDIR_SUFFIX));
        directoryPath /= logDirName;
    }

    return true;
}

bool IoHelper::logArchiverDirectoryPath(SyncPath &directoryPath, IoError &ioError) noexcept {
    SyncPath tempDir;
    tempDirectoryPath(tempDir, ioError);
    if (ioError != IoError::Success) {
        return false;
    }
    const SyncName logArchiverDirName = SyncName(Str2SyncName(APPLICATION_NAME)) + SyncName(Str2SyncName("-logarchiverdir/"));
    directoryPath = tempDir / logArchiverDirName;
    return true;
}


bool IoHelper::checkIfPathExists(const SyncPath &path, bool &exists, IoError &ioError) noexcept {
    exists = false;
    ioError = IoError::Success;
    std::error_code ec;
    (void) std::filesystem::symlink_status(path, ec); // symlink_status does not follow symlinks.
    ioError = stdError2ioError(ec);
    if (ioError == IoError::NoSuchFileOrDirectory) {
        ioError = IoError::Success;
        return true;
    }
#ifdef _WIN32 // TODO: Remove this block when migrating the release process to Visual Studio 2022.
    // Prior to Visual Studio 2022, std::filesystem::symlink_status would return a misleading InvalidArgument if the path is
    // found but located on a FAT32 disk. If the file is not found, it works as expected. This behavior is fixed when
    // compiling with VS2022, see
    // https://developercommunity.visualstudio.com/t/std::filesystem::is_symlink-is-broken-on/1638272
    if (ioError == IoError::InvalidArgument && !Utility::isNtfs(path)) {
        (void) std::filesystem::status(
                path, ec); // Symlink are only supported on NTFS on Windows, there is no risk to follow a symlink.
        ioError = stdError2ioError(ec);
        if (ioError == IoError::NoSuchFileOrDirectory) {
            ioError = IoError::Success;
            return true;
        }
    }
#endif

    exists = ioError != IoError::NoSuchFileOrDirectory;
    return isExpectedError(ioError) || ioError == IoError::Success;
}

bool IoHelper::checkIfPathExistsWithSameNodeId(const SyncPath &path, const NodeId &nodeId, bool &existsWithSameId,
                                               NodeId &otherNodeId, IoError &ioError) noexcept {
    existsWithSameId = false;
    otherNodeId.clear();
    ioError = IoError::Success;

    bool exists = false;
    if (!checkIfPathExists(path, exists, ioError)) {
        return false;
    }

    if (exists) {
        // Check nodeId
        if (!getNodeId(path, otherNodeId)) {
            LOGW_WARN(logger(), L"Error in IoHelper::getNodeId for " << Utility::formatSyncPath(path));
        }

        existsWithSameId = (nodeId == otherNodeId);
    }

    return true;
}

bool IoHelper::getFileStat(const SyncPath &path, FileStat *filestat, IoError &ioError) noexcept {
    return _getFileStat(path, filestat, ioError);
}

void IoHelper::getFileStat(const SyncPath &path, FileStat *buf, bool &exists) {
    exists = true;
    IoError ioError = IoError::Success;
    if (!getFileStat(path, buf, ioError)) {
        exists = (ioError != IoError::NoSuchFileOrDirectory);
        std::string message = ioError2StdString(ioError);
        throw std::runtime_error("IoHelper::getFileStat error: " + message);
    }
}

bool IoHelper::checkIfFileChanged(const SyncPath &path, int64_t previousSize, SyncTime previousMtime,
                                  SyncTime previousCreationTime, bool &changed, IoError &ioError) noexcept {
    changed = false;

    FileStat fileStat;
    if (!getFileStat(path, &fileStat, ioError)) {
        LOGW_WARN(logger(), L"Failed to get file status: " << Utility::formatIoError(path, ioError));

        return false;
    }

    if (ioError != IoError::Success) {
        return isExpectedError(ioError);
    }

    changed = (previousSize != fileStat.size) || (previousMtime != fileStat.modificationTime) ||
              (previousCreationTime != fileStat.creationTime);

    return true;
}

bool IoHelper::checkIfIsHiddenFile(const SyncPath &path, bool checkAncestors, bool &isHidden, IoError &ioError) noexcept {
    ioError = IoError::Success;
    isHidden = false;

    if (!checkAncestors) {
        return _checkIfIsHiddenFile(path, isHidden, ioError);
    }

    // Check if any item in path is hidden
    SyncPath tmpPath = path;
    SyncPath parentPath = tmpPath.parent_path();
    while (tmpPath != parentPath) {
        if (!_checkIfIsHiddenFile(tmpPath, isHidden, ioError)) {
            return false;
        }

        if (isHidden) {
            break;
        }

        tmpPath = parentPath;
        parentPath = tmpPath.parent_path();
    }

    return true;
}

bool IoHelper::checkIfIsHiddenFile(const SyncPath &path, bool &isHidden, IoError &ioError) noexcept {
    return checkIfIsHiddenFile(path, true, isHidden, ioError);
}

bool IoHelper::checkIfIsDirectory(const SyncPath &path, bool &isDirectory, IoError &ioError) noexcept {
    isDirectory = false;

    ItemType itemType;
    const bool success = getItemType(path, itemType);
    ioError = itemType.ioError;

    if (!success) {
        LOGW_WARN(logger(), L"Error in IoHelper::getItemType: " << Utility::formatIoError(path, ioError));
        return false;
    }

    isDirectory = itemType.nodeType == NodeType::Directory;

    return true;
}

bool IoHelper::createDirectory(const SyncPath &path, const bool recursive, IoError &ioError) noexcept {
    std::error_code ec;
    const bool creationSuccess =
            recursive ? std::filesystem::create_directories(path, ec) : std::filesystem::create_directory(path, ec);
    ioError = stdError2ioError(ec);

    if (!creationSuccess && ioError == IoError::Success) {
        // The directory wasn't created because it already existed,
        // see https://en.cppreference.com/w/cpp/filesystem/create_directory
        ioError = IoError::DirectoryExists;
    }

    return creationSuccess;
}

bool IoHelper::moveItem(const SyncPath &sourcePath, const SyncPath &destinationPath, IoError &ioError) noexcept {
    return renameItem(sourcePath, destinationPath, ioError);
}

bool IoHelper::renameItem(const SyncPath &sourcePath, const SyncPath &destinationPath, IoError &ioError) noexcept {
    std::error_code ec;
    _rename(sourcePath, destinationPath, ec);
    ioError = stdError2ioError(ec);
    return ioError == IoError::Success;
}

bool IoHelper::deleteItem(const SyncPath &path, IoError &ioError) noexcept {
    std::error_code ec;
    std::filesystem::remove_all(path, ec);
    ioError = stdError2ioError(ec);
    return ioError == IoError::Success;
}

bool IoHelper::copyFileOrDirectory(const SyncPath &sourcePath, const SyncPath &destinationPath, IoError &ioError) noexcept {
    std::error_code ec;
    std::filesystem::copy(sourcePath, destinationPath, std::filesystem::copy_options::recursive, ec);
    ioError = IoHelper::stdError2ioError(ec);

    return ioError == IoError::Success;
}

bool IoHelper::getDirectoryIterator(const SyncPath &path, bool recursive, IoError &ioError,
                                    DirectoryIterator &iterator) noexcept {
    iterator = DirectoryIterator(path, recursive, ioError);
    return ioError == IoError::Success;
}

bool IoHelper::getDirectoryEntry(const SyncPath &path, IoError &ioError, DirectoryEntry &entry) noexcept {
    std::error_code ec;
    entry = std::filesystem::directory_entry(path, ec);
    ioError = stdError2ioError(ec);
    return ioError == IoError::Success;
}

bool IoHelper::createSymlink(const SyncPath &targetPath, const SyncPath &path, bool isFolder, IoError &ioError) noexcept {
    if (targetPath == path) {
        LOGW_DEBUG(logger(), L"Cannot create symlink on itself: " << Utility::formatSyncPath(path));
        ioError = IoError::InvalidArgument;
        return false;
    }

    std::error_code ec;
    if (isFolder) {
        LOGW_DEBUG(logger(),
                   L"Create directory symlink: target " << Path2WStr(targetPath) << L", " << Utility::formatSyncPath(path));
        std::filesystem::create_directory_symlink(targetPath, path, ec);
    } else {
        LOGW_DEBUG(logger(), L"Create file symlink: target " << Path2WStr(targetPath) << L", " << Utility::formatSyncPath(path));
        std::filesystem::create_symlink(targetPath, path, ec);
    }

    ioError = stdError2ioError(ec);

    return ioError == IoError::Success;
}

// DirectoryIterator

IoHelper::DirectoryIterator::DirectoryIterator(const SyncPath &directoryPath, bool recursive, IoError &ioError) :
    _recursive(recursive),
    _directoryPath(directoryPath) {
    std::error_code ec;

    _dirIterator = std::filesystem::begin(
            std::filesystem::recursive_directory_iterator(directoryPath, DirectoryOptions::skip_permission_denied, ec));
    ioError = IoHelper::stdError2ioError(ec);
}


bool IoHelper::DirectoryIterator::next(DirectoryEntry &nextEntry, bool &endOfDirectory, IoError &ioError) {
    std::error_code ec;
    endOfDirectory = false;

    if (_invalid) {
        ioError = IoError::InvalidDirectoryIterator;
        return true;
    }

    if (_directoryPath == "") {
        ioError = IoError::InvalidArgument;
        return false;
    }
    const auto dirIteratorEnd = std::filesystem::end(_dirIterator);
    if (_dirIterator == dirIteratorEnd) {
        endOfDirectory = true;
        ioError = IoError::Success;
        return true;
    }

    if (!_recursive) {
        disableRecursionPending();
    }

    if (!_firstElement) {
        _dirIterator.increment(ec);
        if (ec) {
            ioError = IoHelper::stdError2ioError(ec);
            if (ioError != IoError::Success) {
                _invalid = true;
                return true;
            }
        }

    } else {
        _firstElement = false;
    }

    if (_dirIterator != dirIteratorEnd) {
#ifdef _WIN32
        // skip_permission_denied doesn't work on Windows
        try {
            bool dummy = _dirIterator->exists();
            (void) dummy;
            nextEntry = *_dirIterator;
            return true;
        } catch (std::filesystem::filesystem_error &) {
            disableRecursionPending();
            return next(nextEntry, endOfDirectory, ioError);
        }

#endif
        nextEntry = *_dirIterator;
        return true;
    } else {
        ioError = IoError::Success;
        endOfDirectory = true;
        return true;
    }
}

void IoHelper::DirectoryIterator::disableRecursionPending() {
    _dirIterator.disable_recursion_pending();
}

#ifndef _WIN32
// See iohelper_win.cpp for the Windows implementation
bool IoHelper::setRights(const SyncPath &path, bool read, bool write, bool exec, IoError &ioError) noexcept {
    return _setRightsStd(path, read, write, exec, ioError);
}
#endif

bool IoHelper::_setRightsStd(const SyncPath &path, bool read, bool write, bool exec, IoError &ioError) noexcept {
    ioError = IoError::Success;
    std::filesystem::perms perms = std::filesystem::perms::none;
    if (read) {
        perms |= std::filesystem::perms::owner_read;
    }
    if (write) {
        perms |= std::filesystem::perms::owner_write;
    }
    if (exec) {
        perms |= std::filesystem::perms::owner_exec;
    }

    std::error_code ec;
    std::filesystem::permissions(path, perms, ec);
    if (ec) {
        ioError = posixError2ioError(ec.value());
        return isExpectedError(ioError);
    }

    return true;
}
} // namespace KDC<|MERGE_RESOLUTION|>--- conflicted
+++ resolved
@@ -618,59 +618,17 @@
 class CacheDirectoryHanlder {
     public:
         CacheDirectoryHanlder() {
-<<<<<<< HEAD
-            if (_directoryPath = buildPath(); !_directoryPath.empty()) {
-                // It is a best effort, we cannot log/sentry anything here as the logger/sentry may not be initialized yet.
-                IoError ioError = IoError::Success;
-                if (!IoHelper::createDirectory(_directoryPath, true, ioError) && ioError != IoError::DirectoryExists) {
-                    _directoryPath.clear(); // Clear the path if the directory could not be created.
-=======
             if (directoryPath.empty()) initDirectoryPath();
             // It is a best effort, we cannot log/sentry anything here as the logger/sentry may not be initialized yet.
             if (!directoryPath.empty()) {
                 IoError ioError = IoError::Success;
                 if (!IoHelper::createDirectory(directoryPath, true, ioError) && ioError != IoError::DirectoryExists) {
                     directoryPath.clear(); // Clear the path if the directory could not be created.
->>>>>>> d0af98f1
                     return;
                 }
             }
         }
         ~CacheDirectoryHanlder() {
-<<<<<<< HEAD
-            // Clear the cache
-            // It is a best effort, we cannot log/sentry anything here as the logger/sentry may have been destroyed already.
-            IoError ioError = IoError::Success;
-            IoHelper::deleteItem(_directoryPath, ioError);
-        }
-        const SyncPath &getPath() const noexcept { return _directoryPath; }
-
-    private:
-        const SyncPath &buildPath() noexcept {
-            static const SyncName cacheDirName = SyncName(Str2SyncName(APPLICATION_NAME)) + SyncName(Str2SyncName("-cache"));
-            if (buildPathFromEnv("KDRIVE_CACHE_PATH", cacheDirName, _directoryPath)) return;
-
-#ifdef __unix__
-            if (buildPathFromEnv("XDG_CACHE_HOME", cacheDirName, _directoryPath)) return;
-            if (buildPathFromEnv("HOME", cacheDirName, _directoryPath, ".cache")) return;
-#endif
-            IoError ioError = IoError::Success;
-            if (!IoHelper::tempDirectoryPath(_directoryPath, ioError)) {
-                return;
-            }
-            _directoryPath /= cacheDirName;
-            return;
-        }
-
-        const bool buildPathFromEnv(const std::string &envVar, const SyncName &cacheDirName,
-                                    const SyncPath &subDir = "") noexcept {
-            bool isSet = false;
-            if (const auto value = CommonUtility::envVarValue(envVar, isSet); isSet && !value.empty()) {
-                if (subDir.empty()) {
-                    _directoryPath = SyncPath(value) / cacheDirName;
-                } else {
-                    _directoryPath = SyncPath(value) / subDir / cacheDirName;
-=======
             // It is a best effort, we cannot log/sentry anything here as the logger/sentry may have been destroyed already.
             IoError ioError = IoError::Success;
             (void) IoHelper::deleteItem(directoryPath, ioError);
@@ -702,22 +660,11 @@
                     directoryPath = SyncPath(value) / cacheDirName;
                 } else {
                     directoryPath = SyncPath(value) / subDir / cacheDirName;
->>>>>>> d0af98f1
                 }
                 return true;
             }
             return false;
         };
-<<<<<<< HEAD
-
-        SyncPath _directoryPath;
-};
-} // namespace details
-
-bool IoHelper::cacheDirectoryPath(SyncPath &directoryPath, IoError &ioError) noexcept {
-    static const details::CacheDirectoryHanlder cacheDirectoryHandler(logger());
-    directoryPath = cacheDirectoryHandler.getPath();
-=======
 };
 } // namespace details
 
@@ -728,7 +675,6 @@
 bool IoHelper::cacheDirectoryPath(SyncPath &directoryPath) noexcept {
     static const details::CacheDirectoryHanlder cacheDirectoryHandler;
     directoryPath = details::CacheDirectoryHanlder::directoryPath;
->>>>>>> d0af98f1
     return !directoryPath.empty();
 }
 
