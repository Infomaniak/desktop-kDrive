/*
 * Infomaniak kDrive - Desktop
 * Copyright (C) 2023-2024 Infomaniak Network SA
 *
 * This program is free software: you can redistribute it and/or modify
 * it under the terms of the GNU General Public License as published by
 * the Free Software Foundation, either version 3 of the License, or
 * (at your option) any later version.
 *
 * This program is distributed in the hope that it will be useful,
 * but WITHOUT ANY WARRANTY; without even the implied warranty of
 * MERCHANTABILITY or FITNESS FOR A PARTICULAR PURPOSE.  See the
 * GNU General Public License for more details.
 *
 * You should have received a copy of the GNU General Public License
 * along with this program.  If not, see <http://www.gnu.org/licenses/>.
 */

#include "libcommonserver/io/filestat.h"
#include "libcommonserver/io/iohelper.h"
#include "libcommonserver/utility/utility.h"  // Path2WStr

#include "config.h"  // APPLICATION

#include <filesystem>
#include <system_error>


#include <log4cplus/loggingmacros.h>  // LOGW_WARN

namespace KDC {

// Default `std::filesytem` implementation. This can be changed in unit tests.
std::function<bool(const SyncPath &path, std::error_code &ec)> IoHelper::_isDirectory =
    static_cast<bool (*)(const SyncPath &path, std::error_code &ec)>(&std::filesystem::is_directory);
std::function<bool(const SyncPath &path, std::error_code &ec)> IoHelper::_isSymlink =
    static_cast<bool (*)(const SyncPath &path, std::error_code &ec)>(&std::filesystem::is_symlink);
std::function<SyncPath(const SyncPath &path, std::error_code &ec)> IoHelper::_readSymlink =
    static_cast<SyncPath (*)(const SyncPath &path, std::error_code &ec)>(&std::filesystem::read_symlink);
std::function<std::uintmax_t(const SyncPath &path, std::error_code &ec)> IoHelper::_fileSize =
    static_cast<std::uintmax_t (*)(const SyncPath &path, std::error_code &ec)>(&std::filesystem::file_size);
std::function<SyncPath(std::error_code &ec)> IoHelper::_tempDirectoryPath =
    static_cast<SyncPath (*)(std::error_code &ec)>(&std::filesystem::temp_directory_path);
#ifdef __APPLE__
std::function<bool(const SyncPath &path, SyncPath &targetPath, IoError &ioError)> IoHelper::_readAlias =
    [](const SyncPath &path, SyncPath &targetPath, IoError &ioError) -> bool {
    std::string data;
    return IoHelper::readAlias(path, data, targetPath, ioError);
};
#endif

#ifndef _WIN32
IoError IoHelper::stdError2ioError(int error) noexcept {
    switch (error) {
        case 0:
            return IoErrorSuccess;
        case static_cast<int>(std::errc::file_exists):
            return IoErrorFileExists;
        case static_cast<int>(std::errc::filename_too_long):
            return IoErrorFileNameTooLong;
        case static_cast<int>(std::errc::invalid_argument):
            return IoErrorInvalidArgument;
        case static_cast<int>(std::errc::is_a_directory):
            return IoErrorIsADirectory;
        case static_cast<int>(std::errc::no_such_file_or_directory):
            return IoErrorNoSuchFileOrDirectory;
        case static_cast<int>(std::errc::no_space_on_device):
            return IoErrorDiskFull;
        case static_cast<int>(std::errc::permission_denied):
            return IoErrorAccessDenied;
        default:
            return IoErrorUnknown;
    }
}
#endif

log4cplus::Logger IoHelper::_logger;

IoError IoHelper::stdError2ioError(const std::error_code &ec) noexcept {
    return stdError2ioError(ec.value());
}

IoError IoHelper::posixError2ioError(int error) noexcept {
    switch (error) {
        case 0:
            return IoErrorSuccess;
        case EACCES:
            return IoErrorAccessDenied;
        case EEXIST:
            return IoErrorFileExists;
        case EISDIR:
            return IoErrorIsADirectory;
        case EINVAL:
            return IoErrorInvalidArgument;
        case ENAMETOOLONG:
            return IoErrorFileNameTooLong;
        case ENOENT:
            return IoErrorNoSuchFileOrDirectory;
#ifdef __APPLE__
        case ENOATTR:
            return IoErrorAttrNotFound;
#endif
        case ENOSPC:
            return IoErrorDiskFull;
        case ERANGE:
            return IoErrorResultOutOfRange;
        default:
            return IoErrorUnknown;
    }
}

std::string IoHelper::ioError2StdString(IoError ioError) noexcept {
    switch (ioError) {
        case IoErrorAccessDenied:
            return "Access denied";
        case IoErrorAttrNotFound:
            return "Attribute not found";
        case IoErrorDirectoryExists:
            return "Directory already exists";
        case IoErrorDiskFull:
            return "Disk full";
        case IoErrorFileExists:
            return "File exists";
        case IoErrorFileNameTooLong:
            return "File name too long";
        case IoErrorInvalidArgument:
            return "Invalid argument";
        case IoErrorIsADirectory:
            return "Is a directory";
        case IoErrorNoSuchFileOrDirectory:
            return "No such file or directory";
        case IoErrorResultOutOfRange:
            return "Result out of range";
        case IoErrorSuccess:
            return "Success";
        case IoErrorEndOfDirectory:
            return "End of directory";
        case IoErrorInvalidDirectoryIterator:
            return "Invalid directory iterator";
        default:
            return "Unknown error";
    }
}

bool IoHelper::_isExpectedError(IoError ioError) noexcept {
    return (ioError == IoErrorNoSuchFileOrDirectory) || (ioError == IoErrorAccessDenied);
}
//! Set the target type of a link item.
/*!
  \param targetPath is the file system path of the target of inspected link item.
  \param itemType is the type of a link item whose targetPath is `targetPath`.
  \return true if no error occurred or if the error is expected, false otherwise.
*/
bool IoHelper::_setTargetType(ItemType &itemType) noexcept {
    std::error_code ec;
    const bool isDir = _isDirectory(itemType.targetPath, ec);
    IoError ioError = stdError2ioError(ec);

    if (ioError != IoErrorSuccess) {
        const bool expected = _isExpectedError(ioError);
        if (!expected) {
            itemType.ioError = ioError;
            LOGW_WARN(Log::instance()->getLogger(), L"Failed to check if the item is a directory: "
                                                        << Utility::formatStdError(itemType.targetPath, ec).c_str());
        }
        return expected;
    }

    itemType.targetType = isDir ? NodeTypeDirectory : NodeTypeFile;

    return true;
};


bool IoHelper::getItemType(const SyncPath &path, ItemType &itemType) noexcept {
    // Check whether the item indicated by `path` is a symbolic link.
    std::error_code ec;
    const bool isSymlink = _isSymlink(path, ec);

    itemType.ioError = stdError2ioError(ec);
    const bool fsSupportsSymlinks =
        itemType.ioError != IoErrorInvalidArgument;  // If true, we assume that the file system in use does support symlinks.

    if (!isSymlink && itemType.ioError != IoErrorSuccess && fsSupportsSymlinks) {
        if (_isExpectedError(itemType.ioError)) {
            return true;
        }
        LOGW_WARN(logger(), L"Failed to check if the item is a symlink: " << Utility::formatStdError(path, ec).c_str());
        return false;
    }

    if (isSymlink) {
        itemType.targetPath = _readSymlink(path, ec);
        itemType.ioError = IoHelper::stdError2ioError(ec);
        if (itemType.ioError != IoErrorSuccess) {
            const bool success = _isExpectedError(itemType.ioError);
            if (!success) {
                LOGW_WARN(logger(), L"Failed to read symlink: " << Utility::formatStdError(path, ec).c_str());
            }
            return success;
        }

        itemType.nodeType = NodeTypeFile;
        itemType.linkType = LinkTypeSymlink;

        return _setTargetType(itemType);
    }

#ifdef __APPLE__
    // Check whether the item indicated by `path` is an alias.
    bool isAlias = false;
    if (!_checkIfAlias(path, isAlias, itemType.ioError)) {
        LOGW_WARN(Log::instance()->getLogger(),
                  L"Failed to check if the item is an alias: " << Utility::formatIoError(path, itemType.ioError).c_str());
        return false;
    }

    if (itemType.ioError != IoErrorSuccess) {
        return _isExpectedError(itemType.ioError);
    }

    if (isAlias) {
        // !!! isAlias is true for a symlink and for a Finder alias !!!
        IoError aliasReadError = IoErrorSuccess;
        if (!_readAlias(path, itemType.targetPath, aliasReadError)) {
            LOGW_WARN(Log::instance()->getLogger(), L"Failed to read an item first identified as an alias: "
                                                        << Utility::formatIoError(path, itemType.ioError).c_str());
            itemType.ioError = aliasReadError;

            return false;
        }

        itemType.nodeType = NodeTypeFile;
        itemType.linkType = LinkTypeFinderAlias;

        if (itemType.ioError != IoErrorSuccess) {
            return _isExpectedError(itemType.ioError);
        }

        return _setTargetType(itemType);
    }
#endif

#ifdef _WIN32
    // Check whether the item indicated by `path` is a junction.
    if (fsSupportsSymlinks) {
        bool isJunction = false;
        if (!checkIfIsJunction(path, isJunction, itemType.ioError)) {
            LOGW_WARN(logger(),
                      L"Failed to check if the item is a junction: " << Utility::formatIoError(path, itemType.ioError).c_str());

            return false;
        }

        if (itemType.ioError != IoErrorSuccess) {
            return _isExpectedError(itemType.ioError);
        }

        if (isJunction) {
            itemType.nodeType = NodeTypeFile;
            itemType.linkType = LinkTypeJunction;
            itemType.targetType = NodeTypeDirectory;

            std::string data;
            if (!IoHelper::readJunction(path, data, itemType.targetPath, itemType.ioError)) {
                LOGW_WARN(logger(), L"Failed to read an item identified as a junction: "
                                        << Utility::formatIoError(path, itemType.ioError).c_str());
                return false;
            }

            return true;
        }
    }
#endif

    // The remaining case: a file or a directory which is not a link
    const bool isDir = _isDirectory(path, ec);
    itemType.ioError = stdError2ioError(ec);
    if (itemType.ioError != IoErrorSuccess) {
        const bool success = _isExpectedError(itemType.ioError);
        if (!success) {
            LOGW_WARN(logger(), L"Failed to check that item is a directory: " << Utility::formatStdError(path, ec).c_str());
        }
        return success;
    }

    itemType.nodeType = isDir ? NodeTypeDirectory : NodeTypeFile;

    return true;
}

bool IoHelper::getFileSize(const SyncPath &path, uint64_t &size, IoError &ioError) {
    ItemType itemType;
    const bool success = getItemType(path, itemType);
    ioError = itemType.ioError;
    if (!success) {
        return false;
    }

    assert(ioError != IoErrorUnknown);

    if (itemType.nodeType == NodeTypeDirectory) {
        ioError = IoErrorIsADirectory;
        return false;
    }

    const bool isSymlink = itemType.linkType == LinkTypeSymlink;
    if (isSymlink) {
        size = itemType.targetPath.native().length();
    } else {
        if (itemType.nodeType != NodeTypeFile) {
            assert(ioError != IoErrorSuccess);
            return ioError != IoErrorUnknown;
        }

        std::error_code ec;
        size = _fileSize(path, ec);  // The std::filesystem implementation reports the correct size for a MacOSX alias.
        ioError = stdError2ioError(ec);
        if (ioError != IoErrorUnknown) {
            return true;
        }

        LOGW_WARN(logger(), L"Failed to get file size: " << Utility::formatStdError(path, ec).c_str());
        return false;
    }

    return true;
}

bool IoHelper::tempDirectoryPath(SyncPath &directoryPath, IoError &ioError) noexcept {
    std::error_code ec;
    directoryPath = _tempDirectoryPath(ec);  // The std::filesystem implementation returns an empty path on error.
    ioError = stdError2ioError(ec);

    return ioError == IoError::IoErrorSuccess;
}

bool IoHelper::logDirectoryPath(SyncPath &directoryPath, IoError &ioError) noexcept {
    if (!tempDirectoryPath(directoryPath, ioError)) {
        return false;
    }

    static const std::string LOGDIR_SUFFIX = "-logdir/";
    const SyncName logDirName = SyncName(Str2SyncName(APPLICATION_NAME)) + SyncName(Str2SyncName(LOGDIR_SUFFIX));
    directoryPath /= logDirName;

    return ioError == IoError::IoErrorSuccess;
}

bool IoHelper::checkIfPathExists(const SyncPath &path, bool &exists, IoError &ioError) noexcept {
    exists = false;
    ioError = IoErrorSuccess;

    ItemType itemType;
    const bool getItemTypeSuccess = getItemType(path, itemType);
    ioError = itemType.ioError;

    if (!getItemTypeSuccess) {
        LOGW_WARN(logger(), L"Error in IoHelper::getItemType: " << Utility::formatIoError(path, itemType.ioError).c_str());
        return false;
    }

    if (itemType.linkType == LinkTypeNone && itemType.ioError != IoErrorSuccess) {
        exists = ioError != IoErrorNoSuchFileOrDirectory;
        return _isExpectedError(ioError);
    }

    ioError = IoErrorSuccess;
    exists = true;

    return true;
}

bool IoHelper::checkIfPathExistsWithSameNodeId(const SyncPath &path, const NodeId &nodeId, bool &exists,
                                               IoError &ioError) noexcept {
    exists = false;
    ioError = IoErrorSuccess;

    if (!checkIfPathExists(path, exists, ioError)) {
        return false;
    }

    if (exists) {
        // Check nodeId
        NodeId tmpNodeId;
        if (!getNodeId(path, tmpNodeId)) {
            LOGW_WARN(logger(), L"Error in IoHelper::getNodeId for path=" << Path2WStr(path).c_str());
        }
        exists = (nodeId == tmpNodeId);
    }

    return true;
}

void IoHelper::getFileStat(const SyncPath &path, FileStat *buf, bool &exists) {
    IoError ioError = IoErrorSuccess;
    if (!getFileStat(path, buf, exists, ioError)) {
        std::string message = ioError2StdString(ioError);
        throw std::runtime_error("IoHelper::getFileStat error: " + message);
    }
}

bool IoHelper::checkIfFileChanged(const SyncPath &path, int64_t previousSize, time_t previousMtime, bool &changed,
                                  IoError &ioError) noexcept {
    changed = false;

    FileStat fileStat;
    bool exists = false;
    if (!getFileStat(path, &fileStat, exists, ioError)) {
        LOGW_WARN(logger(), L"Failed to get file status: " << Utility::formatIoError(path, ioError).c_str());

        return false;
    }

    if (ioError != IoErrorSuccess) {
        return _isExpectedError(ioError);
    }

    changed = (previousSize != fileStat.size) || (previousMtime != fileStat.modtime);

    return true;
}

bool IoHelper::checkIfIsHiddenFile(const SyncPath &path, bool checkAncestors, bool &isHidden, IoError &ioError) noexcept {
    ioError = IoErrorSuccess;
    isHidden = false;

    if (!checkAncestors) {
        return _checkIfIsHiddenFile(path, isHidden, ioError);
    }

    // Check if any item in path is hidden
    SyncPath tmpPath = path;
    SyncPath parentPath = tmpPath.parent_path();
    while (tmpPath != parentPath) {
        if (!_checkIfIsHiddenFile(tmpPath, isHidden, ioError)) {
            return false;
        }

        if (isHidden) {
            break;
        }

        tmpPath = parentPath;
        parentPath = tmpPath.parent_path();
    }

    return true;
}

bool IoHelper::checkIfIsHiddenFile(const SyncPath &path, bool &isHidden, IoError &ioError) noexcept {
    return checkIfIsHiddenFile(path, true, isHidden, ioError);
}

bool IoHelper::checkIfIsDirectory(const SyncPath &path, bool &isDirectory, IoError &ioError) noexcept {
    isDirectory = false;

    ItemType itemType;
    const bool success = getItemType(path, itemType);
    ioError = itemType.ioError;

    if (!success) {
        LOGW_WARN(Log::instance()->getLogger(),
                  L"Error in IoHelper::getItemType: " << Utility::formatIoError(path, ioError).c_str());
        return false;
    }

    isDirectory = itemType.nodeType == NodeTypeDirectory;

    return true;
}

bool IoHelper::createDirectory(const SyncPath &path, IoError &ioError) noexcept {
    std::error_code ec;
    const bool creationSuccess = std::filesystem::create_directory(path, ec);
    ioError = stdError2ioError(ec);

    if (!creationSuccess && ioError == IoErrorSuccess) {
        // The directory wasn't created because it already existed,
        // see https://en.cppreference.com/w/cpp/filesystem/create_directory
        ioError = IoErrorDirectoryExists;
    }

    return creationSuccess;
}

bool IoHelper::deleteDirectory(const SyncPath &path, IoError &ioError) noexcept {
    std::error_code ec;
    std::filesystem::remove_all(path, ec);
    ioError = stdError2ioError(ec);
    return ioError == IoErrorSuccess;
}

bool IoHelper::copyFileOrDirectory(const SyncPath &sourcePath, const SyncPath &destinationPath, IoError &ioError) noexcept {
    std::error_code ec;
    std::filesystem::copy(sourcePath, destinationPath, std::filesystem::copy_options::recursive, ec);
    ioError = IoHelper::stdError2ioError(ec);

    return ioError == IoErrorSuccess;
}

bool IoHelper::getDirectoryIterator(const SyncPath &path, bool recursive, IoError &ioError,
                                    DirectoryIterator &iterator) noexcept {
    iterator = DirectoryIterator(path, recursive, ioError);
    return ioError == IoErrorSuccess;
}

bool IoHelper::getDirectoryEntry(const SyncPath &path, IoError &ioError, DirectoryEntry &entry) noexcept {
    std::error_code ec;
    entry = std::filesystem::directory_entry(path, ec);
    ioError = stdError2ioError(ec);
    return ioError == IoErrorSuccess;
}

bool IoHelper::createSymlink(const SyncPath &targetPath, const SyncPath &path, IoError &ioError) noexcept {
    if (targetPath == path) {
        LOGW_DEBUG(Log::instance()->getLogger(), L"Cannot create symlink on itself - path=" << Path2WStr(path).c_str());
        ioError = IoErrorInvalidArgument;
        return false;
    }

    std::error_code ec;
    const bool isDirectory = std::filesystem::is_directory(targetPath, ec);
    ioError = stdError2ioError(ec);

    if (ioError != IoErrorSuccess && ioError != IoErrorNoSuchFileOrDirectory) {
        return _isExpectedError(ioError);
    }

    if (isDirectory) {
        LOGW_DEBUG(Log::instance()->getLogger(), L"Create directory symlink - targetPath="
                                                     << Path2WStr(targetPath).c_str() << L" path=" << Path2WStr(path).c_str());
        std::filesystem::create_directory_symlink(targetPath, path, ec);
    } else {
        LOGW_DEBUG(Log::instance()->getLogger(),
                   L"Create file symlink - targetPath=" << Path2WStr(targetPath).c_str() << L" path=" << Path2WStr(path).c_str());
        std::filesystem::create_symlink(targetPath, path, ec);
    }

    ioError = stdError2ioError(ec);

    return ioError == IoErrorSuccess;
}

<<<<<<< HEAD

// DirectoryIterator

DirectoryIterator::DirectoryIterator(const SyncPath &directoryPath, bool recursive, IoError &ioError, DirectoryOptions option)
    : _recursive(recursive), _directoryPath(directoryPath) {
    std::error_code ec;

    _skipPermissionDenied = (option == DirectoryOptions::skip_permission_denied);
    _dirIterator = std::filesystem::begin(std::filesystem::recursive_directory_iterator(directoryPath, option, ec));
    ioError = IoHelper::stdError2ioError(ec);
}


bool DirectoryIterator::next(DirectoryEntry &nextEntry, IoError &ioError) {
    std::error_code ec;
    if (_invalid) {
        ioError = IoErrorInvalidDirectoryIterator;
        return false;
    }

    if (_directoryPath == "") {
        ioError = IoErrorInvalidArgument;
        return false;
    }

    if (_dirIterator == std::filesystem::end(std::filesystem::recursive_directory_iterator(_directoryPath, ec))) {
        ioError = IoErrorEndOfDirectory;
        return false;
    }

    if (!_recursive) {
        disableRecursionPending();
    }

    if (!_firstElement) {
        _dirIterator.increment(ec);
        ioError = IoHelper::stdError2ioError(ec);

        if (ioError != IoErrorSuccess) {
            _invalid = true;
            return false;
        }

    } else {
        _firstElement = false;
    }

    if (_dirIterator != std::filesystem::end(std::filesystem::recursive_directory_iterator(_directoryPath, ec))) {
        ioError = IoHelper::stdError2ioError(ec);

        if (ioError != IoErrorSuccess) {
            _invalid = true;
            return false;
        }

//#ifdef _WIN32
        // skip_permission_denied doesn't work on Windows
        if (_skipPermissionDenied) {
            bool readRight = false;
            bool writeRight = false;
            bool execRight = false;
            bool exists = false;
            IoHelper::getRights(_dirIterator->path(), readRight, writeRight, execRight, exists);
            if (!exists || !readRight || !writeRight || !execRight) {
                return next(nextEntry, ioError);
            }

            try {
                bool dummy = _dirIterator->exists();
                (void)dummy;
                nextEntry = *_dirIterator;
                return true;
            } catch (std::filesystem::filesystem_error &) {
                _dirIterator.disable_recursion_pending();
                return next(nextEntry, ioError);
            }
        }
//#endif
        nextEntry = *_dirIterator;
        return true;
    } else {
        ioError = IoErrorEndOfDirectory;
        return false;
    }
}

void DirectoryIterator::disableRecursionPending() {
    _dirIterator.disable_recursion_pending();
}
=======
#ifndef _WIN32
//See iohelper_win.cpp for the Windows implementation
bool IoHelper::setRights(const SyncPath &path, bool read, bool write, bool exec, IoError &ioError) noexcept {
    return _setRightsStd(path, read, write, exec, ioError);
}
#endif

bool IoHelper::_setRightsStd(const SyncPath &path, bool read, bool write, bool exec, IoError &ioError) noexcept {
    ioError = IoErrorSuccess;
    std::filesystem::perms perms = std::filesystem::perms::none;
    if (read) {
        perms |= std::filesystem::perms::owner_read;
    }
    if (write) {
        perms |= std::filesystem::perms::owner_write;
    }
    if (exec) {
        perms |= std::filesystem::perms::owner_exec;
    }

    std::error_code ec;
    std::filesystem::permissions(path, perms, ec);
    if (ec) {
        ioError = posixError2ioError(ec.value());
        return _isExpectedError(ioError);
    }

    return true;
}

>>>>>>> b07e33f1

}  // namespace KDC<|MERGE_RESOLUTION|>--- conflicted
+++ resolved
@@ -541,9 +541,6 @@
 
     return ioError == IoErrorSuccess;
 }
-
-<<<<<<< HEAD
-
 // DirectoryIterator
 
 DirectoryIterator::DirectoryIterator(const SyncPath &directoryPath, bool recursive, IoError &ioError, DirectoryOptions option)
@@ -632,7 +629,7 @@
 void DirectoryIterator::disableRecursionPending() {
     _dirIterator.disable_recursion_pending();
 }
-=======
+
 #ifndef _WIN32
 //See iohelper_win.cpp for the Windows implementation
 bool IoHelper::setRights(const SyncPath &path, bool read, bool write, bool exec, IoError &ioError) noexcept {
@@ -662,7 +659,4 @@
 
     return true;
 }
-
->>>>>>> b07e33f1
-
 }  // namespace KDC