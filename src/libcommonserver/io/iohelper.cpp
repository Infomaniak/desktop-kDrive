--- conflicted
+++ resolved
@@ -495,11 +495,7 @@
     std::error_code ec;
     std::filesystem::copy(sourcePath, destinationPath, std::filesystem::copy_options::recursive, ec);
     ioError = IoHelper::stdError2ioError(ec);
-<<<<<<< HEAD
-
-=======
- 
->>>>>>> a1bd0575
+
     return ioError == IoErrorSuccess;
 }
 
@@ -563,29 +559,17 @@
     std::error_code ec;
     if (_invalid) {
         ioError = IoErrorInvalidDirectoryIterator;
-<<<<<<< HEAD
-        return IoHelper::_isExpectedError(ioError);
-=======
-        return false;
->>>>>>> a1bd0575
+        return false;
     }
 
     if (_directoryPath == "") {
         ioError = IoErrorInvalidArgument;
-<<<<<<< HEAD
-        return IoHelper::_isExpectedError(ioError);
-=======
-        return false;
->>>>>>> a1bd0575
+        return false;
     }
 
     if (_dirIterator == std::filesystem::end(std::filesystem::recursive_directory_iterator(_directoryPath, ec))) {
         ioError = IoErrorEndOfDirectory;
-<<<<<<< HEAD
-        return IoHelper::_isExpectedError(ioError);
-=======
-        return false;
->>>>>>> a1bd0575
+        return false;
     }
 
     if (!_recursive) {
@@ -596,20 +580,9 @@
         _dirIterator.increment(ec);
         ioError = IoHelper::stdError2ioError(ec);
 
-<<<<<<< HEAD
-        if (ioError == IoErrorNoSuchFileOrDirectory) {
-            ioError = IoErrorInvalidDirectoryIterator;
-            _invalid = true;
-            return IoHelper::_isExpectedError(ioError);
-        }
-
-        if (ioError != IoErrorSuccess) {
-            return IoHelper::_isExpectedError(ioError);
-=======
         if (ioError != IoErrorSuccess) {
             _invalid = true;
             return false;
->>>>>>> a1bd0575
         }
 
     } else {
@@ -618,19 +591,6 @@
 
     if (_dirIterator != std::filesystem::end(std::filesystem::recursive_directory_iterator(_directoryPath, ec))) {
         ioError = IoHelper::stdError2ioError(ec);
-<<<<<<< HEAD
-        if (ioError == IoErrorNoSuchFileOrDirectory) {
-            ioError = IoErrorInvalidDirectoryIterator;
-            _invalid = true;
-            return IoHelper::_isExpectedError(ioError);
-        }
-
-        if (ioError != IoErrorSuccess) {
-            return IoHelper::_isExpectedError(ioError);
-        }
-
-#ifdef _WIN32
-=======
 
         if (ioError != IoErrorSuccess) {
             _invalid = true;
@@ -638,7 +598,6 @@
         }
 
 //#ifdef _WIN32
->>>>>>> a1bd0575
         // skip_permission_denied doesn't work on Windows
         if (_skipPermissionDenied) {
             bool readRight = false;
@@ -660,20 +619,12 @@
                 return next(nextEntry, ioError);
             }
         }
-<<<<<<< HEAD
-#endif
-=======
 //#endif
->>>>>>> a1bd0575
         nextEntry = *_dirIterator;
         return true;
     } else {
         ioError = IoErrorEndOfDirectory;
-<<<<<<< HEAD
-        return IoHelper::_isExpectedError(ioError);
-=======
-        return false;
->>>>>>> a1bd0575
+        return false;
     }
 }
 
