/*
 * Infomaniak kDrive - Desktop
 * Copyright (C) 2023-2025 Infomaniak Network SA
 *
 * This program is free software: you can redistribute it and/or modify
 * it under the terms of the GNU General Public License as published by
 * the Free Software Foundation, either version 3 of the License, or
 * (at your option) any later version.
 *
 * This program is distributed in the hope that it will be useful,
 * but WITHOUT ANY WARRANTY; without even the implied warranty of
 * MERCHANTABILITY or FITNESS FOR A PARTICULAR PURPOSE.  See the
 * GNU General Public License for more details.
 *
 * You should have received a copy of the GNU General Public License
 * along with this program.  If not, see <http://www.gnu.org/licenses/>.
 */

#include "libcommonserver/io/filestat.h"
#include "libcommonserver/io/iohelper.h"
#include "libcommonserver/log/log.h"
#include "libcommonserver/utility/utility.h"

#include <errno.h>
#include <stdio.h>
#include <string.h>
#include <fcntl.h>
#include <sys/types.h>
#include <sys/stat.h>
#include <sys/xattr.h>
#include <sys/time.h>

#include <log4cplus/loggingmacros.h>

#include <Poco/File.h>

namespace KDC {

bool IoHelper::checkIfFileIsDehydrated(const SyncPath &itemPath, bool &isDehydrated, IoError &ioError) noexcept {
    (void) (itemPath);

    isDehydrated = false;
    ioError = IoError::Success;

    return true;
}

bool IoHelper::_getFileStatFn(const SyncPath &path, FileStat *buf, IoError &ioError) noexcept {
    ioError = IoError::Success;

    struct statx sb;

    if (statx(AT_FDCWD, path.string().c_str(), AT_SYMLINK_NOFOLLOW, STATX_BASIC_STATS | STATX_BTIME, &sb) < 0) {
        ioError = posixError2ioError(errno);
        return isExpectedError(ioError);
    }

    if (!_checkIfIsHiddenFile(path, buf->isHidden, ioError)) {
        return false;
    }

    buf->inode = sb.stx_ino;

    /* Retrieve creation time
     * On Linux, some file systems do not support creation time (btime).
     * If this is the case, this function will try to get the creation time from an extended attribute previously set.
     * If the extended attribute is not set, it will be set with the current ctime of the file.
     * If the file system does not support extended attributes, a warning will be logged and the creation time will be set to the
     * ctime of the file.
     */
    if (sb.stx_mask & STATX_BTIME) {
        buf->creationTime = sb.stx_btime.tv_sec; // The file system supports creation time
    } else if (static const std::string btimeXattrName = "user.kDrive.birthtime";
               lgetxattr(path.string().c_str(), btimeXattrName.c_str(), &buf->creationTime, sizeof(buf->creationTime)) < 0) {
        buf->creationTime = sb.stx_ctime.tv_sec;
        if (const auto err = errno; err == ENODATA) {
            if (lsetxattr(path.string().c_str(), btimeXattrName.c_str(), &buf->creationTime, sizeof(buf->creationTime), 0) < 0) {
                LOG_ERROR(logger(), "Failed to set user.kDrive.birthtime extended attribute: " << strerror(errno));
            }
        } else if (err == ENOTSUP) {
            if (!_unsuportedFSLogged) {
                LOG_ERROR(logger(), "The file system does not support extended attributes: " << strerror(errno));
                sentry::Handler::captureMessage(sentry::Level::Warning, "Unsuported file system",
                                                "The file system does not support neither creation time nor extended attributes");
                _unsuportedFSLogged = true;
            }
        } else {
            LOG_ERROR(logger(), "Failed to get user.kDrive.birthtime extended attribute: " << strerror(errno));
        }
    }

    buf->modtime = sb.stx_mtime.tv_sec;
    buf->size = static_cast<int64_t>(sb.stx_size);
    if (S_ISLNK(sb.stx_mode)) {
        // The item is a symlink.
        struct stat sbTarget;
        if (stat(path.string().c_str(), &sbTarget) < 0) {
            // Cannot access target => undetermined
            buf->nodeType = NodeType::Unknown;
        } else {
            buf->nodeType = S_ISDIR(sbTarget.st_mode) ? NodeType::Directory : NodeType::File;
        }
    } else {
        buf->nodeType = S_ISDIR(sb.stx_mode) ? NodeType::Directory : NodeType::File;
    }

    return true;
}

<<<<<<< HEAD
IoError returnNoSuchFileOrDirectory(const SyncPath &filePath) {
    LOGW_WARN(Log::instance()->getLogger(), L"File not found : " << Utility::formatSyncPath(filePath));
    return IoError::NoSuchFileOrDirectory;
}

IoError returnAccessDenied(const SyncPath &filePath) {
    LOGW_WARN(Log::instance()->getLogger(), L"Access denied on file : " << Utility::formatSyncPath(filePath));
    return IoError::AccessDenied;
}

IoError IoHelper::setFileDates(const SyncPath &filePath, const SyncTime, const SyncTime modificationDate, const bool) noexcept {
    try {
        const Poco::Timestamp lastModifiedTimestamp(Poco::Timestamp::fromEpochTime(modificationDate));
        Poco::File(Path2Str(filePath)).setLastModified(lastModifiedTimestamp);
    } catch (Poco::NotFoundException &) {
        return returnNoSuchFileOrDirectory(filePath);
    } catch (Poco::FileNotFoundException &) {
        return returnNoSuchFileOrDirectory(filePath);
    } catch (Poco::FileExistsException &) {
        return returnNoSuchFileOrDirectory(filePath);
    } catch (Poco::NoPermissionException &) {
        return returnAccessDenied(filePath);
    } catch (Poco::FileAccessDeniedException &) {
        return returnAccessDenied(filePath);
    } catch (Poco::Exception &ex) {
        LOG_WARN(Log::instance()->getLogger(), "Error in setLastModified : " << ex.message() << " (" << ex.code() << ")");
        return IoError::Unknown;
=======
IoError IoHelper::setFileDates(const SyncPath &filePath, const SyncTime /*creationDate*/, const SyncTime modificationDate,
                               const bool) noexcept {
    // /!\ It is not possible to update the Birth date of a file on Linux
    struct timeval times[2];
    times[0].tv_sec = modificationDate; // Access date
    times[0].tv_usec = 0;
    times[1].tv_sec = modificationDate; // Modify date
    times[1].tv_usec = 0;
    if (int rc = lutimes(filePath.c_str(), times); rc != 0) {
        return posixError2ioError(errno);
>>>>>>> 54e6536b
    }

    return IoError::Success;
}

} // namespace KDC<|MERGE_RESOLUTION|>--- conflicted
+++ resolved
@@ -107,35 +107,6 @@
     return true;
 }
 
-<<<<<<< HEAD
-IoError returnNoSuchFileOrDirectory(const SyncPath &filePath) {
-    LOGW_WARN(Log::instance()->getLogger(), L"File not found : " << Utility::formatSyncPath(filePath));
-    return IoError::NoSuchFileOrDirectory;
-}
-
-IoError returnAccessDenied(const SyncPath &filePath) {
-    LOGW_WARN(Log::instance()->getLogger(), L"Access denied on file : " << Utility::formatSyncPath(filePath));
-    return IoError::AccessDenied;
-}
-
-IoError IoHelper::setFileDates(const SyncPath &filePath, const SyncTime, const SyncTime modificationDate, const bool) noexcept {
-    try {
-        const Poco::Timestamp lastModifiedTimestamp(Poco::Timestamp::fromEpochTime(modificationDate));
-        Poco::File(Path2Str(filePath)).setLastModified(lastModifiedTimestamp);
-    } catch (Poco::NotFoundException &) {
-        return returnNoSuchFileOrDirectory(filePath);
-    } catch (Poco::FileNotFoundException &) {
-        return returnNoSuchFileOrDirectory(filePath);
-    } catch (Poco::FileExistsException &) {
-        return returnNoSuchFileOrDirectory(filePath);
-    } catch (Poco::NoPermissionException &) {
-        return returnAccessDenied(filePath);
-    } catch (Poco::FileAccessDeniedException &) {
-        return returnAccessDenied(filePath);
-    } catch (Poco::Exception &ex) {
-        LOG_WARN(Log::instance()->getLogger(), "Error in setLastModified : " << ex.message() << " (" << ex.code() << ")");
-        return IoError::Unknown;
-=======
 IoError IoHelper::setFileDates(const SyncPath &filePath, const SyncTime /*creationDate*/, const SyncTime modificationDate,
                                const bool) noexcept {
     // /!\ It is not possible to update the Birth date of a file on Linux
@@ -146,7 +117,6 @@
     times[1].tv_usec = 0;
     if (int rc = lutimes(filePath.c_str(), times); rc != 0) {
         return posixError2ioError(errno);
->>>>>>> 54e6536b
     }
 
     return IoError::Success;
