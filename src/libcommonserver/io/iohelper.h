--- conflicted
+++ resolved
@@ -34,14 +34,8 @@
         //! Get the next directory entry.
         /*!
           \param nextEntry is set with the next directory entry.
-<<<<<<< HEAD
-          \param ioError holds the error returned when an underlying OS API call fails (e.g., IoErrorEndOfDirectory,
-          IoErrorInvalidDirectoryiterrator). \return true if no unexpected error occurred, false otherwise. See _isExpectedError
-          for the definition of an expected error.
-=======
           \param ioError holds the error returned when an underlying OS API call fails.
           \return true if no error occurred, false otherwise.
->>>>>>> a1bd0575
         */
         bool next(DirectoryEntry &nextEntry, IoError &ioError);
         void disableRecursionPending();
@@ -51,11 +45,7 @@
         bool _skipPermissionDenied = false;
         bool _firstElement = true;
         bool _invalid = false;
-<<<<<<< HEAD
-        SyncPath _directoryPath = "";
-=======
         SyncPath _directoryPath;
->>>>>>> a1bd0575
         std::filesystem::recursive_directory_iterator _dirIterator;
 };
 
