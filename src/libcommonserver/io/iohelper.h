--- conflicted
+++ resolved
@@ -329,23 +329,8 @@
          \param exists is a boolean indicating whether the item exists.
          \return true if no unexpected error occurred, false otherwise.
          */
-<<<<<<< HEAD
-        static bool getRights(const SyncPath &path, bool &read, bool &write, bool &exec, bool &exists) noexcept;
-=======
         static bool getRights(const SyncPath &path, bool &read, bool &write, bool &exec, IoError &ioError) noexcept;
-
-        //! Set the rights of the item indicated by `path`.
-        /*!
-         \param path is the file system path of the item.
-         \param read is a boolean indicating whether the item should be readable.
-         \param write is a boolean indicating whether the item should be writable.
-         \param exec is a boolean indicating whether the item should be executable.
-         \param ioError holds the error returned when an underlying OS API call fails.
-         \return true if no unexpected error occurred, false otherwise.
-        */
-        static bool setRights(const SyncPath &path, bool read, bool write, bool exec, IoError &ioError) noexcept;
->>>>>>> b07e33f1
-
+        
         //! Set the rights of the item indicated by `path`.
         /*!
          \param path is the file system path of the item.
