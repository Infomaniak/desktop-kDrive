--- conflicted
+++ resolved
@@ -28,36 +28,8 @@
 
 struct FileStat;
 
-<<<<<<< HEAD
-class DirectoryIterator {
-    public:
-        DirectoryIterator(const SyncPath &directoryPath, bool recursive, IoError &ioError,
-                          DirectoryOptions option = DirectoryOptions::none);
-
-        DirectoryIterator() = default;
-        //! Get the next directory entry.
-        /*!
-          \param nextEntry is set with the next directory entry.
-          \param ioError holds the error returned when an underlying OS API call fails.
-          \return true if no error occurred, false otherwise.
-        */
-        bool next(DirectoryEntry &nextEntry, IoError &ioError);
-        void disableRecursionPending();
-
-    private:
-        bool _recursive = false;
-        bool _skipPermissionDenied = false;
-        bool _firstElement = true;
-        bool _invalid = false;
-        SyncPath _directoryPath;
-        std::filesystem::recursive_directory_iterator _dirIterator;
-};
-=======
->>>>>>> 4650f389
 
 struct IoHelper {
-        
-
     public:
         class DirectoryIterator {
             public:
@@ -270,11 +242,7 @@
         static bool deleteDirectory(const SyncPath &path, IoError &ioError) noexcept;
 
         //! Create a directory iterator for the specified path. The iterator can be used to iterate over the items in the directory.
-<<<<<<< HEAD
-        /*! 
-=======
-        /*!
->>>>>>> 4650f389
+        /*!
          \param path is the file system path of the directory to iterate over.
          \param recursive is a boolean indicating whether the iterator should be recursive or not.
          \param ioError holds the error returned when an underlying OS API call fails.
@@ -302,11 +270,7 @@
         */
         static bool copyFileOrDirectory(const SyncPath &sourcePath, const SyncPath &destinationPath, IoError &ioError) noexcept;
 
-<<<<<<< HEAD
-        
-=======
-
->>>>>>> 4650f389
+
 #ifdef __APPLE__
         // From `man xattr`:
         // Extended attributes are arbitrary metadata stored with a file, but separate from the
