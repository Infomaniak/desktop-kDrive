--- conflicted
+++ resolved
@@ -334,67 +334,6 @@
 }
 
 static bool setRightsWindowsApi(const SyncPath &path, DWORD permission, ACCESS_MODE accessMode, IoError &ioError,
-<<<<<<< HEAD
-                                log4cplus::Logger logger) noexcept {  // Return false if we should try the fallback method
-
-    PACL pACL_old = nullptr;  // Current ACL
-    PACL pACL_new = nullptr;  // New ACL
-    PSECURITY_DESCRIPTOR pSecurityDescriptor = nullptr;
-    EXPLICIT_ACCESS ExplicitAccess;
-    ZeroMemory(&ExplicitAccess, sizeof(ExplicitAccess));
-
-    ExplicitAccess.grfAccessPermissions = permission;
-    ExplicitAccess.grfAccessMode = accessMode;
-    ExplicitAccess.grfInheritance = NO_INHERITANCE;
-    ExplicitAccess.Trustee.pMultipleTrustee = nullptr;
-    ExplicitAccess.Trustee.MultipleTrusteeOperation = NO_MULTIPLE_TRUSTEE;
-    ExplicitAccess.Trustee.TrusteeForm = Utility::_trustee.TrusteeForm;
-    ExplicitAccess.Trustee.TrusteeType = Utility::_trustee.TrusteeType;
-    ExplicitAccess.Trustee.ptstrName = Utility::_trustee.ptstrName;
-
-    std::wstring path_wstr = Path2WStr(path);
-    size_t pathw_len = path_wstr.length();
-
-    auto pathw_ptr = std::make_unique<WCHAR[]>(pathw_len + 1);
-    path_wstr.copy(pathw_ptr.get(), pathw_len);
-
-    LPCWSTR pathw_c = path_wstr.c_str();
-    LPWSTR pathw = pathw_ptr.get();
-    pathw[pathw_len] = L'\0';
-
-    DWORD ValueReturned = GetNamedSecurityInfo(pathw_c, SE_FILE_OBJECT, DACL_SECURITY_INFORMATION, nullptr, nullptr, &pACL_old,
-                                               nullptr, &pSecurityDescriptor);
-    ioError = dWordError2ioError(ValueReturned);
-    if (ValueReturned != ERROR_SUCCESS) {
-        ioError = dWordError2ioError(ValueReturned);
-        LOGW_WARN(logger, L"Error in GetNamedSecurityInfo: " << Utility::formatIoError(path, ioError).c_str()
-                                                             << L" | DWORD error: " << ValueReturned);
-        LocalFree(pSecurityDescriptor);
-        LocalFree(pACL_new);
-        // pACL_old is a pointer to the ACL in the security descriptor, so it should not be freed.
-        if (ioError == IoErrorNoSuchFileOrDirectory || ioError == IoErrorAccessDenied) {
-            return true;
-        }
-        return false;
-    }
-
-    ValueReturned = SetEntriesInAcl(1, &ExplicitAccess, pACL_old, &pACL_new);
-    ioError = dWordError2ioError(ValueReturned);
-    if (ValueReturned != ERROR_SUCCESS) {
-        ioError = dWordError2ioError(ValueReturned);
-        LOGW_WARN(logger, L"Error in SetEntriesInAcl: " << Utility::formatIoError(path, ioError).c_str() << L" | DWORD error: "
-                                                        << ValueReturned);
-        LocalFree(pSecurityDescriptor);
-        LocalFree(pACL_new);
-        // pACL_old is a pointer to the ACL in the security descriptor, so it should not be freed.
-        if (ioError == IoErrorNoSuchFileOrDirectory || ioError == IoErrorAccessDenied) {
-            return true;
-        }
-        return false;
-    }
-
-    if (!IsValidAcl(pACL_new)) {
-=======
                                 log4cplus::Logger logger) noexcept {  // Always return false if ioError != IoErrorSuccess, caller
                                                                       // should call _isExpectedError
     PACL pACLold = nullptr;                                           // Current ACL
@@ -448,37 +387,10 @@
     }
 
     if (!IsValidAcl(pACLnew)) {
->>>>>>> b07e33f1
         ioError = IoErrorUnknown;
         LOGW_WARN(logger, L"Invalid new ACL: " << Utility::formatSyncPath(path).c_str());
 
         LocalFree(pSecurityDescriptor);
-<<<<<<< HEAD
-        LocalFree(pACL_new);
-        // pACL_old is a pointer to the ACL in the security descriptor, so it should not be freed.
-        return false;
-    }
-
-    ValueReturned = SetNamedSecurityInfo(pathw, SE_FILE_OBJECT, DACL_SECURITY_INFORMATION, nullptr, nullptr, pACL_new, nullptr);
-    ioError = dWordError2ioError(ValueReturned);
-    if (ValueReturned != ERROR_SUCCESS) {
-        ioError = dWordError2ioError(ValueReturned);
-        LOGW_WARN(logger, L"Error in SetNamedSecurityInfo: " << Utility::formatIoError(path, ioError).c_str()
-                                                             << L" | DWORD error: " << ValueReturned);
-        LocalFree(pSecurityDescriptor);
-        LocalFree(pACL_new);
-        // pACL_old is a pointer to the ACL in the security descriptor, so it should not be freed.
-        if (ioError == IoErrorNoSuchFileOrDirectory || ioError == IoErrorAccessDenied) {
-            return true;
-        }
-        return false;
-    }
-
-
-    LocalFree(pSecurityDescriptor);
-    LocalFree(pACL_new);
-    // pACL_old is a pointer to the ACL in the security descriptor, so it should not be freed.
-=======
         LocalFree(pACLnew);
         // pACLold is a pointer to the ACL in the security descriptor, so it should not be freed.
         return false;
@@ -499,19 +411,10 @@
     LocalFree(pSecurityDescriptor);
     LocalFree(pACLnew);
     // pACLold is a pointer to the ACL in the security descriptor, so it should not be freed.
->>>>>>> b07e33f1
-
-    return true;
-}
-
-<<<<<<< HEAD
-static bool getRightsWindowsApi(const SyncPath &path, bool &read, bool &write, bool &exec, bool &exists,
-                                log4cplus::Logger logger) noexcept {  // Return false if we should try the fallback method
-    IoError ioError = IoErrorSuccess;
-    WCHAR szFilePath[MAX_PATH_LENGTH_WIN_LONG];
-    lstrcpyW(szFilePath, path.native().c_str());
-
-=======
+
+    return true;
+}
+
 static bool getRightsWindowsApi(const SyncPath &path, bool &read, bool &write, bool &exec, IoError &ioError,
                                 log4cplus::Logger logger) noexcept {  // Always return false if ioError != IoErrorSuccess, caller
                                                                       // should call _isExpectedError.
@@ -519,7 +422,6 @@
     WCHAR szFilePath[MAX_PATH_LENGTH_WIN_LONG];
     lstrcpyW(szFilePath, path.native().c_str());
     bool exists = false;
->>>>>>> b07e33f1
     // Get security info
     PACL pfileACL = NULL;
     PSECURITY_DESCRIPTOR psecDesc = NULL;
@@ -536,18 +438,6 @@
             write = false;
             exec = false;
             exists = false;
-<<<<<<< HEAD
-            return true;  // Expected error if access is denied
-        }
-
-        if (exists) {
-            LOGW_INFO(logger, L"GetNamedSecurityInfo failed: " << Utility::formatIoError(path, ioError).c_str()
-                                                               << L" | DWORD error: " << result);
-            return false;  // Unexpected error if the file exists but we can't get the security info (and it's not an access
-                           // denied)
-        }
-        return true;  // Expected error if the file doesn't exist
-=======
         }
 
         if (exists) {
@@ -555,8 +445,6 @@
                                                                      << result << L"'");
         }
         return false;  // Caller should call _isExpectedError
->>>>>>> b07e33f1
-    }
 
     // Get rights for trustee
     ACCESS_MASK rights = 0;
@@ -569,24 +457,6 @@
         write = false;
         exec = false;
         exists = false;
-<<<<<<< HEAD
-        LOGW_INFO(logger, L"GetEffectiveRightsFromAcl failed: " << Utility::formatIoError(path, ioError).c_str());
-        return true;  // Expected error if access is denied
-    }
-
-    if (result == ERROR_INVALID_SID) {  // Access denied, try to force read control and get the rights
-        setRightsWindowsApi(path, READ_CONTROL, ACCESS_MODE::GRANT_ACCESS, ioError, logger);
-        GetNamedSecurityInfo(szFilePath, SE_FILE_OBJECT, DACL_SECURITY_INFORMATION, NULL, NULL, &pfileACL, NULL, &psecDesc);
-        result = GetEffectiveRightsFromAcl(pfileACL, &Utility::_trustee, &rights);
-        setRightsWindowsApi(path, READ_CONTROL, ACCESS_MODE::REVOKE_ACCESS, ioError, logger);
-        ioError = dWordError2ioError(result);
-    }
-
-    if (ioError != IoErrorSuccess) {
-        LOGW_INFO(logger,
-                  L"Unexpected error: " << Utility::formatIoError(path, ioError).c_str() << L" | DWORD error: " << result);
-        return false;  // Unexpected error if we can't get the rights
-=======
         LOGW_INFO(logger, L"GetEffectiveRightsFromAcl failed: path='" << Utility::formatSyncPath(path) << L"',DWORD err='"
                                                                       << result << L"'");
         return false;  // Caller should call _isExpectedError
@@ -606,7 +476,6 @@
     if (ioError != IoErrorSuccess) {
         LOGW_INFO(logger, L"Unexpected error: path='" << Utility::formatSyncPath(path) << L"',DWORD err='" << result << L"'");
         return false;  // Caller should call _isExpectedError
->>>>>>> b07e33f1
     }
 
     bool readCtrl = (rights & READ_CONTROL) == READ_CONTROL;  // Check if we have read control (needed to read the permissions)
@@ -614,13 +483,8 @@
         if (setRightsWindowsApi(path, READ_CONTROL, ACCESS_MODE::GRANT_ACCESS, ioError,
                                 logger)) {  // Try to force read control
             GetNamedSecurityInfo(szFilePath, SE_FILE_OBJECT, DACL_SECURITY_INFORMATION, NULL, NULL, &pfileACL, NULL, &psecDesc);
-<<<<<<< HEAD
-            LocalFree(psecDesc);
-            GetEffectiveRightsFromAcl(pfileACL, &Utility::_trustee, &rights);
-=======
             GetEffectiveRightsFromAcl(pfileACL, &Utility::_trustee, &rights);
             LocalFree(psecDesc);
->>>>>>> b07e33f1
             setRightsWindowsApi(path, READ_CONTROL, ACCESS_MODE::REVOKE_ACCESS, ioError,
                                 logger);  // Revoke read control after reading the permissions
             readCtrl = (rights & READ_CONTROL) == READ_CONTROL;
@@ -632,35 +496,24 @@
             write = false;
             exec = false;
             exists = false;
-<<<<<<< HEAD
-            return true;  // Expected error if access is denied
-        }
-    }
-
-    exists = true;
-=======
             return false;  // Expected error if access is denied
         }
     }
 
->>>>>>> b07e33f1
     read = (rights & FILE_GENERIC_READ) == FILE_GENERIC_READ;
     write = (rights & FILE_GENERIC_WRITE) == FILE_GENERIC_WRITE;
     exec = (rights & FILE_EXECUTE) == FILE_EXECUTE;
     return true;
 }
 
-<<<<<<< HEAD
-bool IoHelper::getRights(const SyncPath &path, bool &read, bool &write, bool &exec, bool &exists) noexcept {
+bool IoHelper::getRights(const SyncPath &path, bool &read, bool &write, bool &exec, IoError &ioError) noexcept {
     // !!! When Full control to file/directory is denied to the user, the function will return as if the file/directory does not exist.
-
     read = false;
     write = false;
     exec = false;
-    exists = false;
     // Preferred method
     if (_getAndSetRightsMethod == 0 && Utility::_trustee.ptstrName) {
-        if (getRightsWindowsApi(path, read, write, exec, exists, logger())) {
+        if (getRightsWindowsApi(path, read, write, exec, ioError, logger()) || _isExpectedError(ioError)) {
             return true;
         }
         LOGW_WARN(logger(), L"Failed to get rights using Windows API, falling back to std::filesystem.");
@@ -675,60 +528,6 @@
     }
 
     // Fallback method.
-    IoError ioError;
-    ItemType itemType;
-    const bool success = getItemType(path, itemType);
-    ioError = itemType.ioError;
-
-    if (!success) {
-        LOGW_WARN(logger(), L"Failed to get item type: " << Utility::formatIoError(path, ioError).c_str());
-        return false;
-    }
-
-    exists = ioError != IoErrorNoSuchFileOrDirectory;
-    if (!exists) {
-        return true;
-    }
-    const bool isSymlink = itemType.linkType == LinkTypeSymlink;
-
-    std::error_code ec;
-    std::filesystem::perms perms =
-        isSymlink ? std::filesystem::symlink_status(path, ec).permissions() : std::filesystem::status(path, ec).permissions();
-    ioError = stdError2ioError(ec);
-    if (ioError != IoErrorSuccess) {
-        exists = ioError != IoErrorNoSuchFileOrDirectory;
-        if (!exists) {
-            return true;
-        }
-
-        LOGW_WARN(logger(), L"Failed to get permissions: " << Utility::formatStdError(path, ec).c_str());
-        return false;
-    }
-
-    exists = true;
-=======
-bool IoHelper::getRights(const SyncPath &path, bool &read, bool &write, bool &exec, IoError &ioError) noexcept {
-    // !!! When Full control to file/directory is denied to the user, the function will return as if the file/directory does not exist.
-    read = false;
-    write = false;
-    exec = false;
-    // Preferred method
-    if (_getAndSetRightsMethod == 0 && Utility::_trustee.ptstrName) {
-        if (getRightsWindowsApi(path, read, write, exec, ioError, logger()) || _isExpectedError(ioError)) {
-            return true;
-        }
-        LOGW_WARN(logger(), L"Failed to get rights using Windows API, falling back to std::filesystem.");
-        sentry_value_t event = sentry_value_new_event();
-        sentry_value_t exc = sentry_value_new_exception(
-            "Exception", "Failed to set/get rights using Windows API, falling back to std::filesystem.");
-        sentry_value_set_stacktrace(exc, NULL, 0);
-        sentry_event_add_exception(event, exc);
-        sentry_capture_event(event);
-        Utility::_trustee.ptstrName = nullptr;
-        _getAndSetRightsMethod = 1;
-    }
-
-    // Fallback method.
     ItemType itemType;
     const bool success = getItemType(path, itemType);
     ioError = itemType.ioError;
@@ -751,8 +550,6 @@
         LOGW_WARN(logger(), L"Failed to get permissions: " << Utility::formatStdError(path, ec).c_str());
         return _isExpectedError(ioError);
     }
-
->>>>>>> b07e33f1
     read = ((perms & std::filesystem::perms::owner_read) != std::filesystem::perms::none);
     write = ((perms & std::filesystem::perms::owner_write) != std::filesystem::perms::none);
     exec = ((perms & std::filesystem::perms::owner_exec) != std::filesystem::perms::none);
@@ -783,16 +580,6 @@
         } else {
             grantedPermission |= FILE_GENERIC_EXECUTE;
         }
-<<<<<<< HEAD
-        bool res = false;
-        res = setRightsWindowsApi(path, grantedPermission, ACCESS_MODE::SET_ACCESS, ioError, logger());
-        if (res) {
-            res &= setRightsWindowsApi(path, deniedPermission, ACCESS_MODE::DENY_ACCESS, ioError, logger());
-        }
-        if (res) {
-            return true;
-        }
-=======
         bool res =
             setRightsWindowsApi(path, grantedPermission, ACCESS_MODE::SET_ACCESS, ioError, logger()) || _isExpectedError(ioError);
         if (res) {
@@ -804,7 +591,6 @@
             return true;
         }
 
->>>>>>> b07e33f1
         LOGW_WARN(logger(), L"Failed to set rights using Windows API, falling back to std::filesystem.");
         sentry_value_t event = sentry_value_new_event();
         sentry_value_t exc = sentry_value_new_exception(
