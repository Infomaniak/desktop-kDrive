/*
 * Infomaniak kDrive - Desktop
 * Copyright (C) 2023-2024 Infomaniak Network SA
 *
 * This program is free software: you can redistribute it and/or modify
 * it under the terms of the GNU General Public License as published by
 * the Free Software Foundation, either version 3 of the License, or
 * (at your option) any later version.
 *
 * This program is distributed in the hope that it will be useful,
 * but WITHOUT ANY WARRANTY; without even the implied warranty of
 * MERCHANTABILITY or FITNESS FOR A PARTICULAR PURPOSE.  See the
 * GNU General Public License for more details.
 *
 * You should have received a copy of the GNU General Public License
 * along with this program.  If not, see <http://www.gnu.org/licenses/>.
 */

#include "db.h"
#include "utility/utility.h"
#include "utility/asserts.h"
#include "log/log.h"
#include "db/sqlitedb.h"

#include "libcommon/utility/utility.h"
#include "libcommonserver/io/iohelper.h"


#include <sqlite3.h>

#include <filesystem>
#include <fstream>

#include <Poco/MD5Engine.h>

#define SELECT_SQLITE_VERSION_ID "db1"
#define SELECT_SQLITE_VERSION "SELECT sqlite_version();"

#define PRAGMA_LOCKING_MODE_ID "db2"
// #define PRAGMA_LOCKING_MODE             "PRAGMA locking_mode=EXCLUSIVE;"
#define PRAGMA_LOCKING_MODE "PRAGMA locking_mode=NORMAL;" // For debugging

#define PRAGMA_JOURNAL_MODE_ID "db3"
#define PRAGMA_JOURNAL_MODE "PRAGMA journal_mode="

#define PRAGMA_SYNCHRONOUS_ID "db4"
#define PRAGMA_SYNCHRONOUS "PRAGMA synchronous="

#define PRAGMA_CASE_SENSITIVE_LIKE_ID "db5"
#define PRAGMA_CASE_SENSITIVE_LIKE "PRAGMA case_sensitive_like=ON;"

#define PRAGMA_FOREIGN_KEYS_ID "db6"
#define PRAGMA_FOREIGN_KEYS "PRAGMA foreign_keys=ON;"

//
// version
//
#define CREATE_VERSION_TABLE_ID "create_version"
#define CREATE_VERSION_TABLE              \
    "CREATE TABLE IF NOT EXISTS version(" \
    "value TEXT);"

#define INSERT_VERSION_REQUEST_ID "insert_version"
#define INSERT_VERSION_REQUEST     \
    "INSERT INTO version (value) " \
    "VALUES (?1);"

#define UPDATE_VERSION_REQUEST_ID "update_version"
#define UPDATE_VERSION_REQUEST "UPDATE version SET value=?1;"

#define SELECT_VERSION_REQUEST_ID "select_version"
#define SELECT_VERSION_REQUEST \
    "SELECT value "            \
    "FROM version;"

// Item existence
// Check if a table exists
#define CHECK_TABLE_EXISTENCE_REQUEST_ID "check_table_existence"
#define CHECK_TABLE_EXISTENCE_REQUEST "SELECT 1 FROM sqlite_master WHERE type='table' AND name=?1;"

#define CHECK_COLUMN_EXISTENCE_REQUEST_ID "check_column_existence"
#define CHECK_COLUMN_EXISTENCE_REQUEST "SELECT COUNT(*) AS CNTREC FROM pragma_table_info(?1) WHERE name=?2;"

namespace KDC {

static std::string defaultJournalMode(const std::string &dbPath) {
#if defined(__APPLE__)
    if (Utility::startsWith(dbPath, "/Volumes/")) {
        return "DELETE";
    }
#elif defined(_WIN32)
    std::string fsName = Utility::fileSystemName(dbPath);
    if (fsName.find("FAT") != std::string::npos) {
        return "DELETE";
    }
#else
    (void) dbPath;
#endif

    return "WAL";
}

Db::Db(const std::filesystem::path &dbPath) :
    _logger(Log::instance()->getLogger()), _sqliteDb(new SqliteDb()), _dbPath(dbPath), _transaction(false),
    _journalMode(defaultJournalMode(dbPath.string())), _fromVersion(std::string()) {}

Db::~Db() {
    close();
}

std::filesystem::path Db::makeDbName(bool &alreadyExist, bool addRandomSuffix /*= false*/) {
    return makeDbName(0, 0, 0, 0, alreadyExist, addRandomSuffix);
}

std::filesystem::path Db::makeDbName(int userId, int accountId, int driveId, int syncDbId, bool &alreadyExist,
                                     bool addRandomSuffix /*= false*/) {
    // App support dir
    std::filesystem::path dbPath(CommonUtility::getAppSupportDir());

    bool exists = false;
    IoError ioError = IoError::Success;

    if (!IoHelper::checkIfPathExists(dbPath, exists, ioError)) {
        LOGW_WARN(Log::instance()->getLogger(),
                  L"Error in IoHelper::checkIfPathExists: " << Utility::formatIoError(dbPath, ioError).c_str());
        return std::filesystem::path();
    }

    if (!exists) {
        if (!IoHelper::createDirectory(dbPath, ioError)) {
            LOGW_WARN(Log::instance()->getLogger(),
                      L"Failed to create directory: " << Utility::formatIoError(dbPath, ioError).c_str());
            return std::filesystem::path();
        }
    }

    // Db file name
    std::string dbFile;
    if (!userId && !accountId && !driveId && !syncDbId) {
        std::string suffix;
        if (addRandomSuffix) {
            suffix = CommonUtility::generateRandomStringAlphaNum();
        }
        dbFile.append(".parms" + suffix + ".db");
    } else {
        std::string key(std::to_string(userId));
        key.append(":");
        key.append(std::to_string(accountId));
        key.append(":");
        key.append(std::to_string(driveId));
        key.append(":");
        key.append(std::to_string(syncDbId));
        Poco::MD5Engine md5;
        md5.update(key.c_str());
        std::string keyHash = Poco::DigestEngine::digestToHex(md5.digest()).substr(0, 6);
        std::string keyHashHex;
        Utility::str2hexstr(keyHash, keyHashHex);

        dbFile.append(".sync_");
        dbFile.append(keyHashHex);
        if (addRandomSuffix) {
            dbFile.append(CommonUtility::generateRandomStringAlphaNum());
        }
        dbFile.append(".db");
    }

    // Db file path
    dbPath.append(dbFile);

    // If it exists already, the path is clearly usable
    if (!IoHelper::checkIfPathExists(dbPath, exists, ioError)) {
        LOGW_WARN(Log::instance()->getLogger(),
                  L"Error in IoHelper::checkIfPathExists: " << Utility::formatIoError(dbPath, ioError).c_str());
        return std::filesystem::path();
    }

    if (!exists) {
        // Try to create a file there
        std::ofstream dbFileStream(dbPath.native());
        if (dbFileStream.is_open()) {
            // Ok, all good.
            dbFileStream.close();
            std::filesystem::remove(dbPath);

            alreadyExist = false;
            return dbPath;
        }
    } else {
        alreadyExist = true;
        return dbPath;
    }

    return std::filesystem::path();
}

bool Db::exists() {
    const std::lock_guard<std::mutex> lock(_mutex);

    if (_dbPath.empty()) {
        return false;
    } else {
        bool exists = false;
        IoError ioError = IoError::Success;
        if (!IoHelper::checkIfPathExists(_dbPath, exists, ioError)) {
            LOGW_WARN(_logger, L"Error in IoHelper::checkIfPathExists: " << Utility::formatIoError(_dbPath, ioError));
            return false;
        }

        if (!exists) {
            return false;
        }
    }

    return true;
}

std::filesystem::path Db::dbPath() const {
    return _dbPath;
}

void Db::close() {
    if (!_sqliteDb || !_sqliteDb->isOpened()) {
        return;
    }

    const std::lock_guard<std::mutex> lock(_mutex);

    LOGW_DEBUG(_logger, L"Closing DB " << Path2WStr(_dbPath).c_str());

    commitTransaction();
    _sqliteDb->close();
}

bool Db::queryCreate(const std::string &id) {
    return _sqliteDb->queryCreate(id);
}

bool Db::queryPrepare(const std::string &id, const std::string sql, bool allow_failure, int &errId, std::string &error) {
    return _sqliteDb->queryPrepare(id, sql, allow_failure, errId, error);
}

bool Db::queryResetAndClearBindings(const std::string &id) {
    return _sqliteDb->queryResetAndClearBindings(id);
}

bool Db::queryBindValue(const std::string &id, int index, const dbtype &value) {
    return _sqliteDb->queryBindValue(id, index, value);
}

bool Db::queryExec(const std::string &id, int &errId, std::string &error) {
    bool ret = _sqliteDb->queryExec(id, errId, error);
    ASSERT(_sqliteDb->queryResetAndClearBindings(id));
    return ret;
}

bool Db::queryExecAndGetRowId(const std::string &id, int64_t &rowId, int &errId, std::string &error) {
    bool ret = _sqliteDb->queryExecAndGetRowId(id, rowId, errId, error);
    ASSERT(_sqliteDb->queryResetAndClearBindings(id));
    return ret;
}

bool Db::queryNext(const std::string &id, bool &hasData) {
    bool ret = _sqliteDb->queryNext(id, hasData);
    if (!ret || !hasData) {
        ASSERT(_sqliteDb->queryResetAndClearBindings(id));
    }
    return ret;
}

bool Db::queryIntValue(const std::string &id, int index, int &value) const {
    return _sqliteDb->queryIntValue(id, index, value);
}

bool Db::queryInt64Value(const std::string &id, int index, int64_t &value) const {
    return _sqliteDb->queryInt64Value(id, index, value);
}

bool Db::queryDoubleValue(const std::string &id, int index, double &value) const {
    return _sqliteDb->queryDoubleValue(id, index, value);
}

bool Db::queryStringValue(const std::string &id, int index, std::string &value) const {
    return _sqliteDb->queryStringValue(id, index, value);
}

bool Db::querySyncNameValue(const std::string &id, int index, SyncName &value) const {
    return _sqliteDb->querySyncNameValue(id, index, value);
}

bool Db::queryBlobValue(const std::string &id, int index, std::shared_ptr<std::vector<char>> &value) const {
    return _sqliteDb->queryBlobValue(id, index, value);
}

bool Db::queryIsNullValue(const std::string &id, int index, bool &ok) {
    return _sqliteDb->queryIsNullValue(id, index, ok);
}

void Db::queryFree(const std::string &id) {
    return _sqliteDb->queryFree(id);
}

int Db::numRowsAffected() const {
    return _sqliteDb->numRowsAffected();
}

int Db::extendedErrorCode() const {
    return _sqliteDb->extendedErrorCode();
}

bool Db::init(const std::string &version) {
#ifndef SQLITE_IOERR_SHMMAP
#define SQLITE_IOERR_SHMMAP (SQLITE_IOERR | (21 << 8))
#endif

    if (!createAndPrepareRequest(CHECK_TABLE_EXISTENCE_REQUEST_ID, CHECK_TABLE_EXISTENCE_REQUEST)) return false;
    if (!createAndPrepareRequest(CHECK_COLUMN_EXISTENCE_REQUEST_ID, CHECK_COLUMN_EXISTENCE_REQUEST)) return false;

    if (!version.empty()) {
        // Check if DB is already initialized
        bool dbExists = false;
        if (!tableExists("version", dbExists)) {
            return false;
        }

        if (dbExists) {
            // Check version
            LOG_DEBUG(_logger, "Check DB version");
            if (!createAndPrepareRequest(SELECT_VERSION_REQUEST_ID, SELECT_VERSION_REQUEST)) return false;

            bool found = false;
            if (!selectVersion(_fromVersion, found)) {
                LOG_WARN(_logger, "Error in Db::selectVersion");
                return false;
            }
            if (!found) {
                LOG_WARN(_logger, "Version not found");
                return false;
            }

            queryFree(SELECT_VERSION_REQUEST_ID);

<<<<<<< HEAD
            // Upgrade DB
            LOG_INFO(_logger, "Upgrade " << dbType().c_str() << " DB from " << _fromVersion.c_str() << " to " << version.c_str());
            if (!upgrade(_fromVersion, version)) {
                LOG_WARN(_logger, "Error in Db::upgrade");
                return false;
            }
=======
            if (_fromVersion != version) {
                // Upgrade DB
                LOG_INFO(_logger,
                         "Upgrade " << dbType().c_str() << " DB from " << _fromVersion.c_str() << " to " << version.c_str());
                if (!upgrade(_fromVersion, version)) {
                    LOG_WARN(_logger, "Error in Db::upgrade");
                    return false;
                }

                // Update version
                if (!createAndPrepareRequest(UPDATE_VERSION_REQUEST_ID, UPDATE_VERSION_REQUEST)) return false;
                if (!updateVersion(version, found)) {
                    LOG_WARN(_logger, "Error in Db::updateVersion");
                    return false;
                }
                if (!found) {
                    LOG_WARN(_logger, "Version not found");
                    return false;
                }
>>>>>>> 9717ce31

            // Update version
            if (!prepareQuery(UPDATE_VERSION_REQUEST_ID, UPDATE_VERSION_REQUEST)) return false;
            if (!updateVersion(version, found)) {
                LOG_WARN(_logger, "Error in Db::updateVersion");
                return false;
            }
            if (!found) {
                LOG_WARN(_logger, "Version not found");
                return false;
            }

            queryFree(UPDATE_VERSION_REQUEST_ID);
        } else {
            // Create version table
            LOG_DEBUG(_logger, "Create version table");
            if (!createAndPrepareRequest(CREATE_VERSION_TABLE_ID, CREATE_VERSION_TABLE)) return false;

            int errId = -1;
            std::string error;
            if (!queryExec(CREATE_VERSION_TABLE_ID, errId, error)) {
                queryFree(CREATE_VERSION_TABLE_ID);
                return sqlFail(CREATE_VERSION_TABLE_ID, error);
            }
            queryFree(CREATE_VERSION_TABLE_ID);

            // Insert version
            LOG_DEBUG(_logger, "Insert version " << version);
            if (!createAndPrepareRequest(INSERT_VERSION_REQUEST_ID, INSERT_VERSION_REQUEST)) return false;
            if (!insertVersion(version)) {
                LOG_WARN(_logger, "Error in Db::insertVersion");
                return false;
            }

            queryFree(INSERT_VERSION_REQUEST_ID);

            // Create DB
            LOG_INFO(_logger, "Create " << dbType() << " DB");
            if (bool retry = false; !create(retry)) {
                if (retry) {
                    LOG_WARN(_logger, "Error in Db::create - Retry");
                    _sqliteDb->close();
                    return checkConnect(version);
                } else {
                    LOG_WARN(_logger, "Error in Db::create");
                    return false;
                }
            }
        }
    }

    // Prepare DB
    LOG_INFO(_logger, "Prepare " << dbType().c_str() << " DB");
    if (!prepare()) {
        LOG_WARN(_logger, "Error in Db::prepare");
        return false;
    }

    return true;
}

void Db::startTransaction() {
    if (!_transaction) {
        if (!_sqliteDb->startTransaction()) {
            LOG_WARN(_logger, "ERROR starting transaction: " << _sqliteDb->error());
            return;
        }
        _transaction = true;
    } else {
        LOG_DEBUG(_logger, "Database Transaction is running, not starting another one!");
    }
}

void Db::commitTransaction() {
    if (_transaction) {
        if (!_sqliteDb->commit()) {
            LOG_WARN(_logger, "ERROR committing to the database: " << _sqliteDb->error().c_str());
            return;
        }
        _transaction = false;
    } else {
        LOG_DEBUG(_logger, "No database Transaction to commit");
    }
}

void Db::rollbackTransaction() {
    if (_transaction) {
        if (!_sqliteDb->rollback()) {
            LOG_WARN(_logger, "ERROR rollbacking to the database: " << _sqliteDb->error().c_str());
            return;
        }
        _transaction = false;
    } else {
        LOG_DEBUG(_logger, "No database Transaction to rollback");
    }
}

bool Db::sqlFail(const std::string &log, const std::string &error) {
    commitTransaction();
    LOG_WARN(_logger, "SQL Error - " << log.c_str() << " - " << error.c_str());
    _sqliteDb->close();
    ASSERT(false);
    return false;
}

bool Db::checkConnect(const std::string &version) {
    (void) version;

    if (_sqliteDb && _sqliteDb->isOpened()) {
        // Unfortunately the sqlite isOpen check can return true even when the underlying storage
        // has become unavailable - and then some operations may cause crashes.
        bool exists = false;
        IoError ioError = IoError::Success;
        if (!IoHelper::checkIfPathExists(_dbPath, exists, ioError)) {
            LOGW_WARN(_logger, L"Error in IoHelper::checkIfPathExists: " << Utility::formatIoError(_dbPath, ioError).c_str());
            close();
            return false;
        }

        if (!exists) {
            LOGW_WARN(_logger, L"Database is opened, but file " << Path2WStr(_dbPath).c_str() << L" does not exist");
            close();
            return false;
        }

        return true;
    }

    if (_dbPath.empty()) {
        LOGW_WARN(_logger, L"Database filename" << Path2WStr(_dbPath).c_str() << L" is empty");
        return false;
    }

    // The database file is created by this call (SQLITE_OPEN_CREATE)
    if (!_sqliteDb->openOrCreateReadWrite(_dbPath)) {
        std::string error = _sqliteDb->error();
        LOG_WARN(_logger, "Error opening the db: " << error.c_str());
        return false;
    }

    bool exists = false;
    IoError ioError = IoError::Success;
    if (!IoHelper::checkIfPathExists(_dbPath, exists, ioError)) {
        LOGW_WARN(_logger, L"Error in IoHelper::checkIfPathExists for path=" << Utility::formatIoError(_dbPath, ioError).c_str());
        return false;
    }

    if (!exists) {
        LOGW_WARN(_logger, L"Database file" << Path2WStr(_dbPath).c_str() << L" does not exist");
        return false;
    }

    // SELECT_SQLITE_VERSION
    if (!createAndPrepareRequest(SELECT_SQLITE_VERSION_ID, SELECT_SQLITE_VERSION)) return false;
    bool hasData;
    if (!queryNext(SELECT_SQLITE_VERSION_ID, hasData) || !hasData) {
        LOG_WARN(_logger, "Error getting query result: " << SELECT_SQLITE_VERSION_ID);
        queryFree(SELECT_SQLITE_VERSION_ID);
        return false;
    }
    std::string result;
    ASSERT(queryStringValue(SELECT_SQLITE_VERSION_ID, 0, result));
    queryFree(SELECT_SQLITE_VERSION_ID);
    LOG_DEBUG(_logger, "sqlite3 version=" << result.c_str());

    // PRAGMA_LOCKING_MODE
    if (!createAndPrepareRequest(PRAGMA_LOCKING_MODE_ID, PRAGMA_LOCKING_MODE)) return false;
    if (!queryNext(PRAGMA_LOCKING_MODE_ID, hasData) || !hasData) {
        LOG_WARN(_logger, "Error getting query result: " << PRAGMA_LOCKING_MODE_ID);
        queryFree(PRAGMA_LOCKING_MODE_ID);
        return false;
    }
    ASSERT(queryStringValue(PRAGMA_LOCKING_MODE_ID, 0, result));
    queryFree(PRAGMA_LOCKING_MODE_ID);
    LOG_DEBUG(_logger, "sqlite3 locking_mode=" << result.c_str());

    // PRAGMA_JOURNAL_MODE
    std::string sql(PRAGMA_JOURNAL_MODE + _journalMode + ";");
    if (!createAndPrepareRequest(PRAGMA_JOURNAL_MODE_ID, sql.c_str())) return false;
    if (!queryNext(PRAGMA_JOURNAL_MODE_ID, hasData) || !hasData) {
        LOG_WARN(_logger, "Error getting query result: " << PRAGMA_JOURNAL_MODE_ID);
        queryFree(PRAGMA_JOURNAL_MODE_ID);
        return false;
    }
    ASSERT(queryStringValue(PRAGMA_JOURNAL_MODE_ID, 0, result));
    queryFree(PRAGMA_JOURNAL_MODE_ID);
    LOG_DEBUG(_logger, "sqlite3 journal_mode=" << result.c_str());

    // PRAGMA_SYNCHRONOUS
    // With WAL journal the NORMAL sync mode is safe from corruption, otherwise use the standard FULL mode.
    std::string synchronousMode = "FULL";
    if (_journalMode.compare("WAL") == 0) synchronousMode = "NORMAL";
    sql = PRAGMA_SYNCHRONOUS + synchronousMode + ";";
    if (!createAndPrepareRequest(PRAGMA_SYNCHRONOUS_ID, sql.c_str())) return false;
    if (!queryNext(PRAGMA_SYNCHRONOUS_ID, hasData)) {
        LOG_WARN(_logger, "Error getting query result: " << PRAGMA_SYNCHRONOUS_ID);
        queryFree(PRAGMA_SYNCHRONOUS_ID);
        return false;
    }
    queryFree(PRAGMA_SYNCHRONOUS_ID);
    LOG_DEBUG(_logger, "sqlite3 synchronous=" << synchronousMode.c_str());

    // PRAGMA_CASE_SENSITIVE_LIKE
    if (!createAndPrepareRequest(PRAGMA_CASE_SENSITIVE_LIKE_ID, PRAGMA_CASE_SENSITIVE_LIKE)) return false;
    if (!queryNext(PRAGMA_CASE_SENSITIVE_LIKE_ID, hasData)) {
        LOG_WARN(_logger, "Error getting query result: " << PRAGMA_CASE_SENSITIVE_LIKE_ID);
        queryFree(PRAGMA_CASE_SENSITIVE_LIKE_ID);
        return false;
    }
    queryFree(PRAGMA_CASE_SENSITIVE_LIKE_ID);
    LOG_DEBUG(_logger, "sqlite3 case_sensitivity=ON");

    // PRAGMA_FOREIGN_KEYS
    if (!createAndPrepareRequest(PRAGMA_FOREIGN_KEYS_ID, PRAGMA_FOREIGN_KEYS)) return false;
    if (!queryNext(PRAGMA_FOREIGN_KEYS_ID, hasData)) {
        LOG_WARN(_logger, "Error getting query result: " << PRAGMA_FOREIGN_KEYS_ID);
        queryFree(PRAGMA_FOREIGN_KEYS_ID);
        return false;
    }
    queryFree(PRAGMA_FOREIGN_KEYS_ID);
    LOG_DEBUG(_logger, "sqlite3 foreign_keys=ON");

    return true;
}

bool Db::addIntegerColumnIfMissing(const std::string &tableName, const std::string &columnName, bool *columnAdded /*= nullptr*/) {
    const auto requestId = tableName + "add_column_" + columnName;
    const auto request = "ALTER TABLE " + tableName + " ADD COLUMN " + columnName + " INTEGER;";
    return addColumnIfMissing(tableName, columnName, requestId, request, columnAdded);
}

bool Db::addColumnIfMissing(const std::string &tableName, const std::string &columnName, const std::string &requestId,
                            const std::string &request, bool *columnAdded /*= nullptr*/) {
    bool exist = false;
    if (!columnExists(tableName, columnName, exist)) return false;
    if (!exist) {
        LOG_INFO(_logger, "Adding column " << columnName.c_str() << " into table " << tableName.c_str());
        if (!createAndPrepareRequest(requestId.c_str(), request.c_str())) return false;
        int errId = 0;
        std::string error;
        if (!queryExec(requestId, errId, error)) {
            queryFree(requestId);
            return sqlFail(requestId, error);
        }
        queryFree(requestId);

        if (columnAdded) *columnAdded = true;
    }
    return true;
}

bool Db::createAndPrepareRequest(const char *requestId, const char *query) {
    int errId = 0;
    std::string error;

    if (!queryCreate(requestId)) {
        LOG_FATAL(_logger, "ENFORCE: \"queryCreate(" << requestId << ")\".");
    }
    if (!queryPrepare(requestId, query, false, errId, error)) {
        queryFree(requestId);
        return sqlFail(requestId, error);
    }

    return true;
}

bool Db::tableExists(const std::string &tableName, bool &exist) {
    const std::scoped_lock lock(_mutex);

    static const std::string id = CHECK_TABLE_EXISTENCE_REQUEST_ID;
    ASSERT(queryResetAndClearBindings(id));
    ASSERT(queryBindValue(id, 1, tableName));
    if (!queryNext(id, exist)) {
        LOG_WARN(_logger, "Error getting query result: " << id.c_str());
        return false;
    }

    return true;
}

bool Db::columnExists(const std::string &tableName, const std::string &columnName, bool &exist) {
    if (!tableExists(tableName, exist) || !exist) return false;

    const std::scoped_lock lock(_mutex);

    static const std::string id = CHECK_COLUMN_EXISTENCE_REQUEST_ID;
    ASSERT(queryResetAndClearBindings(id));
    ASSERT(queryBindValue(id, 1, tableName));
    ASSERT(queryBindValue(id, 2, columnName));

    bool found = false;
    if (!queryNext(id, found)) {
        LOG_WARN(_logger, "Error getting query result: " << id.c_str());
        return false;
    }
    if (!found) return false;

    int count = 0;
    ASSERT(queryIntValue(id, 0, count));
    ASSERT(queryResetAndClearBindings(id));

    exist = count != 0;
    return true;
}

void Db::setAutoDelete(bool value) {
    _sqliteDb->setAutoDelete(value);
}

bool Db::insertVersion(const std::string &version) {
    const std::lock_guard<std::mutex> lock(_mutex);

    // Insert exclusion template record
    int errId;
    std::string error;

    ASSERT(queryResetAndClearBindings(INSERT_VERSION_REQUEST_ID));
    ASSERT(queryBindValue(INSERT_VERSION_REQUEST_ID, 1, version));
    if (!queryExec(INSERT_VERSION_REQUEST_ID, errId, error)) {
        LOG_WARN(_logger, "Error running query: " << INSERT_VERSION_REQUEST_ID);
        return false;
    }

    return true;
}

bool Db::updateVersion(const std::string &version, bool &found) {
    const std::lock_guard<std::mutex> lock(_mutex);

    int errId;
    std::string error;

    ASSERT(queryResetAndClearBindings(UPDATE_VERSION_REQUEST_ID));
    ASSERT(queryBindValue(UPDATE_VERSION_REQUEST_ID, 1, version));
    if (!queryExec(UPDATE_VERSION_REQUEST_ID, errId, error)) {
        LOG_WARN(_logger, "Error running query: " << UPDATE_VERSION_REQUEST_ID);
        return false;
    }
    if (numRowsAffected() == 1) {
        found = true;
    } else {
        LOG_WARN(_logger, "Error running query: " << UPDATE_VERSION_REQUEST_ID << " - num rows affected != 1");
        found = false;
    }

    return true;
}

bool Db::selectVersion(std::string &version, bool &found) {
    const std::lock_guard<std::mutex> lock(_mutex);

    ASSERT(queryResetAndClearBindings(SELECT_VERSION_REQUEST_ID));
    if (!queryNext(SELECT_VERSION_REQUEST_ID, found)) {
        LOG_WARN(_logger, "Error getting query result: " << SELECT_VERSION_REQUEST_ID);
        return false;
    }
    if (!found) {
        return true;
    }

    ASSERT(queryStringValue(SELECT_VERSION_REQUEST_ID, 0, version));

    return true;
}

} // namespace KDC<|MERGE_RESOLUTION|>--- conflicted
+++ resolved
@@ -339,34 +339,12 @@
 
             queryFree(SELECT_VERSION_REQUEST_ID);
 
-<<<<<<< HEAD
             // Upgrade DB
             LOG_INFO(_logger, "Upgrade " << dbType().c_str() << " DB from " << _fromVersion.c_str() << " to " << version.c_str());
             if (!upgrade(_fromVersion, version)) {
                 LOG_WARN(_logger, "Error in Db::upgrade");
                 return false;
             }
-=======
-            if (_fromVersion != version) {
-                // Upgrade DB
-                LOG_INFO(_logger,
-                         "Upgrade " << dbType().c_str() << " DB from " << _fromVersion.c_str() << " to " << version.c_str());
-                if (!upgrade(_fromVersion, version)) {
-                    LOG_WARN(_logger, "Error in Db::upgrade");
-                    return false;
-                }
-
-                // Update version
-                if (!createAndPrepareRequest(UPDATE_VERSION_REQUEST_ID, UPDATE_VERSION_REQUEST)) return false;
-                if (!updateVersion(version, found)) {
-                    LOG_WARN(_logger, "Error in Db::updateVersion");
-                    return false;
-                }
-                if (!found) {
-                    LOG_WARN(_logger, "Version not found");
-                    return false;
-                }
->>>>>>> 9717ce31
 
             // Update version
             if (!prepareQuery(UPDATE_VERSION_REQUEST_ID, UPDATE_VERSION_REQUEST)) return false;
