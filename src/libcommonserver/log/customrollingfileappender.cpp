/*
 * Infomaniak kDrive - Desktop
 * Copyright (C) 2023-2024 Infomaniak Network SA
 *
 * This program is free software: you can redistribute it and/or modify
 * it under the terms of the GNU General Public License as published by
 * the Free Software Foundation, either version 3 of the License, or
 * (at your option) any later version.
 *
 * This program is distributed in the hope that it will be useful,
 * but WITHOUT ANY WARRANTY; without even the implied warranty of
 * MERCHANTABILITY or FITNESS FOR A PARTICULAR PURPOSE.  See the
 * GNU General Public License for more details.
 *
 * You should have received a copy of the GNU General Public License
 * along with this program.  If not, see <http://www.gnu.org/licenses/>.
 */

#include "customrollingfileappender.h"
#include "libcommon/utility/utility.h"
#include "libcommonserver/io/iohelper.h"
#include "libcommonserver/io/filestat.h"
#include "libcommonserver/utility/utility.h"

#include <QString>
#include <QFile>
#include <QDir>
#include <QFileInfo>
#include <QDateTime>
#include "config.h"

/*****************************************/
/********** namespace log4cplus **********/
/*****************************************/

// Module:  Log4CPLUS
// File:    fileappender.cxx
// Created: 6/2001
// Author:  Tad E. Smith
//
//
// Copyright 2001-2017 Tad E. Smith
//
// Licensed under the Apache License, Version 2.0 (the "License");
// you may not use this file except in compliance with the License.
// You may obtain a copy of the License at
//
//     http://www.apache.org/licenses/LICENSE-2.0
//
// Unless required by applicable law or agreed to in writing, software
// distributed under the License is distributed on an "AS IS" BASIS,
// WITHOUT WARRANTIES OR CONDITIONS OF ANY KIND, either express or implied.
// See the License for the specific language governing permissions and
// limitations under the License.

#include <log4cplus/fileappender.h>
#include <log4cplus/helpers/loglog.h>
#include <log4cplus/helpers/property.h>
#include <log4cplus/helpers/fileinfo.h>
#include <log4cplus/spi/factory.h>

#include <sstream>

// For _wrename() and _wremove() on Windows.
#include <stdio.h>
#include <cerrno>
#ifdef LOG4CPLUS_HAVE_ERRNO_H
#include <errno.h>
#endif

namespace log4cplus {

using helpers::Properties;
using helpers::Time;

///////////////////////////////////////////////////////////////////////////////
// File LOCAL definitions
///////////////////////////////////////////////////////////////////////////////

namespace {

long const LOG4CPLUS_FILE_NOT_FOUND = ENOENT;

static long file_rename(tstring const &src, tstring const &target) {
#if defined(UNICODE) && defined(_WIN32)
    if (_wrename(src.c_str(), target.c_str()) == 0)
        return 0;
    else
        return errno;
#else
    if (std::rename(LOG4CPLUS_TSTRING_TO_STRING(src).c_str(), LOG4CPLUS_TSTRING_TO_STRING(target).c_str()) == 0)
        return 0;
    else
        return errno;
#endif
}

static long file_remove(tstring const &src) {
#if defined(UNICODE) && defined(_WIN32)
    if (_wremove(src.c_str()) == 0)
        return 0;
    else
        return errno;
#else
    if (std::remove(LOG4CPLUS_TSTRING_TO_STRING(src).c_str()) == 0)
        return 0;
    else
        return errno;
#endif
}

static void loglog_renaming_result(helpers::LogLog &loglog, tstring const &src, tstring const &target, long ret) {
    if (ret == 0) {
        loglog.debug(LOG4CPLUS_TEXT("Renamed file ") + src + LOG4CPLUS_TEXT(" to ") + target);
    } else if (ret != LOG4CPLUS_FILE_NOT_FOUND) {
        tostringstream oss;
        oss << LOG4CPLUS_TEXT("Failed to rename file from ") << src << LOG4CPLUS_TEXT(" to ") << target
            << LOG4CPLUS_TEXT("; error ") << ret;
        loglog.error(oss.str());
    }
}

static void loglog_opening_result(helpers::LogLog &loglog, log4cplus::tostream const &os, tstring const &filename) {
    if (!os) {
        loglog.error(LOG4CPLUS_TEXT("Failed to open file ") + filename);
    }
}

}  // namespace

}  // namespace log4cplus

/***********************************/
/********** namespace KDC **********/
/***********************************/

namespace KDC {

const log4cplus::tstring empty_str;

static void rolloverFiles(const log4cplus::tstring &filename, unsigned int maxBackupIndex) {
    log4cplus::helpers::LogLog *loglog = log4cplus::helpers::LogLog::getLogLog();

    // Delete the oldest file
    log4cplus::tostringstream buffer;
    buffer << filename << LOG4CPLUS_TEXT(".") << maxBackupIndex << LOG4CPLUS_TEXT(".gz");
    long ret = log4cplus::file_remove(buffer.str());

    log4cplus::tostringstream source_oss;
    log4cplus::tostringstream target_oss;

    // Map {(maxBackupIndex - 1), ..., 2, 1} to {maxBackupIndex, ..., 3, 2}
    for (int i = maxBackupIndex - 1; i >= 1; --i) {
        source_oss.str(empty_str);
        target_oss.str(empty_str);

        source_oss << filename << LOG4CPLUS_TEXT(".") << i << LOG4CPLUS_TEXT(".gz");
        target_oss << filename << LOG4CPLUS_TEXT(".") << (i + 1) << LOG4CPLUS_TEXT(".gz");

        log4cplus::tstring const source(source_oss.str());
        log4cplus::tstring const target(target_oss.str());

#if defined(_WIN32)
        // Try to remove the target first. It seems it is not
        // possible to rename over existing file.
        ret = log4cplus::file_remove(target);
#endif

        ret = log4cplus::file_rename(source, target);
        log4cplus::loglog_renaming_result(*loglog, source, target, ret);
    }
}

CustomRollingFileAppender::CustomRollingFileAppender(const log4cplus::tstring &filename, long maxFileSize, int maxBackupIndex,
                                                     bool immediateFlush, bool createDirs)
    : RollingFileAppender(filename, maxFileSize, maxBackupIndex, immediateFlush, createDirs), _lastExpireCheck() {}

CustomRollingFileAppender::CustomRollingFileAppender(const log4cplus::helpers::Properties &properties)
    : RollingFileAppender(properties), _lastExpireCheck() {}

void CustomRollingFileAppender::append(const log4cplus::spi::InternalLoggingEvent &event) {
    // Seek to the end of log file so that tellp() below returns the
    // right size.
    if (useLockFile) out.seekp(0, std::ios_base::end);

    // Rotate log file if needed before appending to it.
    if (out.tellp() > maxFileSize) rollover(true);

    try {
        RollingFileAppender::append(event);
    } catch (...) {
        // Bug in gcc => std::filesystem::path wstring is crashing with non ASCII characters
        // Fixed in next gcc-12 version
        // https://gcc.gnu.org/bugzilla/show_bug.cgi?id=95048
        return;
    }

    // Rotate log file if needed after appending to it.
    if (out.tellp() > maxFileSize) rollover(true);

    // Check for expired files at startup and every hour
    if (_lastExpireCheck == std::chrono::time_point<std::chrono::system_clock>() ||
        _lastExpireCheck + std::chrono::hours(1) < std::chrono::system_clock::now()) {
        checkForExpiredFiles();
    }
}

void CustomRollingFileAppender::rollover(bool alreadyLocked) {
    log4cplus::helpers::LogLog &loglog = log4cplus::helpers::getLogLog();
    log4cplus::helpers::LockFileGuard guard;

    // Close the current file
    out.close();
    // Reset flags since the C++ standard specified that all the flags
    // should remain unchanged on a close.
    out.clear();

    if (useLockFile) {
        if (!alreadyLocked) {
            try {
                guard.attach_and_lock(*lockFile);
            } catch (std::runtime_error const &) {
                return;
            }
        }

        // Recheck the condition as there is a window where another
        // process can rollover the file before us.

        log4cplus::helpers::FileInfo fi;
        if (getFileInfo(&fi, filename) == -1 || fi.size < maxFileSize) {
            // The file has already been rolled by another
            // process. Just reopen with the new file.

            // Open it up again.
            open(std::ios_base::out | std::ios_base::ate | std::ios_base::app);
            log4cplus::loglog_opening_result(loglog, out, filename);

            return;
        }
    }

    // If maxBackups <= 0, then there is no file renaming to be done.
    if (maxBackupIndex > 0) {
        rolloverFiles(filename, maxBackupIndex);

        // Rename fileName to fileName.1
        log4cplus::tstring target = filename + LOG4CPLUS_TEXT(".1");

        long ret = 0;

#if defined(_WIN32)
        // Try to remove the target first. It seems it is not
        // possible to rename over existing file.
        ret = log4cplus::file_remove(target);
#endif

        loglog.debug(LOG4CPLUS_TEXT("Renaming file ") + filename + LOG4CPLUS_TEXT(" to ") + target);
        ret = log4cplus::file_rename(filename, target);
        log4cplus::loglog_renaming_result(loglog, filename, target, ret);

        // Compress file
        log4cplus::tstring ztarget = target + LOG4CPLUS_TEXT(".gz");

        bool exists;
        IoError ioError = IoError::Success;
        const bool success = IoHelper::checkIfPathExists(ztarget, exists, ioError);
        if (!success) {
            loglog.debug(filename + LOG4CPLUS_TEXT(" failed to check if path exists"));
        }

        if (exists) {
            log4cplus::file_remove(ztarget);
        }

        if (success && CommonUtility::compressFile(target, ztarget)) {
            log4cplus::file_remove(target);
        } else {
            log4cplus::file_remove(ztarget);
        }
    } else {
        loglog.debug(filename + LOG4CPLUS_TEXT(" has no backups specified"));
    }

    // Open it up again in truncation mode
    open(std::ios::out | std::ios::trunc);
    log4cplus::loglog_opening_result(loglog, out, filename);
}

void CustomRollingFileAppender::checkForExpiredFiles() {
<<<<<<< HEAD
    // Delete expired files
    if (_expire > 0) {
        _lastExpireCheck = std::chrono::system_clock::now();
        QDateTime now = QDateTime::currentDateTime();

        IoError ioError = IoError::Success;
        SyncPath logDirPath;
        if (!IoHelper::logDirectoryPath(logDirPath, ioError)) {
            throw std::runtime_error("Error in CustomRollingFileAppender: failed to get the log directory path.");
=======
    _lastExpireCheck = std::chrono::system_clock::now();
    // Archive previous log files and delete expired files
    IoError ioError = IoErrorSuccess;
    SyncPath logDirPath;
    if (!IoHelper::logDirectoryPath(logDirPath, ioError) || ioError != IoErrorSuccess) {
        return;
    }
    IoHelper::DirectoryIterator dirIt(logDirPath, false, ioError);
    bool endOfDir = false;
    DirectoryEntry entry;
    while (dirIt.next(entry, endOfDir, ioError) && !endOfDir && ioError == IoErrorSuccess) {
        FileStat fileStat;
        IoHelper::getFileStat(entry.path(), &fileStat, ioError);
        if (ioError != IoErrorSuccess || fileStat.nodeType != NodeTypeFile) {
            continue;
>>>>>>> 5fea1566
        }

        // Delete expired files
        if (_expire > 0 && entry.path().string().find(APPLICATION_NAME) != std::string::npos) {
            const auto now = std::chrono::system_clock::now();
            auto lastModified = std::chrono::system_clock::from_time_t(fileStat.modtime);
            auto expireDateTime = lastModified + std::chrono::seconds(_expire);
            if (expireDateTime < now) {
                log4cplus::file_remove(Utility::s2ws(entry.path().string()));
                continue;
            }
        }

        // Compress previous log sessions
        if (const SyncPath currentLogName = DirectoryEntry(filename).path().filename().replace_extension("");
            entry.path().filename().string().find(".gz") == std::string::npos &&
            entry.path().string().find(currentLogName.string()) == std::string::npos) {
            if (CommonUtility::compressFile(entry.path().string(), entry.path().string() + ".gz")) {
                log4cplus::file_remove(Utility::s2ws(entry.path().string()));
            } else {
                log4cplus::file_remove(Utility::s2ws(entry.path().string()) + LOG4CPLUS_TEXT(".gz"));
            }
        }
    }
}
}  // namespace KDC<|MERGE_RESOLUTION|>--- conflicted
+++ resolved
@@ -263,7 +263,7 @@
         log4cplus::tstring ztarget = target + LOG4CPLUS_TEXT(".gz");
 
         bool exists;
-        IoError ioError = IoError::Success;
+        IoError ioError = IoErrorSuccess;
         const bool success = IoHelper::checkIfPathExists(ztarget, exists, ioError);
         if (!success) {
             loglog.debug(filename + LOG4CPLUS_TEXT(" failed to check if path exists"));
@@ -288,17 +288,6 @@
 }
 
 void CustomRollingFileAppender::checkForExpiredFiles() {
-<<<<<<< HEAD
-    // Delete expired files
-    if (_expire > 0) {
-        _lastExpireCheck = std::chrono::system_clock::now();
-        QDateTime now = QDateTime::currentDateTime();
-
-        IoError ioError = IoError::Success;
-        SyncPath logDirPath;
-        if (!IoHelper::logDirectoryPath(logDirPath, ioError)) {
-            throw std::runtime_error("Error in CustomRollingFileAppender: failed to get the log directory path.");
-=======
     _lastExpireCheck = std::chrono::system_clock::now();
     // Archive previous log files and delete expired files
     IoError ioError = IoErrorSuccess;
@@ -314,7 +303,6 @@
         IoHelper::getFileStat(entry.path(), &fileStat, ioError);
         if (ioError != IoErrorSuccess || fileStat.nodeType != NodeTypeFile) {
             continue;
->>>>>>> 5fea1566
         }
 
         // Delete expired files
