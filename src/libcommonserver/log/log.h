--- conflicted
+++ resolved
@@ -42,17 +42,6 @@
         LOG4CPLUS_DEBUG(logger, customLogStreamStr_.c_str());                                     \
     }
 
-<<<<<<< HEAD
-#define LOGW_DEBUG(logger, logEvent)                                                                              \
-    {                                                                                                             \
-        CustomLogWStream customLogWStream_;                                                                       \
-        customLogWStream_ << logEvent;                                                                            \
-        const auto &customLogWStreamStr_ = customLogWStream_.str();                                               \
-        sentry_value_t crumb = sentry_value_new_breadcrumb(nullptr, CommonUtility::ws2s(customLogWStreamStr_).c_str()); \
-        sentry_value_set_by_key(crumb, "level", sentry_value_new_string("debug"));                                \
-        sentry_add_breadcrumb(crumb);                                                                             \
-        LOG4CPLUS_DEBUG(logger, customLogWStreamStr_.c_str());                                                    \
-=======
 #define LOGW_DEBUG(logger, logEvent)                                                                                    \
     {                                                                                                                   \
         CustomLogWStream customLogWStream_;                                                                             \
@@ -62,7 +51,6 @@
         sentry_value_set_by_key(crumb, "level", sentry_value_new_string("debug"));                                      \
         sentry_add_breadcrumb(crumb);                                                                                   \
         LOG4CPLUS_DEBUG(logger, customLogWStreamStr_.c_str());                                                          \
->>>>>>> 3204fefe
     }
 
 #define LOG_INFO(logger, logEvent)                                                                \
@@ -76,17 +64,6 @@
         LOG4CPLUS_INFO(logger, customLogStreamStr_.c_str());                                      \
     }
 
-<<<<<<< HEAD
-#define LOGW_INFO(logger, logEvent)                                                                               \
-    {                                                                                                             \
-        CustomLogWStream customLogWStream_;                                                                       \
-        customLogWStream_ << logEvent;                                                                            \
-        const auto &customLogWStreamStr_ = customLogWStream_.str();                                               \
-        sentry_value_t crumb = sentry_value_new_breadcrumb(nullptr, CommonUtility::ws2s(customLogWStreamStr_).c_str()); \
-        sentry_value_set_by_key(crumb, "level", sentry_value_new_string("info"));                                 \
-        sentry_add_breadcrumb(crumb);                                                                             \
-        LOG4CPLUS_INFO(logger, customLogWStreamStr_.c_str());                                                     \
-=======
 #define LOGW_INFO(logger, logEvent)                                                                                     \
     {                                                                                                                   \
         CustomLogWStream customLogWStream_;                                                                             \
@@ -96,7 +73,6 @@
         sentry_value_set_by_key(crumb, "level", sentry_value_new_string("info"));                                       \
         sentry_add_breadcrumb(crumb);                                                                                   \
         LOG4CPLUS_INFO(logger, customLogWStreamStr_.c_str());                                                           \
->>>>>>> 3204fefe
     }
 
 #define LOG_WARN(logger, logEvent)                                                                \
@@ -111,17 +87,6 @@
     }
 
 
-<<<<<<< HEAD
-#define LOGW_WARN(logger, logEvent)                                                                               \
-    {                                                                                                             \
-        CustomLogWStream customLogWStream_;                                                                       \
-        customLogWStream_ << logEvent;                                                                            \
-        const auto &customLogWStreamStr_ = customLogWStream_.str();                                               \
-        sentry_value_t crumb = sentry_value_new_breadcrumb(nullptr, CommonUtility::ws2s(customLogWStreamStr_).c_str()); \
-        sentry_value_set_by_key(crumb, "level", sentry_value_new_string("warning"));                              \
-        sentry_add_breadcrumb(crumb);                                                                             \
-        LOG4CPLUS_WARN(logger, customLogWStreamStr_.c_str());                                                     \
-=======
 #define LOGW_WARN(logger, logEvent)                                                                                     \
     {                                                                                                                   \
         CustomLogWStream customLogWStream_;                                                                             \
@@ -131,7 +96,6 @@
         sentry_value_set_by_key(crumb, "level", sentry_value_new_string("warning"));                                    \
         sentry_add_breadcrumb(crumb);                                                                                   \
         LOG4CPLUS_WARN(logger, customLogWStreamStr_.c_str());                                                           \
->>>>>>> 3204fefe
     }
 
 #define LOG_ERROR(logger, logEvent)                                                               \
@@ -145,17 +109,6 @@
         LOG4CPLUS_ERROR(logger, customLogStreamStr_.c_str());                                     \
     }
 
-<<<<<<< HEAD
-#define LOGW_ERROR(logger, logEvent)                                                                              \
-    {                                                                                                             \
-        CustomLogWStream customLogWStream_;                                                                       \
-        customLogWStream_ << logEvent;                                                                            \
-        const auto &customLogWStreamStr_ = customLogWStream_.str();                                               \
-        sentry_value_t crumb = sentry_value_new_breadcrumb(nullptr, CommonUtility::ws2s(customLogWStreamStr_).c_str()); \
-        sentry_value_set_by_key(crumb, "level", sentry_value_new_string("error"));                                \
-        sentry_add_breadcrumb(crumb);                                                                             \
-        LOG4CPLUS_ERROR(logger, customLogWStreamStr_.c_str());                                                    \
-=======
 #define LOGW_ERROR(logger, logEvent)                                                                                    \
     {                                                                                                                   \
         CustomLogWStream customLogWStream_;                                                                             \
@@ -165,7 +118,6 @@
         sentry_value_set_by_key(crumb, "level", sentry_value_new_string("error"));                                      \
         sentry_add_breadcrumb(crumb);                                                                                   \
         LOG4CPLUS_ERROR(logger, customLogWStreamStr_.c_str());                                                          \
->>>>>>> 3204fefe
     }
 
 #define LOG_FATAL(logger, logEvent)                                                                    \
@@ -180,18 +132,6 @@
         LOG4CPLUS_FATAL(logger, customLogStreamStr_.c_str());                                          \
     }
 
-<<<<<<< HEAD
-#define LOGW_FATAL(logger, logEvent)                                                                                   \
-    {                                                                                                                  \
-        CustomLogWStream customLogWStream_;                                                                            \
-        customLogWStream_ << logEvent;                                                                                 \
-        const auto &customLogWStreamStr_ = customLogWStream_.str();                                                    \
-        sentry_value_t crumb = sentry_value_new_breadcrumb(nullptr, CommonUtility::ws2s(customLogWStreamStr_).c_str());      \
-        sentry_value_set_by_key(crumb, "level", sentry_value_new_string("fatal"));                                     \
-        sentry_add_breadcrumb(crumb);                                                                                  \
-        sentry::Handler::captureMessage(sentry::Level::Fatal, "Log fatal error", CommonUtility::ws2s(customLogWStreamStr_)); \
-        LOG4CPLUS_FATAL(logger, customLogWStreamStr_.c_str());                                                         \
-=======
 #define LOGW_FATAL(logger, logEvent)                                                                                         \
     {                                                                                                                        \
         CustomLogWStream customLogWStream_;                                                                                  \
@@ -202,7 +142,6 @@
         sentry_add_breadcrumb(crumb);                                                                                        \
         sentry::Handler::captureMessage(sentry::Level::Fatal, "Log fatal error", CommonUtility::ws2s(customLogWStreamStr_)); \
         LOG4CPLUS_FATAL(logger, customLogWStreamStr_.c_str());                                                               \
->>>>>>> 3204fefe
     }
 #else
 #define LOG_DEBUG(logger, logEvent)                              \
