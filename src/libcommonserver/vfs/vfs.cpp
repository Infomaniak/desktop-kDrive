--- conflicted
+++ resolved
@@ -196,29 +196,16 @@
 
 VfsOff::~VfsOff() = default;
 
-<<<<<<< HEAD
 ExitInfo VfsOff::forceStatus(const SyncPath &pathStd, const VfsStatus &vfsStatus) {
-    const SyncPath fullPath(_vfsSetupParams._localPath / pathStd);
+    const SyncPath fullPath(_vfsSetupParams.localPath / pathStd);
     if (const ExitInfo exitInfo = checkIfPathIsValid(fullPath, true); !exitInfo) {
-=======
-ExitInfo VfsOff::forceStatus(const SyncPath &pathStd, bool isSyncing, int /*progress*/, bool /*isHydrated*/) {
-    QString path = SyncName2QStr(pathStd.native());
-    KDC::SyncPath fullPath(_vfsSetupParams.localPath / QStr2Path(path));
-    if (ExitInfo exitInfo = checkIfPathIsValid(fullPath, true); !exitInfo) {
->>>>>>> f89dd48d
         return exitInfo;
     }
     // Update Finder
     LOGW_DEBUG(logger(), L"Send status to the Finder extension for file/directory " << Path2WStr(fullPath).c_str());
-<<<<<<< HEAD
     QString status = vfsStatus.isSyncing ? "SYNC" : "OK";
     QString path = SyncName2QStr(pathStd.native());
-    _vfsSetupParams._executeCommand(QString("STATUS:%1:%2").arg(status, path).toStdString().c_str());
-=======
-    QString status = isSyncing ? "SYNC" : "OK";
-    if (_vfsSetupParams.executeCommand)
-        _vfsSetupParams.executeCommand(QString("STATUS:%1:%2").arg(status, path).toStdString().c_str());
->>>>>>> f89dd48d
+    _vfsSetupParams.executeCommand(QString("STATUS:%1:%2").arg(status, path).toStdString().c_str());
 
     return ExitCode::Ok;
 }
