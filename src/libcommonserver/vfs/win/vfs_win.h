/*
 * Infomaniak kDrive - Desktop
 * Copyright (C) 2023-2025 Infomaniak Network SA
 *
 * This program is free software: you can redistribute it and/or modify
 * it under the terms of the GNU General Public License as published by
 * the Free Software Foundation, either version 3 of the License, or
 * (at your option) any later version.
 *
 * This program is distributed in the hope that it will be useful,
 * but WITHOUT ANY WARRANTY; without even the implied warranty of
 * MERCHANTABILITY or FITNESS FOR A PARTICULAR PURPOSE.  See the
 * GNU General Public License for more details.
 *
 * You should have received a copy of the GNU General Public License
 * along with this program.  If not, see <http://www.gnu.org/licenses/>.
 */

#pragma once

#include "libcommonserver/vfs/win/syncenginevfslib.h"
#include "libcommonserver/vfs/vfs.h"
#include "libcommonserver/vfs/plugin.h"

#include <deque>

#include <windows.h>

// Vfs dll
#include "debug.h"
#include "vfs.h"

namespace KDC {

class SYNCENGINEVFS_EXPORT VfsWin : public Vfs {
        Q_OBJECT
        Q_INTERFACES(KDC::Vfs)

    public:
        explicit VfsWin(const VfsSetupParams &vfsSetupParams, QObject *parent = nullptr);

        void debugCbk(TraceLevel level, const wchar_t *msg);

        VirtualFileMode mode() const override;

        bool socketApiPinStateActionsShown() const override { return false; }

        ExitInfo updateMetadata(const SyncPath &filePath, time_t creationTime, time_t modtime, int64_t size,
                                const NodeId &fileId) override;

        ExitInfo createPlaceholder(const SyncPath &relativeLocalPath, const SyncFileItem &item) override;
        ExitInfo dehydratePlaceholder(const SyncPath &path) override;
        ExitInfo convertToPlaceholder(const SyncPath &path, const SyncFileItem &item) override;
        void convertDirContentToPlaceholder(const QString &filePath, bool isHydratedIn) override;
        void clearFileAttributes(const SyncPath &path) override;

        ExitInfo updateFetchStatus(const SyncPath &tmpPath, const SyncPath &path, int64_t received, bool &canceled,
<<<<<<< HEAD
                                   bool &finished) final;
        ExitInfo forceStatus(const SyncPath &absolutePath, const VfsStatus &vfsStatus) final;
=======
                                   bool &finished) override;
        ExitInfo forceStatus(const SyncPath &absolutePath, bool isSyncing, int progress, bool isHydrated = false) override;
>>>>>>> f89dd48d

        ExitInfo isDehydratedPlaceholder(const SyncPath &filePath, bool &isDehydrated) override;

<<<<<<< HEAD
        ExitInfo setPinState(const SyncPath &fileRelativePath, PinState state) final;
        PinState pinState(const SyncPath &relativePath) final;
        ExitInfo status(const SyncPath &, VfsStatus &) final;
        ExitInfo setThumbnail(const SyncPath &, const QPixmap &) final { return ExitCode::Ok; };
        ExitInfo setAppExcludeList() final { return ExitCode::Ok; }
        ExitInfo getFetchingAppList(QHash<QString, QString> &) final { return ExitCode::Ok; }
=======
        ExitInfo setPinState(const SyncPath &fileRelativePath, PinState state) override;
        PinState pinState(const SyncPath &relativePath) override;
        ExitInfo status(const SyncPath &, bool &, bool &, bool &, int &) override;
        ExitInfo setThumbnail(const SyncPath &, const QPixmap &) override { return ExitCode::Ok; };
        ExitInfo setAppExcludeList() override { return ExitCode::Ok; }
        ExitInfo getFetchingAppList(QHash<QString, QString> &) override { return ExitCode::Ok; }
>>>>>>> f89dd48d

        bool isExcluded(const SyncPath &) override { return false; }
        virtual bool setCreationDate(const QString &, time_t) { return false; }

        void dehydrate(const SyncPath &path) override;
        void hydrate(const SyncPath &path) override;
        void cancelHydrate(const SyncPath &path) override;


    public slots:
        bool fileStatusChanged(const SyncPath &path, KDC::SyncFileStatus status) override;

    protected:
        ExitInfo startImpl(bool &installationDone, bool &activationDone, bool &connectionDone) override;
        void stopImpl(bool unregister) override;

        friend class TestWorkers;

    private:
        log4cplus::Logger _logger;

        void exclude(const SyncPath &path) override;
        ExitInfo setPlaceholderStatus(const SyncPath &path, bool syncOngoing);
};

class WinVfsPluginFactory : public QObject, public DefaultPluginFactory<VfsWin> {
        Q_OBJECT
        Q_PLUGIN_METADATA(IID "org.kdrive.PluginFactory" FILE "../vfspluginmetadata.json")
        Q_INTERFACES(KDC::PluginFactory)
};

} // namespace KDC<|MERGE_RESOLUTION|>--- conflicted
+++ resolved
@@ -55,31 +55,17 @@
         void clearFileAttributes(const SyncPath &path) override;
 
         ExitInfo updateFetchStatus(const SyncPath &tmpPath, const SyncPath &path, int64_t received, bool &canceled,
-<<<<<<< HEAD
                                    bool &finished) final;
         ExitInfo forceStatus(const SyncPath &absolutePath, const VfsStatus &vfsStatus) final;
-=======
-                                   bool &finished) override;
-        ExitInfo forceStatus(const SyncPath &absolutePath, bool isSyncing, int progress, bool isHydrated = false) override;
->>>>>>> f89dd48d
 
         ExitInfo isDehydratedPlaceholder(const SyncPath &filePath, bool &isDehydrated) override;
 
-<<<<<<< HEAD
         ExitInfo setPinState(const SyncPath &fileRelativePath, PinState state) final;
         PinState pinState(const SyncPath &relativePath) final;
         ExitInfo status(const SyncPath &, VfsStatus &) final;
         ExitInfo setThumbnail(const SyncPath &, const QPixmap &) final { return ExitCode::Ok; };
         ExitInfo setAppExcludeList() final { return ExitCode::Ok; }
         ExitInfo getFetchingAppList(QHash<QString, QString> &) final { return ExitCode::Ok; }
-=======
-        ExitInfo setPinState(const SyncPath &fileRelativePath, PinState state) override;
-        PinState pinState(const SyncPath &relativePath) override;
-        ExitInfo status(const SyncPath &, bool &, bool &, bool &, int &) override;
-        ExitInfo setThumbnail(const SyncPath &, const QPixmap &) override { return ExitCode::Ok; };
-        ExitInfo setAppExcludeList() override { return ExitCode::Ok; }
-        ExitInfo getFetchingAppList(QHash<QString, QString> &) override { return ExitCode::Ok; }
->>>>>>> f89dd48d
 
         bool isExcluded(const SyncPath &) override { return false; }
         virtual bool setCreationDate(const QString &, time_t) { return false; }
