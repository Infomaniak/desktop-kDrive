/*
 * Infomaniak kDrive - Desktop
 * Copyright (C) 2023-2025 Infomaniak Network SA
 *
 * This program is free software: you can redistribute it and/or modify
 * it under the terms of the GNU General Public License as published by
 * the Free Software Foundation, either version 3 of the License, or
 * (at your option) any later version.
 *
 * This program is distributed in the hope that it will be useful,
 * but WITHOUT ANY WARRANTY; without even the implied warranty of
 * MERCHANTABILITY or FITNESS FOR A PARTICULAR PURPOSE.  See the
 * GNU General Public License for more details.
 *
 * You should have received a copy of the GNU General Public License
 * along with this program.  If not, see <http://www.gnu.org/licenses/>.
 */

#pragma once

#include "libcommon/utility/utility.h"
#include "libcommon/utility/types.h"
#include "libcommon/log/sentry/handler.h"
#include "libsyncengine/progress/syncfileitem.h"
#include "libcommon/utility/sourcelocation.h"
#include "libcommonserver/vfs/workerinfo.h"

#include <memory>
#include <deque>

#include <QObject>
#include <QScopedPointer>
#include <QSharedPointer>
#include <QList>
#include <QMutex>
#include <QThread>
#include <QWaitCondition>

#include <log4cplus/logger.h>
#include <log4cplus/loggingmacros.h>

constexpr short nbWorkers = 2;
constexpr short workerHydration = 0;
constexpr short workerDehydration = 1;

namespace KDC {

struct VfsSetupParams {
<<<<<<< HEAD
        int _syncDbId;
        int _driveId;
        int _userId;
        SyncPath _localPath;
        SyncPath _targetPath;
        std::string _namespaceCLSID;
        ExecuteCommand _executeCommand;
        log4cplus::Logger _logger;
=======
        VfsSetupParams() = default;
        VfsSetupParams(const log4cplus::Logger &logger) : logger(logger) {}
        int syncDbId;
        int driveId;
        int userId;
        SyncPath localPath;
        SyncPath targetPath;
        std::string namespaceCLSID;
        KDC::ExecuteCommand executeCommand;
        log4cplus::Logger logger;
        std::shared_ptr<sentry::Handler> sentryHandler;
>>>>>>> f89dd48d
};

struct VfsStatus {
        bool isPlaceholder{false};
        bool isHydrated{false};
        bool isSyncing{false};
        int64_t progress{0};
};

/** Interface describing how to deal with virtual/placeholder files.
 *
 * There are different ways of representing files locally that will only
 * be filled with data (hydrated) on demand. One such way would be suffixed
 * files, others could be FUSE based or use Windows CfAPI.
 *
 * This interface intends to decouple the sync algorithm and Folder from
 * the details of how a particular VFS solution works.
 *
 * An instance is usually created through a plugin via the createVfsFromPlugin()
 * function.
 */
class Vfs : public QObject {
        Q_OBJECT

    public:
        std::array<WorkerInfo, nbWorkers> _workerInfo;
        static QString modeToString(VirtualFileMode virtualFileMode);
        static VirtualFileMode modeFromString(const QString &str);

        explicit Vfs(const VfsSetupParams &vfsSetupParams, QObject *parent = nullptr);

        ~Vfs() override;

        void setSyncFileStatusCallback(void (*syncFileStatus)(int, const SyncPath &, SyncFileStatus &)) {
            _syncFileStatus = syncFileStatus;
        }
        void setSyncFileSyncingCallback(void (*syncFileSyncing)(int, const SyncPath &, bool &)) {
            _syncFileSyncing = syncFileSyncing;
        }
        void setSetSyncFileSyncingCallback(void (*setSyncFileSyncing)(int, const SyncPath &, bool)) {
            _setSyncFileSyncing = setSyncFileSyncing;
        }
        void setExclusionAppListCallback(void (*exclusionAppList)(QString &)) { _exclusionAppList = exclusionAppList; }

        virtual VirtualFileMode mode() const = 0;

        /** Initializes interaction with the VFS provider.
         *
         * The plugin-specific work is done in startImpl().
         * Possible return values are:
         * - ExitCode::Ok: Everything went fine.
         * - ExitCode::LiteSyncError, ExitCause::UnableToCreateVfs: The VFS provider could not be started.
         */
        ExitInfo start(bool &installationDone, bool &activationDone, bool &connectionDone);

        /// Stop interaction with VFS provider. Like when the client application quits.
        /// Also deregister the folder with the sync provider, like when a folder is removed.
        void stop(bool unregister);

        /** Whether the socket api should show pin state options
         *
         * Some plugins might provide alternate shell integration, making the normal
         * context menu actions redundant.
         */
        virtual bool socketApiPinStateActionsShown() const = 0;

        /** Update placeholder metadata.
         *
         * If the remote metadata changes, the local placeholder's metadata should possibly
         * change as well.
         *
         * Possible return values are:
         * - ExitCode::Ok: Everything went fine, the metadata was updated.
         * - ExitCode::LogicError, ExitCause::Unknown: The liteSync connector is not initialized.
         * - ExitCode::SystemError, ExitCause::Unknown: An unknown error occurred.
         * - ExitCode::SystemError, ExitCause::NotFound: The item(filePath) could not be found on the local filesystem.
         * - ExitCode::SystemError, ExitCause::FileAccessError: Missing permissions on the item(filePath) or the
         * item(filePath) is locked.
         */
        virtual ExitInfo updateMetadata(const SyncPath &filePath, time_t creationTime, time_t modtime, int64_t size,
                                        const NodeId &fileId) = 0;

        /** Create a new dehydrated placeholder
         *
         * Possible return values are:
         * - ExitCode::Ok: Everything went fine, the placeholder was created.
         * - ExitCode::LogicError, ExitCause::InvalidArgument: relativeLocalPath is empty or item.remoteNodeId is not set.
         * - ExitCode::SystemError, ExitCause::Unknown: An unknown error occurred.
         * - ExitCode::SystemError, ExitCause::NotFound: The parent folder does not exist.
         * - ExitCode::SystemError, ExitCause::FileAccessError: Missing permissions on the destination folder.
         * - ExitCode::SystemError, ExitCause::FileAlreadyExist: An item with the same name already exists in the
         * destination folder.
         */
        virtual ExitInfo createPlaceholder(const SyncPath &relativeLocalPath, const SyncFileItem &item) = 0;

        /** Convert a hydrated placeholder to a dehydrated one.
         * * Possible return values are:
         * - ExitCode::Ok: Everything went fine, the placeholder is dehydrating (async).
         * - ExitCode::LogicError, ExitCause::InvalidArgument: The provided path is empty.
         * - ExitCode::SystemError, ExitCause::Unknown: An unknown error occurred.
         * - ExitCode::SystemError, ExitCause::NotFound: The item could not be found.
         * - ExitCode::SystemError, ExitCause::FileAccessError: Missing permissions on the item ot the item is locked.
         * - ExitCode::SystemError, ExitCause::NotPlaceHolder: The item is not a placeholder.
         * folder.
         */
        virtual ExitInfo dehydratePlaceholder(const SyncPath &path) = 0;

        /** Convert a new file to a hydrated placeholder.
         *
         * Some VFS integrations expect that every file, including those that have all
         * the remote data, are "placeholders".
         *
         * Implementations must make sure that calling this function on a file that already
         * is a placeholder is acceptable.
         *
         * * Possible return values are:
         * - ExitCode::Ok: Everything went fine, the file is now a placeholder.
         * - ExitCode::LogicError, ExitCause::InvalidArgument: item.localNodeId is not set.
         * - ExitCode::SystemError, ExitCause::Unknown: An unknown error occurred.
         * - ExitCode::SystemError, ExitCause::NotFound: The item could not be found.
         * - ExitCode::SystemError, ExitCause::FileAccessError: Missing permissions on the item ot the item is locked.
         */
        virtual ExitInfo convertToPlaceholder(const SyncPath &path, const SyncFileItem &item) = 0;

        /** Update the fetch status of a file.
         *
         * This is used to update the progress of a file download in the OS file UI.
         *
         * * Possible return values are:
         * - ExitCode::Ok: Everything went fine, the fetch status was updated.
         * - ExitCode::SystemError, ExitCause::Unknown: An unknown error occurred.
         * - ExitCode::SystemError, ExitCause::NotFound: The item could not be found.
         * - ExitCode::SystemError, ExitCause::FileAccessError: Missing permissions on the item ot the item is locked (The
         * item is the file in the sync folder, any error on the tmpItem will lead to SystemError, Unknown).
         */
        virtual ExitInfo updateFetchStatus(const SyncPath &tmpPath, const SyncPath &path, int64_t received, bool &canceled,
                                           bool &finished) = 0;

        /** Force the status of a file.
         *
         * This is used to force the sync status of a file (isSyncing or not)
         *
         * * Possible return values are:
         * - ExitCode::Ok: Everything went fine, the status was updated.
         * - ExitCode::SystemError, ExitCause::Unknown: An unknown error occurred.
         * - ExitCode::SystemError, ExitCause::NotFound: The item could not be found.
         * - ExitCode::SystemError, ExitCause::FileAccessError: Missing permissions on the item ot the item is locked.
         */
        virtual ExitInfo forceStatus(const SyncPath &path, const VfsStatus &vfsStatus) = 0;

        virtual bool cleanUpStatuses() { return true; };

        /** Determine whether the file at the given path is a dehydrated placeholder.
         *
         * * Possible return values are:
         * - ExitCode::Ok: Everything went fine, isDehydrated is set to true if the file is a dehydrated placeholder.
         * - ExitCode::SystemError, ExitCause::Unknown: An unknown error occurred.
         * - ExitCode::SystemError, ExitCause::NotFound: The item could not be found.
         * - ExitCode::SystemError, ExitCause::FileAccessError: Missing permissions on the item ot the item is locked.
         */
        virtual ExitInfo isDehydratedPlaceholder(const SyncPath &filePath, bool &isDehydrated) = 0;

        /** Sets the pin state for the item at a path.
         *
         * The pin state is set on the item and for all items below it.
         *
         * Usually this would forward to setting the pin state flag in the db table,
         * but some vfs plugins will store the pin state in file attributes instead.
         *
         * fileRelativePath is relative to the sync folder. Can be "" for root folder.
         *
         * * Possible return values are:
         * - ExitCode::Ok: Everything went fine, the pin state was updated.
         * - ExitCode::SystemError, ExitCause::Unknown: An unknown error occurred.
         * - ExitCode::SystemError, ExitCause::NotFound: The item could not be found.
         * - ExitCode::SystemError, ExitCause::FileAccessError: Missing permissions on the item ot the item is locked.
         */
        virtual ExitInfo setPinState(const SyncPath &fileRelativePath, PinState state) = 0;

        /** Returns the pin state of an item at a path.
         *
         * Usually backed by the db's effectivePinState() function but some vfs
         * plugins will override it to retrieve the state from elsewhere.
         *
         * fileRelativePath is relative to the sync folder. Can be "" for root folder.
         *
         * Returns none on retrieval error.
         */
        virtual PinState pinState(const SyncPath &fileRelativePath) = 0;

        /** Returns the status of a file.
         *
         * * Possible return values are:
         * - ExitCode::Ok: Everything went fine, the status was retrieved.
         * - ExitCode::SystemError, ExitCause::Unknown: An unknown error occurred.
         * - ExitCode::SystemError, ExitCause::NotFound: The item could not be found.
         * - ExitCode::SystemError, ExitCause::FileAccessError: Missing permissions on the item ot the item is locked.
         */
        virtual ExitInfo status(const SyncPath &filePath, VfsStatus &vfsStatus) = 0;

        /** Set the thumbnail for a file.
         *
         * * Possible return values are:
         * - ExitCode::Ok: Everything went fine, the status was retrieved.
         * - ExitCode::SystemError, ExitCause::Unknown: An unknown error occurred.
         * - ExitCode::SystemError, ExitCause::NotFound: The item could not be found.
         * - ExitCode::SystemError, ExitCause::FileAccessError: Missing permissions on the item ot the item is locked.
         */
        virtual ExitInfo setThumbnail(const SyncPath &filePath, const QPixmap &pixmap) = 0;

        /** Set the list of applications that should not be hydrated.
         *
         * * Possible return values are:
         * - ExitCode::Ok: Everything went fine, the list was set.
         * - ExitCode::LogicError, ExitCause::Unknown: An unknown error occurred.
         */
        virtual ExitInfo setAppExcludeList() = 0;

        /** Set the list of applications that should not be hydrated.
         *
         * * Possible return values are:
         * - ExitCode::Ok: Everything went fine, the list was set.
         * - ExitCode::LogicError, ExitCause::Unknown: An unknown error occurred.
         */
        virtual ExitInfo getFetchingAppList(QHash<QString, QString> &appTable) = 0;

        virtual void exclude(const SyncPath &) = 0;
        virtual bool isExcluded(const SyncPath &filePath) = 0;


        virtual bool fileStatusChanged(const SyncPath &systemFileName, KDC::SyncFileStatus fileStatus) = 0;

        virtual void convertDirContentToPlaceholder(const QString &, bool) {}

        virtual void clearFileAttributes(const SyncPath &) = 0;

        void setExtendedLog(bool extendedLog) { _extendedLog = extendedLog; }

<<<<<<< HEAD
        const std::string &namespaceCLSID() const { return _vfsSetupParams._namespaceCLSID; }
        void setNamespaceCLSID(const std::string &CLSID) { _vfsSetupParams._namespaceCLSID = CLSID; }
=======
        inline const std::string &namespaceCLSID() { return _vfsSetupParams.namespaceCLSID; }
        inline void setNamespaceCLSID(const std::string &CLSID) { _vfsSetupParams.namespaceCLSID = CLSID; }
>>>>>>> f89dd48d

        virtual void dehydrate(const SyncPath &path) = 0;
        virtual void hydrate(const SyncPath &path) = 0;
        virtual void cancelHydrate(const SyncPath &) = 0;

    signals:
        /// Emitted when a user-initiated hydration starts
        void beginHydrating();
        /// Emitted when the hydration ends
        void doneHydrating();

    protected:
        VfsSetupParams _vfsSetupParams;
        void starVfsWorkers();
        const std::array<int, nbWorkers> s_nb_threads = {5, 5};

        // Callbacks
        void (*_syncFileStatus)(int syncDbId, const KDC::SyncPath &itemPath, KDC::SyncFileStatus &status) = nullptr;
        void (*_syncFileSyncing)(int syncDbId, const KDC::SyncPath &itemPath, bool &syncing) = nullptr;
        void (*_setSyncFileSyncing)(int syncDbId, const KDC::SyncPath &itemPath, bool syncing) = nullptr;
        void (*_exclusionAppList)(QString &appList) = nullptr;

        bool extendedLog() { return _extendedLog; }

        /** Set up the plugin for the folder.
         *
         * For example, the VFS provider might monitor files to be able to start a file
         * hydration (download of a file's remote contents) when the user wants to open
         * it.
         *
         * Usually some registration needs to be done with the backend. This function
         * should take care of it if necessary.
         */
        virtual ExitInfo startImpl(bool &installationDone, bool &activationDone, bool &connectionDone) = 0;

        virtual void stopImpl(bool unregister) = 0;

<<<<<<< HEAD
        log4cplus::Logger logger() const { return _vfsSetupParams._logger; }
=======
        inline log4cplus::Logger logger() const { return _vfsSetupParams.logger; }
>>>>>>> f89dd48d


        /* Handle a VFS error by logging it and returning an ExitInfo with the appropriate error code.
         *  As the reason behind the error is not (yet) provided by some of the OS specific VFS implementations,
         *  the error provided to the application will only be based on the existence/permission of the file/directory.
         *  If there is no issue with the file/directory, the error will be Vfs::defaultVfsError().         *
         */
        ExitInfo handleVfsError(const SyncPath &itemPath, const SourceLocation &location = SourceLocation::currentLoc()) const;

        /* Check if a path exists and return an ExitInfo with the appropriate error code.
         *
         * @param itemPath The path to check.
         * @param shouldExist Whether the path should exist or not.
         * @param location The location of the call.
         *
         * @return ExitInfo with the appropriate error code:
         *   - ExitCode::Ok if the path exists and shouldExist is true.
         *   - ExitCode::Ok if the path does not exist and shouldExist is false.
         *   - ExitCode::SystemError, ExitCause::NotFound if the path does not exist and shouldExist is true.
         *   - ExitCode::SystemError, ExitCause::FileAlreadyExist if the path exist and shouldExist is false.
         *   - ExitCode::SystemError, ExitCause::FileAccessError if the path is not accessible.
         *   - ExitCode::SystemError, ExitCause::InvalidArguments if the path is empty.
         */
        ExitInfo checkIfPathIsValid(const SyncPath &itemPath, bool shouldExist,
                                    const SourceLocation &location = SourceLocation::currentLoc()) const;

        /* By default, we will return file access error.
         *  The file will be blacklisted for 1h or until the user edit, move or delete it (or the sync is restarted).
         */
        ExitInfo defaultVfsError(const SourceLocation &location = SourceLocation::currentLoc()) const {
            return {ExitCode::SystemError, ExitCause::FileAccessError, location};
        }

    private:
        bool _extendedLog;
        bool _started;
};
} // namespace KDC

Q_DECLARE_INTERFACE(KDC::Vfs, "Vfs")

//
// VfsOff
//

namespace KDC {
/// Implementation of Vfs for Vfs::Off mode - does nothing
class VfsOff : public Vfs {
        Q_OBJECT
        Q_INTERFACES(KDC::Vfs)

    public:
        explicit VfsOff(QObject *parent = nullptr);
        VfsOff(const VfsSetupParams &vfsSetupParams, QObject *parent = nullptr);

        ~VfsOff() override;

        VirtualFileMode mode() const override { return VirtualFileMode::Off; }

        bool socketApiPinStateActionsShown() const override { return false; }

        ExitInfo updateMetadata(const SyncPath &, time_t, time_t, int64_t, const NodeId &) override { return ExitCode::Ok; }
        ExitInfo createPlaceholder(const SyncPath &, const SyncFileItem &) override { return ExitCode::Ok; }
        ExitInfo dehydratePlaceholder(const SyncPath &) override { return ExitCode::Ok; }
        ExitInfo convertToPlaceholder(const SyncPath &, const SyncFileItem &) override { return ExitCode::Ok; }
        ExitInfo updateFetchStatus(const SyncPath &, const SyncPath &, int64_t, bool &, bool &) override { return ExitCode::Ok; }
        ExitInfo forceStatus(const SyncPath &path, const VfsStatus &vfsStatus) override;

        ExitInfo isDehydratedPlaceholder(const SyncPath &, bool &isDehydrated) override {
            isDehydrated = false;
            return ExitCode::Ok;
        }

<<<<<<< HEAD
        ExitInfo setPinState(const SyncPath &, PinState) override { return ExitCode::Ok; }
        PinState pinState(const SyncPath &) override { return PinState::AlwaysLocal; }
        ExitInfo status(const SyncPath &, VfsStatus &) override { return ExitCode::Ok; }
=======
        ExitInfo setPinState(const SyncPath &, KDC::PinState) override { return ExitCode::Ok; }
        KDC::PinState pinState(const SyncPath &) override { return KDC::PinState::AlwaysLocal; }
        ExitInfo status(const SyncPath &, bool &isPlaceHolder, bool &isHydrated, bool &, int &) override {
            isPlaceHolder = false;
            isHydrated = true;
            return ExitCode::Ok;
        }
>>>>>>> f89dd48d
        ExitInfo setThumbnail(const SyncPath &, const QPixmap &) override { return ExitCode::Ok; }
        ExitInfo setAppExcludeList() override { return ExitCode::Ok; }
        ExitInfo getFetchingAppList(QHash<QString, QString> &) override { return ExitCode::Ok; }
        void exclude(const SyncPath &) override { /*VfsOff*/ }
        bool isExcluded(const SyncPath &) override { return false; }
<<<<<<< HEAD
        bool fileStatusChanged(const SyncPath &, SyncFileStatus) final { return true; }
=======
        bool fileStatusChanged(const SyncPath &, KDC::SyncFileStatus) override { return true; }
>>>>>>> f89dd48d

        void clearFileAttributes(const SyncPath &) override { /*VfsOff*/ }
        void dehydrate(const SyncPath &) override { /*VfsOff*/ }
        void hydrate(const SyncPath &) override { /*VfsOff*/ }
        void cancelHydrate(const SyncPath &) override { /*VfsOff*/ }

    protected:
        ExitInfo startImpl(bool &installationDone, bool &activationDone, bool &connectionDone) override;
        void stopImpl(bool /*unregister*/) override { /*VfsOff*/ }

        friend class TestWorkers;
};

/// Check whether the plugin for the mode is available.
bool isVfsPluginAvailable(VirtualFileMode virtualFileMode, QString &error);

/// Return the best available VFS mode.
VirtualFileMode bestAvailableVfsMode();

/// Create a VFS instance for the mode, returns nullptr on failure.
std::unique_ptr<Vfs> createVfsFromPlugin(VirtualFileMode virtualFileMode, VfsSetupParams &vfsSetupParams, QString &error);

} // namespace KDC<|MERGE_RESOLUTION|>--- conflicted
+++ resolved
@@ -46,16 +46,6 @@
 namespace KDC {
 
 struct VfsSetupParams {
-<<<<<<< HEAD
-        int _syncDbId;
-        int _driveId;
-        int _userId;
-        SyncPath _localPath;
-        SyncPath _targetPath;
-        std::string _namespaceCLSID;
-        ExecuteCommand _executeCommand;
-        log4cplus::Logger _logger;
-=======
         VfsSetupParams() = default;
         VfsSetupParams(const log4cplus::Logger &logger) : logger(logger) {}
         int syncDbId;
@@ -64,10 +54,9 @@
         SyncPath localPath;
         SyncPath targetPath;
         std::string namespaceCLSID;
-        KDC::ExecuteCommand executeCommand;
+        ExecuteCommand executeCommand;
         log4cplus::Logger logger;
         std::shared_ptr<sentry::Handler> sentryHandler;
->>>>>>> f89dd48d
 };
 
 struct VfsStatus {
@@ -298,7 +287,7 @@
         virtual bool isExcluded(const SyncPath &filePath) = 0;
 
 
-        virtual bool fileStatusChanged(const SyncPath &systemFileName, KDC::SyncFileStatus fileStatus) = 0;
+        virtual bool fileStatusChanged(const SyncPath &systemFileName, SyncFileStatus fileStatus) = 0;
 
         virtual void convertDirContentToPlaceholder(const QString &, bool) {}
 
@@ -306,13 +295,8 @@
 
         void setExtendedLog(bool extendedLog) { _extendedLog = extendedLog; }
 
-<<<<<<< HEAD
-        const std::string &namespaceCLSID() const { return _vfsSetupParams._namespaceCLSID; }
-        void setNamespaceCLSID(const std::string &CLSID) { _vfsSetupParams._namespaceCLSID = CLSID; }
-=======
-        inline const std::string &namespaceCLSID() { return _vfsSetupParams.namespaceCLSID; }
-        inline void setNamespaceCLSID(const std::string &CLSID) { _vfsSetupParams.namespaceCLSID = CLSID; }
->>>>>>> f89dd48d
+        const std::string &namespaceCLSID() { return _vfsSetupParams.namespaceCLSID; }
+        void setNamespaceCLSID(const std::string &CLSID) { _vfsSetupParams.namespaceCLSID = CLSID; }
 
         virtual void dehydrate(const SyncPath &path) = 0;
         virtual void hydrate(const SyncPath &path) = 0;
@@ -350,11 +334,7 @@
 
         virtual void stopImpl(bool unregister) = 0;
 
-<<<<<<< HEAD
-        log4cplus::Logger logger() const { return _vfsSetupParams._logger; }
-=======
-        inline log4cplus::Logger logger() const { return _vfsSetupParams.logger; }
->>>>>>> f89dd48d
+        log4cplus::Logger logger() const { return _vfsSetupParams.logger; }
 
 
         /* Handle a VFS error by logging it and returning an ExitInfo with the appropriate error code.
@@ -428,29 +408,19 @@
             return ExitCode::Ok;
         }
 
-<<<<<<< HEAD
         ExitInfo setPinState(const SyncPath &, PinState) override { return ExitCode::Ok; }
         PinState pinState(const SyncPath &) override { return PinState::AlwaysLocal; }
-        ExitInfo status(const SyncPath &, VfsStatus &) override { return ExitCode::Ok; }
-=======
-        ExitInfo setPinState(const SyncPath &, KDC::PinState) override { return ExitCode::Ok; }
-        KDC::PinState pinState(const SyncPath &) override { return KDC::PinState::AlwaysLocal; }
-        ExitInfo status(const SyncPath &, bool &isPlaceHolder, bool &isHydrated, bool &, int &) override {
-            isPlaceHolder = false;
-            isHydrated = true;
+        ExitInfo status(const SyncPath &, VfsStatus &vfsStatus) override {
+            vfsStatus.isPlaceholder = false;
+            vfsStatus.isHydrated = true;
             return ExitCode::Ok;
         }
->>>>>>> f89dd48d
         ExitInfo setThumbnail(const SyncPath &, const QPixmap &) override { return ExitCode::Ok; }
         ExitInfo setAppExcludeList() override { return ExitCode::Ok; }
         ExitInfo getFetchingAppList(QHash<QString, QString> &) override { return ExitCode::Ok; }
         void exclude(const SyncPath &) override { /*VfsOff*/ }
         bool isExcluded(const SyncPath &) override { return false; }
-<<<<<<< HEAD
-        bool fileStatusChanged(const SyncPath &, SyncFileStatus) final { return true; }
-=======
-        bool fileStatusChanged(const SyncPath &, KDC::SyncFileStatus) override { return true; }
->>>>>>> f89dd48d
+        bool fileStatusChanged(const SyncPath &, const SyncFileStatus) override { return true; }
 
         void clearFileAttributes(const SyncPath &) override { /*VfsOff*/ }
         void dehydrate(const SyncPath &) override { /*VfsOff*/ }
