/*
 * Infomaniak kDrive - Desktop
 * Copyright (C) 2023-2025 Infomaniak Network SA
 *
 * This program is free software: you can redistribute it and/or modify
 * it under the terms of the GNU General Public License as published by
 * the Free Software Foundation, either version 3 of the License, or
 * (at your option) any later version.
 *
 * This program is distributed in the hope that it will be useful,
 * but WITHOUT ANY WARRANTY; without even the implied warranty of
 * MERCHANTABILITY or FITNESS FOR A PARTICULAR PURPOSE.  See the
 * GNU General Public License for more details.
 *
 * You should have received a copy of the GNU General Public License
 * along with this program.  If not, see <http://www.gnu.org/licenses/>.
 */

#pragma once

#include "libcommon/utility/types.h"
#include "libcommon/utility/utility.h"
#include "libcommon/log/sentry/handler.h"
#include "libcommon/utility/sourcelocation.h"
#include "libcommonserver/vfs/workerinfo.h"
#include "libsyncengine/progress/syncfileitem.h"

#include <memory>
#include <deque>

#include <QObject>

#include <log4cplus/logger.h>
#include <log4cplus/loggingmacros.h>

constexpr size_t nbWorkers = 2;
constexpr short workerHydration = 0;
constexpr short workerDehydration = 1;

namespace KDC {

struct VfsSetupParams {
        VfsSetupParams() = default;
<<<<<<< HEAD
        explicit VfsSetupParams(const log4cplus::Logger &logger) : logger(logger) {}
        int syncDbId{0};
        int driveId{0};
        int userId{0};
=======
        VfsSetupParams(const log4cplus::Logger &logger) : logger(logger) {}
        int syncDbId{-1};
        int driveId{-1};
        int userId{-1};
>>>>>>> afbb6a61
        SyncPath localPath;
        SyncPath targetPath;
        std::string namespaceCLSID;
        ExecuteCommand executeCommand;
        log4cplus::Logger logger;
        std::shared_ptr<sentry::Handler> sentryHandler;
};

struct VfsStatus {
        bool isPlaceholder{false};
        bool isHydrated{false};
        bool isSyncing{false};
        int16_t progress{0};

        VfsStatus &operator=(const VfsStatus &other) {
            if (this == &other) return *this;
            isPlaceholder = other.isPlaceholder;
            isHydrated = other.isHydrated;
            isSyncing = other.isSyncing;
            progress = other.progress;
            return *this;
        }
};

/** Interface describing how to deal with virtual/placeholder files.
 *
 * There are different ways of representing files locally that will only
 * be filled with data (hydrated) on demand. One such way would be suffixed
 * files, others could be FUSE based or use Windows CfAPI.
 *
 * This interface intends to decouple the sync algorithm and Folder from
 * the details of how a particular VFS solution works.
 *
 * An instance is usually created through a plugin via the createVfsFromPlugin()
 * function.
 */
class Vfs : public QObject {
        Q_OBJECT

    public:
        std::array<WorkerInfo, nbWorkers> _workerInfo;
        static QString modeToString(VirtualFileMode virtualFileMode);
        static VirtualFileMode modeFromString(const QString &str);

        explicit Vfs(const VfsSetupParams &vfsSetupParams, QObject *parent = nullptr);

        ~Vfs() override;

        void setSyncFileStatusCallback(void (*syncFileStatus)(int, const SyncPath &, SyncFileStatus &)) {
            _syncFileStatus = syncFileStatus;
        }
        void setSyncFileSyncingCallback(void (*syncFileSyncing)(int, const SyncPath &, bool &)) {
            _syncFileSyncing = syncFileSyncing;
        }
        void setSetSyncFileSyncingCallback(void (*setSyncFileSyncing)(int, const SyncPath &, bool)) {
            _setSyncFileSyncing = setSyncFileSyncing;
        }
        void setExclusionAppListCallback(void (*exclusionAppList)(QString &)) { _exclusionAppList = exclusionAppList; }

        virtual VirtualFileMode mode() const = 0;

        /** Initializes interaction with the VFS provider.
         *
         * The plugin-specific work is done in startImpl().
         * Possible return values are:
         * - ExitCode::Ok: Everything went fine.
         * - ExitCode::LiteSyncError, ExitCause::UnableToCreateVfs: The VFS provider could not be started.
         */
        ExitInfo start(bool &installationDone, bool &activationDone, bool &connectionDone);

        /// Stop interaction with VFS provider. Like when the client application quits.
        /// Also deregister the folder with the sync provider, like when a folder is removed.
        void stop(bool unregister);

        /** Whether the socket api should show pin state options
         *
         * Some plugins might provide alternate shell integration, making the normal
         * context menu actions redundant.
         */
        virtual bool socketApiPinStateActionsShown() const = 0;

        /** Update placeholder metadata.
         *
         * If the remote metadata changes, the local placeholder's metadata should possibly
         * change as well.
         *
         * Possible return values are:
         * - ExitCode::Ok: Everything went fine, the metadata was updated.
         * - ExitCode::LogicError, ExitCause::Unknown: The liteSync connector is not initialized.
         * - ExitCode::SystemError, ExitCause::Unknown: An unknown error occurred.
         * - ExitCode::SystemError, ExitCause::NotFound: The item(filePath) could not be found on the local filesystem.
         * - ExitCode::SystemError, ExitCause::FileAccessError: Missing permissions on the item(filePath) or the
         * item(filePath) is locked.
         */
        virtual ExitInfo updateMetadata(const SyncPath &filePath, time_t creationTime, time_t modtime, int64_t size,
                                        const NodeId &fileId) = 0;

        /** Create a new dehydrated placeholder
         *
         * Possible return values are:
         * - ExitCode::Ok: Everything went fine, the placeholder was created.
         * - ExitCode::LogicError, ExitCause::InvalidArgument: relativeLocalPath is empty or item.remoteNodeId is not set.
         * - ExitCode::SystemError, ExitCause::Unknown: An unknown error occurred.
         * - ExitCode::SystemError, ExitCause::NotFound: The parent folder does not exist.
         * - ExitCode::SystemError, ExitCause::FileAccessError: Missing permissions on the destination folder.
         * - ExitCode::SystemError, ExitCause::FileAlreadyExist: An item with the same name already exists in the
         * destination folder.
         */
        virtual ExitInfo createPlaceholder(const SyncPath &relativeLocalPath, const SyncFileItem &item) = 0;

        /** Convert a hydrated placeholder to a dehydrated one.
         * * Possible return values are:
         * - ExitCode::Ok: Everything went fine, the placeholder is dehydrating (async).
         * - ExitCode::LogicError, ExitCause::InvalidArgument: The provided path is empty.
         * - ExitCode::SystemError, ExitCause::Unknown: An unknown error occurred.
         * - ExitCode::SystemError, ExitCause::NotFound: The item could not be found.
         * - ExitCode::SystemError, ExitCause::FileAccessError: Missing permissions on the item ot the item is locked.
         * - ExitCode::SystemError, ExitCause::NotPlaceHolder: The item is not a placeholder.
         * folder.
         */
        virtual ExitInfo dehydratePlaceholder(const SyncPath &path) = 0;

        /** Convert a new file to a hydrated placeholder.
         *
         * Some VFS integrations expect that every file, including those that have all
         * the remote data, are "placeholders".
         *
         * Implementations must make sure that calling this function on a file that already
         * is a placeholder is acceptable.
         *
         * * Possible return values are:
         * - ExitCode::Ok: Everything went fine, the file is now a placeholder.
         * - ExitCode::LogicError, ExitCause::InvalidArgument: item.localNodeId is not set.
         * - ExitCode::SystemError, ExitCause::Unknown: An unknown error occurred.
         * - ExitCode::SystemError, ExitCause::NotFound: The item could not be found.
         * - ExitCode::SystemError, ExitCause::FileAccessError: Missing permissions on the item ot the item is locked.
         */
        virtual ExitInfo convertToPlaceholder(const SyncPath &path, const SyncFileItem &item) = 0;

        /** Update the fetch status of a file.
         *
         * This is used to update the progress of a file download in the OS file UI.
         *
         * * Possible return values are:
         * - ExitCode::Ok: Everything went fine, the fetch status was updated.
         * - ExitCode::SystemError, ExitCause::Unknown: An unknown error occurred.
         * - ExitCode::SystemError, ExitCause::NotFound: The item could not be found.
         * - ExitCode::SystemError, ExitCause::FileAccessError: Missing permissions on the item ot the item is locked (The
         * item is the file in the sync folder, any error on the tmpItem will lead to SystemError, Unknown).
         */
        virtual ExitInfo updateFetchStatus(const SyncPath &tmpPath, const SyncPath &path, int64_t received, bool &canceled,
                                           bool &finished) = 0;

        /** Force the status of a file.
         *
         * This is used to force the sync status of a file (isSyncing or not)
         *
         * * Possible return values are:
         * - ExitCode::Ok: Everything went fine, the status was updated.
         * - ExitCode::SystemError, ExitCause::Unknown: An unknown error occurred.
         * - ExitCode::SystemError, ExitCause::NotFound: The item could not be found.
         * - ExitCode::SystemError, ExitCause::FileAccessError: Missing permissions on the item ot the item is locked.
         */
        virtual ExitInfo forceStatus(const SyncPath &path, const VfsStatus &vfsStatus) = 0;

        virtual bool cleanUpStatuses() { return true; };

        /** Determine whether the file at the given path is a dehydrated placeholder.
         *
         * * Possible return values are:
         * - ExitCode::Ok: Everything went fine, isDehydrated is set to true if the file is a dehydrated placeholder.
         * - ExitCode::SystemError, ExitCause::Unknown: An unknown error occurred.
         * - ExitCode::SystemError, ExitCause::NotFound: The item could not be found.
         * - ExitCode::SystemError, ExitCause::FileAccessError: Missing permissions on the item ot the item is locked.
         */
        virtual ExitInfo isDehydratedPlaceholder(const SyncPath &filePath, bool &isDehydrated) = 0;

        /** Sets the pin state for the item at a path.
         *
         * The pin state is set on the item and for all items below it.
         *
         * Usually this would forward to setting the pin state flag in the db table,
         * but some vfs plugins will store the pin state in file attributes instead.
         *
         * fileRelativePath is relative to the sync folder. Can be "" for root folder.
         *
         * * Possible return values are:
         * - ExitCode::Ok: Everything went fine, the pin state was updated.
         * - ExitCode::SystemError, ExitCause::Unknown: An unknown error occurred.
         * - ExitCode::SystemError, ExitCause::NotFound: The item could not be found.
         * - ExitCode::SystemError, ExitCause::FileAccessError: Missing permissions on the item ot the item is locked.
         */
        virtual ExitInfo setPinState(const SyncPath &fileRelativePath, PinState state) = 0;

        /** Returns the pin state of an item at a path.
         *
         * Usually backed by the db's effectivePinState() function but some vfs
         * plugins will override it to retrieve the state from elsewhere.
         *
         * fileRelativePath is relative to the sync folder. Can be "" for root folder.
         *
         * Returns none on retrieval error.
         */
        virtual PinState pinState(const SyncPath &fileRelativePath) = 0;

        /** Returns the status of a file.
         *
         * * Possible return values are:
         * - ExitCode::Ok: Everything went fine, the status was retrieved.
         * - ExitCode::SystemError, ExitCause::Unknown: An unknown error occurred.
         * - ExitCode::SystemError, ExitCause::NotFound: The item could not be found.
         * - ExitCode::SystemError, ExitCause::FileAccessError: Missing permissions on the item ot the item is locked.
         */
        virtual ExitInfo status(const SyncPath &filePath, VfsStatus &vfsStatus) = 0;

        /** Set the thumbnail for a file.
         *
         * * Possible return values are:
         * - ExitCode::Ok: Everything went fine, the status was retrieved.
         * - ExitCode::SystemError, ExitCause::Unknown: An unknown error occurred.
         * - ExitCode::SystemError, ExitCause::NotFound: The item could not be found.
         * - ExitCode::SystemError, ExitCause::FileAccessError: Missing permissions on the item ot the item is locked.
         */
        virtual ExitInfo setThumbnail(const SyncPath &filePath, const QPixmap &pixmap) = 0;

        /** Set the list of applications that should not be hydrated.
         *
         * * Possible return values are:
         * - ExitCode::Ok: Everything went fine, the list was set.
         * - ExitCode::LogicError, ExitCause::Unknown: An unknown error occurred.
         */
        virtual ExitInfo setAppExcludeList() = 0;

        /** Set the list of applications that should not be hydrated.
         *
         * * Possible return values are:
         * - ExitCode::Ok: Everything went fine, the list was set.
         * - ExitCode::LogicError, ExitCause::Unknown: An unknown error occurred.
         */
        virtual ExitInfo getFetchingAppList(QHash<QString, QString> &appTable) = 0;

        virtual void exclude(const SyncPath &) = 0;
        virtual bool isExcluded(const SyncPath &filePath) = 0;


        virtual bool fileStatusChanged(const SyncPath &systemFileName, SyncFileStatus fileStatus) = 0;

        virtual void convertDirContentToPlaceholder(const QString &, bool) {}

        virtual void clearFileAttributes(const SyncPath &) = 0;

        void setExtendedLog(bool extendedLog) { _extendedLog = extendedLog; }

        const std::string &namespaceCLSID() { return _vfsSetupParams.namespaceCLSID; }
        void setNamespaceCLSID(const std::string &CLSID) { _vfsSetupParams.namespaceCLSID = CLSID; }

        virtual void dehydrate(const SyncPath &path) = 0;
        virtual void hydrate(const SyncPath &path) = 0;
        virtual void cancelHydrate(const SyncPath &) = 0;

    signals:
        /// Emitted when a user-initiated hydration starts
        void beginHydrating();
        /// Emitted when the hydration ends
        void doneHydrating();

    protected:
        VfsSetupParams _vfsSetupParams;
        void starVfsWorkers();
        const std::array<size_t, nbWorkers> s_nb_threads = {5, 5};

        // Callbacks
        void (*_syncFileStatus)(int syncDbId, const KDC::SyncPath &itemPath, KDC::SyncFileStatus &status) = nullptr;
        void (*_syncFileSyncing)(int syncDbId, const KDC::SyncPath &itemPath, bool &syncing) = nullptr;
        void (*_setSyncFileSyncing)(int syncDbId, const KDC::SyncPath &itemPath, bool syncing) = nullptr;
        void (*_exclusionAppList)(QString &appList) = nullptr;

        bool extendedLog() { return _extendedLog; }

        /** Set up the plugin for the folder.
         *
         * For example, the VFS provider might monitor files to be able to start a file
         * hydration (download of a file's remote contents) when the user wants to open
         * it.
         *
         * Usually some registration needs to be done with the backend. This function
         * should take care of it if necessary.
         */
        virtual ExitInfo startImpl(bool &installationDone, bool &activationDone, bool &connectionDone) = 0;

        virtual void stopImpl(bool unregister) = 0;

        log4cplus::Logger logger() const { return _vfsSetupParams.logger; }


        /* Handle a VFS error by logging it and returning an ExitInfo with the appropriate error code.
         *  As the reason behind the error is not (yet) provided by some of the OS specific VFS implementations,
         *  the error provided to the application will only be based on the existence/permission of the file/directory.
         *  If there is no issue with the file/directory, the error will be Vfs::defaultVfsError().         *
         */
        ExitInfo handleVfsError(const SyncPath &itemPath, const SourceLocation &location = SourceLocation::currentLoc()) const;

        /* Check if a path exists and return an ExitInfo with the appropriate error code.
         *
         * @param itemPath The path to check.
         * @param shouldExist Whether the path should exist or not.
         * @param location The location of the call.
         *
         * @return ExitInfo with the appropriate error code:
         *   - ExitCode::Ok if the path exists and shouldExist is true.
         *   - ExitCode::Ok if the path does not exist and shouldExist is false.
         *   - ExitCode::SystemError, ExitCause::NotFound if the path does not exist and shouldExist is true.
         *   - ExitCode::SystemError, ExitCause::FileAlreadyExist if the path exist and shouldExist is false.
         *   - ExitCode::SystemError, ExitCause::FileAccessError if the path is not accessible.
         *   - ExitCode::SystemError, ExitCause::InvalidArguments if the path is empty.
         */
        ExitInfo checkIfPathIsValid(const SyncPath &itemPath, bool shouldExist,
                                    const SourceLocation &location = SourceLocation::currentLoc()) const;

        /* By default, we will return file access error.
         *  The file will be blacklisted for 1h or until the user edit, move or delete it (or the sync is restarted).
         */
        ExitInfo defaultVfsError(const SourceLocation &location = SourceLocation::currentLoc()) const {
            return {ExitCode::SystemError, ExitCause::FileAccessError, location};
        }

    private:
        bool _extendedLog;
        bool _started;
};
} // namespace KDC

Q_DECLARE_INTERFACE(KDC::Vfs, "Vfs")

//
// VfsOff
//

namespace KDC {
/// Implementation of Vfs for Vfs::Off mode - does nothing
class VfsOff : public Vfs {
        Q_OBJECT
        Q_INTERFACES(KDC::Vfs)

    public:
        explicit VfsOff(QObject *parent = nullptr);
        VfsOff(const VfsSetupParams &vfsSetupParams, QObject *parent = nullptr);

        ~VfsOff() override;

        VirtualFileMode mode() const override { return VirtualFileMode::Off; }

        bool socketApiPinStateActionsShown() const override { return false; }

        ExitInfo updateMetadata(const SyncPath &, time_t, time_t, int64_t, const NodeId &) override { return ExitCode::Ok; }
        ExitInfo createPlaceholder(const SyncPath &, const SyncFileItem &) override { return ExitCode::Ok; }
        ExitInfo dehydratePlaceholder(const SyncPath &) override { return ExitCode::Ok; }
        ExitInfo convertToPlaceholder(const SyncPath &, const SyncFileItem &) override { return ExitCode::Ok; }
        ExitInfo updateFetchStatus(const SyncPath &, const SyncPath &, int64_t, bool &, bool &) override { return ExitCode::Ok; }
        ExitInfo forceStatus(const SyncPath &path, const VfsStatus &vfsStatus) override;

        ExitInfo isDehydratedPlaceholder(const SyncPath &, bool &isDehydrated) override {
            isDehydrated = false;
            return ExitCode::Ok;
        }

        ExitInfo setPinState(const SyncPath &, PinState) override { return ExitCode::Ok; }
        PinState pinState(const SyncPath &) override { return PinState::AlwaysLocal; }
        ExitInfo status(const SyncPath &, VfsStatus &vfsStatus) override {
            vfsStatus.isPlaceholder = false;
            vfsStatus.isHydrated = true;
            return ExitCode::Ok;
        }
        ExitInfo setThumbnail(const SyncPath &, const QPixmap &) override { return ExitCode::Ok; }
        ExitInfo setAppExcludeList() override { return ExitCode::Ok; }
        ExitInfo getFetchingAppList(QHash<QString, QString> &) override { return ExitCode::Ok; }
        void exclude(const SyncPath &) override { /*VfsOff*/
        }
        bool isExcluded(const SyncPath &) override { return false; }
        bool fileStatusChanged(const SyncPath &, const SyncFileStatus) override { return true; }

        void clearFileAttributes(const SyncPath &) override { /*VfsOff*/
        }
        void dehydrate(const SyncPath &) override { /*VfsOff*/
        }
        void hydrate(const SyncPath &) override { /*VfsOff*/
        }
        void cancelHydrate(const SyncPath &) override { /*VfsOff*/
        }

    protected:
        ExitInfo startImpl(bool &installationDone, bool &activationDone, bool &connectionDone) override;
        void stopImpl(bool /*unregister*/) override { /*VfsOff*/
        }

        friend class TestWorkers;
};

/// Check whether the plugin for the mode is available.
bool isVfsPluginAvailable(VirtualFileMode virtualFileMode, QString &error);

/// Return the best available VFS mode.
VirtualFileMode bestAvailableVfsMode();

/// Create a VFS instance for the mode, returns nullptr on failure.
std::unique_ptr<Vfs> createVfsFromPlugin(VirtualFileMode virtualFileMode, VfsSetupParams &vfsSetupParams, QString &error);

} // namespace KDC<|MERGE_RESOLUTION|>--- conflicted
+++ resolved
@@ -41,17 +41,10 @@
 
 struct VfsSetupParams {
         VfsSetupParams() = default;
-<<<<<<< HEAD
         explicit VfsSetupParams(const log4cplus::Logger &logger) : logger(logger) {}
-        int syncDbId{0};
-        int driveId{0};
-        int userId{0};
-=======
-        VfsSetupParams(const log4cplus::Logger &logger) : logger(logger) {}
         int syncDbId{-1};
         int driveId{-1};
         int userId{-1};
->>>>>>> afbb6a61
         SyncPath localPath;
         SyncPath targetPath;
         std::string namespaceCLSID;
