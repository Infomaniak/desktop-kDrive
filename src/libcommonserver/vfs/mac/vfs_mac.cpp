--- conflicted
+++ resolved
@@ -487,11 +487,7 @@
 }
 
 ExitInfo VfsMac::isDehydratedPlaceholder(const SyncPath &initFilePathStd, bool &isDehydrated) {
-<<<<<<< HEAD
-    const SyncPath filePath(_vfsSetupParams._localPath / initFilePathStd);
-=======
-    SyncPath filePath(_vfsSetupParams.localPath / initFilePathStd);
->>>>>>> f89dd48d
+    const SyncPath filePath(_vfsSetupParams.localPath / initFilePathStd);
 
     VfsStatus vfsStatus;
     if (!_connector->vfsGetStatus(Path2QStr(filePath), vfsStatus)) {
