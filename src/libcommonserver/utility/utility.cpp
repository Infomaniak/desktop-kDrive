--- conflicted
+++ resolved
@@ -645,15 +645,8 @@
             DWORD dwError = GetLastError();
             if (dwError != ERROR_INSUFFICIENT_BUFFER) {
                 // Real error, not buffer error
-<<<<<<< HEAD
                 LOGW_DEBUG(logger(), L"Failed to normalize " << formatSyncName(name) << L" ("
                                                              << CommonUtility::getErrorMessage(dwError) << L")");
-=======
-                LOGW_WARN(logger(), L"Failed to normalize string " << SyncName2WStr(name).c_str() << L" - error code: "
-                                                                   << std::to_wstring(dwError));
-                sentry::Handler::captureMessage(sentry::Level::Error, "Utility::normalizedSyncName",
-                                                "Failed to normalize string");
->>>>>>> 3792ea6b
                 return false;
             }
 
@@ -664,14 +657,8 @@
 
     if (iSizeEstimated <= 0) {
         DWORD dwError = GetLastError();
-<<<<<<< HEAD
         LOGW_DEBUG(logger(),
                    L"Failed to normalize " << formatSyncName(name) << L" (" << CommonUtility::getErrorMessage(dwError) << L")");
-=======
-        LOGW_WARN(logger(), L"Failed to normalize string " << SyncName2WStr(name).c_str() << L" - error code: "
-                                                           << std::to_wstring(dwError));
-        sentry::Handler::captureMessage(sentry::Level::Error, "Utility::normalizedSyncName", "Failed to normalize string");
->>>>>>> 3792ea6b
         return false;
     }
 
