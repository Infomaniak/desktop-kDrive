/*
 * Infomaniak kDrive - Desktop
 * Copyright (C) 2023-2025 Infomaniak Network SA
 *
 * This program is free software: you can redistribute it and/or modify
 * it under the terms of the GNU General Public License as published by
 * the Free Software Foundation, either version 3 of the License, or
 * (at your option) any later version.
 *
 * This program is distributed in the hope that it will be useful,
 * but WITHOUT ANY WARRANTY; without even the implied warranty of
 * MERCHANTABILITY or FITNESS FOR A PARTICULAR PURPOSE.  See the
 * GNU General Public License for more details.
 *
 * You should have received a copy of the GNU General Public License
 * along with this program.  If not, see <http://www.gnu.org/licenses/>.
 */

#include "utility.h"
#include "Poco/URI.h"
#include "config.h"
#include "libcommon/utility/utility.h"
#include "libcommonserver/io/iohelper.h"

#include "utility/utility_base.h"

#include "utility/utility_base.h"

#if defined(KD_MACOS)
#include <sys/statvfs.h>
#include <sys/mount.h>
#elif defined(KD_LINUX)
#include <sys/statvfs.h>
#include <sys/statfs.h>
#elif defined(KD_WINDOWS)
#include <fileapi.h>
#endif

#include <locale>
#include <algorithm>
#include <thread>
#include <variant>
#include <ctime>
#include <filesystem>
#include <sstream>
#include <ctime>

#include <Poco/MD5Engine.h>
#include <Poco/UnicodeConverter.h>
#include <Poco/DOM/Node.h>

#include <log4cplus/loggingmacros.h>

#define LOGFILE_TIME_FORMAT "%Y%m%d_%H%M"
#define LOGFILE_EXT ".log"

#define COMMON_DOC_FOLDER "Common documents"
#define SHARED_FOLDER "Shared"

namespace KDC {
static const SyncName excludedTemplateFileName(Str("sync-exclude.lst"));

#if defined(KD_MACOS)
static const SyncName excludedAppFileName(Str("litesync-exclude.lst"));
#endif

// Resources relative path from working dir
#if defined(KD_MACOS)
static const SyncName resourcesPath(Str("../Resources"));
#elif defined(KD_LINUX)
static const SyncName resourcesPath(Str(""));
#elif defined(KD_WINDOWS)
static const SyncName resourcesPath(Str(""));
#endif

struct VariantPrinter {
        std::wstring operator()(std::monostate) { return std::wstring(L"NULL"); }
        std::wstring operator()(int value) { return std::to_wstring(value); }
        std::wstring operator()(int64_t value) { return std::to_wstring(value); }
        std::wstring operator()(double value) { return std::to_wstring(value); }
        std::wstring operator()(const std::string &value) { return CommonUtility::s2ws(value); }
        std::wstring operator()(const std::wstring &value) { return value; }
        std::wstring operator()(std::shared_ptr<std::vector<char>>) { return std::wstring(); }
};

log4cplus::Logger Utility::_logger;

int64_t Utility::getFreeDiskSpace(const SyncPath &path) {
    bool isDirectory = false;
    IoError ioError = IoError::Unknown;

    IoHelper::checkIfIsDirectory(path, isDirectory, ioError);
    if (ioError == IoError::NoSuchFileOrDirectory) {
        isDirectory = false;
    } else if (ioError != IoError::Success) {
        return -1;
    }
    SyncPath tmpDirPath = isDirectory ? path : path.parent_path();

#if defined(KD_MACOS)
    struct statvfs stat;
    if (statvfs(tmpDirPath.c_str(), &stat) == 0) {
        return (int64_t) (stat.f_bavail * stat.f_frsize);
    }
#elif defined(KD_LINUX)
    struct statvfs64 stat;
    if (statvfs64(tmpDirPath.c_str(), &stat) == 0) {
        return (int64_t) (stat.f_bavail * stat.f_frsize);
    }
#elif defined(KD_WINDOWS)
    ULARGE_INTEGER freeBytes;
    freeBytes.QuadPart = 0L;
    if (GetDiskFreeSpaceEx(reinterpret_cast<const wchar_t *>(Path2WStr(tmpDirPath).c_str()), &freeBytes, NULL, NULL)) {
        return freeBytes.QuadPart;
    }
#endif
    return -1;
}

int64_t Utility::freeDiskSpaceLimit() {
    static int64_t limit = 250 * 1000 * 1000LL; // 250MB
    return limit;
}

bool Utility::enoughSpace(const SyncPath &path) {
    const int64_t freeBytes = getFreeDiskSpace(path);
    if (freeBytes >= 0) {
        if (freeBytes < freeDiskSpaceLimit()) {
            return false;
        }
    }
    return true;
}

bool Utility::findNodeValue(const Poco::XML::Document &doc, const std::string &nodeName, std::string *outValue) {
    Poco::XML::Node *pNode = doc.getNodeByPath(nodeName);
    if (pNode != nullptr) {
        *outValue = XMLStr2Str(pNode->innerText());
        return (true);
    } else {
        outValue->clear();
        return (false);
    }
}

bool Utility::isCreationDateValid(int64_t creationDate) {
    if (creationDate == 0 || creationDate == 443779200) {
        // Do not upload or save on DB invalid dates
        // 443779200 correspond to "Tuesday 24 January 1984 08:00:00" which is a default date set by macOS
        return false;
    }
    return true;
}

void Utility::msleep(int msec) {
    std::chrono::milliseconds dura(msec);
    std::this_thread::sleep_for(dura);
}

std::wstring Utility::v2ws(const dbtype &v) {
    return std::visit(VariantPrinter{}, v);
}

std::wstring Utility::quotedSyncName(const SyncName &name) {
    return L"'" + SyncName2WStr(name) + L"'";
}

std::wstring Utility::formatSyncName(const SyncName &name) {
    std::wstringstream ss;
    ss << L"name='" << quotedSyncName(name);

    return ss.str();
}

std::wstring Utility::formatSyncPath(const SyncPath &path) {
    std::wstringstream ss;
    ss << L"path='" << Path2WStr(path) << L"'";

    return ss.str();
}


std::wstring Utility::formatPath(const QString &path) {
    std::wstringstream ss;
    ss << L"path='" << QStr2WStr(path) << L"'";

    return ss.str();
}

std::wstring Utility::formatStdError(const std::error_code &ec) {
#if defined(KD_WINDOWS)
    std::stringstream ss;
    ss << ec.message() << " (code: " << ec.value() << ")";
    return CommonUtility::s2ws(ss.str());
#elif defined(KD_LINUX)
    std::stringstream ss;
    ss << ec.message() << ". (code: " << ec.value() << ")";
    return CommonUtility::s2ws(ss.str());
#elif defined(KD_MACOS)
    return CommonUtility::s2ws(ec.message());
#endif
}

std::wstring Utility::formatStdError(const SyncPath &path, const std::error_code &ec) {
    std::wstringstream ss;
    ss << L"path='" << Path2WStr(path) << L"', err='" << formatStdError(ec) << L"'";

    return ss.str();
}

std::wstring Utility::formatIoError(const IoError ioError) {
    std::wstringstream ss;
    ss << CommonUtility::s2ws(IoHelper::ioError2StdString(ioError));

    return ss.str();
}

std::wstring Utility::formatIoError(const SyncPath &path, const IoError ioError) {
    std::wstringstream ss;
    ss << L"path='" << Path2WStr(path) << L"', err='" << formatIoError(ioError) << L"'";

    return ss.str();
}

std::wstring Utility::formatIoError(const QString &path, const IoError ioError) {
    return formatIoError(QStr2Path(path), ioError);
}

std::wstring Utility::formatErrno(const SyncPath &path, long cError) {
    std::wstringstream ss;
    ss << L"path='" << Path2WStr(path) << L"', errno=" << cError;

    return ss.str();
}

std::wstring Utility::formatErrno(const QString &path, long cError) {
    return formatErrno(QStr2Path(path), cError);
}

std::string Utility::formatRequest(const Poco::URI &uri, const std::string &code, const std::string &description) {
    std::stringstream ss;
    ss << uri.toString() << " : " << code << " - " << description;

    return ss.str();
}

std::string Utility::formatGenericServerError(std::istream &inputStream, const Poco::Net::HTTPResponse &httpResponse) {
    std::stringstream errorStream;
    errorStream << "Error in reply";

    // Try to parse as string
    if (const std::string str(std::istreambuf_iterator<char>(inputStream), {}); !str.empty()) {
        errorStream << ", error: " << str.c_str();
    }

    errorStream << ", content type: " << httpResponse.getContentType().c_str();
    errorStream << ", reason: " << httpResponse.getReason().c_str();

    const std::string encoding = httpResponse.get("Content-Encoding", "");
    if (!encoding.empty()) {
        errorStream << ", encoding: " << encoding.c_str();
    }

    return errorStream.str(); // str() return a copy of the underlying string
}

void Utility::logGenericServerError(const log4cplus::Logger &logger, const std::string &errorTitle, std::istream &inputStream,
                                    const Poco::Net::HTTPResponse &httpResponse) {
    std::string errorMsg = formatGenericServerError(inputStream, httpResponse);
    sentry::Handler::captureMessage(sentry::Level::Warning, errorTitle, errorMsg);
    LOG_WARN(logger, errorTitle << ": " << errorMsg);
}

bool Utility::checkIfEqualUpToCaseAndEncoding(const SyncPath &a, const SyncPath &b, bool &isEqual) {
    isEqual = false;

    SyncPath normalizedA;
    if (!Utility::normalizedSyncPath(a, normalizedA)) {
        LOGW_WARN(_logger, L"Error in Utility::normalizedSyncPath: " << Utility::formatSyncPath(a));
        return false;
    }

    SyncPath normalizedB;
    if (!Utility::normalizedSyncPath(b, normalizedB)) {
        LOGW_WARN(_logger, L"Error in Utility::normalizedSyncPath: " << Utility::formatSyncPath(b));
        return false;
    }

    const SyncName normalizedAStr{normalizedA.native()};
    const SyncName normalizedBStr{normalizedB.native()};

    isEqual = normalizedAStr.size() == normalizedBStr.size() &&
              std::equal(normalizedAStr.begin(), normalizedAStr.end(), normalizedBStr.begin(), normalizedBStr.end(),
                         [](const SyncChar c1, const SyncChar c2) {
                             return std::toupper(c1, std::locale()) == std::toupper(c2, std::locale());
                         });

    return true;
}

bool Utility::checkIfSameNormalization(const SyncName &a, const SyncName &b, bool &areSame) {
    SyncName aNormalized;
    if (!normalizedSyncName(a, aNormalized)) {
        LOGW_DEBUG(logger(), L"Error in Utility::normalizedSyncName: " << formatSyncName(a));
        return false;
    }
    SyncName bNormalized;
    if (!normalizedSyncName(b, bNormalized)) {
        LOGW_DEBUG(logger(), L"Error in Utility::normalizedSyncName: " << formatSyncName(b));
        return false;
    }
    areSame = (aNormalized == bNormalized);
    return true;
}

bool Utility::checkIfSameNormalization(const SyncPath &a, const SyncPath &b, bool &areSame) {
    SyncPath aNormalized;
    if (!normalizedSyncPath(a, aNormalized)) {
        LOGW_DEBUG(logger(), L"Error in Utility::normalizedSyncPath: " << formatSyncPath(a));
        return false;
    }
    SyncPath bNormalized;
    if (!normalizedSyncPath(b, bNormalized)) {
        LOGW_DEBUG(logger(), L"Error in Utility::normalizedSyncPath: " << formatSyncPath(b));
        return false;
    }
    areSame = (aNormalized == bNormalized);
    return true;
}

<<<<<<< HEAD
bool Utility::moveItemToTrash(const SyncPath &itemPath) {
    return moveItemToTrash_private(itemPath);
}

#if defined(KD_MACOS)
bool Utility::preventSleeping(bool enable) {
    return preventSleeping_private(enable);
}
#endif

void Utility::restartFinderExtension() {
#if defined(KD_MACOS)
    restartFinderExtension_private();
#endif
}

=======
>>>>>>> 3204fefe
void Utility::str2hexstr(const std::string &str, std::string &hexstr, bool capital) {
    hexstr.resize(str.size() * 2);
    const char a = capital ? 'A' - 1 : 'a' - 1;

    size_t i;
    int c;
    for (i = 0, c = str[0] & 0xFF; i < hexstr.size(); c = str[i / 2] & 0xFF) {
        hexstr[i++] = c > 0x9F ? static_cast<char>(c / 16 - 9) | a : static_cast<char>(c / 16) | '0';
        hexstr[i++] = (c & 0xF) > 9 ? static_cast<char>(c % 16 - 9) | a : static_cast<char>(c % 16) | '0';
    }
}

// Convert string of hex numbers to its equivalent char-stream
void Utility::strhex2str(const std::string &hexstr, std::string &str) {
    str.resize((hexstr.size() + 1) / 2);

    for (size_t i = 0, j = 0; i < str.size(); i++, j++) {
        str[i] = static_cast<char>((hexstr[j] & '@' ? hexstr[j] + 9 : hexstr[j]) << 4), j++;
        str[i] |= static_cast<char>((hexstr[j] & '@' ? hexstr[j] + 9 : hexstr[j]) & 0xF);
    }
}

std::vector<std::string> Utility::splitStr(const std::string &str, char sep) {
    std::vector<std::string> strings;
    std::istringstream ss(str);
    std::string s;
    while (getline(ss, s, sep)) {
        strings.push_back(s);
    }
    return strings;
}

std::string Utility::joinStr(const std::vector<std::string> &strList, char sep /*= 0*/) {
    std::string str;
    for (std::vector<std::string>::const_iterator it = strList.begin(); it != strList.end();) {
        str += *it;
        it++;
        if (sep > 0 && it != strList.end()) {
            str += sep;
        }
    }
    return str;
}

std::string Utility::nodeSet2str(const NodeSet &set) {
    bool first = true;
    std::string out;
    for (const auto &nodeId: set) {
        if (!first) {
            out += ",";
        }
        if (!nodeId.empty()) {
            out += nodeId;
            first = false;
        }
    }
    return out;
}

std::string Utility::computeMd5Hash(const std::string &in) {
    Poco::MD5Engine md5;
    md5.update(in);
    return Poco::DigestEngine::digestToHex(md5.digest());
}

std::string Utility::computeMd5Hash(const char *in, std::size_t length) {
    Poco::MD5Engine md5;
    md5.update(in, length);
    return Poco::DigestEngine::digestToHex(md5.digest());
}

std::string Utility::computeXxHash(const std::string &in) {
    return computeXxHash(in.data(), in.size());
}

std::string Utility::computeXxHash(const char *in, std::size_t length) {
    XXH64_hash_t hash = XXH3_64bits(in, length);
    return xxHashToStr(hash);
}

#define BUF_SIZE 32

std::string Utility::xxHashToStr(XXH64_hash_t hash) {
    XXH64_canonical_t canonical;
    XXH64_canonicalFromHash(&canonical, hash);
    std::string output;
    char buf[BUF_SIZE];
    for (unsigned int i = 0; i < sizeof(canonical.digest); ++i) {
        std::snprintf(buf, BUF_SIZE, "%02x", canonical.digest[i]);
        output.append(buf);
    }
    return output;
}

#if defined(KD_MACOS)
SyncPath Utility::getExcludedAppFilePath(const bool test /*= false*/) {
    if (test) return excludedAppFileName;

    auto canonicalPath =
            std::filesystem::weakly_canonical(CommonUtility::getAppWorkingDir() / SyncPath{resourcesPath} / excludedAppFileName);

    return canonicalPath.make_preferred();
}
#endif

SyncPath Utility::getExcludedTemplateFilePath(const bool test /*= false*/) {
    if (test) return excludedTemplateFileName;
    auto canonicalPath = std::filesystem::weakly_canonical(CommonUtility::getAppWorkingDir() / SyncPath{resourcesPath} /
                                                           excludedTemplateFileName);
    return canonicalPath.make_preferred();
}

SyncPath Utility::binRelativePath() {
    SyncPath path(resourcesPath);
    return path;
}

SyncName Utility::logFileName() {
    SyncName name = SyncName(Str2SyncName(APPLICATION_NAME)) + SyncName(Str2SyncName(LOGFILE_EXT));
    return name;
}

SyncName Utility::logFileNameWithTime() {
    std::time_t now = std::time(nullptr);
    std::tm tm = *std::localtime(&now);
    OStringStream woss;
    woss << std::put_time(&tm, SyncName(Str2SyncName(LOGFILE_TIME_FORMAT)).c_str()) << Str("_") << logFileName();
    return woss.str();
}

std::string Utility::_errId(const char *file, int line) {
    std::string err = CommonUtility::toUpper(std::filesystem::path(file).filename().stem().string().substr(0, 3)) + ":" +
                      std::to_string(line);
    return err;
}

// Be careful, some characters have 2 different encodings in Unicode
// For example 'é' can be coded as 0x65 + 0xcc + 0x81  or 0xc3 + 0xa9
bool Utility::normalizedSyncName(const SyncName &name, SyncName &normalizedName,
                                 const UnicodeNormalization normalization) noexcept {
    bool success = CommonUtility::normalizedSyncName(name, normalizedName, normalization);
    std::wstring errorMessage = L"Failed to normalize " + formatSyncName(name);
    if (!success) {
#if defined(KD_WINDOWS)
        const DWORD dwError = GetLastError();
        errorMessage += L" (" + utility_base::getErrorMessage(dwError) + L")";
#endif
        LOGW_DEBUG(logger(), L"Failed to normalize " << errorMessage);
    }

    return success;
}

bool Utility::normalizedSyncPath(const SyncPath &path, SyncPath &normalizedPath,
                                 const UnicodeNormalization normalization /*= UnicodeNormalization::NFC*/) noexcept {
    auto segmentIt = path.begin();
    if (segmentIt == path.end()) return true;

    auto segment = *segmentIt;
    if (segmentIt->lexically_normal() != SyncPath(Str("/")).lexically_normal()) {
        SyncName normalizedName;
        if (!normalizedSyncName(segment, normalizedName, normalization)) {
            LOGW_DEBUG(logger(), L"Error in Utility::normalizedSyncName: " << formatSyncName(segment));
            return false;
        }
        segment = normalizedName;
    }

    normalizedPath = SyncPath(segment);
    ++segmentIt;
    for (; segmentIt != path.end(); ++segmentIt) {
        if (segmentIt->lexically_normal() != SyncPath(Str("/")).lexically_normal()) {
            SyncName normalizedName;
            if (!normalizedSyncName(*segmentIt, normalizedName, normalization)) {
                LOGW_DEBUG(logger(), L"Error in Utility::normalizedSyncName: " << formatSyncName(*segmentIt));
                return false;
            }
            normalizedPath /= normalizedName;
        }
    }

    return true;
}

bool Utility::checkIfDirEntryIsManaged(const DirectoryEntry &dirEntry, bool &isManaged, IoError &ioError,
                                       const ItemType &itemType) {
    isManaged = true;
    ioError = IoError::Success;
    if (dirEntry.path().native().length() > CommonUtility::maxPathLength()) {
        LOGW_WARN(logger(),
                  L"Ignore " << formatSyncPath(dirEntry.path()) << L" because size > " << CommonUtility::maxPathLength());
        isManaged = false;
        return true;
    }

    if (!dirEntry.is_regular_file() && !dirEntry.is_directory()) {
        auto tmpItemType = itemType;
        if (tmpItemType == ItemType()) {
            bool result = IoHelper::getItemType(dirEntry.path(), tmpItemType);
            ioError = tmpItemType.ioError;
            if (!result) {
                LOGW_WARN(logger(), L"Error in IoHelper::getItemType: " << formatIoError(dirEntry.path(), ioError));
                return false;
            }

            if (ioError == IoError::NoSuchFileOrDirectory || ioError == IoError::AccessDenied) {
                LOGW_DEBUG(logger(), L"Error in IoHelper::getItemType: " << formatIoError(dirEntry.path(), ioError));
                return true;
            }
        }
        if (tmpItemType.linkType == LinkType::None) {
            LOGW_WARN(logger(), L"Ignore " << formatSyncPath(dirEntry.path())
                                           << L" because it is not a directory, a regular file or a symlink");
            isManaged = false;
            return true;
        }
    }


    return true;
}

bool Utility::getLinuxDesktopType(std::string &currentDesktop) {
    const std::string xdgCurrentDesktop = CommonUtility::envVarValue("XDG_CURRENT_DESKTOP");
    if (xdgCurrentDesktop.empty()) {
        return false;
    }

    // ':' is the separator in the env variable, like "ubuntu:GNOME"
    size_t colon_pos = xdgCurrentDesktop.find(':');

    if (colon_pos != std::string::npos) {
        currentDesktop = xdgCurrentDesktop.substr(colon_pos + 1);
        return true;
    }

    return false;
}

#if defined(KD_WINDOWS)
bool Utility::longPath(const SyncPath &shortPathIn, SyncPath &longPathOut, bool &notFound) {
    int length = GetLongPathNameW(shortPathIn.native().c_str(), 0, 0);
    if (!length) {
        const bool exists = !utility_base::isLikeFileNotFoundError(GetLastError());
        if (!exists) {
            notFound = true;
        }
        return false;
    }

    SyncChar *buffer = new SyncChar[length + 1];
    if (!buffer) {
        return false;
    }

    length = GetLongPathNameW(shortPathIn.native().c_str(), buffer, length);
    if (!length) {
        const bool exists = !utility_base::isLikeFileNotFoundError(GetLastError());
        if (!exists) {
            notFound = true;
        }
        delete[] buffer;
        return false;
    }

    buffer[length] = 0;
    longPathOut = SyncPath(buffer);
    delete[] buffer;

    return true;
}

bool Utility::runDetachedProcess(std::wstring cmd) {
    PROCESS_INFORMATION pinfo;
    STARTUPINFOW startupInfo = {sizeof(STARTUPINFO),
                                0,
                                0,
                                0,
                                (ulong) CW_USEDEFAULT,
                                (ulong) CW_USEDEFAULT,
                                (ulong) CW_USEDEFAULT,
                                (ulong) CW_USEDEFAULT,
                                0,
                                0,
                                0,
                                0,
                                0,
                                0,
                                0,
                                0,
                                0,
                                0};
    bool success = success = CreateProcess(0, cmd.data(), 0, 0, FALSE, CREATE_UNICODE_ENVIRONMENT | CREATE_NEW_CONSOLE, 0, 0,
                                           &startupInfo, &pinfo);

    if (success) {
        CloseHandle(pinfo.hThread);
        CloseHandle(pinfo.hProcess);
    }
    return success;
}

#endif

SyncPath Utility::commonDocumentsFolderName() {
    return Str2SyncName(COMMON_DOC_FOLDER);
}

SyncPath Utility::sharedFolderName() {
    return Str2SyncName(SHARED_FOLDER);
}

} // namespace KDC<|MERGE_RESOLUTION|>--- conflicted
+++ resolved
@@ -328,25 +328,6 @@
     return true;
 }
 
-<<<<<<< HEAD
-bool Utility::moveItemToTrash(const SyncPath &itemPath) {
-    return moveItemToTrash_private(itemPath);
-}
-
-#if defined(KD_MACOS)
-bool Utility::preventSleeping(bool enable) {
-    return preventSleeping_private(enable);
-}
-#endif
-
-void Utility::restartFinderExtension() {
-#if defined(KD_MACOS)
-    restartFinderExtension_private();
-#endif
-}
-
-=======
->>>>>>> 3204fefe
 void Utility::str2hexstr(const std::string &str, std::string &hexstr, bool capital) {
     hexstr.resize(str.size() * 2);
     const char a = capital ? 'A' - 1 : 'a' - 1;
