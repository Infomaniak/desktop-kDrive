--- conflicted
+++ resolved
@@ -780,13 +780,10 @@
     HeapFree(hHeap, 0, strResult);
     return syncName;
 #else
-<<<<<<< HEAD
-=======
     if (name.empty()) {
         return SyncName(name);
     }
 
->>>>>>> e9ab562b
     char *str = nullptr;
     if (normalization == UnicodeNormalization::NFD) {
         str = reinterpret_cast<char *>(utf8proc_NFD(reinterpret_cast<const uint8_t *>(name.c_str())));
