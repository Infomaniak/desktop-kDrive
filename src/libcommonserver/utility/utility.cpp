--- conflicted
+++ resolved
@@ -637,12 +637,6 @@
     return Str2SyncName(SHARED_FOLDER);
 }
 
-<<<<<<< HEAD
-=======
-std::string Utility::userName() {
-    return userName_private();
-}
-
 bool Utility::isError500(const Poco::Net::HTTPResponse::HTTPStatus httpErrorCode) {
     switch (httpErrorCode) {
         case Poco::Net::HTTPResponse::HTTP_INTERNAL_SERVER_ERROR:
@@ -662,5 +656,4 @@
     }
 }
 
->>>>>>> 85283e43
 } // namespace KDC