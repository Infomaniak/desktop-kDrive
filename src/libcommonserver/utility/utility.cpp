/*
 * Infomaniak kDrive - Desktop
 * Copyright (C) 2023-2024 Infomaniak Network SA
 *
 * This program is free software: you can redistribute it and/or modify
 * it under the terms of the GNU General Public License as published by
 * the Free Software Foundation, either version 3 of the License, or
 * (at your option) any later version.
 *
 * This program is distributed in the hope that it will be useful,
 * but WITHOUT ANY WARRANTY; without even the implied warranty of
 * MERCHANTABILITY or FITNESS FOR A PARTICULAR PURPOSE.  See the
 * GNU General Public License for more details.
 *
 * You should have received a copy of the GNU General Public License
 * along with this program.  If not, see <http://www.gnu.org/licenses/>.
 */

#include "utility.h"
#include "Poco/URI.h"
#include "config.h"
#include "libcommon/utility/utility.h"
#include "libcommonserver/io/iohelper.h"

#if defined(__APPLE__)
#include "utility_mac.cpp"
#elif defined(__unix__)
#include "utility_linux.cpp"
#elif defined(_WIN32)
#include "utility_win.cpp"
#endif

#if defined(__APPLE__)
#include <sys/statvfs.h>
#include <sys/mount.h>
#elif defined(__unix__)
#include <sys/statvfs.h>
#elif defined(_WIN32)
#include <fileapi.h>
#endif

#include <locale>
#include <algorithm>
#include <thread>
#include <variant>
#include <ctime>
#include <filesystem>
#include <sstream>
#include <ctime>

#include <sentry.h>

#ifndef _WIN32
#include <utf8proc.h>
#endif

#include <Poco/MD5Engine.h>
#include <Poco/UnicodeConverter.h>
#include <Poco/DOM/Node.h>

#include <log4cplus/loggingmacros.h>

#define LOGFILE_TIME_FORMAT "%Y%m%d_%H%M"
#define LOGFILE_EXT ".log"

#define COMMON_DOC_FOLDER "Common documents"
#define SHARED_FOLDER "Shared"

namespace KDC {

static const SyncName excludedTemplateFileName(Str("sync-exclude.lst"));

#if defined(__APPLE__)
static const SyncName excludedAppFileName(Str("litesync-exclude.lst"));
#endif

// Resources relative path from working dir
#if defined(__APPLE__)
static const SyncName resourcesPath(Str("../../Contents/Resources"));
static const SyncName testResourcesPath(Str("kDrive.app/Contents/Resources/"));
#elif defined(__unix__)
static const SyncName resourcesPath(Str(""));
static const SyncName testResourcesPath(Str(""));
#elif defined(_WIN32)
static const SyncName resourcesPath(Str(""));
static const SyncName testResourcesPath(Str(""));
static const std::string NTFS("NTFS");
#endif

struct VariantPrinter {
        std::wstring operator()(std::monostate) { return std::wstring(L"NULL"); }
        std::wstring operator()(int value) { return std::to_wstring(value); }
        std::wstring operator()(int64_t value) { return std::to_wstring(value); }
        std::wstring operator()(double value) { return std::to_wstring(value); }
        std::wstring operator()(const std::string &value) { return Utility::s2ws(value); }
        std::wstring operator()(const std::wstring &value) { return value; }
        std::wstring operator()(std::shared_ptr<std::vector<char>>) { return std::wstring(); }
};

log4cplus::Logger Utility::_logger;

#ifdef _WIN32
PSID Utility::_psid = NULL;
TRUSTEE Utility::_trustee = {0};
#endif

bool Utility::init() {
    return init_private();
}

void Utility::free() {
    free_private();
}

int64_t Utility::freeDiskSpace(const SyncPath &path) {
#if defined(__APPLE__)
    struct statvfs stat;
    if (statvfs(path.c_str(), &stat) == 0) {
        return (int64_t)stat.f_bavail * stat.f_frsize;
    }
#elif defined(__unix__)
    struct statvfs64 stat;
    if (statvfs64(path.c_str(), &stat) == 0) {
        return (int64_t)stat.f_bavail * stat.f_frsize;
    }
#elif defined(_WIN32)
    ULARGE_INTEGER freeBytes;
    freeBytes.QuadPart = 0L;
    if (GetDiskFreeSpaceEx(reinterpret_cast<const wchar_t *>(Path2WStr(path).c_str()), &freeBytes, NULL, NULL)) {
        return freeBytes.QuadPart;
    }
#endif
    return -1;
}

int64_t Utility::freeDiskSpaceLimit() {
    static int64_t limit = 250 * 1000 * 1000LL;  // 250MB
    return limit;
}

bool Utility::enoughSpace(const SyncPath &path) {
    const int64_t freeBytes = Utility::freeDiskSpace(path);
    if (freeBytes >= 0) {
        if (freeBytes < Utility::freeDiskSpaceLimit()) {
            return false;
        }
    }
    return true;
}

bool Utility::findNodeValue(const Poco::XML::Document &doc, const std::string &nodeName, std::string *outValue) {
    Poco::XML::Node *pNode = doc.getNodeByPath(nodeName);
    if (pNode != nullptr) {
        *outValue = XMLStr2Str(pNode->innerText());
        return (true);
    } else {
        outValue->clear();
        return (false);
    }
}

bool Utility::setFileDates(const KDC::SyncPath &filePath, std::optional<KDC::SyncTime> creationDate,
                           std::optional<KDC::SyncTime> modificationDate, bool &exists) {
    if (!setFileDates_private(filePath,
                              creationDate.has_value() && isCreationDateValid(creationDate.value()) ? creationDate : std::nullopt,
                              modificationDate, exists)) {
        return false;
    }
    return true;
}

bool Utility::isCreationDateValid(uint64_t creationDate) {
    if (creationDate == 0 || creationDate == 443779200) {
        // Do not upload or save on DB invalid dates
        // 443779200 correspond to "Tuesday 24 January 1984 08:00:00" which is a default date set by macOS
        return false;
    }
    return true;
}

std::wstring Utility::s2ws(const std::string &str) {
    Poco::UnicodeConverter converter;
    std::wstring output;
    converter.convert(str, output);
    return output;
}

std::string Utility::ws2s(const std::wstring &wstr) {
    Poco::UnicodeConverter converter;
    std::string output;
    converter.convert(wstr, output);
    return output;
}

std::string Utility::ltrim(const std::string &s) {
    std::string sout(s);
    auto it = std::find_if(sout.begin(), sout.end(), [](char c) { return !std::isspace<char>(c, std::locale::classic()); });
    sout.erase(sout.begin(), it);
    return sout;
}

std::string Utility::rtrim(const std::string &s) {
    std::string sout(s);
    auto it = std::find_if(sout.rbegin(), sout.rend(), [](char c) { return !std::isspace<char>(c, std::locale::classic()); });
    sout.erase(it.base(), sout.end());
    return sout;
}

std::string Utility::trim(const std::string &s) {
    return ltrim(rtrim(s));
}

void Utility::msleep(int msec) {
    std::chrono::milliseconds dura(msec);
    std::this_thread::sleep_for(dura);
}

std::wstring Utility::v2ws(const dbtype &v) {
    return std::visit(VariantPrinter{}, v);
}

std::wstring Utility::formatSyncPath(const SyncPath &path) {
    std::wstringstream ss;
    ss << L"path='" << Path2WStr(path) << L"'";

    return ss.str();
}

std::wstring Utility::formatStdError(const std::error_code &ec) {
#ifdef _WIN32
    std::stringstream ss;
    ss << ec.message() << " (code: " << ec.value() << ")";
    return Utility::s2ws(ss.str());
#elif defined(__unix__)
    std::stringstream ss;
    ss << ec.message() << ". (code: " << ec.value() << ")";
    return Utility::s2ws(ss.str());
#elif defined(__APPLE__)
    return Utility::s2ws(ec.message());
#endif
}

std::wstring Utility::formatStdError(const SyncPath &path, const std::error_code &ec) {
    std::wstringstream ss;
    ss << L"path='" << Path2WStr(path) << L"', err='" << formatStdError(ec) << L"'";

    return ss.str();
}

std::wstring Utility::formatIoError(const SyncPath &path, IoError ioError) {
    std::wstringstream ss;
    ss << L"path='" << Path2WStr(path) << L"', err='" << s2ws(IoHelper::ioError2StdString(ioError)) << L"'";

    return ss.str();
}

std::string Utility::formatRequest(const Poco::URI &uri, const std::string &code, const std::string &description) {
    std::stringstream ss;
    ss << uri.toString().c_str() << " : " << code.c_str() << " - " << description.c_str();

    return ss.str();
}

std::string Utility::formatGenericServerError(std::istream &inputStream, const Poco::Net::HTTPResponse &httpResponse) {
    std::stringstream errorStream;
    errorStream << "Error in reply";

    // Try to parse as string
    if (std::string str(std::istreambuf_iterator<char>(inputStream), {}); !str.empty()) {
        errorStream << ", error: " << str.c_str();
    }

    errorStream << ", content type: " << httpResponse.getContentType().c_str();
    errorStream << ", reason: " << httpResponse.getReason().c_str();

    std::string encoding = httpResponse.get("Content-Encoding", "");
    if (!encoding.empty()) {
        errorStream << ", encoding: " << encoding.c_str();
    }

    return errorStream.str();  // str() return a copy of the underlying string
}

void Utility::logGenericServerError(const log4cplus::Logger &logger, const std::string &errorTitle, std::istream &inputStream,
                                    const Poco::Net::HTTPResponse &httpResponse) {
    std::string errorMsg = formatGenericServerError(inputStream, httpResponse);
#ifdef NDEBUG
    sentry_capture_event(sentry_value_new_message_event(SENTRY_LEVEL_WARNING, errorTitle.c_str(), errorMsg.c_str()));
#endif
    LOG_WARN(logger, errorTitle.c_str() << ": " << errorMsg.c_str());
}

#ifdef _WIN32
static std::unordered_map<std::string, bool> rootFsTypeMap;

bool Utility::isNtfs(const SyncPath &dirPath) {
    auto it = rootFsTypeMap.find(dirPath.root_name().string());
    if (it == rootFsTypeMap.end()) {
        std::string fsType = Utility::fileSystemName(dirPath);
        auto val = rootFsTypeMap.insert({dirPath.root_name().string(), fsType == NTFS});
        if (!val.second) {
            // Failed to insert into map
            return false;
        }
        it = val.first;
    }
    return it->second;
}
#endif

std::string Utility::fileSystemName(const SyncPath &dirPath) {
    bool exists;
    IoError ioError = IoErrorSuccess;
    if (!IoHelper::checkIfPathExists(dirPath, exists, ioError)) {
        LOGW_WARN(logger(), L"Error in IoHelper::checkIfPathExists: " << Utility::formatIoError(dirPath, ioError).c_str());
        return std::string();
    }

    if (exists) {
#if defined(__APPLE__)
        struct statfs stat;
        if (statfs(dirPath.native().c_str(), &stat) == 0) {
            return stat.f_fstypename;
        }
#elif defined(_WIN32)
        TCHAR szFileSystemName[MAX_PATH + 1];
        DWORD dwMaxFileNameLength = 0;
        DWORD dwFileSystemFlags = 0;

        if (GetVolumeInformation(dirPath.root_path().c_str(), NULL, 0, NULL, &dwMaxFileNameLength, &dwFileSystemFlags,
                                 szFileSystemName, sizeof(szFileSystemName)) == TRUE) {
            return Utility::ws2s(szFileSystemName);
        } else {
            // Not all the requested information is retrieved
            DWORD dwError = GetLastError();
            LOGW_WARN(logger(), L"Error in GetVolumeInformation for " << Path2WStr(dirPath.root_name()).c_str() << L" ("
                                                                      << dwError << L")");

            // !!! File system name can be OK or not !!!
            return Utility::ws2s(szFileSystemName);
        }
#endif
    } else {
        return fileSystemName(dirPath.parent_path());
    }

    return std::string();
}

bool Utility::startsWith(const std::string &str, const std::string &prefix) {
    return str.size() >= prefix.size() &&
           std::equal(prefix.begin(), prefix.end(), str.begin(), [](char c1, char c2) { return c1 == c2; });
}

bool Utility::startsWithInsensitive(const std::string &str, const std::string &prefix) {
    return str.size() >= prefix.size() && std::equal(prefix.begin(), prefix.end(), str.begin(), [](char c1, char c2) {
               return std::tolower(c1, std::locale()) == std::tolower(c2, std::locale());
           });
}

bool Utility::endsWith(const std::string &str, const std::string &suffix) {
    return str.size() >= suffix.size() && std::equal(str.begin() + str.length() - suffix.length(), str.end(), suffix.begin(),
                                                     [](char c1, char c2) { return c1 == c2; });
}

bool Utility::endsWithInsensitive(const std::string &str, const std::string &suffix) {
    return str.size() >= suffix.size() &&
           std::equal(str.begin() + str.length() - suffix.length(), str.end(), suffix.begin(),
                      [](char c1, char c2) { return std::tolower(c1, std::locale()) == std::tolower(c2, std::locale()); });
}

bool Utility::isEqualInsensitive(const std::string &strA, const std::string &strB) {
    return strA.size() == strB.size() && std::equal(strA.begin(), strA.end(), strB.begin(), strB.end(), [](char a, char b) {
               return std::tolower(a, std::locale()) == std::tolower(b, std::locale());
           });
}

#ifdef _WIN32
bool Utility::startsWithInsensitive(const SyncName &str, const SyncName &prefix) {
    return str.size() >= prefix.size() && std::equal(prefix.begin(), prefix.end(), str.begin(), [](SyncChar c1, SyncChar c2) {
               return std::tolower(c1, std::locale()) == std::tolower(c2, std::locale());
           });
}

bool Utility::startsWith(const SyncName &str, const SyncName &prefix) {
    return str.size() >= prefix.size() &&
           std::equal(prefix.begin(), prefix.end(), str.begin(), [](SyncChar c1, SyncChar c2) { return c1 == c2; });
}

bool Utility::endsWith(const SyncName &str, const SyncName &suffix) {
    return str.size() >= suffix.size() && std::equal(str.begin() + str.length() - suffix.length(), str.end(), suffix.begin(),
                                                     [](char c1, char c2) { return c1 == c2; });
}

bool Utility::endsWithInsensitive(const SyncName &str, const SyncName &suffix) {
    return str.size() >= suffix.size() &&
           std::equal(str.begin() + str.length() - suffix.length(), str.end(), suffix.begin(),
                      [](char c1, char c2) { return std::tolower(c1, std::locale()) == std::tolower(c2, std::locale()); });
}

bool Utility::isEqualInsensitive(const SyncName &a, const SyncName &b) {
    return a.size() == b.size() && std::equal(a.begin(), a.end(), b.begin(), b.end(), [](SyncChar a, SyncChar b) {
               return std::tolower(a, std::locale()) == std::tolower(b, std::locale());
           });
}
#endif

bool Utility::moveItemToTrash(const SyncPath &itemPath) {
    return moveItemToTrash_private(itemPath);
}

#ifdef __APPLE__
bool Utility::preventSleeping(bool enable) {
    return preventSleeping_private(enable);
}
#endif

void Utility::str2hexstr(const std::string &str, std::string &hexstr, bool capital) {
    hexstr.resize(str.size() * 2);
    const char a = capital ? 'A' - 1 : 'a' - 1;

    size_t i;
    int c;
    for (i = 0, c = str[0] & 0xFF; i < hexstr.size(); c = str[i / 2] & 0xFF) {
        hexstr[i++] = c > 0x9F ? (c / 16 - 9) | a : c / 16 | '0';
        hexstr[i++] = (c & 0xF) > 9 ? (c % 16 - 9) | a : c % 16 | '0';
    }
}

// Convert string of hex numbers to its equivalent char-stream
void Utility::strhex2str(const std::string &hexstr, std::string &str) {
    str.resize((hexstr.size() + 1) / 2);

    for (size_t i = 0, j = 0; i < str.size(); i++, j++) {
        str[i] = (hexstr[j] & '@' ? hexstr[j] + 9 : hexstr[j]) << 4, j++;
        str[i] |= (hexstr[j] & '@' ? hexstr[j] + 9 : hexstr[j]) & 0xF;
    }
}

std::vector<std::string> Utility::splitStr(const std::string &str, char sep) {
    std::vector<std::string> strings;
    std::istringstream ss(str);
    std::string s;
    while (getline(ss, s, sep)) {
        strings.push_back(s);
    }
    return strings;
}

std::string Utility::joinStr(const std::vector<std::string> &strList, char sep /*= 0*/) {
    std::string str;
    for (std::vector<std::string>::const_iterator it = strList.begin(); it != strList.end();) {
        str += *it;
        it++;
        if (sep > 0 && it != strList.end()) {
            str += sep;
        }
    }
    return str;
}

std::string Utility::opType2Str(OperationType opType) {
    switch (opType) {
        case OperationTypeCreate:
            return "CREATE";
        case OperationTypeDelete:
            return "DELETE";
        case OperationTypeEdit:
            return "EDIT";
        case OperationTypeMove:
            return "MOVE";
        case OperationTypeRights:
            return "RIGHTS";
        default:
            return "UNKNOWN";
    }
}

std::string Utility::conflictType2Str(ConflictType conflictType) {
    switch (conflictType) {
        case ConflictTypeMoveParentDelete: {
            return "Move-ParentDelete";
        }
        case ConflictTypeMoveDelete: {
            return "Move-Delete";
        }
        case ConflictTypeCreateParentDelete: {
            return "Create-ParentDelete";
        }
        case ConflictTypeMoveMoveSource: {
            return "Move-Move(Source)";
        }
        case ConflictTypeMoveMoveDest: {
            return "Move-Move(Dest)";
        }
        case ConflictTypeMoveCreate: {
            return "Move-Create";
        }
        case ConflictTypeEditDelete: {
            return "Edit-Delete";
        }
        case ConflictTypeCreateCreate: {
            return "Create-Create";
        }
        case ConflictTypeEditEdit: {
            return "Edit-Edit";
        }
        case ConflictTypeMoveMoveCycle: {
            return "Move-Move(Cycle)";
        }
        default: {
            return "Unknown";
        }
    }
}

std::string Utility::side2Str(ReplicaSide side) {
    switch (side) {
        case ReplicaSideLocal: {
            return "Local";
        }
        case ReplicaSideRemote: {
            return "Remote";
        }
        default: {
            return "Unknown";
        }
    }
}

std::string Utility::nodeType2Str(NodeType type) {
    switch (type) {
        case NodeTypeDirectory: {
            return "Directory";
        }
        case NodeTypeFile: {
            return "File";
        }
        default: {
            return "Unknown";
        }
    }
}

std::string Utility::logLevel2Str(LogLevel level) {
    switch (level) {
        case LogLevelDebug: {
            return "debug";
        }
        case LogLevelInfo: {
            return "info";
        }
        case LogLevelWarning: {
            return "warning";
        }
        case LogLevelError: {
            return "error";
        }
        case LogLevelFatal: {
            return "fatal";
        }
        default:
            break;
    }

    return std::string();
}

std::string Utility::syncFileStatus2Str(SyncFileStatus status) {
    switch (status) {
        case SyncFileStatusUnknown: {
            return "Unknown";
        }
        case SyncFileStatusError: {
            return "Error";
        }
        case SyncFileStatusSuccess: {
            return "Success";
        }
        case SyncFileStatusConflict: {
            return "Conflict";
        }
        case SyncFileStatusInconsistency: {
            return "Inconsistency";
        }
        case SyncFileStatusIgnored: {
            return "Ignored";
        }
        case SyncFileStatusSyncing: {
            return "Syncing";
        }
    }

    return "";
}

std::string Utility::list2str(std::unordered_set<std::string> inList) {
    bool first = true;
    std::string out;
    for (const auto &str : inList) {
        if (!first) {
            out += ",";
        }
        if (!str.empty()) {
            out += str;
            first = false;
        }
    }
    return out;
}

std::string Utility::list2str(std::list<std::string> inList) {
    bool first = true;
    std::string out;
    for (const auto &str : inList) {
        if (!first) {
            out += ",";
        }
        if (!str.empty()) {
            out += str;
            first = false;
        }
    }
    return out;
}

int Utility::pathDepth(const SyncPath path) {
    int level = 0;
    for (auto it = path.begin(); it != path.end(); ++it) {
        level++;
    }
    return level;
}

std::string Utility::computeMd5Hash(const std::string &in) {
    Poco::MD5Engine md5;
    md5.update(in);
    return Poco::DigestEngine::digestToHex(md5.digest());
}

std::string Utility::computeMd5Hash(const char *in, std::size_t length) {
    Poco::MD5Engine md5;
    md5.update(in, length);
    return Poco::DigestEngine::digestToHex(md5.digest());
}

std::string Utility::computeXxHash(const std::string &in) {
    return computeXxHash(in.data(), in.size());
}

std::string Utility::computeXxHash(const char *in, std::size_t length) {
    XXH64_hash_t hash = XXH3_64bits(in, length);
    return xxHashToStr(hash);
}

#define BUF_SIZE 32

std::string Utility::xxHashToStr(XXH64_hash_t hash) {
    XXH64_canonical_t canonical;
    XXH64_canonicalFromHash(&canonical, hash);
    std::string output;
    char buf[BUF_SIZE];
    for (unsigned int i = 0; i < sizeof(canonical.digest); ++i) {
        std::snprintf(buf, BUF_SIZE, "%02x", canonical.digest[i]);
        output.append(buf);
    }
    return output;
}

#if defined(__APPLE__)
SyncName Utility::getExcludedAppFilePath(bool test /*= false*/) {
    return (test ? (testResourcesPath + excludedAppFileName)
                 : (CommonUtility::getAppWorkingDir() / binRelativePath() / excludedAppFileName).native());
}
#endif

SyncName Utility::getExcludedTemplateFilePath(bool test /*= false*/) {
    return (test ? testResourcesPath + excludedTemplateFileName
                 : (CommonUtility::getAppWorkingDir() / binRelativePath() / excludedTemplateFileName).native());
}

SyncPath Utility::binRelativePath() {
    SyncPath path(resourcesPath);

#ifdef __unix__
    if (getenv("APPIMAGE") != NULL) {
        path = path / "usr/bin";
    }
#endif

    return path;
}

SyncName Utility::logFileName() {
    SyncName name = SyncName(Str2SyncName(APPLICATION_NAME)) + SyncName(Str2SyncName(LOGFILE_EXT));
    return name;
}

SyncName Utility::logFileNameWithTime() {
    std::time_t now = std::time(nullptr);
    std::tm tm = *std::localtime(&now);
    OStringStream woss;
    woss << std::put_time(&tm, SyncName(Str2SyncName(LOGFILE_TIME_FORMAT)).c_str()) << Str("_") << logFileName();
    return woss.str();
}

std::string Utility::toUpper(const std::string &str) {
    std::string upperStr(str);
    std::transform(str.begin(), str.end(), upperStr.begin(), [](unsigned char c) { return std::toupper(c); });

    return upperStr;
}

std::string Utility::errId(const char *file, int line) {
    std::string err =
        Utility::toUpper(std::filesystem::path(file).filename().stem().string().substr(0, 3)) + ":" + std::to_string(line);

    return err;
}

// Be careful, some characters have 2 different encodings in Unicode
// For example 'é' can be coded as 0x65 + 0xcc + 0x81  or 0xc3 + 0xa9
SyncName Utility::normalizedSyncName(const SyncName &name) {
#ifdef _WIN32
    if (name.empty()) {
        return name;
    }

    static const int maxIterations = 10;
    LPWSTR strResult = NULL;
    HANDLE hHeap = GetProcessHeap();

    int iSizeEstimated = NormalizeString(NormalizationC, name.c_str(), -1, NULL, 0);
    for (int i = 0; i < maxIterations; i++) {
        if (strResult) {
            HeapFree(hHeap, 0, strResult);
        }
        strResult = (LPWSTR)HeapAlloc(hHeap, 0, iSizeEstimated * sizeof(WCHAR));
        iSizeEstimated = NormalizeString(NormalizationC, name.c_str(), -1, strResult, iSizeEstimated);

        if (iSizeEstimated > 0) {
            break;  // success
        }

        if (iSizeEstimated <= 0) {
            DWORD dwError = GetLastError();
            if (dwError != ERROR_INSUFFICIENT_BUFFER) {
                // Real error, not buffer error
                LOGW_WARN(_logger, L"Failed to normalize string " << SyncName2WStr(name).c_str() << L" - error code: "
                                                                  << std::to_wstring(dwError));

#ifdef NDEBUG
                sentry_capture_event(sentry_value_new_message_event(SENTRY_LEVEL_FATAL, "Utility::normalizedSyncName",
                                                                    "Failed to normalize string"));
#endif

                throw std::runtime_error("Failed to normalize string");
            }

            // New guess is negative of the return value.
            iSizeEstimated = -iSizeEstimated;
        }
    }

    if (iSizeEstimated <= 0) {
        DWORD dwError = GetLastError();
        LOGW_WARN(_logger, L"Failed to normalize string " << SyncName2WStr(name).c_str() << L" - error code: "
                                                          << std::to_wstring(dwError));

#ifdef NDEBUG
        sentry_capture_event(
            sentry_value_new_message_event(SENTRY_LEVEL_FATAL, "Utility::normalizedSyncName", "Failed to normalize string"));
#endif

        throw std::runtime_error("Failed to normalize string");
    }

    SyncName syncName(strResult);
    HeapFree(hHeap, 0, strResult);
    return syncName;
#else
    const char *str = reinterpret_cast<const char *>(utf8proc_NFC(reinterpret_cast<const uint8_t *>(name.c_str())));
    if (!str) {  // Some special characters seem to be not supported, therefore a null pointer is returned if the conversion has
                 // failed. e.g.: Linux can sometime send filesystem events with strange charater in the path
        return "";  // TODO : we should return a boolean value to explicitly say that the conversion has failed. Output value
                    // should be passed by reference as a parameter.
    }

    SyncName syncName(str);
    std::free((void *)str);
    return syncName;
#endif
}

<<<<<<< HEAD
bool Utility::checkIfDirEntryIsManaged(std::filesystem::recursive_directory_iterator &dirIt, bool &isManaged, bool &isLink,
                                       IoError &ioError) {
=======
SyncPath Utility::normalizedSyncPath(const SyncPath &path) noexcept {
    auto segmentIt = path.begin();
    if (segmentIt == path.end()) return {};

    auto segment = *segmentIt;
    if (segmentIt->native() != Str("/")) segment = normalizedSyncName(segment);

    SyncPath result{segment};
    ++segmentIt;

    for (; segmentIt != path.end(); ++segmentIt) {
        if (segmentIt->native() != Str("/")) {
            result /= normalizedSyncName(*segmentIt);
        }
    }

    return result;
}

bool Utility::checkIfDirEntryIsManaged(std::filesystem::recursive_directory_iterator &dirIt, bool &isManaged, IoError &ioError) {
>>>>>>> 4065812f
    isManaged = true;
    isLink = false;
    ioError = IoErrorSuccess;

    ItemType itemType;
    if (!IoHelper::getItemType(dirIt->path(), itemType)) {
        ioError = itemType.ioError;
        LOGW_WARN(logger(), L"Error in IoHelper::getItemType: " << Utility::formatIoError(dirIt->path(), ioError).c_str());
        return false;
    }

    if (itemType.ioError == IoErrorNoSuchFileOrDirectory || itemType.ioError == IoErrorAccessDenied) {
        LOGW_DEBUG(logger(), L"Error in IoHelper::getItemType: " << formatIoError(dirIt->path(), ioError).c_str());
        return true;
    }

    isLink = itemType.linkType != LinkTypeNone;
    if (!dirIt->is_directory() && !dirIt->is_regular_file() && !isLink) {
        LOGW_WARN(logger(), L"Ignore " << formatSyncPath(dirIt->path()).c_str()
                                       << L" because it's not a directory, a regular file or a symlink");
        isManaged = false;
        return true;
    }

    if (dirIt->path().native().length() > CommonUtility::maxPathLength()) {
        LOGW_WARN(logger(),
                  L"Ignore " << formatSyncPath(dirIt->path()).c_str() << L" because size > " << CommonUtility::maxPathLength());
        isManaged = false;
        return true;
    }

    return true;
}

bool Utility::getLinuxDesktopType(std::string &currentDesktop) {
    const char *xdgDesktopEnv = std::getenv("XDG_CURRENT_DESKTOP");
    if (!xdgDesktopEnv) {
        return false;
    }

    std::string xdgCurrentDesktop(xdgDesktopEnv);
    // ':' is the separator in the env variable, like "ubuntu:GNOME"
    size_t colon_pos = xdgCurrentDesktop.find(':');

    if (colon_pos != std::string::npos) {
        currentDesktop = xdgCurrentDesktop.substr(colon_pos + 1);
        return true;
    }

    return false;
}

#ifdef _WIN32
bool Utility::fileExists(DWORD dwError) noexcept {
    return (dwError != ERROR_FILE_NOT_FOUND && dwError != ERROR_PATH_NOT_FOUND && dwError != ERROR_INVALID_DRIVE);
}

bool Utility::longPath(const SyncPath &shortPathIn, SyncPath &longPathOut, bool &notFound) {
    int length = GetLongPathNameW(shortPathIn.native().c_str(), 0, 0);
    if (!length) {
        const bool exists = fileExists(GetLastError());
        if (!exists) {
            notFound = true;
        }
        return false;
    }

    SyncChar *buffer = new SyncChar[length + 1];
    if (!buffer) {
        return false;
    }

    length = GetLongPathNameW(shortPathIn.native().c_str(), buffer, length);
    if (!length) {
        const bool exists = fileExists(GetLastError());
        if (!exists) {
            notFound = true;
        }
        delete[] buffer;
        return false;
    }

    buffer[length] = 0;
    longPathOut = SyncPath(buffer);
    delete[] buffer;

    return true;
}
#endif


bool Utility::totalRamAvailable(uint64_t &ram, int &errorCode) {
    if (totalRamAvailable_private(ram, errorCode)) {
        return true;
    }
    // log errorCode;
    return false;
}

bool Utility::ramCurrentlyUsed(uint64_t &ram, int &errorCode) {
    if (ramCurrentlyUsed_private(ram, errorCode)) {
        return true;
    }
    // log errorCode;
    return false;
}

bool Utility::ramCurrentlyUsedByProcess(uint64_t &ram, int &errorCode) {
    if (ramCurrentlyUsedByProcess_private(ram, errorCode)) {
        return true;
    }
    // log errorCode;
    return false;
}


bool Utility::cpuUsage(uint64_t &lastTotalUser, uint64_t &lastTotalUserLow, uint64_t &lastTotalSys, uint64_t &lastTotalIdle,
                       double &percent) {
#ifdef __unix__
    return cpuUsage_private(lastTotalUser, lastTotalUserLow, lastTotalSys, lastTotalIdle, percent);
#else
    (void)(lastTotalUser);
    (void)(lastTotalUserLow);
    (void)(lastTotalSys);
    (void)(lastTotalIdle);
    (void)(percent);
#endif
    return false;
}

bool Utility::cpuUsage(uint64_t &previousTotalTicks, uint64_t &previousIdleTicks, double &percent) {
#ifdef __APPLE__
    return cpuUsage_private(previousTotalTicks, previousIdleTicks, percent);
#else
    (void)(previousTotalTicks);
    (void)(previousIdleTicks);
    (void)(percent);
#endif
    return false;
}

bool Utility::cpuUsageByProcess(double &percent) {
    return cpuUsageByProcess_private(percent);
}

SyncPath Utility::commonDocumentsFolderName() {
    return Str2SyncName(COMMON_DOC_FOLDER);
}

SyncPath Utility::sharedFolderName() {
    return Str2SyncName(SHARED_FOLDER);
}

}  // namespace KDC<|MERGE_RESOLUTION|>--- conflicted
+++ resolved
@@ -792,10 +792,6 @@
 #endif
 }
 
-<<<<<<< HEAD
-bool Utility::checkIfDirEntryIsManaged(std::filesystem::recursive_directory_iterator &dirIt, bool &isManaged, bool &isLink,
-                                       IoError &ioError) {
-=======
 SyncPath Utility::normalizedSyncPath(const SyncPath &path) noexcept {
     auto segmentIt = path.begin();
     if (segmentIt == path.end()) return {};
@@ -815,8 +811,8 @@
     return result;
 }
 
-bool Utility::checkIfDirEntryIsManaged(std::filesystem::recursive_directory_iterator &dirIt, bool &isManaged, IoError &ioError) {
->>>>>>> 4065812f
+bool Utility::checkIfDirEntryIsManaged(std::filesystem::recursive_directory_iterator &dirIt, bool &isManaged, bool &isLink,
+                                       IoError &ioError) {
     isManaged = true;
     isLink = false;
     ioError = IoErrorSuccess;
