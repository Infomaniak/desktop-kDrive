--- conflicted
+++ resolved
@@ -169,7 +169,6 @@
         static SyncPath sharedFolderName();
         static std::string userName();
 
-<<<<<<< HEAD
         static bool hasSystemLaunchOnStartup(const std::string &appName);
         static bool hasLaunchOnStartup(const std::string &appName);
         static bool setLaunchOnStartup(const std::string &appName, const std::string &guiName, bool enable);
@@ -196,9 +195,7 @@
         // Possibly refactor to share code with UnixTimevalToFileTime in c_time.c
         static void unixTimeToFiletime(time_t t, FILETIME *filetime);
 #endif
-=======
         static bool isError500(const Poco::Net::HTTPResponse::HTTPStatus httpErrorCode);
->>>>>>> 85283e43
 
     private:
         static log4cplus::Logger _logger;
