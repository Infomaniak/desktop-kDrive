--- conflicted
+++ resolved
@@ -79,12 +79,8 @@
         static std::string formatRequest(const Poco::URI &uri, const std::string &code, const std::string &description);
 
         static std::string formatGenericServerError(std::istream &inputStream, const Poco::Net::HTTPResponse &httpResponse);
-<<<<<<< HEAD
-        static void logGenericServerError(const log4cplus::Logger &logger, const std::string &errorTitle, std::istream &inputStream, const Poco::Net::HTTPResponse &httpResponse);
-=======
         static void logGenericServerError(const std::string &errorTitle, std::istream &inputStream,
                                           const Poco::Net::HTTPResponse &httpResponse);
->>>>>>> 4065812f
 
 #ifdef _WIN32
         static bool isNtfs(const SyncPath &dirPath);
