--- conflicted
+++ resolved
@@ -23,17 +23,14 @@
         tc = CMakeToolchain(self)
         if self.settings.os == "Windows":
             tc.blocks.remove("generic_system")
-<<<<<<< HEAD
             tc.generator = "Ninja"
-=======
 
             # The default VSRuntimeBlock only configures CMAKE_MSVC_RUNTIME_LIBRARY for the profile's build_type
             # (in the CI's profile, its Release), yielding $<$<CONFIG:Release>:MultiThreadedDLL>. Other configs
             # (RelWithDebInfo, Debug) fall back to MSVC’s default CRT selection (/MT), here, we want /MD
             tc.blocks.remove("vs_runtime")
             tc.blocks["override_vs_runtime"] = OverrideVSRuntimeBlock
-
->>>>>>> b6deac65
+            
         if self.settings.os == "Macos":
             tc.variables["CMAKE_OSX_ARCHITECTURES"] = "x86_64;arm64"
             tc.variables["CMAKE_MACOSX_DEPLOYMENT_TARGET"] = "10.15"
@@ -55,19 +52,15 @@
         :return: None
         """
         self.requires("xxhash/0.8.2") # From local recipe
-
-<<<<<<< HEAD
         # log4cplus
         log4cplus_options = { "shared": True, "unicode": True }
         if self.settings.os == "Windows":
             log4cplus_options["thread_pool"] = False
         self.requires("log4cplus/2.1.2", options=log4cplus_options) # From https://conan.io/center/recipes/log4cplus
-=======
 
 class OverrideVSRuntimeBlock(VSRuntimeBlock):
     template = textwrap.dedent("""\
     cmake_policy(SET CMP0091 NEW)
     message(STATUS "Conan toolchain: Setting CMAKE_MSVC_RUNTIME_LIBRARY=$<$<CONFIG:Debug>:MultiThreadedDebugDLL>$<$<NOT:$<CONFIG:Debug>>:MultiThreadedDLL>")
     set(CMAKE_MSVC_RUNTIME_LIBRARY "$<$<CONFIG:Debug>:MultiThreadedDebugDLL>$<$<NOT:$<CONFIG:Debug>>:MultiThreadedDLL>" CACHE STRING "" FORCE)
-    """)
->>>>>>> b6deac65
+    """)