--- conflicted
+++ resolved
@@ -106,12 +106,7 @@
                             @"com.apple.appkit.xpc.openAndSavePanelService",    // openAndSavePanelService
                             @"com.apple.appkit.xpc.documentPopoverViewService", // documentPopoverViewService
                             @"com.apple.QuickLookThumbnailing.extension.ThumbnailExtension-macOS",  // QuickLookThumbnailing
-<<<<<<< HEAD
-=======
-                            @"com.apple.quicklook.thumbnail.ImageExtension",    // Quicklook Thumbnail
-                            @"com.apple.quicklook.thumbnail.AudiovisualExtension",    // Quicklook Thumbnail
                             @"com.apple.quicklook.thumbnail",                   // Quicklook Thumbnail
->>>>>>> 6d67c892
                             @"com.apple.Terminal",                              // Terminal
                             @"com.apple.system_profiler",                       // System profiler
                             @"com.apple.path_helper",                           // help manage the PATH environment variable,
