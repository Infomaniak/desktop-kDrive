--- conflicted
+++ resolved
@@ -12,11 +12,7 @@
 
   <Identity
     Name="Infomaniak.kDrive.Extension"
-<<<<<<< HEAD
-    Publisher="CN=Infomaniak Network SA, O=Infomaniak Network SA, S=Genève, C=CH, OID.2.5.4.15=Private Organization, OID.1.3.6.1.4.1.311.60.2.1.3=CH, SERIALNUMBER=CHE-103.167.648"
-=======
     Publisher="CN=INFOMANIAK NETWORK SA, O=INFOMANIAK NETWORK SA, S=Genève, C=CH"
->>>>>>> 653924f4
     Version="3.6.7.0" />
 
   <Properties>
