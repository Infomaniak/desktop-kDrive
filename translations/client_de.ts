--- conflicted
+++ resolved
@@ -280,11 +280,7 @@
         <translation>Der kDrive Client läuft bereits!</translation>
     </message>
     <message>
-<<<<<<< HEAD
-        <location filename="../src/gui/appclient.cpp" line="719"/>
-=======
         <location filename="../src/gui/appclient.cpp" line="718"/>
->>>>>>> 04c1ce29
         <source>The user %1 is not connected. Please log in again.</source>
         <translation>Der Benutzer %1 ist nicht angemeldet. Bitte melden Sie sich erneut an.</translation>
     </message>
@@ -292,20 +288,12 @@
 <context>
     <name>KDC::AppServer</name>
     <message>
-<<<<<<< HEAD
         <location filename="../src/server/appserver.cpp" line="3325"/>
-=======
-        <location filename="../src/server/appserver.cpp" line="3321"/>
->>>>>>> 04c1ce29
         <source>kDrive application is already running!</source>
         <translation>Die kDrive-Anwendung läuft bereits!</translation>
     </message>
     <message numerus="yes">
-<<<<<<< HEAD
         <location filename="../src/server/appserver.cpp" line="3368"/>
-=======
-        <location filename="../src/server/appserver.cpp" line="3364"/>
->>>>>>> 04c1ce29
         <source>%1 and %n other file(s) have been removed.</source>
         <translation>
             <numerusform>%1 und %n andere Datei(en) wurde(n) gelöscht.</numerusform>
@@ -313,21 +301,13 @@
         </translation>
     </message>
     <message>
-<<<<<<< HEAD
         <location filename="../src/server/appserver.cpp" line="3370"/>
-=======
-        <location filename="../src/server/appserver.cpp" line="3366"/>
->>>>>>> 04c1ce29
         <source>%1 has been removed.</source>
         <comment>%1 names a file.</comment>
         <translation>%1 wurde gelöscht.</translation>
     </message>
     <message numerus="yes">
-<<<<<<< HEAD
         <location filename="../src/server/appserver.cpp" line="3375"/>
-=======
-        <location filename="../src/server/appserver.cpp" line="3371"/>
->>>>>>> 04c1ce29
         <source>%1 and %n other file(s) have been added.</source>
         <translation>
             <numerusform>%1 und %n andere Datei(en) wurde(n) hinzugefügt.</numerusform>
@@ -335,21 +315,13 @@
         </translation>
     </message>
     <message>
-<<<<<<< HEAD
         <location filename="../src/server/appserver.cpp" line="3377"/>
-=======
-        <location filename="../src/server/appserver.cpp" line="3373"/>
->>>>>>> 04c1ce29
         <source>%1 has been added.</source>
         <comment>%1 names a file.</comment>
         <translation>%1 wurde hinzugefügt.</translation>
     </message>
     <message numerus="yes">
-<<<<<<< HEAD
         <location filename="../src/server/appserver.cpp" line="3382"/>
-=======
-        <location filename="../src/server/appserver.cpp" line="3378"/>
->>>>>>> 04c1ce29
         <source>%1 and %n other file(s) have been updated.</source>
         <translation>
             <numerusform>%1 und %n andere Datei(en) wurde(n) aktualisiert.</numerusform>
@@ -357,21 +329,13 @@
         </translation>
     </message>
     <message>
-<<<<<<< HEAD
         <location filename="../src/server/appserver.cpp" line="3384"/>
-=======
-        <location filename="../src/server/appserver.cpp" line="3380"/>
->>>>>>> 04c1ce29
         <source>%1 has been updated.</source>
         <comment>%1 names a file.</comment>
         <translation>%1 wurde aktualisiert.</translation>
     </message>
     <message numerus="yes">
-<<<<<<< HEAD
         <location filename="../src/server/appserver.cpp" line="3389"/>
-=======
-        <location filename="../src/server/appserver.cpp" line="3385"/>
->>>>>>> 04c1ce29
         <source>%1 has been moved to %2 and %n other file(s) have been moved.</source>
         <translation>
             <numerusform>%1 wurde zu %2 verschoben und %n andere Datei(en) wurde(n) verschoben.</numerusform>
@@ -379,29 +343,17 @@
         </translation>
     </message>
     <message>
-<<<<<<< HEAD
         <location filename="../src/server/appserver.cpp" line="3392"/>
-=======
-        <location filename="../src/server/appserver.cpp" line="3388"/>
->>>>>>> 04c1ce29
         <source>%1 has been moved to %2.</source>
         <translation>%1 wurde zu %2 verschoben.</translation>
     </message>
     <message>
-<<<<<<< HEAD
         <location filename="../src/server/appserver.cpp" line="3400"/>
-=======
-        <location filename="../src/server/appserver.cpp" line="3396"/>
->>>>>>> 04c1ce29
         <source>Sync Activity</source>
         <translation>Synchronisierungsaktivität</translation>
     </message>
     <message>
-<<<<<<< HEAD
-        <location filename="../src/server/appserver.cpp" line="4289"/>
-=======
         <location filename="../src/server/appserver.cpp" line="4285"/>
->>>>>>> 04c1ce29
         <source>A new folder larger than %1 MB has been added in the drive %2, you must validate its synchronization: %3.
 </source>
         <translation>Ein neuer Ordner mit einer Grösse von mehr als %1 MB wurde zum Laufwerk %2 hinzugefügt, Sie müssen die Synchronisierung überprüfen: %3.
