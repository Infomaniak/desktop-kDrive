--- conflicted
+++ resolved
@@ -319,19 +319,10 @@
 if(UNIX AND NOT APPLE)
     if (DEFINED CONAN_DEP_DIR)
         # Copy .so files to the conan dependency directory
-<<<<<<< HEAD
-        include(GeneralizeConanLibraryDirs)
-        get_library_dirs("log4cplus" "log4cplus")
-        get_library_dirs("OpenSSL" "openssl")
-        get_library_dirs("xxHash" "xxhash")
-        get_library_dirs("sentry" "sentry")
-        get_library_dirs("Poco" "poco") # poco_LIB_DIRS_RELWITHDEBINFO
-=======
         find_package(log4cplus 2.1.2 REQUIRED) # used to get the variable log4cplus_LIB_DIRS_RELEASE
         find_package(xxHash 0.8.2 REQUIRED)
         find_package(OpenSSL 3.1.0 REQUIRED SSL Crypto)
         # We use <lib>_LIB_DIRS_RELEASE because every dependency is built in release mode.+
->>>>>>> 8e781d7f
         file(COPY
             # log4cplus
             "${log4cplus_LIB_DIRS_RELEASE}/liblog4cplus.so"
@@ -346,26 +337,22 @@
             "${openssl_LIB_DIRS_RELEASE}/libssl.so"
             "${openssl_LIB_DIRS_RELEASE}/libssl.so.3"
             # sentry
-<<<<<<< HEAD
-            "${_sentry_LIB_DIRS}/libsentry.so"
+            "${sentry_LIB_DIRS_RELEASE}/libsentry.so"
             # Poco
-            "${_Poco_LIB_DIRS}/libPocoCrypto.so"
-            "${_Poco_LIB_DIRS}/libPocoCrypto.so.103"
-            "${_Poco_LIB_DIRS}/libPocoFoundation.so"
-            "${_Poco_LIB_DIRS}/libPocoFoundation.so.103"
-            "${_Poco_LIB_DIRS}/libPocoJSON.so"
-            "${_Poco_LIB_DIRS}/libPocoJSON.so.103"
-            "${_Poco_LIB_DIRS}/libPocoNet.so"
-            "${_Poco_LIB_DIRS}/libPocoNet.so.103"
-            "${_Poco_LIB_DIRS}/libPocoNetSSL.so"
-            "${_Poco_LIB_DIRS}/libPocoNetSSL.so.103"
-            "${_Poco_LIB_DIRS}/libPocoUtil.so"
-            "${_Poco_LIB_DIRS}/libPocoUtil.so.103"
-            "${_Poco_LIB_DIRS}/libPocoXML.so"
-            "${_Poco_LIB_DIRS}/libPocoXML.so.103"
-=======
-            "${sentry_LIB_DIRS_RELEASE}/libsentry.so"
->>>>>>> 8e781d7f
+            "${poco_LIB_DIRS_RELEASE}/libPocoCrypto.so"
+            "${poco_LIB_DIRS_RELEASE}/libPocoCrypto.so.103"
+            "${poco_LIB_DIRS_RELEASE}/libPocoFoundation.so"
+            "${poco_LIB_DIRS_RELEASE}/libPocoFoundation.so.103"
+            "${poco_LIB_DIRS_RELEASE}/libPocoJSON.so"
+            "${poco_LIB_DIRS_RELEASE}/libPocoJSON.so.103"
+            "${poco_LIB_DIRS_RELEASE}/libPocoNet.so"
+            "${poco_LIB_DIRS_RELEASE}/libPocoNet.so.103"
+            "${poco_LIB_DIRS_RELEASE}/libPocoNetSSL.so"
+            "${poco_LIB_DIRS_RELEASE}/libPocoNetSSL.so.103"
+            "${poco_LIB_DIRS_RELEASE}/libPocoUtil.so"
+            "${poco_LIB_DIRS_RELEASE}/libPocoUtil.so.103"
+            "${poco_LIB_DIRS_RELEASE}/libPocoXML.so"
+            "${poco_LIB_DIRS_RELEASE}/libPocoXML.so.103"
             DESTINATION "${CONAN_DEP_DIR}"
             FILE_PERMISSIONS OWNER_READ OWNER_WRITE GROUP_READ WORLD_READ
         )
