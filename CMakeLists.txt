cmake_minimum_required(VERSION 3.1)

set(CMAKE_CXX_STANDARD 20)
project(client)
if(APPLE)
    enable_language(OBJC)
    enable_language(OBJCXX)
endif()

##### Submodules

# utf8proc
if(UNIX)
    add_subdirectory(src/3rdparty/utf8proc)
endif()

# keychain
add_subdirectory(src/3rdparty/keychain)

#####

if(CMAKE_BUILD_TYPE MATCHES "RelWithDebInfo")
    # Use fallback library types for imported dependencies
    set(CMAKE_MAP_IMPORTED_CONFIG_RELWITHDEBINFO "RelWithDebInfo;Release;")
endif()

if(APPLE)
    if(NOT BUILD_UNIT_TESTS AND CMAKE_BUILD_TYPE MATCHES "Release")
        set(CMAKE_OSX_ARCHITECTURES "x86_64;arm64" CACHE STRING "Build architectures for Mac OS X" FORCE)
    else()
        execute_process(COMMAND uname -m OUTPUT_VARIABLE OSX_ARCH)
        string(REPLACE "\n" "" OSX_ARCH ${OSX_ARCH})
        set(CMAKE_OSX_ARCHITECTURES "${OSX_ARCH}" CACHE STRING "Build architectures for Mac OS X" FORCE)
    endif()
    message(STATUS "CMAKE_OSX_ARCHITECTURES=${CMAKE_OSX_ARCHITECTURES}")
endif(APPLE)

set(BIN_OUTPUT_DIRECTORY "${CMAKE_BINARY_DIR}/bin")
set(INSTALL_OUTPUT_DIRECTORY "${CMAKE_BINARY_DIR}/install")
set(BUILD_SHARED_LIBS FALSE)

include("${CMAKE_CURRENT_LIST_DIR}/THEME.cmake")

set(CMAKE_MODULE_PATH "${CMAKE_SOURCE_DIR}/cmake/modules")

<<<<<<< HEAD
IF (WIN32)
    SET(CMAKE_PREFIX_PATH ${CMAKE_PREFIX_PATH}
=======
if(UNIX AND NOT APPLE)
    set(CMAKE_PREFIX_PATH ${CMAKE_PREFIX_PATH}
            "/usr/local/lib"
    )
    set(CONAN_DEP_DIR "${CMAKE_BINARY_DIR}/conan_dependencies" CACHE PATH "Conan dependencies directory. Used to copy the .so files for the appimage builder.")
elseif(WIN32)
    # TODO Remove lines once lib is managed by conan: add directories to search for libraries in .cmake files.
    set(CMAKE_PREFIX_PATH ${CMAKE_PREFIX_PATH}
>>>>>>> b7eb587c
        "C:/Program Files/OpenSSL"
        "C:/Program Files (x86)/Poco"
        "C:/Program Files (x86)/Sentry-Native"
        "C:/Program Files (x86)/libzip"
    )
<<<<<<< HEAD
ELSE ()
    SET(CMAKE_PREFIX_PATH ${CMAKE_PREFIX_PATH}
        "/usr/local/lib"
    )
ENDIF ()
=======
endif()
>>>>>>> b7eb587c

set(libcommon_NAME "${APPLICATION_NAME}common")
set(libcommonserver_NAME "${APPLICATION_NAME}commonserver")
set(libcommongui_NAME "${APPLICATION_NAME}commongui")
set(libsyncengine_NAME "${APPLICATION_NAME}syncengine")
set(libparms_NAME "${APPLICATION_NAME}parms")

# For PocoUtilConfig
set(ENABLE_XML TRUE)
set(ENABLE_JSON TRUE)

# For config.h
include_directories(BEFORE ${CMAKE_CURRENT_BINARY_DIR})
# Allows includes based on src/ like #include "common/utility.h"
include_directories(
        ${CMAKE_CURRENT_SOURCE_DIR}/src
        ${CMAKE_CURRENT_BINARY_DIR}/src
        ${CMAKE_CURRENT_SOURCE_DIR}/test
)

include(GNUInstallDirs)
include(GenerateExportHeader)

add_definitions(
        -DQT_USE_QSTRINGBUILDER
        -DQT_MESSAGELOGCONTEXT #enable function name and line number in debug output
        -DQT_DEPRECATED_WARNINGS
)

if(APPLE)
    set(DATADIR ${DATA_INSTALL_DIR})
else()
    set(DATADIR "share")
endif()

set(SHAREDIR ${DATADIR})

if(NOT APPLE)
    set(PLUGINDIR "${CMAKE_INSTALL_FULL_LIBDIR}/${APPLICATION_SHORTNAME}/plugins" CACHE STRING "Extra path to look for Qt plugins like for VFS. May be relative to binary.")
else()
    # Inside the .app bundle
    set(PLUGINDIR "../PlugIns" CACHE STRING "Extra path to look for Qt plugins like for VFS. May be relative to binary.")
endif()

#####
## handle BUILD_KDRIVE_OSX_BUNDLE
# BUILD_KDRIVE_OSX_BUNDLE was not initialized OR set to true on OSX
if(APPLE AND (NOT DEFINED BUILD_KDRIVE_OSX_BUNDLE OR BUILD_KDRIVE_OSX_BUNDLE))
    set(BUILD_KDRIVE_OSX_BUNDLE ON)
    set(KDRIVE_OSX_BUNDLE "${APPLICATION_NAME}.app")

    set(LIB_INSTALL_DIR "${APPLICATION_NAME}.app/Contents/MacOS")
    set(BIN_INSTALL_DIR "${APPLICATION_NAME}.app/Contents/MacOS")

    # BUILD_KDRIVE_OSX_BUNDLE was disabled on OSX
elseif(APPLE AND NOT BUILD_KDRIVE_OSX_BUNDLE)
    message(FATAL_ERROR "Building in non-bundle mode on OSX is currently not supported. Comment this error out if you want to work on it.")

    # any other platform
else()
    set(BUILD_KDRIVE_OSX_BUNDLE OFF)
endif()
#####

option(NO_MSG_HANDLER "Don't redirect QDebug outputs to the log window/file" OFF)
if(NO_MSG_HANDLER)
    add_definitions(-DNO_MSG_HANDLER=1)
endif()

# this option builds the shell integration
option(BUILD_EXTENSIONS "BUILD_EXTENSIONS" ON)

# this option builds/installs the generic shell integration icons
option(BUILD_EXTENSIONS_ICONS "BUILD_EXTENSIONS_ICONS" ON)

# this option builds the client
option(BUILD_CLIENT "BUILD_CLIENT" ON)

# this option builds the client documentation
option(BUILD_DOCS "BUILD_DOCS" OFF)

# this option needs to be refactored out BUILD_CLIENT needs to be ON.
option(BUILD_LIBRARIES_ONLY "BUILD_LIBRARIES_ONLY" OFF)

# this option adds src/gui to the subdirectories when building the src folder 
option(BUILD_GUI "BUILD_GUI" ON)

# build the tests
option(BUILD_UNIT_TESTS "BUILD_UNIT_TESTS" OFF)

if(APPLE)
    # build uninstaller
    option(BUILD_UNINSTALLER "BUILD_UNINSTALLER" ON)
endif(APPLE)

if(APPLE)
    set(SOCKETAPI_TEAM_IDENTIFIER_PREFIX "" CACHE STRING "SocketApi prefix (including a following dot) that must match the codesign key's TeamIdentifier/Organizational Unit")
endif()

if(BUILD_CLIENT)
    if(APPLE)
        find_package(Sparkle)
    endif(APPLE)

    find_package(ZLIB REQUIRED)
endif()

if(NOT DEFINED APPLICATION_ICON_NAME)
    set(APPLICATION_ICON_NAME "${APPLICATION_SHORTNAME}")
endif()


if(WIN32)
    add_definitions(-D__USE_MINGW_ANSI_STDIO=1)
    add_definitions(-D_CRT_SECURE_NO_WARNINGS=1)
    #add_definitions(-DNOMINMAX)
    # Get APIs from from Vista onwards.
    add_definitions(-D_WIN32_WINNT=0x0600)
    add_definitions(-DWINVER=0x0600)
    add_definitions(-DNTDDI_VERSION=0x0A000003)
    add_definitions(-DWIN32_LEAN_AND_MEAN)
endif(WIN32)

if(UNIX)
    set(CMAKE_CXX_FLAGS "${CMAKE_CXX_FLAGS} -Wall -Wextra -Wconversion -Wsign-conversion -Wimplicit-fallthrough -Wformat=2 -g")
    if(APPLE)
        set(CMAKE_CXX_FLAGS "${CMAKE_CXX_FLAGS} -stdlib=libc++")
    endif()
endif()

if(WIN32)
    set(CMAKE_CXX_FLAGS "${CMAKE_CXX_FLAGS} /MP")
endif()

if(CMAKE_COMPILER_IS_GNUCC AND CMAKE_CXX_COMPILER_VERSION VERSION_LESS 11)
    set(CMAKE_CXX_FLAGS "${CMAKE_CXX_FLAGS} -fconcepts")
endif()

# Handle Translations, pick all client_* files from trans directory.
file(GLOB TRANS_FILES ${CMAKE_SOURCE_DIR}/translations/client_*.ts)
set(TRANSLATIONS ${TRANS_FILES})

if(BUILD_CLIENT)
    add_subdirectory(src)
    if(NOT BUILD_LIBRARIES_ONLY)
        if(IS_DIRECTORY ${CMAKE_SOURCE_DIR}/admin)
            add_subdirectory(admin)
        endif(IS_DIRECTORY ${CMAKE_SOURCE_DIR}/admin)
    endif(NOT BUILD_LIBRARIES_ONLY)
endif()

if(BUILD_DOCS)
    add_subdirectory(docs)
endif()

if(BUILD_EXTENSIONS)
    add_subdirectory(extensions)
endif()

if(BUILD_UNINSTALLER)
    add_subdirectory(uninstaller)
endif()

# Tests
if(BUILD_UNIT_TESTS)
    add_subdirectory("test")
endif()

message(STATUS "Configure files")
message("prefix: ${CMAKE_FIND_LIBRARY_PREFIXES}")
message("suffix: ${CMAKE_FIND_LIBRARY_SUFFIXES}")
configure_file(config.h.in ${CMAKE_CURRENT_BINARY_DIR}/config.h)
configure_file(version.h.in ${CMAKE_CURRENT_BINARY_DIR}/version.h)

set(QTDIR $ENV{QTDIR})

if(BUILD_KDRIVE_OSX_BUNDLE)
    # Provision profile
    install(FILES embedded.provisionprofile DESTINATION ${KDRIVE_OSX_BUNDLE}/Contents/)

    # Default sync exclude list
    install(FILES sync-exclude-osx.lst DESTINATION ${KDRIVE_OSX_BUNDLE}/Contents/Resources/ RENAME sync-exclude.lst)

    # Default Lite Sync app exclude list
    install(FILES litesync-exclude.lst DESTINATION ${KDRIVE_OSX_BUNDLE}/Contents/Resources/)

    # Crashpad_handler
    find_program(CRASHPAD_HANDLER_PROGRAM NAMES crashpad_handler NO_CACHE)
    message(STATUS "crashpad_handler found in ${CRASHPAD_HANDLER_PROGRAM}")
    install(PROGRAMS ${CRASHPAD_HANDLER_PROGRAM} DESTINATION ${KDRIVE_OSX_BUNDLE}/Contents/MacOS/)
elseif(BUILD_CLIENT)
    if(WIN32)
        # NSIS
        configure_file(cmake/modules/NSIS.template.nsi.in ${CMAKE_CURRENT_BINARY_DIR}/NSIS.template.nsi @ONLY)

        # Default sync exclude list
        message(STATUS "sync-exclude-win.lst copied to ${CMAKE_BINARY_DIR}/bin")
        file(COPY sync-exclude-win.lst DESTINATION ${CMAKE_BINARY_DIR}/bin)
        file(RENAME ${CMAKE_BINARY_DIR}/bin/sync-exclude-win.lst ${CMAKE_BINARY_DIR}/bin/sync-exclude.lst)

        # Vfs
        set(CMAKE_FIND_LIBRARY_SUFFIXES .dll)
        find_library(VFS_SHARED_LIBRARY NAMES vfs PATHS ${VFS_DIRECTORY} NO_DEFAULT_PATH NO_CACHE)
        message(STATUS "vfs dll found in ${VFS_SHARED_LIBRARY}")
        install(FILES ${VFS_SHARED_LIBRARY} DESTINATION ${CMAKE_INSTALL_BINDIR})

        # Sentry
        find_library(SENTRY_SHARED_LIBRARY NAMES sentry PATH_SUFFIXES "bin" NO_CACHE)
        message(STATUS "sentry dll found in ${SENTRY_SHARED_LIBRARY}")
        install(FILES ${SENTRY_SHARED_LIBRARY} DESTINATION ${CMAKE_INSTALL_BINDIR})

        # Crashpad_handler
        find_program(CRASHPAD_HANDLER_PROGRAM NAMES crashpad_handler NO_CACHE)
        message(STATUS "crashpad_handler found in ${CRASHPAD_HANDLER_PROGRAM}")
        install(PROGRAMS ${CRASHPAD_HANDLER_PROGRAM} DESTINATION ${CMAKE_INSTALL_BINDIR})
    else()
        # Default sync exclude list
        if(CMAKE_BUILD_TYPE STREQUAL "Debug")
            file(COPY sync-exclude-linux.lst DESTINATION ${CMAKE_BINARY_DIR}/bin)
            file(RENAME ${CMAKE_BINARY_DIR}/bin/sync-exclude-linux.lst ${CMAKE_BINARY_DIR}/bin/sync-exclude.lst)
        else()
            install(FILES sync-exclude-linux.lst DESTINATION ${SYSCONFDIR}/${APPLICATION_SHORTNAME} RENAME sync-exclude.lst)
        endif()

        # Sentry
        find_library(SENTRY_SHARED_LIBRARY NAMES sentry NO_CACHE)
        message(STATUS "sentry dll found in ${SENTRY_SHARED_LIBRARY}")
        install(FILES ${SENTRY_SHARED_LIBRARY} DESTINATION ${SYSCONFDIR}/${APPLICATION_SHORTNAME})

        # Crashpad_handler
        message(STATUS "CMAKE_SYSTEM_PROCESSOR=${CMAKE_SYSTEM_PROCESSOR}")
        if(CMAKE_SYSTEM_PROCESSOR STREQUAL "x86_64")
            find_program(CRASHPAD_HANDLER_PROGRAM NAMES crashpad_handler NO_CACHE)
            message(STATUS "crashpad_handler found in ${CRASHPAD_HANDLER_PROGRAM}")
            if(CMAKE_BUILD_TYPE STREQUAL "Debug")
                file(COPY ${CRASHPAD_HANDLER_PROGRAM} DESTINATION ${CMAKE_BINARY_DIR}/bin)
            else()
                install(PROGRAMS ${CRASHPAD_HANDLER_PROGRAM} DESTINATION ${CMAKE_INSTALL_BINDIR})
            endif()
        endif()
    endif()
endif()<|MERGE_RESOLUTION|>--- conflicted
+++ resolved
@@ -43,33 +43,19 @@
 
 set(CMAKE_MODULE_PATH "${CMAKE_SOURCE_DIR}/cmake/modules")
 
-<<<<<<< HEAD
 IF (WIN32)
     SET(CMAKE_PREFIX_PATH ${CMAKE_PREFIX_PATH}
-=======
-if(UNIX AND NOT APPLE)
-    set(CMAKE_PREFIX_PATH ${CMAKE_PREFIX_PATH}
-            "/usr/local/lib"
-    )
-    set(CONAN_DEP_DIR "${CMAKE_BINARY_DIR}/conan_dependencies" CACHE PATH "Conan dependencies directory. Used to copy the .so files for the appimage builder.")
-elseif(WIN32)
-    # TODO Remove lines once lib is managed by conan: add directories to search for libraries in .cmake files.
-    set(CMAKE_PREFIX_PATH ${CMAKE_PREFIX_PATH}
->>>>>>> b7eb587c
         "C:/Program Files/OpenSSL"
         "C:/Program Files (x86)/Poco"
         "C:/Program Files (x86)/Sentry-Native"
         "C:/Program Files (x86)/libzip"
     )
-<<<<<<< HEAD
 ELSE ()
     SET(CMAKE_PREFIX_PATH ${CMAKE_PREFIX_PATH}
         "/usr/local/lib"
     )
+    set(CONAN_DEP_DIR "${CMAKE_BINARY_DIR}/conan_dependencies" CACHE PATH "Conan dependencies directory. Used to copy the .so files for the appimage builder.")
 ENDIF ()
-=======
-endif()
->>>>>>> b7eb587c
 
 set(libcommon_NAME "${APPLICATION_NAME}common")
 set(libcommonserver_NAME "${APPLICATION_NAME}commonserver")
