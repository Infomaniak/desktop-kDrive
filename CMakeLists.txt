cmake_minimum_required(VERSION 3.1)
set(CMAKE_CXX_STANDARD 20)

project(client)

<<<<<<< HEAD
IF(APPLE)
    IF(NOT BUILD_UNIT_TESTS AND CMAKE_BUILD_TYPE MATCHES "Release")
        SET(CMAKE_OSX_ARCHITECTURES "x86_64;arm64" CACHE STRING "Build architectures for Mac OS X" FORCE)
    ELSE()
        execute_process(COMMAND uname -m OUTPUT_VARIABLE OSX_ARCH)
        string(REPLACE "\n" "" OSX_ARCH ${OSX_ARCH})
        SET(CMAKE_OSX_ARCHITECTURES "${OSX_ARCH}" CACHE STRING "Build architectures for Mac OS X" FORCE)
    ENDIF()
    message(STATUS "CMAKE_OSX_ARCHITECTURES=${CMAKE_OSX_ARCHITECTURES}")
ENDIF(APPLE)
=======
IF (APPLE)
    IF (NOT BUILD_UNIT_TESTS AND CMAKE_BUILD_TYPE MATCHES "Release")
        SET(CMAKE_OSX_ARCHITECTURES "x86_64;arm64" CACHE STRING "Build architectures for Mac OS X" FORCE)
    ELSE ()
        execute_process(COMMAND uname -m OUTPUT_VARIABLE OSX_ARCH)
        string(REPLACE "\n" "" OSX_ARCH ${OSX_ARCH})
        SET(CMAKE_OSX_ARCHITECTURES "${OSX_ARCH}" CACHE STRING "Build architectures for Mac OS X" FORCE)
    ENDIF ()
    message(STATUS "CMAKE_OSX_ARCHITECTURES=${CMAKE_OSX_ARCHITECTURES}")
ENDIF (APPLE)
>>>>>>> c8579062

set(CMAKE_MAP_IMPORTED_CONFIG_RELWITHDEBINFO "RelWithDebInfo;Release;")
set(BIN_OUTPUT_DIRECTORY "${CMAKE_BINARY_DIR}/bin")
set(INSTALL_OUTPUT_DIRECTORY "${CMAKE_BINARY_DIR}/install")
set(BUILD_SHARED_LIBS FALSE)

include("${CMAKE_CURRENT_LIST_DIR}/THEME.cmake")

set(CMAKE_MODULE_PATH "${CMAKE_SOURCE_DIR}/cmake/modules")

IF (UNIX AND NOT APPLE)
    SET(CMAKE_PREFIX_PATH ${CMAKE_PREFIX_PATH}
            "/usr/local/lib"
    )
ELSEIF (WIN32)
    SET(CMAKE_PREFIX_PATH ${CMAKE_PREFIX_PATH}
<<<<<<< HEAD
        "C:/Program Files/OpenSSL"
        "C:/Program Files (x86)/Poco"
        "C:/Program Files (x86)/log4cplus"
        "C:/Program Files (x86)/Sentry-Native"
        "C:/Program Files (x86)/xxHash"
        "C:/Program Files (x86)/libzip"
=======
            "C:/Program Files/OpenSSL"
            "C:/Program Files (x86)/Poco"
            "C:/Program Files (x86)/log4cplus"
            "C:/Program Files (x86)/Sentry-Native"
            "C:/Program Files (x86)/xxHash"
>>>>>>> c8579062
    )
ENDIF ()

set(libcommon_NAME "${APPLICATION_NAME}common")
set(libcommonserver_NAME "${APPLICATION_NAME}commonserver")
set(libcommongui_NAME "${APPLICATION_NAME}commongui")
set(libsyncengine_NAME "${APPLICATION_NAME}syncengine")
set(libparms_NAME "${APPLICATION_NAME}parms")

# For PocoUtilConfig
set(ENABLE_XML TRUE)
set(ENABLE_JSON TRUE)

# For config.h
include_directories(BEFORE ${CMAKE_CURRENT_BINARY_DIR})
# Allows includes based on src/ like #include "common/utility.h"
include_directories(
        ${CMAKE_CURRENT_SOURCE_DIR}/src
        ${CMAKE_CURRENT_BINARY_DIR}/src
        ${CMAKE_CURRENT_SOURCE_DIR}/test
)

<<<<<<< HEAD
=======
# disable the crashreporter if libcrashreporter-qt is not available or we're building for ARM
if (CMAKE_SYSTEM_PROCESSOR MATCHES "arm" OR NOT EXISTS "${CMAKE_CURRENT_SOURCE_DIR}/src/3rdparty/libcrashreporter-qt/CMakeLists.txt")
    set(WITH_CRASHREPORTER OFF)
endif ()

if (NOT WITH_CRASHREPORTER)
    message(STATUS "Build of crashreporter disabled.")
endif ()

>>>>>>> c8579062
include(GNUInstallDirs)
include(GenerateExportHeader)

add_definitions(
        -DQT_USE_QSTRINGBUILDER
        -DQT_MESSAGELOGCONTEXT #enable function name and line number in debug output
        -DQT_DEPRECATED_WARNINGS
)

if (APPLE)
    set(DATADIR ${DATA_INSTALL_DIR})
else ()
    set(DATADIR "share")
endif ()

set(SHAREDIR ${DATADIR})

if (NOT APPLE)
    set(PLUGINDIR "${CMAKE_INSTALL_FULL_LIBDIR}/${APPLICATION_SHORTNAME}/plugins" CACHE STRING "Extra path to look for Qt plugins like for VFS. May be relative to binary.")
else ()
    # Inside the .app bundle
    set(PLUGINDIR "../PlugIns" CACHE STRING "Extra path to look for Qt plugins like for VFS. May be relative to binary.")
endif ()

#####
## handle BUILD_KDRIVE_OSX_BUNDLE
# BUILD_KDRIVE_OSX_BUNDLE was not initialized OR set to true on OSX
if (APPLE AND (NOT DEFINED BUILD_KDRIVE_OSX_BUNDLE OR BUILD_KDRIVE_OSX_BUNDLE))
    set(BUILD_KDRIVE_OSX_BUNDLE ON)
    set(KDRIVE_OSX_BUNDLE "${APPLICATION_NAME}.app")

    set(LIB_INSTALL_DIR "${APPLICATION_NAME}.app/Contents/MacOS")
    set(BIN_INSTALL_DIR "${APPLICATION_NAME}.app/Contents/MacOS")

    # BUILD_KDRIVE_OSX_BUNDLE was disabled on OSX
elseif (APPLE AND NOT BUILD_KDRIVE_OSX_BUNDLE)
    message(FATAL_ERROR "Building in non-bundle mode on OSX is currently not supported. Comment this error out if you want to work on it.")

    # any other platform
else ()
    set(BUILD_KDRIVE_OSX_BUNDLE OFF)
endif ()
#####

option(NO_MSG_HANDLER "Don't redirect QDebug outputs to the log window/file" OFF)
if (NO_MSG_HANDLER)
    add_definitions(-DNO_MSG_HANDLER=1)
endif ()

# this option builds the shell integration
option(BUILD_EXTENSIONS "BUILD_EXTENSIONS" ON)

# this option builds/installs the generic shell integration icons
option(BUILD_EXTENSIONS_ICONS "BUILD_EXTENSIONS_ICONS" ON)

# this option builds the client
option(BUILD_CLIENT "BUILD_CLIENT" ON)

# this option builds the client documentation
option(BUILD_DOCS "BUILD_DOCS" OFF)

# this option needs to be refactored out BUILD_CLIENT needs to be ON.
option(BUILD_LIBRARIES_ONLY "BUILD_LIBRARIES_ONLY" OFF)

# this option adds src/gui to the subdirectories when building the src folder 
option(BUILD_GUI "BUILD_GUI" ON)

# build the tests
option(BUILD_UNIT_TESTS "BUILD_UNIT_TESTS" OFF)

if (APPLE)
    # build uninstaller
    option(BUILD_UNINSTALLER "BUILD_UNINSTALLER" ON)
endif (APPLE)

if (APPLE)
    set(SOCKETAPI_TEAM_IDENTIFIER_PREFIX "" CACHE STRING "SocketApi prefix (including a following dot) that must match the codesign key's TeamIdentifier/Organizational Unit")
endif ()

if (BUILD_CLIENT)
    if (APPLE)
        find_package(Sparkle)
    endif (APPLE)

    find_package(ZLIB REQUIRED)
endif ()

if (NOT DEFINED APPLICATION_ICON_NAME)
    set(APPLICATION_ICON_NAME "${APPLICATION_SHORTNAME}")
endif ()

if (WIN32)
    add_definitions(-D__USE_MINGW_ANSI_STDIO=1)
    add_definitions(-D_CRT_SECURE_NO_WARNINGS=1)
    #add_definitions(-DNOMINMAX)
    # Get APIs from from Vista onwards.
    add_definitions(-D_WIN32_WINNT=0x0600)
    add_definitions(-DWINVER=0x0600)
    add_definitions(-DNTDDI_VERSION=0x0A000003)
endif (WIN32)

<<<<<<< HEAD
if (UNIX)
    set(CMAKE_CXX_FLAGS "${CMAKE_CXX_FLAGS} -g")
    if (APPLE)
        set(CMAKE_CXX_FLAGS "${CMAKE_CXX_FLAGS} -stdlib=libc++")
    endif()
endif()
=======
if (APPLE)
    set(CMAKE_CXX_FLAGS "${CMAKE_CXX_FLAGS} -stdlib=libc++")
endif ()
>>>>>>> c8579062

# Handle Translations, pick all client_* files from trans directory.
file(GLOB TRANS_FILES ${CMAKE_SOURCE_DIR}/translations/client_*.ts)
set(TRANSLATIONS ${TRANS_FILES})

if (BUILD_CLIENT)
    add_subdirectory(src)
    if (NOT BUILD_LIBRARIES_ONLY)
        if (IS_DIRECTORY ${CMAKE_SOURCE_DIR}/admin)
            add_subdirectory(admin)
        endif (IS_DIRECTORY ${CMAKE_SOURCE_DIR}/admin)
    endif (NOT BUILD_LIBRARIES_ONLY)
endif ()

if (BUILD_DOCS)
    add_subdirectory(docs)
endif ()

if (BUILD_EXTENSIONS)
    add_subdirectory(extensions)
endif ()

if (BUILD_UNINSTALLER)
    add_subdirectory(uninstaller)
endif ()

# Tests
if (BUILD_UNIT_TESTS)
    add_subdirectory("test")
endif ()

# utf8proc
if (UNIX)
    add_subdirectory(src/3rdparty/utf8proc)
endif ()

# keychain
add_subdirectory(src/3rdparty/keychain)

message(STATUS "Configure files")
configure_file(config.h.in ${CMAKE_CURRENT_BINARY_DIR}/config.h)
configure_file(version.h.in ${CMAKE_CURRENT_BINARY_DIR}/version.h)

if (BUILD_KDRIVE_OSX_BUNDLE)
    # Provision profile
    install(FILES embedded.provisionprofile DESTINATION ${KDRIVE_OSX_BUNDLE}/Contents/)

    # Default sync exclude list
    install(FILES sync-exclude-osx.lst DESTINATION ${KDRIVE_OSX_BUNDLE}/Contents/Resources/ RENAME sync-exclude.lst)

    # Default Lite Sync app exclude list
    install(FILES litesync-exclude.lst DESTINATION ${KDRIVE_OSX_BUNDLE}/Contents/Resources/)

    # Crashpad_handler
    find_program(CRASHPAD_HANDLER_PROGRAM NAMES crashpad_handler NO_CACHE)
    message(STATUS "crashpad_handler exe found in ${CRASHPAD_HANDLER_PROGRAM}")
    install(PROGRAMS ${CRASHPAD_HANDLER_PROGRAM} DESTINATION ${KDRIVE_OSX_BUNDLE}/Contents/MacOS/)
<<<<<<< HEAD
elseif(BUILD_CLIENT)
=======

    # xxHash
    find_library(XXHASH_SHARED_LIBRARY NAMES xxHash.0.8.2 NO_CACHE)
    message(STATUS "xxHash dll found in ${XXHASH_SHARED_LIBRARY}")
    install(FILES ${XXHASH_SHARED_LIBRARY} DESTINATION ${KDRIVE_OSX_BUNDLE}/Contents/Frameworks/)
elseif (BUILD_CLIENT)
>>>>>>> c8579062
    if (WIN32)
        # NSIS
        configure_file(cmake/modules/NSIS.template.nsi.in ${CMAKE_CURRENT_BINARY_DIR}/NSIS.template.nsi @ONLY)

        # Default sync exclude list
        message(STATUS "sync-exclude-win.lst copied to ${CMAKE_BINARY_DIR}/bin")
        file(COPY sync-exclude-win.lst DESTINATION ${CMAKE_BINARY_DIR}/bin)
        file(RENAME ${CMAKE_BINARY_DIR}/bin/sync-exclude-win.lst ${CMAKE_BINARY_DIR}/bin/sync-exclude.lst)

        # Vfs
        set(CMAKE_FIND_LIBRARY_SUFFIXES .dll)
        find_library(VFS_SHARED_LIBRARY NAMES vfs PATHS ${VFS_DIRECTORY} NO_DEFAULT_PATH NO_CACHE)
        message(STATUS "vfs dll found in ${VFS_SHARED_LIBRARY}")
        install(FILES ${VFS_SHARED_LIBRARY} DESTINATION ${CMAKE_INSTALL_BINDIR})

        # Sentry
        find_library(SENTRY_SHARED_LIBRARY NAMES sentry PATH_SUFFIXES "bin" NO_CACHE)
        message(STATUS "sentry dll found in ${SENTRY_SHARED_LIBRARY}")
        install(FILES ${SENTRY_SHARED_LIBRARY} DESTINATION ${CMAKE_INSTALL_BINDIR})

        # Crashpad_handler
        find_program(CRASHPAD_HANDLER_PROGRAM NAMES crashpad_handler NO_CACHE)
        message(STATUS "crashpad_handler exe found in ${CRASHPAD_HANDLER_PROGRAM}")
        install(PROGRAMS ${CRASHPAD_HANDLER_PROGRAM} DESTINATION ${CMAKE_INSTALL_BINDIR})

        # xxHash
        find_library(XXHASH_SHARED_LIBRARY NAMES xxHash PATH_SUFFIXES "bin" NO_CACHE)
        message(STATUS "xxHash dll found in ${XXHASH_SHARED_LIBRARY}")
        install(FILES ${XXHASH_SHARED_LIBRARY} DESTINATION ${CMAKE_INSTALL_BINDIR})
    else ()
        # Default sync exclude list
        if (CMAKE_BUILD_TYPE STREQUAL "Debug")
<<<<<<< HEAD
            file(COPY sync-exclude-linux.lst DESTINATION ${CMAKE_INSTALL_PREFIX}/sync-exclude.lst)
        else()
=======
            install(FILES sync-exclude-linux.lst DESTINATION ${SYSCONFDIR}/${CMAKE_INSTALL_BINDIR} RENAME sync-exclude.lst)
        else ()
>>>>>>> c8579062
            install(FILES sync-exclude-linux.lst DESTINATION ${SYSCONFDIR}/${APPLICATION_SHORTNAME} RENAME sync-exclude.lst)
        endif ()

        # Sentry
        find_library(SENTRY_SHARED_LIBRARY NAMES sentry NO_CACHE)
        message(STATUS "sentry dll found in ${SENTRY_SHARED_LIBRARY}")
        install(FILES ${SENTRY_SHARED_LIBRARY} DESTINATION ${SYSCONFDIR}/${APPLICATION_SHORTNAME})

        # xxHash
        find_library(XXHASH_SHARED_LIBRARY NAMES xxhash NO_CACHE)
        message(STATUS "xxHash dll found in ${XXHASH_SHARED_LIBRARY}")
        install(FILES ${XXHASH_SHARED_LIBRARY} DESTINATION ${SYSCONFDIR}/${APPLICATION_SHORTNAME})
    endif ()
endif ()<|MERGE_RESOLUTION|>--- conflicted
+++ resolved
@@ -3,7 +3,6 @@
 
 project(client)
 
-<<<<<<< HEAD
 IF(APPLE)
     IF(NOT BUILD_UNIT_TESTS AND CMAKE_BUILD_TYPE MATCHES "Release")
         SET(CMAKE_OSX_ARCHITECTURES "x86_64;arm64" CACHE STRING "Build architectures for Mac OS X" FORCE)
@@ -14,18 +13,6 @@
     ENDIF()
     message(STATUS "CMAKE_OSX_ARCHITECTURES=${CMAKE_OSX_ARCHITECTURES}")
 ENDIF(APPLE)
-=======
-IF (APPLE)
-    IF (NOT BUILD_UNIT_TESTS AND CMAKE_BUILD_TYPE MATCHES "Release")
-        SET(CMAKE_OSX_ARCHITECTURES "x86_64;arm64" CACHE STRING "Build architectures for Mac OS X" FORCE)
-    ELSE ()
-        execute_process(COMMAND uname -m OUTPUT_VARIABLE OSX_ARCH)
-        string(REPLACE "\n" "" OSX_ARCH ${OSX_ARCH})
-        SET(CMAKE_OSX_ARCHITECTURES "${OSX_ARCH}" CACHE STRING "Build architectures for Mac OS X" FORCE)
-    ENDIF ()
-    message(STATUS "CMAKE_OSX_ARCHITECTURES=${CMAKE_OSX_ARCHITECTURES}")
-ENDIF (APPLE)
->>>>>>> c8579062
 
 set(CMAKE_MAP_IMPORTED_CONFIG_RELWITHDEBINFO "RelWithDebInfo;Release;")
 set(BIN_OUTPUT_DIRECTORY "${CMAKE_BINARY_DIR}/bin")
@@ -42,20 +29,12 @@
     )
 ELSEIF (WIN32)
     SET(CMAKE_PREFIX_PATH ${CMAKE_PREFIX_PATH}
-<<<<<<< HEAD
         "C:/Program Files/OpenSSL"
         "C:/Program Files (x86)/Poco"
         "C:/Program Files (x86)/log4cplus"
         "C:/Program Files (x86)/Sentry-Native"
         "C:/Program Files (x86)/xxHash"
         "C:/Program Files (x86)/libzip"
-=======
-            "C:/Program Files/OpenSSL"
-            "C:/Program Files (x86)/Poco"
-            "C:/Program Files (x86)/log4cplus"
-            "C:/Program Files (x86)/Sentry-Native"
-            "C:/Program Files (x86)/xxHash"
->>>>>>> c8579062
     )
 ENDIF ()
 
@@ -78,18 +57,6 @@
         ${CMAKE_CURRENT_SOURCE_DIR}/test
 )
 
-<<<<<<< HEAD
-=======
-# disable the crashreporter if libcrashreporter-qt is not available or we're building for ARM
-if (CMAKE_SYSTEM_PROCESSOR MATCHES "arm" OR NOT EXISTS "${CMAKE_CURRENT_SOURCE_DIR}/src/3rdparty/libcrashreporter-qt/CMakeLists.txt")
-    set(WITH_CRASHREPORTER OFF)
-endif ()
-
-if (NOT WITH_CRASHREPORTER)
-    message(STATUS "Build of crashreporter disabled.")
-endif ()
-
->>>>>>> c8579062
 include(GNUInstallDirs)
 include(GenerateExportHeader)
 
@@ -191,18 +158,12 @@
     add_definitions(-DNTDDI_VERSION=0x0A000003)
 endif (WIN32)
 
-<<<<<<< HEAD
 if (UNIX)
     set(CMAKE_CXX_FLAGS "${CMAKE_CXX_FLAGS} -g")
     if (APPLE)
         set(CMAKE_CXX_FLAGS "${CMAKE_CXX_FLAGS} -stdlib=libc++")
     endif()
 endif()
-=======
-if (APPLE)
-    set(CMAKE_CXX_FLAGS "${CMAKE_CXX_FLAGS} -stdlib=libc++")
-endif ()
->>>>>>> c8579062
 
 # Handle Translations, pick all client_* files from trans directory.
 file(GLOB TRANS_FILES ${CMAKE_SOURCE_DIR}/translations/client_*.ts)
@@ -260,16 +221,7 @@
     find_program(CRASHPAD_HANDLER_PROGRAM NAMES crashpad_handler NO_CACHE)
     message(STATUS "crashpad_handler exe found in ${CRASHPAD_HANDLER_PROGRAM}")
     install(PROGRAMS ${CRASHPAD_HANDLER_PROGRAM} DESTINATION ${KDRIVE_OSX_BUNDLE}/Contents/MacOS/)
-<<<<<<< HEAD
 elseif(BUILD_CLIENT)
-=======
-
-    # xxHash
-    find_library(XXHASH_SHARED_LIBRARY NAMES xxHash.0.8.2 NO_CACHE)
-    message(STATUS "xxHash dll found in ${XXHASH_SHARED_LIBRARY}")
-    install(FILES ${XXHASH_SHARED_LIBRARY} DESTINATION ${KDRIVE_OSX_BUNDLE}/Contents/Frameworks/)
-elseif (BUILD_CLIENT)
->>>>>>> c8579062
     if (WIN32)
         # NSIS
         configure_file(cmake/modules/NSIS.template.nsi.in ${CMAKE_CURRENT_BINARY_DIR}/NSIS.template.nsi @ONLY)
@@ -302,13 +254,8 @@
     else ()
         # Default sync exclude list
         if (CMAKE_BUILD_TYPE STREQUAL "Debug")
-<<<<<<< HEAD
             file(COPY sync-exclude-linux.lst DESTINATION ${CMAKE_INSTALL_PREFIX}/sync-exclude.lst)
         else()
-=======
-            install(FILES sync-exclude-linux.lst DESTINATION ${SYSCONFDIR}/${CMAKE_INSTALL_BINDIR} RENAME sync-exclude.lst)
-        else ()
->>>>>>> c8579062
             install(FILES sync-exclude-linux.lst DESTINATION ${SYSCONFDIR}/${APPLICATION_SHORTNAME} RENAME sync-exclude.lst)
         endif ()
 
