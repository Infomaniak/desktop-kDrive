cmake_minimum_required(VERSION 3.1)

set(CMAKE_CXX_STANDARD 20)
project(client)
if(APPLE)
    enable_language(OBJC)
    enable_language(OBJCXX)
endif()

##### Submodules

# utf8proc
if(UNIX)
    add_subdirectory(src/3rdparty/utf8proc)
endif()

# keychain
add_subdirectory(src/3rdparty/keychain)

#####

if(CMAKE_BUILD_TYPE MATCHES "RelWithDebInfo")
    # Use fallback library types for imported dependencies
    set(CMAKE_MAP_IMPORTED_CONFIG_RELWITHDEBINFO "RelWithDebInfo;Release;")
endif()

if(APPLE)
    if(NOT BUILD_UNIT_TESTS AND CMAKE_BUILD_TYPE MATCHES "Release")
        set(CMAKE_OSX_ARCHITECTURES "x86_64;arm64" CACHE STRING "Build architectures for Mac OS X" FORCE)
    else()
        execute_process(COMMAND uname -m OUTPUT_VARIABLE OSX_ARCH)
        string(REPLACE "\n" "" OSX_ARCH ${OSX_ARCH})
        set(CMAKE_OSX_ARCHITECTURES "${OSX_ARCH}" CACHE STRING "Build architectures for Mac OS X" FORCE)
    endif()
    message(STATUS "CMAKE_OSX_ARCHITECTURES=${CMAKE_OSX_ARCHITECTURES}")
endif(APPLE)

set(BIN_OUTPUT_DIRECTORY "${CMAKE_BINARY_DIR}/bin")
set(INSTALL_OUTPUT_DIRECTORY "${CMAKE_BINARY_DIR}/install")
set(BUILD_SHARED_LIBS FALSE)

include("${CMAKE_CURRENT_LIST_DIR}/THEME.cmake")

set(CMAKE_MODULE_PATH "${CMAKE_SOURCE_DIR}/cmake/modules")

<<<<<<< HEAD
IF (WIN32)
    SET(CMAKE_PREFIX_PATH ${CMAKE_PREFIX_PATH}
        "C:/Program Files/OpenSSL"
=======
if(UNIX AND NOT APPLE)
    set(CMAKE_PREFIX_PATH ${CMAKE_PREFIX_PATH}
            "/usr/local/lib"
    )
    set(CONAN_DEP_DIR "${CMAKE_BINARY_DIR}/conan_dependencies" CACHE PATH "Conan dependencies directory. Used to copy the .so files for the appimage builder.")
elseif(WIN32)
    # TODO Remove lines once lib is managed by conan: add directories to search for libraries in .cmake files.
    set(CMAKE_PREFIX_PATH ${CMAKE_PREFIX_PATH}
>>>>>>> 7e5fda2d
        "C:/Program Files (x86)/Poco"
        "C:/Program Files (x86)/Sentry-Native"
        "C:/Program Files (x86)/libzip"
    )
ELSE ()
    SET(CMAKE_PREFIX_PATH ${CMAKE_PREFIX_PATH}
        "/usr/local/lib"
    )
    set(CONAN_DEP_DIR "${CMAKE_BINARY_DIR}/conan_dependencies" CACHE PATH "Conan dependencies directory. Used to copy the .so files for the appimage builder.")
ENDIF ()

set(libcommon_NAME "${APPLICATION_NAME}common")
set(libcommonserver_NAME "${APPLICATION_NAME}commonserver")
set(libcommongui_NAME "${APPLICATION_NAME}commongui")
set(libsyncengine_NAME "${APPLICATION_NAME}syncengine")
set(libparms_NAME "${APPLICATION_NAME}parms")

# For PocoUtilConfig
set(ENABLE_XML TRUE)
set(ENABLE_JSON TRUE)

# For config.h
include_directories(BEFORE ${CMAKE_CURRENT_BINARY_DIR})
# Allows includes based on src/ like #include "common/utility.h"
include_directories(
        ${CMAKE_CURRENT_SOURCE_DIR}/src
        ${CMAKE_CURRENT_BINARY_DIR}/src
        ${CMAKE_CURRENT_SOURCE_DIR}/test
)

include(GNUInstallDirs)
include(GenerateExportHeader)

add_definitions(
        -DQT_USE_QSTRINGBUILDER
        -DQT_MESSAGELOGCONTEXT #enable function name and line number in debug output
        -DQT_DEPRECATED_WARNINGS
)

if(APPLE)
    set(DATADIR ${DATA_INSTALL_DIR})
else()
    set(DATADIR "share")
endif()

set(SHAREDIR ${DATADIR})

if(NOT APPLE)
    set(PLUGINDIR "${CMAKE_INSTALL_FULL_LIBDIR}/${APPLICATION_SHORTNAME}/plugins" CACHE STRING "Extra path to look for Qt plugins like for VFS. May be relative to binary.")
else()
    # Inside the .app bundle
    set(PLUGINDIR "../PlugIns" CACHE STRING "Extra path to look for Qt plugins like for VFS. May be relative to binary.")
endif()

#####
## handle BUILD_KDRIVE_OSX_BUNDLE
# BUILD_KDRIVE_OSX_BUNDLE was not initialized OR set to true on OSX
if(APPLE AND (NOT DEFINED BUILD_KDRIVE_OSX_BUNDLE OR BUILD_KDRIVE_OSX_BUNDLE))
    set(BUILD_KDRIVE_OSX_BUNDLE ON)
    set(KDRIVE_OSX_BUNDLE "${APPLICATION_NAME}.app")

    set(LIB_INSTALL_DIR "${APPLICATION_NAME}.app/Contents/MacOS")
    set(BIN_INSTALL_DIR "${APPLICATION_NAME}.app/Contents/MacOS")

    # BUILD_KDRIVE_OSX_BUNDLE was disabled on OSX
elseif(APPLE AND NOT BUILD_KDRIVE_OSX_BUNDLE)
    message(FATAL_ERROR "Building in non-bundle mode on OSX is currently not supported. Comment this error out if you want to work on it.")

    # any other platform
else()
    set(BUILD_KDRIVE_OSX_BUNDLE OFF)
endif()
#####

option(NO_MSG_HANDLER "Don't redirect QDebug outputs to the log window/file" OFF)
if(NO_MSG_HANDLER)
    add_definitions(-DNO_MSG_HANDLER=1)
endif()

# this option builds the shell integration
option(BUILD_EXTENSIONS "BUILD_EXTENSIONS" ON)

# this option builds/installs the generic shell integration icons
option(BUILD_EXTENSIONS_ICONS "BUILD_EXTENSIONS_ICONS" ON)

# this option builds the client
option(BUILD_CLIENT "BUILD_CLIENT" ON)

# this option builds the client documentation
option(BUILD_DOCS "BUILD_DOCS" OFF)

# this option needs to be refactored out BUILD_CLIENT needs to be ON.
option(BUILD_LIBRARIES_ONLY "BUILD_LIBRARIES_ONLY" OFF)

# this option adds src/gui to the subdirectories when building the src folder 
option(BUILD_GUI "BUILD_GUI" ON)

# build the tests
option(BUILD_UNIT_TESTS "BUILD_UNIT_TESTS" OFF)

if(APPLE)
    # build uninstaller
    option(BUILD_UNINSTALLER "BUILD_UNINSTALLER" ON)
endif(APPLE)

if(APPLE)
    set(SOCKETAPI_TEAM_IDENTIFIER_PREFIX "" CACHE STRING "SocketApi prefix (including a following dot) that must match the codesign key's TeamIdentifier/Organizational Unit")
endif()

if(BUILD_CLIENT)
    if(APPLE)
        find_package(Sparkle)
    endif(APPLE)

    find_package(ZLIB REQUIRED)
endif()

if(NOT DEFINED APPLICATION_ICON_NAME)
    set(APPLICATION_ICON_NAME "${APPLICATION_SHORTNAME}")
endif()


if(WIN32)
    add_definitions(-D__USE_MINGW_ANSI_STDIO=1)
    add_definitions(-D_CRT_SECURE_NO_WARNINGS=1)
    #add_definitions(-DNOMINMAX)
    # Get APIs from from Vista onwards.
    add_definitions(-D_WIN32_WINNT=0x0600)
    add_definitions(-DWINVER=0x0600)
    add_definitions(-DNTDDI_VERSION=0x0A000003)
    add_definitions(-DWIN32_LEAN_AND_MEAN)
endif(WIN32)

if(UNIX)
    set(CMAKE_CXX_FLAGS "${CMAKE_CXX_FLAGS} -Wall -Wextra -Wconversion -Wsign-conversion -Wimplicit-fallthrough -Wformat=2 -g")
    if(APPLE)
        set(CMAKE_CXX_FLAGS "${CMAKE_CXX_FLAGS} -stdlib=libc++")
    endif()
endif()

if(WIN32)
    set(CMAKE_CXX_FLAGS "${CMAKE_CXX_FLAGS} /MP")
endif()

if(CMAKE_COMPILER_IS_GNUCC AND CMAKE_CXX_COMPILER_VERSION VERSION_LESS 11)
    set(CMAKE_CXX_FLAGS "${CMAKE_CXX_FLAGS} -fconcepts")
endif()

# Handle Translations, pick all client_* files from trans directory.
file(GLOB TRANS_FILES ${CMAKE_SOURCE_DIR}/translations/client_*.ts)
set(TRANSLATIONS ${TRANS_FILES})

if(BUILD_CLIENT)
    add_subdirectory(src)
    if(NOT BUILD_LIBRARIES_ONLY)
        if(IS_DIRECTORY ${CMAKE_SOURCE_DIR}/admin)
            add_subdirectory(admin)
        endif(IS_DIRECTORY ${CMAKE_SOURCE_DIR}/admin)
    endif(NOT BUILD_LIBRARIES_ONLY)
endif()

if(BUILD_DOCS)
    add_subdirectory(docs)
endif()

if(BUILD_EXTENSIONS)
    add_subdirectory(extensions)
endif()

if(BUILD_UNINSTALLER)
    add_subdirectory(uninstaller)
endif()

# Tests
if(BUILD_UNIT_TESTS)
    add_subdirectory("test")
endif()

message(STATUS "Configure files")
message("prefix: ${CMAKE_FIND_LIBRARY_PREFIXES}")
message("suffix: ${CMAKE_FIND_LIBRARY_SUFFIXES}")
configure_file(config.h.in ${CMAKE_CURRENT_BINARY_DIR}/config.h)
configure_file(version.h.in ${CMAKE_CURRENT_BINARY_DIR}/version.h)

set(QTDIR $ENV{QTDIR})

if(BUILD_KDRIVE_OSX_BUNDLE)
    # Provision profile
    install(FILES embedded.provisionprofile DESTINATION ${KDRIVE_OSX_BUNDLE}/Contents/)

    # Default sync exclude list
    install(FILES sync-exclude-osx.lst DESTINATION ${KDRIVE_OSX_BUNDLE}/Contents/Resources/ RENAME sync-exclude.lst)

    # Default Lite Sync app exclude list
    install(FILES litesync-exclude.lst DESTINATION ${KDRIVE_OSX_BUNDLE}/Contents/Resources/)

    # Crashpad_handler
    find_program(CRASHPAD_HANDLER_PROGRAM NAMES crashpad_handler NO_CACHE)
    message(STATUS "crashpad_handler found in ${CRASHPAD_HANDLER_PROGRAM}")
    install(PROGRAMS ${CRASHPAD_HANDLER_PROGRAM} DESTINATION ${KDRIVE_OSX_BUNDLE}/Contents/MacOS/)
elseif(BUILD_CLIENT)
    if(WIN32)
        # NSIS
        configure_file(cmake/modules/NSIS.template.nsi.in ${CMAKE_CURRENT_BINARY_DIR}/NSIS.template.nsi @ONLY)

        # Default sync exclude list
        message(STATUS "sync-exclude-win.lst copied to ${CMAKE_BINARY_DIR}/bin")
        file(COPY sync-exclude-win.lst DESTINATION ${CMAKE_BINARY_DIR}/bin)
        file(RENAME ${CMAKE_BINARY_DIR}/bin/sync-exclude-win.lst ${CMAKE_BINARY_DIR}/bin/sync-exclude.lst)

        # Vfs
        set(CMAKE_FIND_LIBRARY_SUFFIXES .dll)
        find_library(VFS_SHARED_LIBRARY NAMES vfs PATHS ${VFS_DIRECTORY} NO_DEFAULT_PATH NO_CACHE)
        message(STATUS "vfs dll found in ${VFS_SHARED_LIBRARY}")
        install(FILES ${VFS_SHARED_LIBRARY} DESTINATION ${CMAKE_INSTALL_BINDIR})

        # Sentry
        find_library(SENTRY_SHARED_LIBRARY NAMES sentry PATH_SUFFIXES "bin" NO_CACHE)
        message(STATUS "sentry dll found in ${SENTRY_SHARED_LIBRARY}")
        install(FILES ${SENTRY_SHARED_LIBRARY} DESTINATION ${CMAKE_INSTALL_BINDIR})

        # Crashpad_handler
        find_program(CRASHPAD_HANDLER_PROGRAM NAMES crashpad_handler NO_CACHE)
        message(STATUS "crashpad_handler found in ${CRASHPAD_HANDLER_PROGRAM}")
        install(PROGRAMS ${CRASHPAD_HANDLER_PROGRAM} DESTINATION ${CMAKE_INSTALL_BINDIR})
    else()
        # Default sync exclude list
        if(CMAKE_BUILD_TYPE STREQUAL "Debug")
            file(COPY sync-exclude-linux.lst DESTINATION ${CMAKE_BINARY_DIR}/bin)
            file(RENAME ${CMAKE_BINARY_DIR}/bin/sync-exclude-linux.lst ${CMAKE_BINARY_DIR}/bin/sync-exclude.lst)
        else()
            install(FILES sync-exclude-linux.lst DESTINATION ${SYSCONFDIR}/${APPLICATION_SHORTNAME} RENAME sync-exclude.lst)
        endif()

        # Sentry
        find_library(SENTRY_SHARED_LIBRARY NAMES sentry NO_CACHE)
        message(STATUS "sentry dll found in ${SENTRY_SHARED_LIBRARY}")
        install(FILES ${SENTRY_SHARED_LIBRARY} DESTINATION ${SYSCONFDIR}/${APPLICATION_SHORTNAME})

        # Crashpad_handler
        message(STATUS "CMAKE_SYSTEM_PROCESSOR=${CMAKE_SYSTEM_PROCESSOR}")
        if(CMAKE_SYSTEM_PROCESSOR STREQUAL "x86_64")
            find_program(CRASHPAD_HANDLER_PROGRAM NAMES crashpad_handler NO_CACHE)
            message(STATUS "crashpad_handler found in ${CRASHPAD_HANDLER_PROGRAM}")
            if(CMAKE_BUILD_TYPE STREQUAL "Debug")
                file(COPY ${CRASHPAD_HANDLER_PROGRAM} DESTINATION ${CMAKE_BINARY_DIR}/bin)
            else()
                install(PROGRAMS ${CRASHPAD_HANDLER_PROGRAM} DESTINATION ${CMAKE_INSTALL_BINDIR})
            endif()
        endif()
    endif()
endif()<|MERGE_RESOLUTION|>--- conflicted
+++ resolved
@@ -43,20 +43,8 @@
 
 set(CMAKE_MODULE_PATH "${CMAKE_SOURCE_DIR}/cmake/modules")
 
-<<<<<<< HEAD
 IF (WIN32)
     SET(CMAKE_PREFIX_PATH ${CMAKE_PREFIX_PATH}
-        "C:/Program Files/OpenSSL"
-=======
-if(UNIX AND NOT APPLE)
-    set(CMAKE_PREFIX_PATH ${CMAKE_PREFIX_PATH}
-            "/usr/local/lib"
-    )
-    set(CONAN_DEP_DIR "${CMAKE_BINARY_DIR}/conan_dependencies" CACHE PATH "Conan dependencies directory. Used to copy the .so files for the appimage builder.")
-elseif(WIN32)
-    # TODO Remove lines once lib is managed by conan: add directories to search for libraries in .cmake files.
-    set(CMAKE_PREFIX_PATH ${CMAKE_PREFIX_PATH}
->>>>>>> 7e5fda2d
         "C:/Program Files (x86)/Poco"
         "C:/Program Files (x86)/Sentry-Native"
         "C:/Program Files (x86)/libzip"
